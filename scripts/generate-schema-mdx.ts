import https from 'https'
import fs from 'fs/promises'
import path from 'path'

/**
 * Expands URI prefixes to their full URI form
 */
function expandUriPrefix(uri: string): string {
  if (typeof uri !== 'string') return uri;
  const prefixMap: Record<string, string> = {
    'schema:': 'https://schema.org/',
    'rdf:': 'http://www.w3.org/1999/02/22-rdf-syntax-ns#',
    'rdfs:': 'http://www.w3.org/2000/01/rdf-schema#'
  };
  for (const [prefix, expansion] of Object.entries(prefixMap)) {
    if (uri.startsWith(prefix)) {
      return uri.replace(prefix, expansion);
    }
  }
  return uri;
}

/**
 * Flattens object-wrapped URI references to simple strings
 */
function flattenUriObject(obj: any): string {
  if (typeof obj === 'string') return expandUriPrefix(obj);
  if (obj && (obj['$id'] || obj['@id'])) {
    return expandUriPrefix(obj['$id'] || obj['@id']);
  }
  return obj;
}

/**
 * Fetches Schema.org JSON-LD data from the latest version
 */
async function fetchSchemaOrgJsonLd(): Promise<any> {
  const url = 'https://schema.org/version/latest/schemaorg-current-https.jsonld'

  return new Promise<any>((resolve, reject) => {
    https
      .get(url, (response) => {
        if (response.statusCode !== 200) {
          const location = response.headers['location'] || response.headers['content-location']

          if (location) {
            console.log(`Handling redirect to ${location}...`)
            https.get(location, handleResponse).on('error', reject)
            return
          }

          reject(new Error(`Failed to fetch Schema.org data: ${response.statusCode} ${response.statusMessage}`))
          return
        }

        handleResponse(response)
      })
      .on('error', reject)

    function handleResponse(response: any) {
      const data: string[] = []

      response.on('data', (chunk: Buffer) => {
        data.push(chunk.toString('utf-8'))
      })

      response.on('end', () => {
        try {
          const jsonld = JSON.parse(data.join(''))
          resolve(jsonld)
        } catch (error) {
          reject(new Error(`Failed to parse Schema.org data: ${error}`))
        }
      })

      response.on('error', (error: Error) => {
        reject(error)
      })
    }
  })
}

/**
 * Extracts all Things (classes and properties) from the JSON-LD data
 */
function parseThings(jsonld: any): any[] {
  const things: any[] = []

  const graph = jsonld['@graph'] || []

  console.log('Looking for Schema.org classes and properties in the graph...')

  for (const item of graph) {
    const isClass =
      (typeof item['@type'] === 'string' && (item['@type'] === 'rdfs:Class' || item['@type'].includes('http://www.w3.org/2000/01/rdf-schema#Class'))) ||
      (Array.isArray(item['@type']) &&
        (item['@type'].includes('rdfs:Class') || item['@type'].some((t: string) => t.includes('http://www.w3.org/2000/01/rdf-schema#Class'))))

    const isProperty =
      (typeof item['@type'] === 'string' &&
        (item['@type'] === 'rdf:Property' || item['@type'].includes('http://www.w3.org/1999/02/22-rdf-syntax-ns#Property'))) ||
      (Array.isArray(item['@type']) &&
        (item['@type'].includes('rdf:Property') || item['@type'].some((t: string) => t.includes('http://www.w3.org/1999/02/22-rdf-syntax-ns#Property'))))

    const isSchemaOrg = item['@id']?.startsWith('schema:') || item['@id']?.startsWith('https://schema.org/') || item['@id']?.startsWith('http://schema.org/')

    if ((isClass || isProperty) && isSchemaOrg) {
      console.log(`Found Schema.org ${isClass ? 'class' : 'property'}: ${item['@id']}`)

      const convertedThing: any = {}
      for (const [key, value] of Object.entries(item)) {
        if (key.startsWith('@')) {
<<<<<<< HEAD
          if (key === '@id' || key === '@type') {
            convertedThing[`$${key.substring(1)}`] = expandUriPrefix(value as string);
          } else {
            convertedThing[`$${key.substring(1)}`] = value;
          }
        } else {
          if (Array.isArray(value)) {
            convertedThing[key] = value.map(item => {
              return typeof item === 'object' ? flattenUriObject(item) : expandUriPrefix(item);
            });
          } else if (typeof value === 'object' && value !== null) {
            convertedThing[key] = flattenUriObject(value);
          } else {
            convertedThing[key] = expandUriPrefix(value as string);
          }
=======
          convertedThing[`$${key.substring(1)}`] = value
        } else {
          convertedThing[key] = value
>>>>>>> 7e812600
        }
      }
      things.push(convertedThing)
    }
  }

  return things
}

/**
 * Formats a URI reference as a proper markdown link
 */
function formatReference(uri: string): string {
  if (typeof uri !== 'string') {
    return 'Unknown'
  }
<<<<<<< HEAD
  
  const expandedUri = expandUriPrefix(uri);
  const label = expandedUri.split('/').pop() || expandedUri;
  
  return `[${label}](${expandedUri})`;
=======

  return `[${uri}](${uri})`
>>>>>>> 7e812600
}

/**
 * Categorizes properties into direct and inherited properties
 */
function categorizeProperties(properties: any[], thingId: string): { direct: any[]; inherited: any[] } {
  const direct = properties.filter((prop) => {
    if (!prop.domainIncludes) return false

    const domains = Array.isArray(prop.domainIncludes) ? prop.domainIncludes : [prop.domainIncludes]

    return domains.some((domain: any) => (domain['$id'] || domain) === thingId)
  })

  const inherited = properties.filter((prop) => !direct.includes(prop))

  return { direct, inherited }
}

/**
 * Resolves the inheritance chain to get all properties for a Thing
 */
function resolveInheritedProperties(thing: any, allThings: any[]): any[] {
  const properties: any[] = []
  const visited = new Set<string>()

  function collectProperties(thingId: string) {
<<<<<<< HEAD
    if (visited.has(thingId)) return;
    visited.add(thingId);
    
    const directProperties = allThings.filter(item => {
      return item['$type']?.includes('http://www.w3.org/1999/02/22-rdf-syntax-ns#Property') &&
        (Array.isArray(item.domainIncludes) 
          ? item.domainIncludes.some((domain: any) => 
              expandUriPrefix(flattenUriObject(domain)) === expandUriPrefix(thingId))
          : expandUriPrefix(flattenUriObject(item.domainIncludes)) === expandUriPrefix(thingId));
    });
    
    properties.push(...directProperties);
    
    const currentThing = allThings.find(t => expandUriPrefix(t['$id'] as string) === expandUriPrefix(thingId));
    if (currentThing?.subClassOf) {
      const parentIds = Array.isArray(currentThing.subClassOf) 
        ? currentThing.subClassOf.map((parent: any) => expandUriPrefix(flattenUriObject(parent)))
        : [expandUriPrefix(flattenUriObject(currentThing.subClassOf))];
      
=======
    if (visited.has(thingId)) return
    visited.add(thingId)

    const directProperties = allThings.filter((item) => {
      return (
        item['$type']?.includes('http://www.w3.org/1999/02/22-rdf-syntax-ns#Property') &&
        (Array.isArray(item.domainIncludes) ? item.domainIncludes.some((domain: any) => domain['$id'] === thingId) : item.domainIncludes?.['$id'] === thingId)
      )
    })

    properties.push(...directProperties)

    const currentThing = allThings.find((t) => t['$id'] === thingId)
    if (currentThing?.subClassOf) {
      const parentIds = Array.isArray(currentThing.subClassOf)
        ? currentThing.subClassOf.map((parent: any) => parent['$id'] || parent)
        : [currentThing.subClassOf['$id'] || currentThing.subClassOf]

>>>>>>> 7e812600
      for (const parentId of parentIds) {
        collectProperties(parentId)
      }
    }
  }

  collectProperties(thing['$id'])

  const uniqueProperties = Array.from(new Map(properties.map((p) => [p['$id'], p])).values())

  return uniqueProperties.sort((a, b) => {
    const nameA = a.label || a.name || a['$id']?.split('/').pop() || ''
    const nameB = b.label || b.name || b['$id']?.split('/').pop() || ''
    return nameA.localeCompare(nameB)
  })
}

/**
 * Generates MDX content with enhanced frontmatter and markdown tables
 */
function generateMdxContent(thing: any, properties: any[], isProperty: boolean = false): string {
<<<<<<< HEAD
  const label = thing.label || thing.name || thing['$id']?.split('/').pop() || 'Unknown';
  const comment = thing['rdfs:comment'] || thing.comment || thing.description || '';
  
  let frontmatter = '---\n';
  frontmatter += `$id: ${expandUriPrefix(thing['$id'] as string)}\n`;
  frontmatter += `$type: ${expandUriPrefix(thing['$type'] as string)}\n`;
  frontmatter += `label: ${label}\n`;
  
=======
  const label = thing.label || thing.name || thing['$id']?.split('/').pop() || 'Unknown'
  const comment = thing.comment || thing.description || ''

  let frontmatter = '---\n'
  frontmatter += `$id: ${thing['$id']}\n`
  frontmatter += `$type: ${thing['$type']}\n`
  frontmatter += `label: ${label}\n`

>>>>>>> 7e812600
  if (comment) {
    frontmatter += `comment: ${comment}\n`
  }

  if (isProperty) {
    if (thing.domainIncludes) {
      const domains = Array.isArray(thing.domainIncludes) ? thing.domainIncludes : [thing.domainIncludes]

      domains.forEach((domain: any, index: number) => {
<<<<<<< HEAD
        const domainId = expandUriPrefix(flattenUriObject(domain));
        frontmatter += `domain${index > 0 ? index + 1 : ''}: ${domainId}\n`;
      });
=======
        const domainId = domain['$id'] || domain
        frontmatter += `domain${index > 0 ? index + 1 : ''}: ${domainId}\n`
      })
>>>>>>> 7e812600
    }

    if (thing.rangeIncludes) {
      const ranges = Array.isArray(thing.rangeIncludes) ? thing.rangeIncludes : [thing.rangeIncludes]

      ranges.forEach((range: any, index: number) => {
<<<<<<< HEAD
        const rangeId = expandUriPrefix(flattenUriObject(range));
        frontmatter += `range${index > 0 ? index + 1 : ''}: ${rangeId}\n`;
      });
=======
        const rangeId = range['$id'] || range
        frontmatter += `range${index > 0 ? index + 1 : ''}: ${rangeId}\n`
      })
>>>>>>> 7e812600
    }
  } else if (thing.subClassOf) {
    const subClassOf = Array.isArray(thing.subClassOf)
<<<<<<< HEAD
      ? thing.subClassOf.map((sc: any) => expandUriPrefix(flattenUriObject(sc))).join(', ')
      : expandUriPrefix(flattenUriObject(thing.subClassOf));
    frontmatter += `subClassOf: ${subClassOf}\n`;
=======
      ? thing.subClassOf.map((sc: any) => sc['$id'] || sc).join(', ')
      : thing.subClassOf['$id'] || thing.subClassOf
    frontmatter += `subClassOf: ${subClassOf}\n`
>>>>>>> 7e812600
  }

  const metadataKeys = Object.keys(thing).filter(
    (key) => !['$id', '$type', 'label', 'comment', 'description', 'subClassOf', 'domainIncludes', 'rangeIncludes'].includes(key),
  )

  for (const key of metadataKeys) {
    const value = thing[key]
    if (value !== undefined && value !== null) {
<<<<<<< HEAD
      if (typeof value === 'object' && value !== null) {
        if (Array.isArray(value)) {
          frontmatter += `${key}: ${JSON.stringify(value.map(item => typeof item === 'object' ? flattenUriObject(item) : expandUriPrefix(item as string)))}\n`;
        } else {
          frontmatter += `${key}: ${JSON.stringify(flattenUriObject(value))}\n`;
        }
      } else {
        frontmatter += `${key}: ${JSON.stringify(expandUriPrefix(value as string))}\n`;
      }
=======
      frontmatter += `${key}: ${JSON.stringify(value)}\n`
>>>>>>> 7e812600
    }
  }

  frontmatter += '---\n\n'

  let markdown = `# ${label}\n\n`

  if (comment) {
    markdown += `${comment}\n\n`
  }

  if (!isProperty && properties.length > 0) {
<<<<<<< HEAD
    const directProperties = properties.filter(prop => {
      if (!prop.domainIncludes) return false;
      
      const domains = Array.isArray(prop.domainIncludes) 
        ? prop.domainIncludes 
        : [prop.domainIncludes];
      
      return domains.some((domain: any) => 
        expandUriPrefix(flattenUriObject(domain)) === expandUriPrefix(thing['$id'] as string)
      );
    });
    
    const inheritedProperties = properties.filter(prop => !directProperties.includes(prop));
    
    if (directProperties.length > 0) {
      markdown += '## Properties\n\n';
      markdown += '| Property | Expected Type | Description |\n';
      markdown += '| --- | --- | --- |\n';
      
      for (const property of directProperties) {
        const propName = property.label || property.name || property['$id']?.split('/').pop() || 'Unknown';
        const propLink = formatReference(property['$id'] as string);
        
        let expectedType = 'Text';
        if (property.rangeIncludes) {
          const ranges = Array.isArray(property.rangeIncludes)
            ? property.rangeIncludes
            : [property.rangeIncludes];
            
          expectedType = ranges.map((range: any) => {
            const type = flattenUriObject(range);
            return formatReference(type);
          }).join(' or ');
=======
    const directProperties = properties.filter((prop) => {
      if (!prop.domainIncludes) return false

      const domains = Array.isArray(prop.domainIncludes) ? prop.domainIncludes : [prop.domainIncludes]

      return domains.some((domain: any) => (domain['$id'] || domain) === thing['$id'])
    })

    const inheritedProperties = properties.filter((prop) => !directProperties.includes(prop))

    if (directProperties.length > 0) {
      markdown += '## Direct Properties\n\n'
      markdown += '| Property | Expected Type | Description |\n'
      markdown += '| --- | --- | --- |\n'

      for (const property of directProperties) {
        const propName = property.label || property.name || property['$id']?.split('/').pop() || 'Unknown'
        const propLink = formatReference(property['$id'])

        let expectedType = 'Text'
        if (property.rangeIncludes) {
          const ranges = Array.isArray(property.rangeIncludes) ? property.rangeIncludes : [property.rangeIncludes]

          expectedType = ranges
            .map((range: any) => {
              const type = range['$id'] || range
              return formatReference(type)
            })
            .join(' or ')
>>>>>>> 7e812600
        }

        const description = property.comment || property.description || ''

        markdown += `| ${propLink} | ${expectedType} | ${description} |\n`
      }

      markdown += '\n'
    }

    if (inheritedProperties.length > 0) {
      markdown += '## Inherited Properties\n\n'
      markdown += '| Property | Expected Type | Description |\n'
      markdown += '| --- | --- | --- |\n'

      for (const property of inheritedProperties) {
<<<<<<< HEAD
        const propName = property.label || property.name || property['$id']?.split('/').pop() || 'Unknown';
        const propLink = formatReference(property['$id'] as string);
        
        let expectedType = 'Text';
        if (property.rangeIncludes) {
          const ranges = Array.isArray(property.rangeIncludes)
            ? property.rangeIncludes
            : [property.rangeIncludes];
            
          expectedType = ranges.map((range: any) => {
            const type = flattenUriObject(range);
            return formatReference(type);
          }).join(' or ');
=======
        const propName = property.label || property.name || property['$id']?.split('/').pop() || 'Unknown'
        const propLink = formatReference(property['$id'])

        let expectedType = 'Text'
        if (property.rangeIncludes) {
          const ranges = Array.isArray(property.rangeIncludes) ? property.rangeIncludes : [property.rangeIncludes]

          expectedType = ranges
            .map((range: any) => {
              const type = range['$id'] || range
              return formatReference(type)
            })
            .join(' or ')
>>>>>>> 7e812600
        }

        const description = property.comment || property.description || ''

        markdown += `| ${propLink} | ${expectedType} | ${description} |\n`
      }
    }
  }

  return frontmatter + markdown
}

/**
 * Writes the generated MDX files to the appropriate location
 */
async function writeFiles(things: any[], allThings: any[]): Promise<void> {
  const outputDir = path.join(process.cwd(), 'schema')
  const propertiesDir = path.join(outputDir, 'properties')

  try {
    await fs.mkdir(outputDir, { recursive: true })
    await fs.mkdir(propertiesDir, { recursive: true })

    console.log(`Writing MDX files to ${outputDir}...`)

    let classCount = 0
    let propertyCount = 0

    for (const thing of things) {
      const name = thing.label || thing.name || thing['$id']?.split('/').pop() || 'Unknown'
      const isProperty = Array.isArray(thing['$type'])
        ? thing['$type'].some((t) => t === 'rdf:Property' || t.includes('http://www.w3.org/1999/02/22-rdf-syntax-ns#Property'))
        : thing['$type'] === 'rdf:Property' || thing['$type']?.includes('http://www.w3.org/1999/02/22-rdf-syntax-ns#Property')

      // Use different directory for properties
      const dirPath = isProperty ? propertiesDir : outputDir
      const filename = `${name.replace('schema:', '').replace(/[^a-zA-Z0-9]/g, '')}.mdx`
      const filePath = path.join(dirPath, filename)

      let properties: any[] = []

      if (!isProperty) {
        properties = resolveInheritedProperties(thing, allThings)
      }

      const content = generateMdxContent(thing, properties, isProperty)

      await fs.writeFile(filePath, content, 'utf-8')

      if (isProperty) {
        propertyCount++
        if (propertyCount % 100 === 0) {
          console.log(`Generated ${propertyCount} property MDX files...`)
        }
      } else {
        classCount++
        if (classCount % 100 === 0) {
          console.log(`Generated ${classCount} class MDX files...`)
        }
      }
    }

    console.log(`Successfully generated ${classCount} class MDX files in ${outputDir}`)
    console.log(`Successfully generated ${propertyCount} property MDX files in ${propertiesDir}`)
  } catch (error) {
    console.error('Error writing MDX files:', error)
    throw error
  }
}

/**
 * Main function to orchestrate the generation process
 */
async function main() {
  try {
    console.log('Fetching Schema.org JSON-LD data...')
    const jsonld = await fetchSchemaOrgJsonLd()

    // Debug the structure of the JSON-LD data
    console.log('JSON-LD structure:', Object.keys(jsonld))
    if (jsonld['@graph']) {
      console.log(`@graph array length: ${jsonld['@graph'].length}`)
      if (jsonld['@graph'].length > 0) {
        console.log('First few items in @graph:', JSON.stringify(jsonld['@graph'].slice(0, 3), null, 2))
      }
    } else {
      console.log('No @graph found in the JSON-LD data. Full data:', JSON.stringify(jsonld, null, 2))
    }

    console.log('Parsing Schema.org types...')
    const allThings = parseThings(jsonld)

    console.log(`Found ${allThings.length} Schema.org types.`)

    // No need to filter things since parseThings now returns both classes and properties

    console.log(`Writing ${allThings.length} Schema.org entities as MDX...`)
    await writeFiles(allThings, allThings)

    console.log('Schema.org MDX generation complete!')
  } catch (error) {
    console.error('Error generating Schema.org MDX files:', error)
    if (error instanceof Error) {
      console.error(error.stack)
    }
    process.exit(1)
  }
}

main().catch(console.error)<|MERGE_RESOLUTION|>--- conflicted
+++ resolved
@@ -110,27 +110,21 @@
       const convertedThing: any = {}
       for (const [key, value] of Object.entries(item)) {
         if (key.startsWith('@')) {
-<<<<<<< HEAD
           if (key === '@id' || key === '@type') {
-            convertedThing[`$${key.substring(1)}`] = expandUriPrefix(value as string);
+            convertedThing[`$${key.substring(1)}`] = expandUriPrefix(value as string)
           } else {
-            convertedThing[`$${key.substring(1)}`] = value;
+            convertedThing[`$${key.substring(1)}`] = value
           }
         } else {
           if (Array.isArray(value)) {
             convertedThing[key] = value.map(item => {
-              return typeof item === 'object' ? flattenUriObject(item) : expandUriPrefix(item);
-            });
+              return typeof item === 'object' ? flattenUriObject(item) : expandUriPrefix(item)
+            })
           } else if (typeof value === 'object' && value !== null) {
-            convertedThing[key] = flattenUriObject(value);
+            convertedThing[key] = flattenUriObject(value)
           } else {
-            convertedThing[key] = expandUriPrefix(value as string);
+            convertedThing[key] = expandUriPrefix(value as string)
           }
-=======
-          convertedThing[`$${key.substring(1)}`] = value
-        } else {
-          convertedThing[key] = value
->>>>>>> 7e812600
         }
       }
       things.push(convertedThing)
@@ -147,16 +141,11 @@
   if (typeof uri !== 'string') {
     return 'Unknown'
   }
-<<<<<<< HEAD
   
-  const expandedUri = expandUriPrefix(uri);
-  const label = expandedUri.split('/').pop() || expandedUri;
+  const expandedUri = expandUriPrefix(uri)
+  const label = expandedUri.split('/').pop() || expandedUri
   
-  return `[${label}](${expandedUri})`;
-=======
-
-  return `[${uri}](${uri})`
->>>>>>> 7e812600
+  return `[${label}](${expandedUri})`
 }
 
 /**
@@ -184,46 +173,27 @@
   const visited = new Set<string>()
 
   function collectProperties(thingId: string) {
-<<<<<<< HEAD
-    if (visited.has(thingId)) return;
-    visited.add(thingId);
-    
-    const directProperties = allThings.filter(item => {
-      return item['$type']?.includes('http://www.w3.org/1999/02/22-rdf-syntax-ns#Property') &&
+    if (visited.has(thingId)) return
+    visited.add(thingId)
+
+    const directProperties = allThings.filter((item) => {
+      return (
+        item['$type']?.includes('http://www.w3.org/1999/02/22-rdf-syntax-ns#Property') &&
         (Array.isArray(item.domainIncludes) 
           ? item.domainIncludes.some((domain: any) => 
               expandUriPrefix(flattenUriObject(domain)) === expandUriPrefix(thingId))
-          : expandUriPrefix(flattenUriObject(item.domainIncludes)) === expandUriPrefix(thingId));
-    });
-    
-    properties.push(...directProperties);
-    
-    const currentThing = allThings.find(t => expandUriPrefix(t['$id'] as string) === expandUriPrefix(thingId));
-    if (currentThing?.subClassOf) {
-      const parentIds = Array.isArray(currentThing.subClassOf) 
-        ? currentThing.subClassOf.map((parent: any) => expandUriPrefix(flattenUriObject(parent)))
-        : [expandUriPrefix(flattenUriObject(currentThing.subClassOf))];
-      
-=======
-    if (visited.has(thingId)) return
-    visited.add(thingId)
-
-    const directProperties = allThings.filter((item) => {
-      return (
-        item['$type']?.includes('http://www.w3.org/1999/02/22-rdf-syntax-ns#Property') &&
-        (Array.isArray(item.domainIncludes) ? item.domainIncludes.some((domain: any) => domain['$id'] === thingId) : item.domainIncludes?.['$id'] === thingId)
+          : expandUriPrefix(flattenUriObject(item.domainIncludes)) === expandUriPrefix(thingId))
       )
     })
 
     properties.push(...directProperties)
 
-    const currentThing = allThings.find((t) => t['$id'] === thingId)
+    const currentThing = allThings.find((t) => expandUriPrefix(t['$id'] as string) === expandUriPrefix(thingId))
     if (currentThing?.subClassOf) {
       const parentIds = Array.isArray(currentThing.subClassOf)
-        ? currentThing.subClassOf.map((parent: any) => parent['$id'] || parent)
-        : [currentThing.subClassOf['$id'] || currentThing.subClassOf]
-
->>>>>>> 7e812600
+        ? currentThing.subClassOf.map((parent: any) => expandUriPrefix(flattenUriObject(parent)))
+        : [expandUriPrefix(flattenUriObject(currentThing.subClassOf))]
+
       for (const parentId of parentIds) {
         collectProperties(parentId)
       }
@@ -245,25 +215,14 @@
  * Generates MDX content with enhanced frontmatter and markdown tables
  */
 function generateMdxContent(thing: any, properties: any[], isProperty: boolean = false): string {
-<<<<<<< HEAD
-  const label = thing.label || thing.name || thing['$id']?.split('/').pop() || 'Unknown';
-  const comment = thing['rdfs:comment'] || thing.comment || thing.description || '';
-  
-  let frontmatter = '---\n';
-  frontmatter += `$id: ${expandUriPrefix(thing['$id'] as string)}\n`;
-  frontmatter += `$type: ${expandUriPrefix(thing['$type'] as string)}\n`;
-  frontmatter += `label: ${label}\n`;
-  
-=======
   const label = thing.label || thing.name || thing['$id']?.split('/').pop() || 'Unknown'
-  const comment = thing.comment || thing.description || ''
+  const comment = thing['rdfs:comment'] || thing.comment || thing.description || ''
 
   let frontmatter = '---\n'
-  frontmatter += `$id: ${thing['$id']}\n`
-  frontmatter += `$type: ${thing['$type']}\n`
+  frontmatter += `$id: ${expandUriPrefix(thing['$id'] as string)}\n`
+  frontmatter += `$type: ${expandUriPrefix(thing['$type'] as string)}\n`
   frontmatter += `label: ${label}\n`
 
->>>>>>> 7e812600
   if (comment) {
     frontmatter += `comment: ${comment}\n`
   }
@@ -273,42 +232,24 @@
       const domains = Array.isArray(thing.domainIncludes) ? thing.domainIncludes : [thing.domainIncludes]
 
       domains.forEach((domain: any, index: number) => {
-<<<<<<< HEAD
-        const domainId = expandUriPrefix(flattenUriObject(domain));
-        frontmatter += `domain${index > 0 ? index + 1 : ''}: ${domainId}\n`;
-      });
-=======
-        const domainId = domain['$id'] || domain
+        const domainId = expandUriPrefix(flattenUriObject(domain))
         frontmatter += `domain${index > 0 ? index + 1 : ''}: ${domainId}\n`
       })
->>>>>>> 7e812600
     }
 
     if (thing.rangeIncludes) {
       const ranges = Array.isArray(thing.rangeIncludes) ? thing.rangeIncludes : [thing.rangeIncludes]
 
       ranges.forEach((range: any, index: number) => {
-<<<<<<< HEAD
-        const rangeId = expandUriPrefix(flattenUriObject(range));
-        frontmatter += `range${index > 0 ? index + 1 : ''}: ${rangeId}\n`;
-      });
-=======
-        const rangeId = range['$id'] || range
+        const rangeId = expandUriPrefix(flattenUriObject(range))
         frontmatter += `range${index > 0 ? index + 1 : ''}: ${rangeId}\n`
       })
->>>>>>> 7e812600
     }
   } else if (thing.subClassOf) {
     const subClassOf = Array.isArray(thing.subClassOf)
-<<<<<<< HEAD
       ? thing.subClassOf.map((sc: any) => expandUriPrefix(flattenUriObject(sc))).join(', ')
-      : expandUriPrefix(flattenUriObject(thing.subClassOf));
-    frontmatter += `subClassOf: ${subClassOf}\n`;
-=======
-      ? thing.subClassOf.map((sc: any) => sc['$id'] || sc).join(', ')
-      : thing.subClassOf['$id'] || thing.subClassOf
+      : expandUriPrefix(flattenUriObject(thing.subClassOf))
     frontmatter += `subClassOf: ${subClassOf}\n`
->>>>>>> 7e812600
   }
 
   const metadataKeys = Object.keys(thing).filter(
@@ -318,19 +259,15 @@
   for (const key of metadataKeys) {
     const value = thing[key]
     if (value !== undefined && value !== null) {
-<<<<<<< HEAD
       if (typeof value === 'object' && value !== null) {
         if (Array.isArray(value)) {
-          frontmatter += `${key}: ${JSON.stringify(value.map(item => typeof item === 'object' ? flattenUriObject(item) : expandUriPrefix(item as string)))}\n`;
+          frontmatter += `${key}: ${JSON.stringify(value.map(item => typeof item === 'object' ? flattenUriObject(item) : expandUriPrefix(item as string)))}\n`
         } else {
-          frontmatter += `${key}: ${JSON.stringify(flattenUriObject(value))}\n`;
+          frontmatter += `${key}: ${JSON.stringify(flattenUriObject(value))}\n`
         }
       } else {
-        frontmatter += `${key}: ${JSON.stringify(expandUriPrefix(value as string))}\n`;
-      }
-=======
-      frontmatter += `${key}: ${JSON.stringify(value)}\n`
->>>>>>> 7e812600
+        frontmatter += `${key}: ${JSON.stringify(expandUriPrefix(value as string))}\n`
+      }
     }
   }
 
@@ -343,71 +280,41 @@
   }
 
   if (!isProperty && properties.length > 0) {
-<<<<<<< HEAD
-    const directProperties = properties.filter(prop => {
-      if (!prop.domainIncludes) return false;
-      
+    const directProperties = properties.filter((prop) => {
+      if (!prop.domainIncludes) return false
+
       const domains = Array.isArray(prop.domainIncludes) 
-        ? prop.domainIncludes 
-        : [prop.domainIncludes];
-      
+        ? prop.domainIncludes
+        : [prop.domainIncludes]
+
       return domains.some((domain: any) => 
         expandUriPrefix(flattenUriObject(domain)) === expandUriPrefix(thing['$id'] as string)
-      );
-    });
-    
-    const inheritedProperties = properties.filter(prop => !directProperties.includes(prop));
-    
+      )
+    })
+
+    const inheritedProperties = properties.filter((prop) => !directProperties.includes(prop))
+
     if (directProperties.length > 0) {
-      markdown += '## Properties\n\n';
-      markdown += '| Property | Expected Type | Description |\n';
-      markdown += '| --- | --- | --- |\n';
-      
-      for (const property of directProperties) {
-        const propName = property.label || property.name || property['$id']?.split('/').pop() || 'Unknown';
-        const propLink = formatReference(property['$id'] as string);
-        
-        let expectedType = 'Text';
-        if (property.rangeIncludes) {
-          const ranges = Array.isArray(property.rangeIncludes)
-            ? property.rangeIncludes
-            : [property.rangeIncludes];
-            
-          expectedType = ranges.map((range: any) => {
-            const type = flattenUriObject(range);
-            return formatReference(type);
-          }).join(' or ');
-=======
-    const directProperties = properties.filter((prop) => {
-      if (!prop.domainIncludes) return false
-
-      const domains = Array.isArray(prop.domainIncludes) ? prop.domainIncludes : [prop.domainIncludes]
-
-      return domains.some((domain: any) => (domain['$id'] || domain) === thing['$id'])
-    })
-
-    const inheritedProperties = properties.filter((prop) => !directProperties.includes(prop))
-
-    if (directProperties.length > 0) {
-      markdown += '## Direct Properties\n\n'
+      markdown += '## Properties\n\n'
       markdown += '| Property | Expected Type | Description |\n'
       markdown += '| --- | --- | --- |\n'
 
       for (const property of directProperties) {
         const propName = property.label || property.name || property['$id']?.split('/').pop() || 'Unknown'
-        const propLink = formatReference(property['$id'])
+        const propLink = formatReference(property['$id'] as string)
 
         let expectedType = 'Text'
         if (property.rangeIncludes) {
-          const ranges = Array.isArray(property.rangeIncludes) ? property.rangeIncludes : [property.rangeIncludes]
-
+          const ranges = Array.isArray(property.rangeIncludes) 
+            ? property.rangeIncludes
+            : [property.rangeIncludes]
+            
           expectedType = ranges
             .map((range: any) => {
-              const type = range['$id'] || range
+              const type = flattenUriObject(range)
               return formatReference(type)
             })
             .join(' or ')
->>>>>>> 7e812600
         }
 
         const description = property.comment || property.description || ''
@@ -424,35 +331,21 @@
       markdown += '| --- | --- | --- |\n'
 
       for (const property of inheritedProperties) {
-<<<<<<< HEAD
-        const propName = property.label || property.name || property['$id']?.split('/').pop() || 'Unknown';
-        const propLink = formatReference(property['$id'] as string);
-        
-        let expectedType = 'Text';
-        if (property.rangeIncludes) {
-          const ranges = Array.isArray(property.rangeIncludes)
-            ? property.rangeIncludes
-            : [property.rangeIncludes];
-            
-          expectedType = ranges.map((range: any) => {
-            const type = flattenUriObject(range);
-            return formatReference(type);
-          }).join(' or ');
-=======
         const propName = property.label || property.name || property['$id']?.split('/').pop() || 'Unknown'
-        const propLink = formatReference(property['$id'])
+        const propLink = formatReference(property['$id'] as string)
 
         let expectedType = 'Text'
         if (property.rangeIncludes) {
-          const ranges = Array.isArray(property.rangeIncludes) ? property.rangeIncludes : [property.rangeIncludes]
-
+          const ranges = Array.isArray(property.rangeIncludes) 
+            ? property.rangeIncludes
+            : [property.rangeIncludes]
+            
           expectedType = ranges
             .map((range: any) => {
-              const type = range['$id'] || range
+              const type = flattenUriObject(range)
               return formatReference(type)
             })
             .join(' or ')
->>>>>>> 7e812600
         }
 
         const description = property.comment || property.description || ''
