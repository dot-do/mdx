--- conflicted
+++ resolved
@@ -23,9 +23,6 @@
       "persistent": true
     },
     "test": {
-<<<<<<< HEAD
-      "dependsOn": ["^build", "build"],
-=======
       "dependsOn": ["^test", "build:packages"],
       "inputs": ["$TURBO_DEFAULT$", "vitest.config.ts", ".env*"]
     },
@@ -35,7 +32,6 @@
     },
     "test:integration": {
       "dependsOn": ["build", "^test:packages"],
->>>>>>> 941e0010
       "inputs": ["$TURBO_DEFAULT$", "vitest.config.ts", ".env*"]
     },
     "@mdxld/ai#build": {
