lockfileVersion: '6.0'

settings:
  autoInstallPeers: true
  excludeLinksFromLockfile: false

importers:

  .:
    devDependencies:
      '@changesets/cli':
        specifier: ^2.29.4
        version: 2.29.4
      '@types/node':
        specifier: ^22.15.21
        version: 22.15.21
      prettier:
        specifier: ^3.5.3
        version: 3.5.3
      prettier-plugin-tailwindcss:
        specifier: ^0.6.11
        version: 0.6.11(prettier@3.5.3)
      tsx:
        specifier: ^4.19.4
        version: 4.19.4
      turbo:
        specifier: ^2.5.3
        version: 2.5.3

  apps/mdx.org.ai:
    dependencies:
      apis.do:
        specifier: ^0.0.1
        version: 0.0.1
      business-as-code:
        specifier: ^0.1.0
        version: 0.1.0
      functions.do:
        specifier: ^0.0.5
        version: 0.0.5
      mdxui:
        specifier: workspace:*
        version: link:../../packages/mdxui
      next:
        specifier: ^15.3.0
        version: 15.3.0(react-dom@19.1.0)(react@19.1.0)
      nextra:
        specifier: ^4.2.17
        version: 4.2.17(acorn@8.14.1)(next@15.3.0)(react-dom@19.1.0)(react@19.1.0)(typescript@5.8.2)
      nextra-theme-docs:
        specifier: ^4.2.17
        version: 4.2.17(@types/react@19.1.0)(next@15.3.0)(nextra@4.2.17)(react-dom@19.1.0)(react@19.1.0)
      react:
        specifier: ^19.1.0
        version: 19.1.0
      react-dom:
        specifier: ^19.1.0
        version: 19.1.0(react@19.1.0)
      workflows.do:
        specifier: ^0.0.1
        version: 0.0.1
    devDependencies:
      '@repo/eslint-config':
        specifier: workspace:*
        version: link:../../config/eslint-config
      '@repo/typescript-config':
        specifier: workspace:*
        version: link:../../config/typescript-config
      '@types/node':
        specifier: ^22.15.3
        version: 22.15.3
      '@types/react':
        specifier: 19.1.0
        version: 19.1.0
      '@types/react-dom':
        specifier: 19.1.1
        version: 19.1.1(@types/react@19.1.0)
      eslint:
        specifier: ^9.26.0
        version: 9.27.0
      pagefind:
        specifier: ^1.3.0
        version: 1.3.0
      typescript:
        specifier: 5.8.2
        version: 5.8.2

  apps/mdxld.org:
    dependencies:
      mdxui:
        specifier: workspace:*
        version: link:../../packages/mdxui
      next:
        specifier: ^15.3.0
        version: 15.3.0(react-dom@19.1.0)(react@19.1.0)
      nextra:
        specifier: ^4.2.17
        version: 4.2.17(acorn@8.14.1)(next@15.3.0)(react-dom@19.1.0)(react@19.1.0)(typescript@5.8.2)
      nextra-theme-docs:
        specifier: ^4.2.17
        version: 4.2.17(@types/react@19.1.0)(next@15.3.0)(nextra@4.2.17)(react-dom@19.1.0)(react@19.1.0)
      react:
        specifier: ^19.1.0
        version: 19.1.0
      react-dom:
        specifier: ^19.1.0
        version: 19.1.0(react@19.1.0)
    devDependencies:
      '@repo/eslint-config':
        specifier: workspace:*
        version: link:../../config/eslint-config
      '@repo/typescript-config':
        specifier: workspace:*
        version: link:../../config/typescript-config
      '@types/node':
        specifier: ^22.15.3
        version: 22.15.3
      '@types/react':
        specifier: 19.1.0
        version: 19.1.0
      '@types/react-dom':
        specifier: 19.1.1
        version: 19.1.1(@types/react@19.1.0)
      eslint:
        specifier: ^9.26.0
        version: 9.27.0
      pagefind:
        specifier: ^1.3.0
        version: 1.3.0
      typescript:
        specifier: 5.8.2
        version: 5.8.2

  config/eslint-config:
    devDependencies:
      '@eslint/js':
        specifier: ^9.27.0
        version: 9.27.0
      '@next/eslint-plugin-next':
        specifier: ^15.3.0
        version: 15.3.0
      eslint:
        specifier: ^9.27.0
        version: 9.27.0
      eslint-config-prettier:
        specifier: ^10.1.1
        version: 10.1.1(eslint@9.27.0)
      eslint-plugin-only-warn:
        specifier: ^1.1.0
        version: 1.1.0
      eslint-plugin-react:
        specifier: ^7.37.4
        version: 7.37.4(eslint@9.27.0)
      eslint-plugin-react-hooks:
        specifier: ^5.2.0
        version: 5.2.0(eslint@9.27.0)
      eslint-plugin-turbo:
        specifier: ^2.5.0
        version: 2.5.0(eslint@9.27.0)(turbo@2.5.3)
      globals:
        specifier: ^16.1.0
        version: 16.1.0
      typescript:
        specifier: ^5.8.2
        version: 5.8.2
      typescript-eslint:
        specifier: ^8.32.0
        version: 8.32.0(eslint@9.27.0)(typescript@5.8.2)

  config/tailwind-config:
    devDependencies:
      postcss:
        specifier: ^8.5.3
        version: 8.5.3
      tailwindcss:
        specifier: ^4.1.5
        version: 4.1.5

  config/tsup-config:
    dependencies:
      tsup:
        specifier: ^8.0.2
        version: 8.5.0(typescript@5.8.3)
    devDependencies:
      '@types/node':
        specifier: ^20.14.10
        version: 20.17.49
      typescript:
        specifier: ^5.5.3
        version: 5.8.3
      vitest:
        specifier: ^3.1.4
        version: 3.1.4(@types/node@20.17.49)

  config/typescript-config: {}

  packages/mdxai:
    dependencies:
      '@ai-sdk/openai':
        specifier: ^1.3.22
        version: 1.3.22(zod@3.25.7)
      ai:
        specifier: ^4.3.16
        version: 4.3.16(react@19.1.0)(zod@3.25.7)
      commander:
        specifier: ^12.1.0
        version: 12.1.0
    devDependencies:
      '@repo/tsup-config':
        specifier: workspace:*
        version: link:../../config/tsup-config
      '@types/node':
        specifier: ^20.14.10
        version: 20.17.49
      ts-node:
        specifier: ^10.9.2
        version: 10.9.2(@types/node@20.17.49)(typescript@5.8.3)
      tsup:
        specifier: ^8.0.2
        version: 8.5.0(typescript@5.8.3)
      typescript:
        specifier: ^5.5.3
        version: 5.8.3
      vitest:
        specifier: ^3.1.4
        version: 3.1.4(@types/node@20.17.49)(tsx@4.19.4)

  packages/mdxdb-fs:
    dependencies:
      '@payloadcms/db-sqlite':
        specifier: ^3.38.0
        version: 3.38.0(payload@3.38.0)
      add:
        specifier: ^2.0.6
        version: 2.0.6
      gray-matter:
        specifier: ^4.0.3
        version: 4.0.3
      libsql:
        specifier: ^0.5.11
        version: 0.5.11
      payload:
        specifier: ^3.38.0
        version: 3.38.0(graphql@16.11.0)(typescript@5.8.3)
      pnpm:
        specifier: ^10.11.0
        version: 10.11.0
      simple-git:
        specifier: ^3.27.0
        version: 3.27.0
    devDependencies:
      '@repo/tsup-config':
        specifier: workspace:*
        version: link:../../config/tsup-config
      '@types/node':
        specifier: ^22.15.20
        version: 22.15.20
      tsup:
        specifier: ^8.0.2
        version: 8.5.0(tsx@4.19.4)(typescript@5.8.3)
      tsx:
        specifier: ^4.19.4
        version: 4.19.4
      typescript:
        specifier: ^5.8.3
        version: 5.8.3
      velite:
        specifier: ^0.2.4
        version: 0.2.4(acorn@8.14.1)
      vitest:
        specifier: ^3.1.4
        version: 3.1.4(@types/node@22.15.20)(tsx@4.19.4)

  packages/mdxe:
    dependencies:
      commander:
        specifier: ^12.0.0
        version: 12.1.0
      mdxui:
        specifier: workspace:*
        version: link:../mdxui
      next:
        specifier: ^15.3.0
        version: 15.3.0(react-dom@19.1.0)(react@19.1.0)
      react:
        specifier: ^19.1.0
        version: 19.1.0
      react-dom:
        specifier: ^19.1.0
        version: 19.1.0(react@19.1.0)
    devDependencies:
      '@repo/tsup-config':
        specifier: workspace:*
        version: link:../../config/tsup-config
      '@types/node':
        specifier: ^20.14.10
        version: 20.17.49
      tsup:
        specifier: ^8.0.2
        version: 8.5.0(typescript@5.8.2)
      vitest:
        specifier: ^3.1.4
<<<<<<< HEAD
        version: 3.1.4(@types/node@22.15.21)(tsx@4.19.4)
=======
        version: 3.1.4(@types/node@20.17.49)
>>>>>>> 51076a43

  packages/mdxld:
    dependencies:
      '@fal-works/esbuild-plugin-global-externals':
        specifier: ^2.1.2
        version: 2.1.2
      '@mdx-js/esbuild':
        specifier: ^3.0.0
        version: 3.1.0(acorn@8.14.1)(esbuild@0.20.2)
      '@mdxld/schema':
        specifier: ^0.1.0
        version: 0.1.0
      commander:
        specifier: ^11.1.0
        version: 11.1.0
      esbuild:
        specifier: ^0.20.1
        version: 0.20.2
      next-mdx-remote-client:
        specifier: ^2.1.2
        version: 2.1.2(@types/react@18.3.22)(acorn@8.14.1)(react-dom@18.3.1)(react@18.3.1)
      react:
        specifier: ^18.2.0
        version: 18.3.1
      react-dom:
        specifier: ^18.2.0
        version: 18.3.1(react@18.3.1)
      schema-dts:
        specifier: ^1.1.2
        version: 1.1.5
      velite:
        specifier: ^0.2.4
        version: 0.2.4(acorn@8.14.1)
      yaml:
        specifier: ^2.4.0
        version: 2.8.0
    devDependencies:
      '@repo/tsup-config':
        specifier: workspace:*
        version: link:../../config/tsup-config
      '@types/node':
        specifier: ^20.14.10
        version: 20.17.49
      '@types/react':
        specifier: ^18.2.43
        version: 18.3.22
      tsup:
        specifier: ^8.0.2
        version: 8.5.0(typescript@5.8.3)(yaml@2.8.0)
      typescript:
        specifier: ^5.3.3
        version: 5.8.3
      vitest:
        specifier: ^3.1.4
        version: 3.1.4(@types/node@20.17.49)(tsx@4.19.4)(yaml@2.8.0)

  packages/mdxui:
    dependencies:
      '@tremor/react':
        specifier: 4.0.0-beta-tremor-v4.4
        version: 4.0.0-beta-tremor-v4.4(react-dom@19.1.0)(react@19.1.0)(tailwindcss@4.1.5)
      react:
        specifier: ^19
        version: 19.1.0
    devDependencies:
      '@radix-ui/react-slot':
        specifier: ^1.0.2
        version: 1.2.3(@types/react@19.1.0)(react@19.1.0)
      '@repo/eslint-config':
        specifier: workspace:*
        version: link:../../config/eslint-config
      '@repo/tailwind-config':
        specifier: workspace:*
        version: link:../../config/tailwind-config
      '@repo/tsup-config':
        specifier: workspace:*
        version: link:../../config/tsup-config
      '@repo/typescript-config':
        specifier: workspace:*
        version: link:../../config/typescript-config
      '@tailwindcss/cli':
        specifier: ^4.1.5
        version: 4.1.5
      '@types/react':
        specifier: ^19.1.0
        version: 19.1.0
      class-variance-authority:
        specifier: ^0.7.0
        version: 0.7.1
      clsx:
        specifier: ^2.1.0
        version: 2.1.1
      eslint:
        specifier: ^9.27.0
        version: 9.27.0
      lucide-react:
        specifier: ^0.330.0
        version: 0.330.0(react@19.1.0)
      tailwind-merge:
        specifier: ^2.2.1
        version: 2.6.0
      tailwindcss:
        specifier: ^4.1.5
        version: 4.1.5
      tsup:
        specifier: ^8.0.2
        version: 8.5.0(typescript@5.8.2)
      tw-animate-css:
        specifier: ^1.3.0
        version: 1.3.0
      typescript:
        specifier: 5.8.2
        version: 5.8.2
      vitest:
        specifier: ^3.1.4
        version: 3.1.4(@types/node@22.15.21)(tsx@4.19.4)

packages:

  /@ai-sdk/openai@1.3.22(zod@3.25.7):
    resolution: {integrity: sha512-QwA+2EkG0QyjVR+7h6FE7iOu2ivNqAVMm9UJZkVxxTk5OIq5fFJDTEI/zICEMuHImTTXR2JjsL6EirJ28Jc4cw==}
    engines: {node: '>=18'}
    peerDependencies:
      zod: ^3.0.0
    dependencies:
      '@ai-sdk/provider': 1.1.3
      '@ai-sdk/provider-utils': 2.2.8(zod@3.25.7)
      zod: 3.25.7
    dev: false

  /@ai-sdk/provider-utils@2.2.8(zod@3.25.7):
    resolution: {integrity: sha512-fqhG+4sCVv8x7nFzYnFo19ryhAa3w096Kmc3hWxMQfW/TubPOmt3A6tYZhl4mUfQWWQMsuSkLrtjlWuXBVSGQA==}
    engines: {node: '>=18'}
    peerDependencies:
      zod: ^3.23.8
    dependencies:
      '@ai-sdk/provider': 1.1.3
      nanoid: 3.3.11
      secure-json-parse: 2.7.0
      zod: 3.25.7
    dev: false

  /@ai-sdk/provider@1.1.3:
    resolution: {integrity: sha512-qZMxYJ0qqX/RfnuIaab+zp8UAeJn/ygXXAffR5I4N0n1IrvA6qBsjc8hXLmBiMV2zoXlifkacF7sEFnYnjBcqg==}
    engines: {node: '>=18'}
    dependencies:
      json-schema: 0.4.0
    dev: false

  /@ai-sdk/react@1.2.12(react@19.1.0)(zod@3.25.7):
    resolution: {integrity: sha512-jK1IZZ22evPZoQW3vlkZ7wvjYGYF+tRBKXtrcolduIkQ/m/sOAVcVeVDUDvh1T91xCnWCdUGCPZg2avZ90mv3g==}
    engines: {node: '>=18'}
    peerDependencies:
      react: ^18 || ^19 || ^19.0.0-rc
      zod: ^3.23.8
    peerDependenciesMeta:
      zod:
        optional: true
    dependencies:
      '@ai-sdk/provider-utils': 2.2.8(zod@3.25.7)
      '@ai-sdk/ui-utils': 1.2.11(zod@3.25.7)
      react: 19.1.0
      swr: 2.3.3(react@19.1.0)
      throttleit: 2.1.0
      zod: 3.25.7
    dev: false

  /@ai-sdk/ui-utils@1.2.11(zod@3.25.7):
    resolution: {integrity: sha512-3zcwCc8ezzFlwp3ZD15wAPjf2Au4s3vAbKsXQVyhxODHcmu0iyPO2Eua6D/vicq/AUm/BAo60r97O6HU+EI0+w==}
    engines: {node: '>=18'}
    peerDependencies:
      zod: ^3.23.8
    dependencies:
      '@ai-sdk/provider': 1.1.3
      '@ai-sdk/provider-utils': 2.2.8(zod@3.25.7)
      zod: 3.25.7
      zod-to-json-schema: 3.24.5(zod@3.25.7)
    dev: false

  /@antfu/install-pkg@1.1.0:
    resolution: {integrity: sha512-MGQsmw10ZyI+EJo45CdSER4zEb+p31LpDAFp2Z3gkSd1yqVZGi0Ebx++YTEMonJy4oChEMLsxZ64j8FH6sSqtQ==}
    dependencies:
      package-manager-detector: 1.3.0
      tinyexec: 1.0.1
    dev: false

  /@antfu/utils@8.1.1:
    resolution: {integrity: sha512-Mex9nXf9vR6AhcXmMrlz/HVgYYZpVGJ6YlPgwl7UnaFpnshXs6EK/oa5Gpf3CzENMjkvEx2tQtntGnb7UtSTOQ==}
    dev: false

  /@apidevtools/json-schema-ref-parser@11.9.3:
    resolution: {integrity: sha512-60vepv88RwcJtSHrD6MjIL6Ta3SOYbgfnkHb+ppAVK+o9mXprRtulx7VlRl3lN3bbvysAfCS7WMVfhUYemB0IQ==}
    engines: {node: '>= 16'}
    dependencies:
      '@jsdevtools/ono': 7.1.3
      '@types/json-schema': 7.0.15
      js-yaml: 4.1.0
    dev: false

  /@babel/code-frame@7.27.1:
    resolution: {integrity: sha512-cjQ7ZlQ0Mv3b47hABuTevyTuYN4i+loJKGeV9flcCgIK37cCXRh+L1bd3iBHlynerhQ7BhCkn2BPbQUL+rGqFg==}
    engines: {node: '>=6.9.0'}
    dependencies:
      '@babel/helper-validator-identifier': 7.27.1
      js-tokens: 4.0.0
      picocolors: 1.1.1
    dev: false

  /@babel/helper-validator-identifier@7.27.1:
    resolution: {integrity: sha512-D2hP9eA+Sqx1kBZgzxZh0y1trbuU+JoDkiEwqhQ36nodYqJwyEIhPSdMNd7lOm/4io72luTPWH20Yda0xOuUow==}
    engines: {node: '>=6.9.0'}
    dev: false

  /@babel/runtime@7.27.1:
    resolution: {integrity: sha512-1x3D2xEk2fRo3PAhwQwu5UubzgiVWSXTBfWpVd2Mx2AzRqJuDJCsgaDVZ7HB5iGzDW1Hl1sWN2mFyKjmR9uAog==}
    engines: {node: '>=6.9.0'}

  /@braintree/sanitize-url@7.1.1:
    resolution: {integrity: sha512-i1L7noDNxtFyL5DmZafWy1wRVhGehQmzZaz1HiN5e7iylJMSZR7ekOV7NsIqa5qBldlLrsKv4HbgFUVlQrz8Mw==}
    dev: false

  /@changesets/apply-release-plan@7.0.12:
    resolution: {integrity: sha512-EaET7As5CeuhTzvXTQCRZeBUcisoYPDDcXvgTE/2jmmypKp0RC7LxKj/yzqeh/1qFTZI7oDGFcL1PHRuQuketQ==}
    dependencies:
      '@changesets/config': 3.1.1
      '@changesets/get-version-range-type': 0.4.0
      '@changesets/git': 3.0.4
      '@changesets/should-skip-package': 0.1.2
      '@changesets/types': 6.1.0
      '@manypkg/get-packages': 1.1.3
      detect-indent: 6.1.0
      fs-extra: 7.0.1
      lodash.startcase: 4.4.0
      outdent: 0.5.0
      prettier: 2.8.8
      resolve-from: 5.0.0
      semver: 7.7.1
    dev: true

  /@changesets/assemble-release-plan@6.0.8:
    resolution: {integrity: sha512-y8+8LvZCkKJdbUlpXFuqcavpzJR80PN0OIfn8HZdwK7Sh6MgLXm4hKY5vu6/NDoKp8lAlM4ERZCqRMLxP4m+MQ==}
    dependencies:
      '@changesets/errors': 0.2.0
      '@changesets/get-dependents-graph': 2.1.3
      '@changesets/should-skip-package': 0.1.2
      '@changesets/types': 6.1.0
      '@manypkg/get-packages': 1.1.3
      semver: 7.7.1
    dev: true

  /@changesets/changelog-git@0.2.1:
    resolution: {integrity: sha512-x/xEleCFLH28c3bQeQIyeZf8lFXyDFVn1SgcBiR2Tw/r4IAWlk1fzxCEZ6NxQAjF2Nwtczoen3OA2qR+UawQ8Q==}
    dependencies:
      '@changesets/types': 6.1.0
    dev: true

  /@changesets/cli@2.29.4:
    resolution: {integrity: sha512-VW30x9oiFp/un/80+5jLeWgEU6Btj8IqOgI+X/zAYu4usVOWXjPIK5jSSlt5jsCU7/6Z7AxEkarxBxGUqkAmNg==}
    hasBin: true
    dependencies:
      '@changesets/apply-release-plan': 7.0.12
      '@changesets/assemble-release-plan': 6.0.8
      '@changesets/changelog-git': 0.2.1
      '@changesets/config': 3.1.1
      '@changesets/errors': 0.2.0
      '@changesets/get-dependents-graph': 2.1.3
      '@changesets/get-release-plan': 4.0.12
      '@changesets/git': 3.0.4
      '@changesets/logger': 0.1.1
      '@changesets/pre': 2.0.2
      '@changesets/read': 0.6.5
      '@changesets/should-skip-package': 0.1.2
      '@changesets/types': 6.1.0
      '@changesets/write': 0.4.0
      '@manypkg/get-packages': 1.1.3
      ansi-colors: 4.1.3
      ci-info: 3.9.0
      enquirer: 2.4.1
      external-editor: 3.1.0
      fs-extra: 7.0.1
      mri: 1.2.0
      p-limit: 2.3.0
      package-manager-detector: 0.2.11
      picocolors: 1.1.1
      resolve-from: 5.0.0
      semver: 7.7.1
      spawndamnit: 3.0.1
      term-size: 2.2.1
    dev: true

  /@changesets/config@3.1.1:
    resolution: {integrity: sha512-bd+3Ap2TKXxljCggI0mKPfzCQKeV/TU4yO2h2C6vAihIo8tzseAn2e7klSuiyYYXvgu53zMN1OeYMIQkaQoWnA==}
    dependencies:
      '@changesets/errors': 0.2.0
      '@changesets/get-dependents-graph': 2.1.3
      '@changesets/logger': 0.1.1
      '@changesets/types': 6.1.0
      '@manypkg/get-packages': 1.1.3
      fs-extra: 7.0.1
      micromatch: 4.0.8
    dev: true

  /@changesets/errors@0.2.0:
    resolution: {integrity: sha512-6BLOQUscTpZeGljvyQXlWOItQyU71kCdGz7Pi8H8zdw6BI0g3m43iL4xKUVPWtG+qrrL9DTjpdn8eYuCQSRpow==}
    dependencies:
      extendable-error: 0.1.7
    dev: true

  /@changesets/get-dependents-graph@2.1.3:
    resolution: {integrity: sha512-gphr+v0mv2I3Oxt19VdWRRUxq3sseyUpX9DaHpTUmLj92Y10AGy+XOtV+kbM6L/fDcpx7/ISDFK6T8A/P3lOdQ==}
    dependencies:
      '@changesets/types': 6.1.0
      '@manypkg/get-packages': 1.1.3
      picocolors: 1.1.1
      semver: 7.7.1
    dev: true

  /@changesets/get-release-plan@4.0.12:
    resolution: {integrity: sha512-KukdEgaafnyGryUwpHG2kZ7xJquOmWWWk5mmoeQaSvZTWH1DC5D/Sw6ClgGFYtQnOMSQhgoEbDxAbpIIayKH1g==}
    dependencies:
      '@changesets/assemble-release-plan': 6.0.8
      '@changesets/config': 3.1.1
      '@changesets/pre': 2.0.2
      '@changesets/read': 0.6.5
      '@changesets/types': 6.1.0
      '@manypkg/get-packages': 1.1.3
    dev: true

  /@changesets/get-version-range-type@0.4.0:
    resolution: {integrity: sha512-hwawtob9DryoGTpixy1D3ZXbGgJu1Rhr+ySH2PvTLHvkZuQ7sRT4oQwMh0hbqZH1weAooedEjRsbrWcGLCeyVQ==}
    dev: true

  /@changesets/git@3.0.4:
    resolution: {integrity: sha512-BXANzRFkX+XcC1q/d27NKvlJ1yf7PSAgi8JG6dt8EfbHFHi4neau7mufcSca5zRhwOL8j9s6EqsxmT+s+/E6Sw==}
    dependencies:
      '@changesets/errors': 0.2.0
      '@manypkg/get-packages': 1.1.3
      is-subdir: 1.2.0
      micromatch: 4.0.8
      spawndamnit: 3.0.1
    dev: true

  /@changesets/logger@0.1.1:
    resolution: {integrity: sha512-OQtR36ZlnuTxKqoW4Sv6x5YIhOmClRd5pWsjZsddYxpWs517R0HkyiefQPIytCVh4ZcC5x9XaG8KTdd5iRQUfg==}
    dependencies:
      picocolors: 1.1.1
    dev: true

  /@changesets/parse@0.4.1:
    resolution: {integrity: sha512-iwksMs5Bf/wUItfcg+OXrEpravm5rEd9Bf4oyIPL4kVTmJQ7PNDSd6MDYkpSJR1pn7tz/k8Zf2DhTCqX08Ou+Q==}
    dependencies:
      '@changesets/types': 6.1.0
      js-yaml: 3.14.1
    dev: true

  /@changesets/pre@2.0.2:
    resolution: {integrity: sha512-HaL/gEyFVvkf9KFg6484wR9s0qjAXlZ8qWPDkTyKF6+zqjBe/I2mygg3MbpZ++hdi0ToqNUF8cjj7fBy0dg8Ug==}
    dependencies:
      '@changesets/errors': 0.2.0
      '@changesets/types': 6.1.0
      '@manypkg/get-packages': 1.1.3
      fs-extra: 7.0.1
    dev: true

  /@changesets/read@0.6.5:
    resolution: {integrity: sha512-UPzNGhsSjHD3Veb0xO/MwvasGe8eMyNrR/sT9gR8Q3DhOQZirgKhhXv/8hVsI0QpPjR004Z9iFxoJU6in3uGMg==}
    dependencies:
      '@changesets/git': 3.0.4
      '@changesets/logger': 0.1.1
      '@changesets/parse': 0.4.1
      '@changesets/types': 6.1.0
      fs-extra: 7.0.1
      p-filter: 2.1.0
      picocolors: 1.1.1
    dev: true

  /@changesets/should-skip-package@0.1.2:
    resolution: {integrity: sha512-qAK/WrqWLNCP22UDdBTMPH5f41elVDlsNyat180A33dWxuUDyNpg6fPi/FyTZwRriVjg0L8gnjJn2F9XAoF0qw==}
    dependencies:
      '@changesets/types': 6.1.0
      '@manypkg/get-packages': 1.1.3
    dev: true

  /@changesets/types@4.1.0:
    resolution: {integrity: sha512-LDQvVDv5Kb50ny2s25Fhm3d9QSZimsoUGBsUioj6MC3qbMUCuC8GPIvk/M6IvXx3lYhAs0lwWUQLb+VIEUCECw==}
    dev: true

  /@changesets/types@6.1.0:
    resolution: {integrity: sha512-rKQcJ+o1nKNgeoYRHKOS07tAMNd3YSN0uHaJOZYjBAgxfV7TUE7JE+z4BzZdQwb5hKaYbayKN5KrYV7ODb2rAA==}
    dev: true

  /@changesets/write@0.4.0:
    resolution: {integrity: sha512-CdTLvIOPiCNuH71pyDu3rA+Q0n65cmAbXnwWH84rKGiFumFzkmHNT8KHTMEchcxN+Kl8I54xGUhJ7l3E7X396Q==}
    dependencies:
      '@changesets/types': 6.1.0
      fs-extra: 7.0.1
      human-id: 4.1.1
      prettier: 2.8.8
    dev: true

  /@chevrotain/cst-dts-gen@11.0.3:
    resolution: {integrity: sha512-BvIKpRLeS/8UbfxXxgC33xOumsacaeCKAjAeLyOn7Pcp95HiRbrpl14S+9vaZLolnbssPIUuiUd8IvgkRyt6NQ==}
    dependencies:
      '@chevrotain/gast': 11.0.3
      '@chevrotain/types': 11.0.3
      lodash-es: 4.17.21
    dev: false

  /@chevrotain/gast@11.0.3:
    resolution: {integrity: sha512-+qNfcoNk70PyS/uxmj3li5NiECO+2YKZZQMbmjTqRI3Qchu8Hig/Q9vgkHpI3alNjr7M+a2St5pw5w5F6NL5/Q==}
    dependencies:
      '@chevrotain/types': 11.0.3
      lodash-es: 4.17.21
    dev: false

  /@chevrotain/regexp-to-ast@11.0.3:
    resolution: {integrity: sha512-1fMHaBZxLFvWI067AVbGJav1eRY7N8DDvYCTwGBiE/ytKBgP8azTdgyrKyWZ9Mfh09eHWb5PgTSO8wi7U824RA==}
    dev: false

  /@chevrotain/types@11.0.3:
    resolution: {integrity: sha512-gsiM3G8b58kZC2HaWR50gu6Y1440cHiJ+i3JUvcp/35JchYejb2+5MVeJK0iKThYpAa/P2PYFV4hoi44HD+aHQ==}
    dev: false

  /@chevrotain/utils@11.0.3:
    resolution: {integrity: sha512-YslZMgtJUyuMbZ+aKvfF3x1f5liK4mWNxghFRv7jqRR9C3R3fAOGTTKvxXDa2Y1s9zSbcpuO0cAxDYsc9SrXoQ==}
    dev: false

  /@cspotcode/source-map-support@0.8.1:
    resolution: {integrity: sha512-IchNf6dN4tHoMFIn/7OE8LWZ19Y6q/67Bmf6vnGREv8RSbBVb9LPJxEcnwrcwX6ixSvaiGoomAUvu4YSxXrVgw==}
    engines: {node: '>=12'}
    dependencies:
      '@jridgewell/trace-mapping': 0.3.9
    dev: true

  /@drizzle-team/brocli@0.10.2:
    resolution: {integrity: sha512-z33Il7l5dKjUgGULTqBsQBQwckHh5AbIuxhdsIxDDiZAzBOrZO6q9ogcWC65kU382AfynTfgNumVcNIjuIua6w==}
    dev: false

  /@emnapi/runtime@1.4.3:
    resolution: {integrity: sha512-pBPWdu6MLKROBX05wSNKcNb++m5Er+KQ9QkB+WVM+pW2Kx9hoSrVTnu3BdkI5eBLZoKu/J6mW/B6i6bJB2ytXQ==}
    requiresBuild: true
    dependencies:
      tslib: 2.8.1
    optional: true

  /@esbuild-kit/core-utils@3.3.2:
    resolution: {integrity: sha512-sPRAnw9CdSsRmEtnsl2WXWdyquogVpB3yZ3dgwJfe8zrOzTsV7cJvmwrKVa+0ma5BoiGJ+BoqkMvawbayKUsqQ==}
    deprecated: 'Merged into tsx: https://tsx.is'
    dependencies:
      esbuild: 0.18.20
      source-map-support: 0.5.21
    dev: false

  /@esbuild-kit/esm-loader@2.6.5:
    resolution: {integrity: sha512-FxEMIkJKnodyA1OaCUoEvbYRkoZlLZ4d/eXFu9Fh8CbBBgP5EmZxrfTRyN0qpXZ4vOvqnE5YdRdcrmUUXuU+dA==}
    deprecated: 'Merged into tsx: https://tsx.is'
    dependencies:
      '@esbuild-kit/core-utils': 3.3.2
      get-tsconfig: 4.10.0
    dev: false

  /@esbuild/aix-ppc64@0.19.12:
    resolution: {integrity: sha512-bmoCYyWdEL3wDQIVbcyzRyeKLgk2WtWLTWz1ZIAZF/EGbNOwSA6ew3PftJ1PqMiOOGu0OyFMzG53L0zqIpPeNA==}
    engines: {node: '>=12'}
    cpu: [ppc64]
    os: [aix]
    requiresBuild: true
    dev: false
    optional: true

  /@esbuild/aix-ppc64@0.20.2:
    resolution: {integrity: sha512-D+EBOJHXdNZcLJRBkhENNG8Wji2kgc9AZ9KiPr1JuZjsNtyHzrsfLRrY0tk2H2aoFu6RANO1y1iPPUCDYWkb5g==}
    engines: {node: '>=12'}
    cpu: [ppc64]
    os: [aix]
    requiresBuild: true
    dev: false
    optional: true

  /@esbuild/aix-ppc64@0.23.1:
    resolution: {integrity: sha512-6VhYk1diRqrhBAqpJEdjASR/+WVRtfjpqKuNw11cLiaWpAT/Uu+nokB+UJnevzy/P9C/ty6AOe0dwueMrGh/iQ==}
    engines: {node: '>=18'}
    cpu: [ppc64]
    os: [aix]
    requiresBuild: true
    dev: false
    optional: true

  /@esbuild/aix-ppc64@0.25.4:
    resolution: {integrity: sha512-1VCICWypeQKhVbE9oW/sJaAmjLxhVqacdkvPLEjwlttjfwENRSClS8EjBz0KzRyFSCPDIkuXW34Je/vk7zdB7Q==}
    engines: {node: '>=18'}
    cpu: [ppc64]
    os: [aix]
    requiresBuild: true
    optional: true

  /@esbuild/android-arm64@0.18.20:
    resolution: {integrity: sha512-Nz4rJcchGDtENV0eMKUNa6L12zz2zBDXuhj/Vjh18zGqB44Bi7MBMSXjgunJgjRhCmKOjnPuZp4Mb6OKqtMHLQ==}
    engines: {node: '>=12'}
    cpu: [arm64]
    os: [android]
    requiresBuild: true
    dev: false
    optional: true

  /@esbuild/android-arm64@0.19.12:
    resolution: {integrity: sha512-P0UVNGIienjZv3f5zq0DP3Nt2IE/3plFzuaS96vihvD0Hd6H/q4WXUGpCxD/E8YrSXfNyRPbpTq+T8ZQioSuPA==}
    engines: {node: '>=12'}
    cpu: [arm64]
    os: [android]
    requiresBuild: true
    dev: false
    optional: true

  /@esbuild/android-arm64@0.20.2:
    resolution: {integrity: sha512-mRzjLacRtl/tWU0SvD8lUEwb61yP9cqQo6noDZP/O8VkwafSYwZ4yWy24kan8jE/IMERpYncRt2dw438LP3Xmg==}
    engines: {node: '>=12'}
    cpu: [arm64]
    os: [android]
    requiresBuild: true
    dev: false
    optional: true

  /@esbuild/android-arm64@0.23.1:
    resolution: {integrity: sha512-xw50ipykXcLstLeWH7WRdQuysJqejuAGPd30vd1i5zSyKK3WE+ijzHmLKxdiCMtH1pHz78rOg0BKSYOSB/2Khw==}
    engines: {node: '>=18'}
    cpu: [arm64]
    os: [android]
    requiresBuild: true
    dev: false
    optional: true

  /@esbuild/android-arm64@0.25.4:
    resolution: {integrity: sha512-bBy69pgfhMGtCnwpC/x5QhfxAz/cBgQ9enbtwjf6V9lnPI/hMyT9iWpR1arm0l3kttTr4L0KSLpKmLp/ilKS9A==}
    engines: {node: '>=18'}
    cpu: [arm64]
    os: [android]
    requiresBuild: true
    optional: true

  /@esbuild/android-arm@0.18.20:
    resolution: {integrity: sha512-fyi7TDI/ijKKNZTUJAQqiG5T7YjJXgnzkURqmGj13C6dCqckZBLdl4h7bkhHt/t0WP+zO9/zwroDvANaOqO5Sw==}
    engines: {node: '>=12'}
    cpu: [arm]
    os: [android]
    requiresBuild: true
    dev: false
    optional: true

  /@esbuild/android-arm@0.19.12:
    resolution: {integrity: sha512-qg/Lj1mu3CdQlDEEiWrlC4eaPZ1KztwGJ9B6J+/6G+/4ewxJg7gqj8eVYWvao1bXrqGiW2rsBZFSX3q2lcW05w==}
    engines: {node: '>=12'}
    cpu: [arm]
    os: [android]
    requiresBuild: true
    dev: false
    optional: true

  /@esbuild/android-arm@0.20.2:
    resolution: {integrity: sha512-t98Ra6pw2VaDhqNWO2Oph2LXbz/EJcnLmKLGBJwEwXX/JAN83Fym1rU8l0JUWK6HkIbWONCSSatf4sf2NBRx/w==}
    engines: {node: '>=12'}
    cpu: [arm]
    os: [android]
    requiresBuild: true
    dev: false
    optional: true

  /@esbuild/android-arm@0.23.1:
    resolution: {integrity: sha512-uz6/tEy2IFm9RYOyvKl88zdzZfwEfKZmnX9Cj1BHjeSGNuGLuMD1kR8y5bteYmwqKm1tj8m4cb/aKEorr6fHWQ==}
    engines: {node: '>=18'}
    cpu: [arm]
    os: [android]
    requiresBuild: true
    dev: false
    optional: true

  /@esbuild/android-arm@0.25.4:
    resolution: {integrity: sha512-QNdQEps7DfFwE3hXiU4BZeOV68HHzYwGd0Nthhd3uCkkEKK7/R6MTgM0P7H7FAs5pU/DIWsviMmEGxEoxIZ+ZQ==}
    engines: {node: '>=18'}
    cpu: [arm]
    os: [android]
    requiresBuild: true
    optional: true

  /@esbuild/android-x64@0.18.20:
    resolution: {integrity: sha512-8GDdlePJA8D6zlZYJV/jnrRAi6rOiNaCC/JclcXpB+KIuvfBN4owLtgzY2bsxnx666XjJx2kDPUmnTtR8qKQUg==}
    engines: {node: '>=12'}
    cpu: [x64]
    os: [android]
    requiresBuild: true
    dev: false
    optional: true

  /@esbuild/android-x64@0.19.12:
    resolution: {integrity: sha512-3k7ZoUW6Q6YqhdhIaq/WZ7HwBpnFBlW905Fa4s4qWJyiNOgT1dOqDiVAQFwBH7gBRZr17gLrlFCRzF6jFh7Kew==}
    engines: {node: '>=12'}
    cpu: [x64]
    os: [android]
    requiresBuild: true
    dev: false
    optional: true

  /@esbuild/android-x64@0.20.2:
    resolution: {integrity: sha512-btzExgV+/lMGDDa194CcUQm53ncxzeBrWJcncOBxuC6ndBkKxnHdFJn86mCIgTELsooUmwUm9FkhSp5HYu00Rg==}
    engines: {node: '>=12'}
    cpu: [x64]
    os: [android]
    requiresBuild: true
    dev: false
    optional: true

  /@esbuild/android-x64@0.23.1:
    resolution: {integrity: sha512-nlN9B69St9BwUoB+jkyU090bru8L0NA3yFvAd7k8dNsVH8bi9a8cUAUSEcEEgTp2z3dbEDGJGfP6VUnkQnlReg==}
    engines: {node: '>=18'}
    cpu: [x64]
    os: [android]
    requiresBuild: true
    dev: false
    optional: true

  /@esbuild/android-x64@0.25.4:
    resolution: {integrity: sha512-TVhdVtQIFuVpIIR282btcGC2oGQoSfZfmBdTip2anCaVYcqWlZXGcdcKIUklfX2wj0JklNYgz39OBqh2cqXvcQ==}
    engines: {node: '>=18'}
    cpu: [x64]
    os: [android]
    requiresBuild: true
    optional: true

  /@esbuild/darwin-arm64@0.18.20:
    resolution: {integrity: sha512-bxRHW5kHU38zS2lPTPOyuyTm+S+eobPUnTNkdJEfAddYgEcll4xkT8DB9d2008DtTbl7uJag2HuE5NZAZgnNEA==}
    engines: {node: '>=12'}
    cpu: [arm64]
    os: [darwin]
    requiresBuild: true
    dev: false
    optional: true

  /@esbuild/darwin-arm64@0.19.12:
    resolution: {integrity: sha512-B6IeSgZgtEzGC42jsI+YYu9Z3HKRxp8ZT3cqhvliEHovq8HSX2YX8lNocDn79gCKJXOSaEot9MVYky7AKjCs8g==}
    engines: {node: '>=12'}
    cpu: [arm64]
    os: [darwin]
    requiresBuild: true
    dev: false
    optional: true

  /@esbuild/darwin-arm64@0.20.2:
    resolution: {integrity: sha512-4J6IRT+10J3aJH3l1yzEg9y3wkTDgDk7TSDFX+wKFiWjqWp/iCfLIYzGyasx9l0SAFPT1HwSCR+0w/h1ES/MjA==}
    engines: {node: '>=12'}
    cpu: [arm64]
    os: [darwin]
    requiresBuild: true
    dev: false
    optional: true

  /@esbuild/darwin-arm64@0.23.1:
    resolution: {integrity: sha512-YsS2e3Wtgnw7Wq53XXBLcV6JhRsEq8hkfg91ESVadIrzr9wO6jJDMZnCQbHm1Guc5t/CdDiFSSfWP58FNuvT3Q==}
    engines: {node: '>=18'}
    cpu: [arm64]
    os: [darwin]
    requiresBuild: true
    dev: false
    optional: true

  /@esbuild/darwin-arm64@0.25.4:
    resolution: {integrity: sha512-Y1giCfM4nlHDWEfSckMzeWNdQS31BQGs9/rouw6Ub91tkK79aIMTH3q9xHvzH8d0wDru5Ci0kWB8b3up/nl16g==}
    engines: {node: '>=18'}
    cpu: [arm64]
    os: [darwin]
    requiresBuild: true
    optional: true

  /@esbuild/darwin-x64@0.18.20:
    resolution: {integrity: sha512-pc5gxlMDxzm513qPGbCbDukOdsGtKhfxD1zJKXjCCcU7ju50O7MeAZ8c4krSJcOIJGFR+qx21yMMVYwiQvyTyQ==}
    engines: {node: '>=12'}
    cpu: [x64]
    os: [darwin]
    requiresBuild: true
    dev: false
    optional: true

  /@esbuild/darwin-x64@0.19.12:
    resolution: {integrity: sha512-hKoVkKzFiToTgn+41qGhsUJXFlIjxI/jSYeZf3ugemDYZldIXIxhvwN6erJGlX4t5h417iFuheZ7l+YVn05N3A==}
    engines: {node: '>=12'}
    cpu: [x64]
    os: [darwin]
    requiresBuild: true
    dev: false
    optional: true

  /@esbuild/darwin-x64@0.20.2:
    resolution: {integrity: sha512-tBcXp9KNphnNH0dfhv8KYkZhjc+H3XBkF5DKtswJblV7KlT9EI2+jeA8DgBjp908WEuYll6pF+UStUCfEpdysA==}
    engines: {node: '>=12'}
    cpu: [x64]
    os: [darwin]
    requiresBuild: true
    dev: false
    optional: true

  /@esbuild/darwin-x64@0.23.1:
    resolution: {integrity: sha512-aClqdgTDVPSEGgoCS8QDG37Gu8yc9lTHNAQlsztQ6ENetKEO//b8y31MMu2ZaPbn4kVsIABzVLXYLhCGekGDqw==}
    engines: {node: '>=18'}
    cpu: [x64]
    os: [darwin]
    requiresBuild: true
    dev: false
    optional: true

  /@esbuild/darwin-x64@0.25.4:
    resolution: {integrity: sha512-CJsry8ZGM5VFVeyUYB3cdKpd/H69PYez4eJh1W/t38vzutdjEjtP7hB6eLKBoOdxcAlCtEYHzQ/PJ/oU9I4u0A==}
    engines: {node: '>=18'}
    cpu: [x64]
    os: [darwin]
    requiresBuild: true
    optional: true

  /@esbuild/freebsd-arm64@0.18.20:
    resolution: {integrity: sha512-yqDQHy4QHevpMAaxhhIwYPMv1NECwOvIpGCZkECn8w2WFHXjEwrBn3CeNIYsibZ/iZEUemj++M26W3cNR5h+Tw==}
    engines: {node: '>=12'}
    cpu: [arm64]
    os: [freebsd]
    requiresBuild: true
    dev: false
    optional: true

  /@esbuild/freebsd-arm64@0.19.12:
    resolution: {integrity: sha512-4aRvFIXmwAcDBw9AueDQ2YnGmz5L6obe5kmPT8Vd+/+x/JMVKCgdcRwH6APrbpNXsPz+K653Qg8HB/oXvXVukA==}
    engines: {node: '>=12'}
    cpu: [arm64]
    os: [freebsd]
    requiresBuild: true
    dev: false
    optional: true

  /@esbuild/freebsd-arm64@0.20.2:
    resolution: {integrity: sha512-d3qI41G4SuLiCGCFGUrKsSeTXyWG6yem1KcGZVS+3FYlYhtNoNgYrWcvkOoaqMhwXSMrZRl69ArHsGJ9mYdbbw==}
    engines: {node: '>=12'}
    cpu: [arm64]
    os: [freebsd]
    requiresBuild: true
    dev: false
    optional: true

  /@esbuild/freebsd-arm64@0.23.1:
    resolution: {integrity: sha512-h1k6yS8/pN/NHlMl5+v4XPfikhJulk4G+tKGFIOwURBSFzE8bixw1ebjluLOjfwtLqY0kewfjLSrO6tN2MgIhA==}
    engines: {node: '>=18'}
    cpu: [arm64]
    os: [freebsd]
    requiresBuild: true
    dev: false
    optional: true

  /@esbuild/freebsd-arm64@0.25.4:
    resolution: {integrity: sha512-yYq+39NlTRzU2XmoPW4l5Ifpl9fqSk0nAJYM/V/WUGPEFfek1epLHJIkTQM6bBs1swApjO5nWgvr843g6TjxuQ==}
    engines: {node: '>=18'}
    cpu: [arm64]
    os: [freebsd]
    requiresBuild: true
    optional: true

  /@esbuild/freebsd-x64@0.18.20:
    resolution: {integrity: sha512-tgWRPPuQsd3RmBZwarGVHZQvtzfEBOreNuxEMKFcd5DaDn2PbBxfwLcj4+aenoh7ctXcbXmOQIn8HI6mCSw5MQ==}
    engines: {node: '>=12'}
    cpu: [x64]
    os: [freebsd]
    requiresBuild: true
    dev: false
    optional: true

  /@esbuild/freebsd-x64@0.19.12:
    resolution: {integrity: sha512-EYoXZ4d8xtBoVN7CEwWY2IN4ho76xjYXqSXMNccFSx2lgqOG/1TBPW0yPx1bJZk94qu3tX0fycJeeQsKovA8gg==}
    engines: {node: '>=12'}
    cpu: [x64]
    os: [freebsd]
    requiresBuild: true
    dev: false
    optional: true

  /@esbuild/freebsd-x64@0.20.2:
    resolution: {integrity: sha512-d+DipyvHRuqEeM5zDivKV1KuXn9WeRX6vqSqIDgwIfPQtwMP4jaDsQsDncjTDDsExT4lR/91OLjRo8bmC1e+Cw==}
    engines: {node: '>=12'}
    cpu: [x64]
    os: [freebsd]
    requiresBuild: true
    dev: false
    optional: true

  /@esbuild/freebsd-x64@0.23.1:
    resolution: {integrity: sha512-lK1eJeyk1ZX8UklqFd/3A60UuZ/6UVfGT2LuGo3Wp4/z7eRTRYY+0xOu2kpClP+vMTi9wKOfXi2vjUpO1Ro76g==}
    engines: {node: '>=18'}
    cpu: [x64]
    os: [freebsd]
    requiresBuild: true
    dev: false
    optional: true

  /@esbuild/freebsd-x64@0.25.4:
    resolution: {integrity: sha512-0FgvOJ6UUMflsHSPLzdfDnnBBVoCDtBTVyn/MrWloUNvq/5SFmh13l3dvgRPkDihRxb77Y17MbqbCAa2strMQQ==}
    engines: {node: '>=18'}
    cpu: [x64]
    os: [freebsd]
    requiresBuild: true
    optional: true

  /@esbuild/linux-arm64@0.18.20:
    resolution: {integrity: sha512-2YbscF+UL7SQAVIpnWvYwM+3LskyDmPhe31pE7/aoTMFKKzIc9lLbyGUpmmb8a8AixOL61sQ/mFh3jEjHYFvdA==}
    engines: {node: '>=12'}
    cpu: [arm64]
    os: [linux]
    requiresBuild: true
    dev: false
    optional: true

  /@esbuild/linux-arm64@0.19.12:
    resolution: {integrity: sha512-EoTjyYyLuVPfdPLsGVVVC8a0p1BFFvtpQDB/YLEhaXyf/5bczaGeN15QkR+O4S5LeJ92Tqotve7i1jn35qwvdA==}
    engines: {node: '>=12'}
    cpu: [arm64]
    os: [linux]
    requiresBuild: true
    dev: false
    optional: true

  /@esbuild/linux-arm64@0.20.2:
    resolution: {integrity: sha512-9pb6rBjGvTFNira2FLIWqDk/uaf42sSyLE8j1rnUpuzsODBq7FvpwHYZxQ/It/8b+QOS1RYfqgGFNLRI+qlq2A==}
    engines: {node: '>=12'}
    cpu: [arm64]
    os: [linux]
    requiresBuild: true
    dev: false
    optional: true

  /@esbuild/linux-arm64@0.23.1:
    resolution: {integrity: sha512-/93bf2yxencYDnItMYV/v116zff6UyTjo4EtEQjUBeGiVpMmffDNUyD9UN2zV+V3LRV3/on4xdZ26NKzn6754g==}
    engines: {node: '>=18'}
    cpu: [arm64]
    os: [linux]
    requiresBuild: true
    dev: false
    optional: true

  /@esbuild/linux-arm64@0.25.4:
    resolution: {integrity: sha512-+89UsQTfXdmjIvZS6nUnOOLoXnkUTB9hR5QAeLrQdzOSWZvNSAXAtcRDHWtqAUtAmv7ZM1WPOOeSxDzzzMogiQ==}
    engines: {node: '>=18'}
    cpu: [arm64]
    os: [linux]
    requiresBuild: true
    optional: true

  /@esbuild/linux-arm@0.18.20:
    resolution: {integrity: sha512-/5bHkMWnq1EgKr1V+Ybz3s1hWXok7mDFUMQ4cG10AfW3wL02PSZi5kFpYKrptDsgb2WAJIvRcDm+qIvXf/apvg==}
    engines: {node: '>=12'}
    cpu: [arm]
    os: [linux]
    requiresBuild: true
    dev: false
    optional: true

  /@esbuild/linux-arm@0.19.12:
    resolution: {integrity: sha512-J5jPms//KhSNv+LO1S1TX1UWp1ucM6N6XuL6ITdKWElCu8wXP72l9MM0zDTzzeikVyqFE6U8YAV9/tFyj0ti+w==}
    engines: {node: '>=12'}
    cpu: [arm]
    os: [linux]
    requiresBuild: true
    dev: false
    optional: true

  /@esbuild/linux-arm@0.20.2:
    resolution: {integrity: sha512-VhLPeR8HTMPccbuWWcEUD1Az68TqaTYyj6nfE4QByZIQEQVWBB8vup8PpR7y1QHL3CpcF6xd5WVBU/+SBEvGTg==}
    engines: {node: '>=12'}
    cpu: [arm]
    os: [linux]
    requiresBuild: true
    dev: false
    optional: true

  /@esbuild/linux-arm@0.23.1:
    resolution: {integrity: sha512-CXXkzgn+dXAPs3WBwE+Kvnrf4WECwBdfjfeYHpMeVxWE0EceB6vhWGShs6wi0IYEqMSIzdOF1XjQ/Mkm5d7ZdQ==}
    engines: {node: '>=18'}
    cpu: [arm]
    os: [linux]
    requiresBuild: true
    dev: false
    optional: true

  /@esbuild/linux-arm@0.25.4:
    resolution: {integrity: sha512-kro4c0P85GMfFYqW4TWOpvmF8rFShbWGnrLqlzp4X1TNWjRY3JMYUfDCtOxPKOIY8B0WC8HN51hGP4I4hz4AaQ==}
    engines: {node: '>=18'}
    cpu: [arm]
    os: [linux]
    requiresBuild: true
    optional: true

  /@esbuild/linux-ia32@0.18.20:
    resolution: {integrity: sha512-P4etWwq6IsReT0E1KHU40bOnzMHoH73aXp96Fs8TIT6z9Hu8G6+0SHSw9i2isWrD2nbx2qo5yUqACgdfVGx7TA==}
    engines: {node: '>=12'}
    cpu: [ia32]
    os: [linux]
    requiresBuild: true
    dev: false
    optional: true

  /@esbuild/linux-ia32@0.19.12:
    resolution: {integrity: sha512-Thsa42rrP1+UIGaWz47uydHSBOgTUnwBwNq59khgIwktK6x60Hivfbux9iNR0eHCHzOLjLMLfUMLCypBkZXMHA==}
    engines: {node: '>=12'}
    cpu: [ia32]
    os: [linux]
    requiresBuild: true
    dev: false
    optional: true

  /@esbuild/linux-ia32@0.20.2:
    resolution: {integrity: sha512-o10utieEkNPFDZFQm9CoP7Tvb33UutoJqg3qKf1PWVeeJhJw0Q347PxMvBgVVFgouYLGIhFYG0UGdBumROyiig==}
    engines: {node: '>=12'}
    cpu: [ia32]
    os: [linux]
    requiresBuild: true
    dev: false
    optional: true

  /@esbuild/linux-ia32@0.23.1:
    resolution: {integrity: sha512-VTN4EuOHwXEkXzX5nTvVY4s7E/Krz7COC8xkftbbKRYAl96vPiUssGkeMELQMOnLOJ8k3BY1+ZY52tttZnHcXQ==}
    engines: {node: '>=18'}
    cpu: [ia32]
    os: [linux]
    requiresBuild: true
    dev: false
    optional: true

  /@esbuild/linux-ia32@0.25.4:
    resolution: {integrity: sha512-yTEjoapy8UP3rv8dB0ip3AfMpRbyhSN3+hY8mo/i4QXFeDxmiYbEKp3ZRjBKcOP862Ua4b1PDfwlvbuwY7hIGQ==}
    engines: {node: '>=18'}
    cpu: [ia32]
    os: [linux]
    requiresBuild: true
    optional: true

  /@esbuild/linux-loong64@0.18.20:
    resolution: {integrity: sha512-nXW8nqBTrOpDLPgPY9uV+/1DjxoQ7DoB2N8eocyq8I9XuqJ7BiAMDMf9n1xZM9TgW0J8zrquIb/A7s3BJv7rjg==}
    engines: {node: '>=12'}
    cpu: [loong64]
    os: [linux]
    requiresBuild: true
    dev: false
    optional: true

  /@esbuild/linux-loong64@0.19.12:
    resolution: {integrity: sha512-LiXdXA0s3IqRRjm6rV6XaWATScKAXjI4R4LoDlvO7+yQqFdlr1Bax62sRwkVvRIrwXxvtYEHHI4dm50jAXkuAA==}
    engines: {node: '>=12'}
    cpu: [loong64]
    os: [linux]
    requiresBuild: true
    dev: false
    optional: true

  /@esbuild/linux-loong64@0.20.2:
    resolution: {integrity: sha512-PR7sp6R/UC4CFVomVINKJ80pMFlfDfMQMYynX7t1tNTeivQ6XdX5r2XovMmha/VjR1YN/HgHWsVcTRIMkymrgQ==}
    engines: {node: '>=12'}
    cpu: [loong64]
    os: [linux]
    requiresBuild: true
    dev: false
    optional: true

  /@esbuild/linux-loong64@0.23.1:
    resolution: {integrity: sha512-Vx09LzEoBa5zDnieH8LSMRToj7ir/Jeq0Gu6qJ/1GcBq9GkfoEAoXvLiW1U9J1qE/Y/Oyaq33w5p2ZWrNNHNEw==}
    engines: {node: '>=18'}
    cpu: [loong64]
    os: [linux]
    requiresBuild: true
    dev: false
    optional: true

  /@esbuild/linux-loong64@0.25.4:
    resolution: {integrity: sha512-NeqqYkrcGzFwi6CGRGNMOjWGGSYOpqwCjS9fvaUlX5s3zwOtn1qwg1s2iE2svBe4Q/YOG1q6875lcAoQK/F4VA==}
    engines: {node: '>=18'}
    cpu: [loong64]
    os: [linux]
    requiresBuild: true
    optional: true

  /@esbuild/linux-mips64el@0.18.20:
    resolution: {integrity: sha512-d5NeaXZcHp8PzYy5VnXV3VSd2D328Zb+9dEq5HE6bw6+N86JVPExrA6O68OPwobntbNJ0pzCpUFZTo3w0GyetQ==}
    engines: {node: '>=12'}
    cpu: [mips64el]
    os: [linux]
    requiresBuild: true
    dev: false
    optional: true

  /@esbuild/linux-mips64el@0.19.12:
    resolution: {integrity: sha512-fEnAuj5VGTanfJ07ff0gOA6IPsvrVHLVb6Lyd1g2/ed67oU1eFzL0r9WL7ZzscD+/N6i3dWumGE1Un4f7Amf+w==}
    engines: {node: '>=12'}
    cpu: [mips64el]
    os: [linux]
    requiresBuild: true
    dev: false
    optional: true

  /@esbuild/linux-mips64el@0.20.2:
    resolution: {integrity: sha512-4BlTqeutE/KnOiTG5Y6Sb/Hw6hsBOZapOVF6njAESHInhlQAghVVZL1ZpIctBOoTFbQyGW+LsVYZ8lSSB3wkjA==}
    engines: {node: '>=12'}
    cpu: [mips64el]
    os: [linux]
    requiresBuild: true
    dev: false
    optional: true

  /@esbuild/linux-mips64el@0.23.1:
    resolution: {integrity: sha512-nrFzzMQ7W4WRLNUOU5dlWAqa6yVeI0P78WKGUo7lg2HShq/yx+UYkeNSE0SSfSure0SqgnsxPvmAUu/vu0E+3Q==}
    engines: {node: '>=18'}
    cpu: [mips64el]
    os: [linux]
    requiresBuild: true
    dev: false
    optional: true

  /@esbuild/linux-mips64el@0.25.4:
    resolution: {integrity: sha512-IcvTlF9dtLrfL/M8WgNI/qJYBENP3ekgsHbYUIzEzq5XJzzVEV/fXY9WFPfEEXmu3ck2qJP8LG/p3Q8f7Zc2Xg==}
    engines: {node: '>=18'}
    cpu: [mips64el]
    os: [linux]
    requiresBuild: true
    optional: true

  /@esbuild/linux-ppc64@0.18.20:
    resolution: {integrity: sha512-WHPyeScRNcmANnLQkq6AfyXRFr5D6N2sKgkFo2FqguP44Nw2eyDlbTdZwd9GYk98DZG9QItIiTlFLHJHjxP3FA==}
    engines: {node: '>=12'}
    cpu: [ppc64]
    os: [linux]
    requiresBuild: true
    dev: false
    optional: true

  /@esbuild/linux-ppc64@0.19.12:
    resolution: {integrity: sha512-nYJA2/QPimDQOh1rKWedNOe3Gfc8PabU7HT3iXWtNUbRzXS9+vgB0Fjaqr//XNbd82mCxHzik2qotuI89cfixg==}
    engines: {node: '>=12'}
    cpu: [ppc64]
    os: [linux]
    requiresBuild: true
    dev: false
    optional: true

  /@esbuild/linux-ppc64@0.20.2:
    resolution: {integrity: sha512-rD3KsaDprDcfajSKdn25ooz5J5/fWBylaaXkuotBDGnMnDP1Uv5DLAN/45qfnf3JDYyJv/ytGHQaziHUdyzaAg==}
    engines: {node: '>=12'}
    cpu: [ppc64]
    os: [linux]
    requiresBuild: true
    dev: false
    optional: true

  /@esbuild/linux-ppc64@0.23.1:
    resolution: {integrity: sha512-dKN8fgVqd0vUIjxuJI6P/9SSSe/mB9rvA98CSH2sJnlZ/OCZWO1DJvxj8jvKTfYUdGfcq2dDxoKaC6bHuTlgcw==}
    engines: {node: '>=18'}
    cpu: [ppc64]
    os: [linux]
    requiresBuild: true
    dev: false
    optional: true

  /@esbuild/linux-ppc64@0.25.4:
    resolution: {integrity: sha512-HOy0aLTJTVtoTeGZh4HSXaO6M95qu4k5lJcH4gxv56iaycfz1S8GO/5Jh6X4Y1YiI0h7cRyLi+HixMR+88swag==}
    engines: {node: '>=18'}
    cpu: [ppc64]
    os: [linux]
    requiresBuild: true
    optional: true

  /@esbuild/linux-riscv64@0.18.20:
    resolution: {integrity: sha512-WSxo6h5ecI5XH34KC7w5veNnKkju3zBRLEQNY7mv5mtBmrP/MjNBCAlsM2u5hDBlS3NGcTQpoBvRzqBcRtpq1A==}
    engines: {node: '>=12'}
    cpu: [riscv64]
    os: [linux]
    requiresBuild: true
    dev: false
    optional: true

  /@esbuild/linux-riscv64@0.19.12:
    resolution: {integrity: sha512-2MueBrlPQCw5dVJJpQdUYgeqIzDQgw3QtiAHUC4RBz9FXPrskyyU3VI1hw7C0BSKB9OduwSJ79FTCqtGMWqJHg==}
    engines: {node: '>=12'}
    cpu: [riscv64]
    os: [linux]
    requiresBuild: true
    dev: false
    optional: true

  /@esbuild/linux-riscv64@0.20.2:
    resolution: {integrity: sha512-snwmBKacKmwTMmhLlz/3aH1Q9T8v45bKYGE3j26TsaOVtjIag4wLfWSiZykXzXuE1kbCE+zJRmwp+ZbIHinnVg==}
    engines: {node: '>=12'}
    cpu: [riscv64]
    os: [linux]
    requiresBuild: true
    dev: false
    optional: true

  /@esbuild/linux-riscv64@0.23.1:
    resolution: {integrity: sha512-5AV4Pzp80fhHL83JM6LoA6pTQVWgB1HovMBsLQ9OZWLDqVY8MVobBXNSmAJi//Csh6tcY7e7Lny2Hg1tElMjIA==}
    engines: {node: '>=18'}
    cpu: [riscv64]
    os: [linux]
    requiresBuild: true
    dev: false
    optional: true

  /@esbuild/linux-riscv64@0.25.4:
    resolution: {integrity: sha512-i8JUDAufpz9jOzo4yIShCTcXzS07vEgWzyX3NH2G7LEFVgrLEhjwL3ajFE4fZI3I4ZgiM7JH3GQ7ReObROvSUA==}
    engines: {node: '>=18'}
    cpu: [riscv64]
    os: [linux]
    requiresBuild: true
    optional: true

  /@esbuild/linux-s390x@0.18.20:
    resolution: {integrity: sha512-+8231GMs3mAEth6Ja1iK0a1sQ3ohfcpzpRLH8uuc5/KVDFneH6jtAJLFGafpzpMRO6DzJ6AvXKze9LfFMrIHVQ==}
    engines: {node: '>=12'}
    cpu: [s390x]
    os: [linux]
    requiresBuild: true
    dev: false
    optional: true

  /@esbuild/linux-s390x@0.19.12:
    resolution: {integrity: sha512-+Pil1Nv3Umes4m3AZKqA2anfhJiVmNCYkPchwFJNEJN5QxmTs1uzyy4TvmDrCRNT2ApwSari7ZIgrPeUx4UZDg==}
    engines: {node: '>=12'}
    cpu: [s390x]
    os: [linux]
    requiresBuild: true
    dev: false
    optional: true

  /@esbuild/linux-s390x@0.20.2:
    resolution: {integrity: sha512-wcWISOobRWNm3cezm5HOZcYz1sKoHLd8VL1dl309DiixxVFoFe/o8HnwuIwn6sXre88Nwj+VwZUvJf4AFxkyrQ==}
    engines: {node: '>=12'}
    cpu: [s390x]
    os: [linux]
    requiresBuild: true
    dev: false
    optional: true

  /@esbuild/linux-s390x@0.23.1:
    resolution: {integrity: sha512-9ygs73tuFCe6f6m/Tb+9LtYxWR4c9yg7zjt2cYkjDbDpV/xVn+68cQxMXCjUpYwEkze2RcU/rMnfIXNRFmSoDw==}
    engines: {node: '>=18'}
    cpu: [s390x]
    os: [linux]
    requiresBuild: true
    dev: false
    optional: true

  /@esbuild/linux-s390x@0.25.4:
    resolution: {integrity: sha512-jFnu+6UbLlzIjPQpWCNh5QtrcNfMLjgIavnwPQAfoGx4q17ocOU9MsQ2QVvFxwQoWpZT8DvTLooTvmOQXkO51g==}
    engines: {node: '>=18'}
    cpu: [s390x]
    os: [linux]
    requiresBuild: true
    optional: true

  /@esbuild/linux-x64@0.18.20:
    resolution: {integrity: sha512-UYqiqemphJcNsFEskc73jQ7B9jgwjWrSayxawS6UVFZGWrAAtkzjxSqnoclCXxWtfwLdzU+vTpcNYhpn43uP1w==}
    engines: {node: '>=12'}
    cpu: [x64]
    os: [linux]
    requiresBuild: true
    dev: false
    optional: true

  /@esbuild/linux-x64@0.19.12:
    resolution: {integrity: sha512-B71g1QpxfwBvNrfyJdVDexenDIt1CiDN1TIXLbhOw0KhJzE78KIFGX6OJ9MrtC0oOqMWf+0xop4qEU8JrJTwCg==}
    engines: {node: '>=12'}
    cpu: [x64]
    os: [linux]
    requiresBuild: true
    dev: false
    optional: true

  /@esbuild/linux-x64@0.20.2:
    resolution: {integrity: sha512-1MdwI6OOTsfQfek8sLwgyjOXAu+wKhLEoaOLTjbijk6E2WONYpH9ZU2mNtR+lZ2B4uwr+usqGuVfFT9tMtGvGw==}
    engines: {node: '>=12'}
    cpu: [x64]
    os: [linux]
    requiresBuild: true
    dev: false
    optional: true

  /@esbuild/linux-x64@0.23.1:
    resolution: {integrity: sha512-EV6+ovTsEXCPAp58g2dD68LxoP/wK5pRvgy0J/HxPGB009omFPv3Yet0HiaqvrIrgPTBuC6wCH1LTOY91EO5hQ==}
    engines: {node: '>=18'}
    cpu: [x64]
    os: [linux]
    requiresBuild: true
    dev: false
    optional: true

  /@esbuild/linux-x64@0.25.4:
    resolution: {integrity: sha512-6e0cvXwzOnVWJHq+mskP8DNSrKBr1bULBvnFLpc1KY+d+irZSgZ02TGse5FsafKS5jg2e4pbvK6TPXaF/A6+CA==}
    engines: {node: '>=18'}
    cpu: [x64]
    os: [linux]
    requiresBuild: true
    optional: true

  /@esbuild/netbsd-arm64@0.25.4:
    resolution: {integrity: sha512-vUnkBYxZW4hL/ie91hSqaSNjulOnYXE1VSLusnvHg2u3jewJBz3YzB9+oCw8DABeVqZGg94t9tyZFoHma8gWZQ==}
    engines: {node: '>=18'}
    cpu: [arm64]
    os: [netbsd]
    requiresBuild: true
    optional: true

  /@esbuild/netbsd-x64@0.18.20:
    resolution: {integrity: sha512-iO1c++VP6xUBUmltHZoMtCUdPlnPGdBom6IrO4gyKPFFVBKioIImVooR5I83nTew5UOYrk3gIJhbZh8X44y06A==}
    engines: {node: '>=12'}
    cpu: [x64]
    os: [netbsd]
    requiresBuild: true
    dev: false
    optional: true

  /@esbuild/netbsd-x64@0.19.12:
    resolution: {integrity: sha512-3ltjQ7n1owJgFbuC61Oj++XhtzmymoCihNFgT84UAmJnxJfm4sYCiSLTXZtE00VWYpPMYc+ZQmB6xbSdVh0JWA==}
    engines: {node: '>=12'}
    cpu: [x64]
    os: [netbsd]
    requiresBuild: true
    dev: false
    optional: true

  /@esbuild/netbsd-x64@0.20.2:
    resolution: {integrity: sha512-K8/DhBxcVQkzYc43yJXDSyjlFeHQJBiowJ0uVL6Tor3jGQfSGHNNJcWxNbOI8v5k82prYqzPuwkzHt3J1T1iZQ==}
    engines: {node: '>=12'}
    cpu: [x64]
    os: [netbsd]
    requiresBuild: true
    dev: false
    optional: true

  /@esbuild/netbsd-x64@0.23.1:
    resolution: {integrity: sha512-aevEkCNu7KlPRpYLjwmdcuNz6bDFiE7Z8XC4CPqExjTvrHugh28QzUXVOZtiYghciKUacNktqxdpymplil1beA==}
    engines: {node: '>=18'}
    cpu: [x64]
    os: [netbsd]
    requiresBuild: true
    dev: false
    optional: true

  /@esbuild/netbsd-x64@0.25.4:
    resolution: {integrity: sha512-XAg8pIQn5CzhOB8odIcAm42QsOfa98SBeKUdo4xa8OvX8LbMZqEtgeWE9P/Wxt7MlG2QqvjGths+nq48TrUiKw==}
    engines: {node: '>=18'}
    cpu: [x64]
    os: [netbsd]
    requiresBuild: true
    optional: true

  /@esbuild/openbsd-arm64@0.23.1:
    resolution: {integrity: sha512-3x37szhLexNA4bXhLrCC/LImN/YtWis6WXr1VESlfVtVeoFJBRINPJ3f0a/6LV8zpikqoUg4hyXw0sFBt5Cr+Q==}
    engines: {node: '>=18'}
    cpu: [arm64]
    os: [openbsd]
    requiresBuild: true
    dev: false
    optional: true

  /@esbuild/openbsd-arm64@0.25.4:
    resolution: {integrity: sha512-Ct2WcFEANlFDtp1nVAXSNBPDxyU+j7+tId//iHXU2f/lN5AmO4zLyhDcpR5Cz1r08mVxzt3Jpyt4PmXQ1O6+7A==}
    engines: {node: '>=18'}
    cpu: [arm64]
    os: [openbsd]
    requiresBuild: true
    optional: true

  /@esbuild/openbsd-x64@0.18.20:
    resolution: {integrity: sha512-e5e4YSsuQfX4cxcygw/UCPIEP6wbIL+se3sxPdCiMbFLBWu0eiZOJ7WoD+ptCLrmjZBK1Wk7I6D/I3NglUGOxg==}
    engines: {node: '>=12'}
    cpu: [x64]
    os: [openbsd]
    requiresBuild: true
    dev: false
    optional: true

  /@esbuild/openbsd-x64@0.19.12:
    resolution: {integrity: sha512-RbrfTB9SWsr0kWmb9srfF+L933uMDdu9BIzdA7os2t0TXhCRjrQyCeOt6wVxr79CKD4c+p+YhCj31HBkYcXebw==}
    engines: {node: '>=12'}
    cpu: [x64]
    os: [openbsd]
    requiresBuild: true
    dev: false
    optional: true

  /@esbuild/openbsd-x64@0.20.2:
    resolution: {integrity: sha512-eMpKlV0SThJmmJgiVyN9jTPJ2VBPquf6Kt/nAoo6DgHAoN57K15ZghiHaMvqjCye/uU4X5u3YSMgVBI1h3vKrQ==}
    engines: {node: '>=12'}
    cpu: [x64]
    os: [openbsd]
    requiresBuild: true
    dev: false
    optional: true

  /@esbuild/openbsd-x64@0.23.1:
    resolution: {integrity: sha512-aY2gMmKmPhxfU+0EdnN+XNtGbjfQgwZj43k8G3fyrDM/UdZww6xrWxmDkuz2eCZchqVeABjV5BpildOrUbBTqA==}
    engines: {node: '>=18'}
    cpu: [x64]
    os: [openbsd]
    requiresBuild: true
    dev: false
    optional: true

  /@esbuild/openbsd-x64@0.25.4:
    resolution: {integrity: sha512-xAGGhyOQ9Otm1Xu8NT1ifGLnA6M3sJxZ6ixylb+vIUVzvvd6GOALpwQrYrtlPouMqd/vSbgehz6HaVk4+7Afhw==}
    engines: {node: '>=18'}
    cpu: [x64]
    os: [openbsd]
    requiresBuild: true
    optional: true

  /@esbuild/sunos-x64@0.18.20:
    resolution: {integrity: sha512-kDbFRFp0YpTQVVrqUd5FTYmWo45zGaXe0X8E1G/LKFC0v8x0vWrhOWSLITcCn63lmZIxfOMXtCfti/RxN/0wnQ==}
    engines: {node: '>=12'}
    cpu: [x64]
    os: [sunos]
    requiresBuild: true
    dev: false
    optional: true

  /@esbuild/sunos-x64@0.19.12:
    resolution: {integrity: sha512-HKjJwRrW8uWtCQnQOz9qcU3mUZhTUQvi56Q8DPTLLB+DawoiQdjsYq+j+D3s9I8VFtDr+F9CjgXKKC4ss89IeA==}
    engines: {node: '>=12'}
    cpu: [x64]
    os: [sunos]
    requiresBuild: true
    dev: false
    optional: true

  /@esbuild/sunos-x64@0.20.2:
    resolution: {integrity: sha512-2UyFtRC6cXLyejf/YEld4Hajo7UHILetzE1vsRcGL3earZEW77JxrFjH4Ez2qaTiEfMgAXxfAZCm1fvM/G/o8w==}
    engines: {node: '>=12'}
    cpu: [x64]
    os: [sunos]
    requiresBuild: true
    dev: false
    optional: true

  /@esbuild/sunos-x64@0.23.1:
    resolution: {integrity: sha512-RBRT2gqEl0IKQABT4XTj78tpk9v7ehp+mazn2HbUeZl1YMdaGAQqhapjGTCe7uw7y0frDi4gS0uHzhvpFuI1sA==}
    engines: {node: '>=18'}
    cpu: [x64]
    os: [sunos]
    requiresBuild: true
    dev: false
    optional: true

  /@esbuild/sunos-x64@0.25.4:
    resolution: {integrity: sha512-Mw+tzy4pp6wZEK0+Lwr76pWLjrtjmJyUB23tHKqEDP74R3q95luY/bXqXZeYl4NYlvwOqoRKlInQialgCKy67Q==}
    engines: {node: '>=18'}
    cpu: [x64]
    os: [sunos]
    requiresBuild: true
    optional: true

  /@esbuild/win32-arm64@0.18.20:
    resolution: {integrity: sha512-ddYFR6ItYgoaq4v4JmQQaAI5s7npztfV4Ag6NrhiaW0RrnOXqBkgwZLofVTlq1daVTQNhtI5oieTvkRPfZrePg==}
    engines: {node: '>=12'}
    cpu: [arm64]
    os: [win32]
    requiresBuild: true
    dev: false
    optional: true

  /@esbuild/win32-arm64@0.19.12:
    resolution: {integrity: sha512-URgtR1dJnmGvX864pn1B2YUYNzjmXkuJOIqG2HdU62MVS4EHpU2946OZoTMnRUHklGtJdJZ33QfzdjGACXhn1A==}
    engines: {node: '>=12'}
    cpu: [arm64]
    os: [win32]
    requiresBuild: true
    dev: false
    optional: true

  /@esbuild/win32-arm64@0.20.2:
    resolution: {integrity: sha512-GRibxoawM9ZCnDxnP3usoUDO9vUkpAxIIZ6GQI+IlVmr5kP3zUq+l17xELTHMWTWzjxa2guPNyrpq1GWmPvcGQ==}
    engines: {node: '>=12'}
    cpu: [arm64]
    os: [win32]
    requiresBuild: true
    dev: false
    optional: true

  /@esbuild/win32-arm64@0.23.1:
    resolution: {integrity: sha512-4O+gPR5rEBe2FpKOVyiJ7wNDPA8nGzDuJ6gN4okSA1gEOYZ67N8JPk58tkWtdtPeLz7lBnY6I5L3jdsr3S+A6A==}
    engines: {node: '>=18'}
    cpu: [arm64]
    os: [win32]
    requiresBuild: true
    dev: false
    optional: true

  /@esbuild/win32-arm64@0.25.4:
    resolution: {integrity: sha512-AVUP428VQTSddguz9dO9ngb+E5aScyg7nOeJDrF1HPYu555gmza3bDGMPhmVXL8svDSoqPCsCPjb265yG/kLKQ==}
    engines: {node: '>=18'}
    cpu: [arm64]
    os: [win32]
    requiresBuild: true
    optional: true

  /@esbuild/win32-ia32@0.18.20:
    resolution: {integrity: sha512-Wv7QBi3ID/rROT08SABTS7eV4hX26sVduqDOTe1MvGMjNd3EjOz4b7zeexIR62GTIEKrfJXKL9LFxTYgkyeu7g==}
    engines: {node: '>=12'}
    cpu: [ia32]
    os: [win32]
    requiresBuild: true
    dev: false
    optional: true

  /@esbuild/win32-ia32@0.19.12:
    resolution: {integrity: sha512-+ZOE6pUkMOJfmxmBZElNOx72NKpIa/HFOMGzu8fqzQJ5kgf6aTGrcJaFsNiVMH4JKpMipyK+7k0n2UXN7a8YKQ==}
    engines: {node: '>=12'}
    cpu: [ia32]
    os: [win32]
    requiresBuild: true
    dev: false
    optional: true

  /@esbuild/win32-ia32@0.20.2:
    resolution: {integrity: sha512-HfLOfn9YWmkSKRQqovpnITazdtquEW8/SoHW7pWpuEeguaZI4QnCRW6b+oZTztdBnZOS2hqJ6im/D5cPzBTTlQ==}
    engines: {node: '>=12'}
    cpu: [ia32]
    os: [win32]
    requiresBuild: true
    dev: false
    optional: true

  /@esbuild/win32-ia32@0.23.1:
    resolution: {integrity: sha512-BcaL0Vn6QwCwre3Y717nVHZbAa4UBEigzFm6VdsVdT/MbZ38xoj1X9HPkZhbmaBGUD1W8vxAfffbDe8bA6AKnQ==}
    engines: {node: '>=18'}
    cpu: [ia32]
    os: [win32]
    requiresBuild: true
    dev: false
    optional: true

  /@esbuild/win32-ia32@0.25.4:
    resolution: {integrity: sha512-i1sW+1i+oWvQzSgfRcxxG2k4I9n3O9NRqy8U+uugaT2Dy7kLO9Y7wI72haOahxceMX8hZAzgGou1FhndRldxRg==}
    engines: {node: '>=18'}
    cpu: [ia32]
    os: [win32]
    requiresBuild: true
    optional: true

  /@esbuild/win32-x64@0.18.20:
    resolution: {integrity: sha512-kTdfRcSiDfQca/y9QIkng02avJ+NCaQvrMejlsB3RRv5sE9rRoeBPISaZpKxHELzRxZyLvNts1P27W3wV+8geQ==}
    engines: {node: '>=12'}
    cpu: [x64]
    os: [win32]
    requiresBuild: true
    dev: false
    optional: true

  /@esbuild/win32-x64@0.19.12:
    resolution: {integrity: sha512-T1QyPSDCyMXaO3pzBkF96E8xMkiRYbUEZADd29SyPGabqxMViNoii+NcK7eWJAEoU6RZyEm5lVSIjTmcdoB9HA==}
    engines: {node: '>=12'}
    cpu: [x64]
    os: [win32]
    requiresBuild: true
    dev: false
    optional: true

  /@esbuild/win32-x64@0.20.2:
    resolution: {integrity: sha512-N49X4lJX27+l9jbLKSqZ6bKNjzQvHaT8IIFUy+YIqmXQdjYCToGWwOItDrfby14c78aDd5NHQl29xingXfCdLQ==}
    engines: {node: '>=12'}
    cpu: [x64]
    os: [win32]
    requiresBuild: true
    dev: false
    optional: true

  /@esbuild/win32-x64@0.23.1:
    resolution: {integrity: sha512-BHpFFeslkWrXWyUPnbKm+xYYVYruCinGcftSBaa8zoF9hZO4BcSCFUvHVTtzpIY6YzUnYtuEhZ+C9iEXjxnasg==}
    engines: {node: '>=18'}
    cpu: [x64]
    os: [win32]
    requiresBuild: true
    dev: false
    optional: true

  /@esbuild/win32-x64@0.25.4:
    resolution: {integrity: sha512-nOT2vZNw6hJ+z43oP1SPea/G/6AbN6X+bGNhNuq8NtRHy4wsMhw765IKLNmnjek7GvjWBYQ8Q5VBoYTFg9y1UQ==}
    engines: {node: '>=18'}
    cpu: [x64]
    os: [win32]
    requiresBuild: true
    optional: true

  /@eslint-community/eslint-utils@4.7.0(eslint@9.27.0):
    resolution: {integrity: sha512-dyybb3AcajC7uha6CvhdVRJqaKyn7w2YKqKyAN37NKYgZT36w+iRb0Dymmc5qEJ549c/S31cMMSFd75bteCpCw==}
    engines: {node: ^12.22.0 || ^14.17.0 || >=16.0.0}
    peerDependencies:
      eslint: ^6.0.0 || ^7.0.0 || >=8.0.0
    dependencies:
      eslint: 9.27.0
      eslint-visitor-keys: 3.4.3
    dev: true

  /@eslint-community/regexpp@4.12.1:
    resolution: {integrity: sha512-CCZCDJuduB9OUkFkY2IgppNZMi2lBQgD2qzwXkEia16cge2pijY/aXi96CJMquDMn3nJdlPV1A5KrJEXwfLNzQ==}
    engines: {node: ^12.0.0 || ^14.0.0 || >=16.0.0}
    dev: true

  /@eslint/config-array@0.20.0:
    resolution: {integrity: sha512-fxlS1kkIjx8+vy2SjuCB94q3htSNrufYTXubwiBFeaQHbH6Ipi43gFJq2zCMt6PHhImH3Xmr0NksKDvchWlpQQ==}
    engines: {node: ^18.18.0 || ^20.9.0 || >=21.1.0}
    dependencies:
      '@eslint/object-schema': 2.1.6
      debug: 4.4.1
      minimatch: 3.1.2
    transitivePeerDependencies:
      - supports-color
    dev: true

  /@eslint/config-helpers@0.2.2:
    resolution: {integrity: sha512-+GPzk8PlG0sPpzdU5ZvIRMPidzAnZDl/s9L+y13iodqvb8leL53bTannOrQ/Im7UkpsmFU5Ily5U60LWixnmLg==}
    engines: {node: ^18.18.0 || ^20.9.0 || >=21.1.0}
    dev: true

  /@eslint/core@0.14.0:
    resolution: {integrity: sha512-qIbV0/JZr7iSDjqAc60IqbLdsj9GDt16xQtWD+B78d/HAlvysGdZZ6rpJHGAc2T0FQx1X6thsSPdnoiGKdNtdg==}
    engines: {node: ^18.18.0 || ^20.9.0 || >=21.1.0}
    dependencies:
      '@types/json-schema': 7.0.15
    dev: true

  /@eslint/eslintrc@3.3.1:
    resolution: {integrity: sha512-gtF186CXhIl1p4pJNGZw8Yc6RlshoePRvE0X91oPGb3vZ8pM3qOS9W9NGPat9LziaBV7XrJWGylNQXkGcnM3IQ==}
    engines: {node: ^18.18.0 || ^20.9.0 || >=21.1.0}
    dependencies:
      ajv: 6.12.6
      debug: 4.4.1
      espree: 10.3.0
      globals: 14.0.0
      ignore: 5.3.2
      import-fresh: 3.3.1
      js-yaml: 4.1.0
      minimatch: 3.1.2
      strip-json-comments: 3.1.1
    transitivePeerDependencies:
      - supports-color
    dev: true

  /@eslint/js@9.27.0:
    resolution: {integrity: sha512-G5JD9Tu5HJEu4z2Uo4aHY2sLV64B7CDMXxFzqzjl3NKd6RVzSXNoE80jk7Y0lJkTTkjiIhBAqmlYwjuBY3tvpA==}
    engines: {node: ^18.18.0 || ^20.9.0 || >=21.1.0}
    dev: true

  /@eslint/object-schema@2.1.6:
    resolution: {integrity: sha512-RBMg5FRL0I0gs51M/guSAj5/e14VQ4tpZnQNWwuDT66P14I43ItmPfIZRhO9fUVIPOAQXU47atlywZ/czoqFPA==}
    engines: {node: ^18.18.0 || ^20.9.0 || >=21.1.0}
    dev: true

  /@eslint/plugin-kit@0.3.1:
    resolution: {integrity: sha512-0J+zgWxHN+xXONWIyPWKFMgVuJoZuGiIFu8yxk7RJjxkzpGmyja5wRFqZIVtjDVOQpV+Rw0iOAjYPE2eQyjr0w==}
    engines: {node: ^18.18.0 || ^20.9.0 || >=21.1.0}
    dependencies:
      '@eslint/core': 0.14.0
      levn: 0.4.1
    dev: true

  /@fal-works/esbuild-plugin-global-externals@2.1.2:
    resolution: {integrity: sha512-cEee/Z+I12mZcFJshKcCqC8tuX5hG3s+d+9nZ3LabqKF1vKdF41B92pJVCBggjAGORAeOzyyDDKrZwIkLffeOQ==}
    dev: false

  /@floating-ui/core@1.7.0:
    resolution: {integrity: sha512-FRdBLykrPPA6P76GGGqlex/e7fbe0F1ykgxHYNXQsH/iTEtjMj/f9bpY5oQqbjt5VgZvgz/uKXbGuROijh3VLA==}
    dependencies:
      '@floating-ui/utils': 0.2.9
    dev: false

  /@floating-ui/dom@1.7.0:
    resolution: {integrity: sha512-lGTor4VlXcesUMh1cupTUTDoCxMb0V6bm3CnxHzQcw8Eaf1jQbgQX4i02fYgT0vJ82tb5MZ4CZk1LRGkktJCzg==}
    dependencies:
      '@floating-ui/core': 1.7.0
      '@floating-ui/utils': 0.2.9
    dev: false

  /@floating-ui/react-dom@1.3.0(react-dom@19.1.0)(react@19.1.0):
    resolution: {integrity: sha512-htwHm67Ji5E/pROEAr7f8IKFShuiCKHwUC/UY4vC3I5jiSvGFAYnSYiZO5MlGmads+QqvUkR9ANHEguGrDv72g==}
    peerDependencies:
      react: '>=16.8.0'
      react-dom: '>=16.8.0'
    dependencies:
      '@floating-ui/dom': 1.7.0
      react: 19.1.0
      react-dom: 19.1.0(react@19.1.0)
    dev: false

  /@floating-ui/react-dom@2.1.2(react-dom@19.1.0)(react@19.1.0):
    resolution: {integrity: sha512-06okr5cgPzMNBy+Ycse2A6udMi4bqwW/zgBF/rwjcNqWkyr82Mcg8b0vjX8OJpZFy/FKjJmw6wV7t44kK6kW7A==}
    peerDependencies:
      react: '>=16.8.0'
      react-dom: '>=16.8.0'
    dependencies:
      '@floating-ui/dom': 1.7.0
      react: 19.1.0
      react-dom: 19.1.0(react@19.1.0)
    dev: false

  /@floating-ui/react@0.19.2(react-dom@19.1.0)(react@19.1.0):
    resolution: {integrity: sha512-JyNk4A0Ezirq8FlXECvRtQOX/iBe5Ize0W/pLkrZjfHW9GUV7Xnq6zm6fyZuQzaHHqEnVizmvlA96e1/CkZv+w==}
    peerDependencies:
      react: '>=16.8.0'
      react-dom: '>=16.8.0'
    dependencies:
      '@floating-ui/react-dom': 1.3.0(react-dom@19.1.0)(react@19.1.0)
      aria-hidden: 1.2.6
      react: 19.1.0
      react-dom: 19.1.0(react@19.1.0)
      tabbable: 6.2.0
    dev: false

  /@floating-ui/react@0.26.28(react-dom@19.1.0)(react@19.1.0):
    resolution: {integrity: sha512-yORQuuAtVpiRjpMhdc0wJj06b9JFjrYF4qp96j++v2NBpbi6SEGF7donUJ3TMieerQ6qVkAv1tgr7L4r5roTqw==}
    peerDependencies:
      react: '>=16.8.0'
      react-dom: '>=16.8.0'
    dependencies:
      '@floating-ui/react-dom': 2.1.2(react-dom@19.1.0)(react@19.1.0)
      '@floating-ui/utils': 0.2.9
      react: 19.1.0
      react-dom: 19.1.0(react@19.1.0)
      tabbable: 6.2.0
    dev: false

  /@floating-ui/utils@0.2.9:
    resolution: {integrity: sha512-MDWhGtE+eHw5JW7lq4qhc5yRLS11ERl1c7Z6Xd0a58DozHES6EnNNwUWbMiG4J9Cgj053Bhk8zvlhFYKVhULwg==}
    dev: false

  /@formatjs/intl-localematcher@0.6.1:
    resolution: {integrity: sha512-ePEgLgVCqi2BBFnTMWPfIghu6FkbZnnBVhO2sSxvLfrdFw7wCHAHiDoM2h4NRgjbaY7+B7HgOLZGkK187pZTZg==}
    dependencies:
      tslib: 2.8.1
    dev: false

  /@headlessui/react@2.2.0(react-dom@19.1.0)(react@19.1.0):
    resolution: {integrity: sha512-RzCEg+LXsuI7mHiSomsu/gBJSjpupm6A1qIZ5sWjd7JhARNlMiSA4kKfJpCKwU9tE+zMRterhhrP74PvfJrpXQ==}
    engines: {node: '>=10'}
    peerDependencies:
      react: ^18 || ^19 || ^19.0.0-rc
      react-dom: ^18 || ^19 || ^19.0.0-rc
    dependencies:
      '@floating-ui/react': 0.26.28(react-dom@19.1.0)(react@19.1.0)
      '@react-aria/focus': 3.20.3(react-dom@19.1.0)(react@19.1.0)
      '@react-aria/interactions': 3.25.1(react-dom@19.1.0)(react@19.1.0)
      '@tanstack/react-virtual': 3.13.9(react-dom@19.1.0)(react@19.1.0)
      react: 19.1.0
      react-dom: 19.1.0(react@19.1.0)
    dev: false

  /@headlessui/react@2.2.3(react-dom@19.1.0)(react@19.1.0):
    resolution: {integrity: sha512-hgOJGXPifPlOczIeSwX8OjLWRJ5XdYApZFf7DeCbCrO1PXHkPhNTRrA9ZwJsgAG7SON1i2JcvIreF/kbgtJeaQ==}
    engines: {node: '>=10'}
    peerDependencies:
      react: ^18 || ^19 || ^19.0.0-rc
      react-dom: ^18 || ^19 || ^19.0.0-rc
    dependencies:
      '@floating-ui/react': 0.26.28(react-dom@19.1.0)(react@19.1.0)
      '@react-aria/focus': 3.20.3(react-dom@19.1.0)(react@19.1.0)
      '@react-aria/interactions': 3.25.1(react-dom@19.1.0)(react@19.1.0)
      '@tanstack/react-virtual': 3.13.9(react-dom@19.1.0)(react@19.1.0)
      react: 19.1.0
      react-dom: 19.1.0(react@19.1.0)
      use-sync-external-store: 1.5.0(react@19.1.0)
    dev: false

  /@humanfs/core@0.19.1:
    resolution: {integrity: sha512-5DyQ4+1JEUzejeK1JGICcideyfUbGixgS9jNgex5nqkW+cY7WZhxBigmieN5Qnw9ZosSNVC9KQKyb+GUaGyKUA==}
    engines: {node: '>=18.18.0'}
    dev: true

  /@humanfs/node@0.16.6:
    resolution: {integrity: sha512-YuI2ZHQL78Q5HbhDiBA1X4LmYdXCKCMQIfw0pw7piHJwyREFebJUvrQN4cMssyES6x+vfUbx1CIpaQUKYdQZOw==}
    engines: {node: '>=18.18.0'}
    dependencies:
      '@humanfs/core': 0.19.1
      '@humanwhocodes/retry': 0.3.1
    dev: true

  /@humanwhocodes/module-importer@1.0.1:
    resolution: {integrity: sha512-bxveV4V8v5Yb4ncFTT3rPSgZBOpCkjfK0y4oVVVJwIuDVBRMDXrPyXRL988i5ap9m9bnyEEjWfm5WkBmtffLfA==}
    engines: {node: '>=12.22'}
    dev: true

  /@humanwhocodes/retry@0.3.1:
    resolution: {integrity: sha512-JBxkERygn7Bv/GbN5Rv8Ul6LVknS+5Bp6RgDC/O8gEBU/yeH5Ui5C/OlWrTb6qct7LjjfT6Re2NxB0ln0yYybA==}
    engines: {node: '>=18.18'}
    dev: true

  /@humanwhocodes/retry@0.4.3:
    resolution: {integrity: sha512-bV0Tgo9K4hfPCek+aMAn81RppFKv2ySDQeMoSZuvTASywNTnVJCArCZE2FWqpvIatKu7VMRLWlR1EazvVhDyhQ==}
    engines: {node: '>=18.18'}
    dev: true

  /@iconify/types@2.0.0:
    resolution: {integrity: sha512-+wluvCrRhXrhyOmRDJ3q8mux9JkKy5SJ/v8ol2tu4FVjyYvtEzkc/3pK15ET6RKg4b4w4BmTk1+gsCUhf21Ykg==}
    dev: false

  /@iconify/utils@2.3.0:
    resolution: {integrity: sha512-GmQ78prtwYW6EtzXRU1rY+KwOKfz32PD7iJh6Iyqw68GiKuoZ2A6pRtzWONz5VQJbp50mEjXh/7NkumtrAgRKA==}
    dependencies:
      '@antfu/install-pkg': 1.1.0
      '@antfu/utils': 8.1.1
      '@iconify/types': 2.0.0
      debug: 4.4.1
      globals: 15.15.0
      kolorist: 1.8.0
      local-pkg: 1.1.1
      mlly: 1.7.4
    transitivePeerDependencies:
      - supports-color
    dev: false

  /@img/sharp-darwin-arm64@0.34.1:
    resolution: {integrity: sha512-pn44xgBtgpEbZsu+lWf2KNb6OAf70X68k+yk69Ic2Xz11zHR/w24/U49XT7AeRwJ0Px+mhALhU5LPci1Aymk7A==}
    engines: {node: ^18.17.0 || ^20.3.0 || >=21.0.0}
    cpu: [arm64]
    os: [darwin]
    requiresBuild: true
    optionalDependencies:
      '@img/sharp-libvips-darwin-arm64': 1.1.0
    optional: true

  /@img/sharp-darwin-x64@0.34.1:
    resolution: {integrity: sha512-VfuYgG2r8BpYiOUN+BfYeFo69nP/MIwAtSJ7/Zpxc5QF3KS22z8Pvg3FkrSFJBPNQ7mmcUcYQFBmEQp7eu1F8Q==}
    engines: {node: ^18.17.0 || ^20.3.0 || >=21.0.0}
    cpu: [x64]
    os: [darwin]
    requiresBuild: true
    optionalDependencies:
      '@img/sharp-libvips-darwin-x64': 1.1.0
    optional: true

  /@img/sharp-libvips-darwin-arm64@1.1.0:
    resolution: {integrity: sha512-HZ/JUmPwrJSoM4DIQPv/BfNh9yrOA8tlBbqbLz4JZ5uew2+o22Ik+tHQJcih7QJuSa0zo5coHTfD5J8inqj9DA==}
    cpu: [arm64]
    os: [darwin]
    requiresBuild: true
    optional: true

  /@img/sharp-libvips-darwin-x64@1.1.0:
    resolution: {integrity: sha512-Xzc2ToEmHN+hfvsl9wja0RlnXEgpKNmftriQp6XzY/RaSfwD9th+MSh0WQKzUreLKKINb3afirxW7A0fz2YWuQ==}
    cpu: [x64]
    os: [darwin]
    requiresBuild: true
    optional: true

  /@img/sharp-libvips-linux-arm64@1.1.0:
    resolution: {integrity: sha512-IVfGJa7gjChDET1dK9SekxFFdflarnUB8PwW8aGwEoF3oAsSDuNUTYS+SKDOyOJxQyDC1aPFMuRYLoDInyV9Ew==}
    cpu: [arm64]
    os: [linux]
    requiresBuild: true
    optional: true

  /@img/sharp-libvips-linux-arm@1.1.0:
    resolution: {integrity: sha512-s8BAd0lwUIvYCJyRdFqvsj+BJIpDBSxs6ivrOPm/R7piTs5UIwY5OjXrP2bqXC9/moGsyRa37eYWYCOGVXxVrA==}
    cpu: [arm]
    os: [linux]
    requiresBuild: true
    optional: true

  /@img/sharp-libvips-linux-ppc64@1.1.0:
    resolution: {integrity: sha512-tiXxFZFbhnkWE2LA8oQj7KYR+bWBkiV2nilRldT7bqoEZ4HiDOcePr9wVDAZPi/Id5fT1oY9iGnDq20cwUz8lQ==}
    cpu: [ppc64]
    os: [linux]
    requiresBuild: true
    optional: true

  /@img/sharp-libvips-linux-s390x@1.1.0:
    resolution: {integrity: sha512-xukSwvhguw7COyzvmjydRb3x/09+21HykyapcZchiCUkTThEQEOMtBj9UhkaBRLuBrgLFzQ2wbxdeCCJW/jgJA==}
    cpu: [s390x]
    os: [linux]
    requiresBuild: true
    optional: true

  /@img/sharp-libvips-linux-x64@1.1.0:
    resolution: {integrity: sha512-yRj2+reB8iMg9W5sULM3S74jVS7zqSzHG3Ol/twnAAkAhnGQnpjj6e4ayUz7V+FpKypwgs82xbRdYtchTTUB+Q==}
    cpu: [x64]
    os: [linux]
    requiresBuild: true
    optional: true

  /@img/sharp-libvips-linuxmusl-arm64@1.1.0:
    resolution: {integrity: sha512-jYZdG+whg0MDK+q2COKbYidaqW/WTz0cc1E+tMAusiDygrM4ypmSCjOJPmFTvHHJ8j/6cAGyeDWZOsK06tP33w==}
    cpu: [arm64]
    os: [linux]
    requiresBuild: true
    optional: true

  /@img/sharp-libvips-linuxmusl-x64@1.1.0:
    resolution: {integrity: sha512-wK7SBdwrAiycjXdkPnGCPLjYb9lD4l6Ze2gSdAGVZrEL05AOUJESWU2lhlC+Ffn5/G+VKuSm6zzbQSzFX/P65A==}
    cpu: [x64]
    os: [linux]
    requiresBuild: true
    optional: true

  /@img/sharp-linux-arm64@0.34.1:
    resolution: {integrity: sha512-kX2c+vbvaXC6vly1RDf/IWNXxrlxLNpBVWkdpRq5Ka7OOKj6nr66etKy2IENf6FtOgklkg9ZdGpEu9kwdlcwOQ==}
    engines: {node: ^18.17.0 || ^20.3.0 || >=21.0.0}
    cpu: [arm64]
    os: [linux]
    requiresBuild: true
    optionalDependencies:
      '@img/sharp-libvips-linux-arm64': 1.1.0
    optional: true

  /@img/sharp-linux-arm@0.34.1:
    resolution: {integrity: sha512-anKiszvACti2sGy9CirTlNyk7BjjZPiML1jt2ZkTdcvpLU1YH6CXwRAZCA2UmRXnhiIftXQ7+Oh62Ji25W72jA==}
    engines: {node: ^18.17.0 || ^20.3.0 || >=21.0.0}
    cpu: [arm]
    os: [linux]
    requiresBuild: true
    optionalDependencies:
      '@img/sharp-libvips-linux-arm': 1.1.0
    optional: true

  /@img/sharp-linux-s390x@0.34.1:
    resolution: {integrity: sha512-7s0KX2tI9mZI2buRipKIw2X1ufdTeaRgwmRabt5bi9chYfhur+/C1OXg3TKg/eag1W+6CCWLVmSauV1owmRPxA==}
    engines: {node: ^18.17.0 || ^20.3.0 || >=21.0.0}
    cpu: [s390x]
    os: [linux]
    requiresBuild: true
    optionalDependencies:
      '@img/sharp-libvips-linux-s390x': 1.1.0
    optional: true

  /@img/sharp-linux-x64@0.34.1:
    resolution: {integrity: sha512-wExv7SH9nmoBW3Wr2gvQopX1k8q2g5V5Iag8Zk6AVENsjwd+3adjwxtp3Dcu2QhOXr8W9NusBU6XcQUohBZ5MA==}
    engines: {node: ^18.17.0 || ^20.3.0 || >=21.0.0}
    cpu: [x64]
    os: [linux]
    requiresBuild: true
    optionalDependencies:
      '@img/sharp-libvips-linux-x64': 1.1.0
    optional: true

  /@img/sharp-linuxmusl-arm64@0.34.1:
    resolution: {integrity: sha512-DfvyxzHxw4WGdPiTF0SOHnm11Xv4aQexvqhRDAoD00MzHekAj9a/jADXeXYCDFH/DzYruwHbXU7uz+H+nWmSOQ==}
    engines: {node: ^18.17.0 || ^20.3.0 || >=21.0.0}
    cpu: [arm64]
    os: [linux]
    requiresBuild: true
    optionalDependencies:
      '@img/sharp-libvips-linuxmusl-arm64': 1.1.0
    optional: true

  /@img/sharp-linuxmusl-x64@0.34.1:
    resolution: {integrity: sha512-pax/kTR407vNb9qaSIiWVnQplPcGU8LRIJpDT5o8PdAx5aAA7AS3X9PS8Isw1/WfqgQorPotjrZL3Pqh6C5EBg==}
    engines: {node: ^18.17.0 || ^20.3.0 || >=21.0.0}
    cpu: [x64]
    os: [linux]
    requiresBuild: true
    optionalDependencies:
      '@img/sharp-libvips-linuxmusl-x64': 1.1.0
    optional: true

  /@img/sharp-wasm32@0.34.1:
    resolution: {integrity: sha512-YDybQnYrLQfEpzGOQe7OKcyLUCML4YOXl428gOOzBgN6Gw0rv8dpsJ7PqTHxBnXnwXr8S1mYFSLSa727tpz0xg==}
    engines: {node: ^18.17.0 || ^20.3.0 || >=21.0.0}
    cpu: [wasm32]
    requiresBuild: true
    dependencies:
      '@emnapi/runtime': 1.4.3
    optional: true

  /@img/sharp-win32-ia32@0.34.1:
    resolution: {integrity: sha512-WKf/NAZITnonBf3U1LfdjoMgNO5JYRSlhovhRhMxXVdvWYveM4kM3L8m35onYIdh75cOMCo1BexgVQcCDzyoWw==}
    engines: {node: ^18.17.0 || ^20.3.0 || >=21.0.0}
    cpu: [ia32]
    os: [win32]
    requiresBuild: true
    optional: true

  /@img/sharp-win32-x64@0.34.1:
    resolution: {integrity: sha512-hw1iIAHpNE8q3uMIRCgGOeDoz9KtFNarFLQclLxr/LK1VBkj8nby18RjFvr6aP7USRYAjTZW6yisnBWMX571Tw==}
    engines: {node: ^18.17.0 || ^20.3.0 || >=21.0.0}
    cpu: [x64]
    os: [win32]
    requiresBuild: true
    optional: true

  /@isaacs/cliui@8.0.2:
    resolution: {integrity: sha512-O8jcjabXaleOG9DQ0+ARXWZBTfnP4WNAqzuiJK7ll44AmxGKv/J2M4TPjxjY3znBCfvBXFzucm1twdyFybFqEA==}
    engines: {node: '>=12'}
    dependencies:
      string-width: 5.1.2
      string-width-cjs: /string-width@4.2.3
      strip-ansi: 7.1.0
      strip-ansi-cjs: /strip-ansi@6.0.1
      wrap-ansi: 8.1.0
      wrap-ansi-cjs: /wrap-ansi@7.0.0

  /@jridgewell/gen-mapping@0.3.8:
    resolution: {integrity: sha512-imAbBGkb+ebQyxKgzv5Hu2nmROxoDOXHh80evxdoXNOrvAnVx7zimzc1Oo5h9RlfV4vPXaE2iM5pOFbvOCClWA==}
    engines: {node: '>=6.0.0'}
    dependencies:
      '@jridgewell/set-array': 1.2.1
      '@jridgewell/sourcemap-codec': 1.5.0
      '@jridgewell/trace-mapping': 0.3.25

  /@jridgewell/resolve-uri@3.1.2:
    resolution: {integrity: sha512-bRISgCIjP20/tbWSPWMEi54QVPRZExkuD9lJL+UIxUKtwVJA8wW1Trb1jMs1RFXo1CBTNZ/5hpC9QvmKWdopKw==}
    engines: {node: '>=6.0.0'}

  /@jridgewell/set-array@1.2.1:
    resolution: {integrity: sha512-R8gLRTZeyp03ymzP/6Lil/28tGeGEzhx1q2k703KGWRAI1VdvPIXdG70VJc2pAMw3NA6JKL5hhFu1sJX0Mnn/A==}
    engines: {node: '>=6.0.0'}

  /@jridgewell/source-map@0.3.6:
    resolution: {integrity: sha512-1ZJTZebgqllO79ue2bm3rIGud/bOe0pP5BjSRCRxxYkEZS8STV7zN84UBbiYu7jy+eCKSnVIUgoWWE/tt+shMQ==}
    dependencies:
      '@jridgewell/gen-mapping': 0.3.8
      '@jridgewell/trace-mapping': 0.3.25

  /@jridgewell/sourcemap-codec@1.5.0:
    resolution: {integrity: sha512-gv3ZRaISU3fjPAgNsriBRqGWQL6quFx04YMPW/zD8XMLsU32mhCCbfbO6KZFLjvYpCZ8zyDEgqsgf+PwPaM7GQ==}

  /@jridgewell/trace-mapping@0.3.25:
    resolution: {integrity: sha512-vNk6aEwybGtawWmy/PzwnGDOjCkLWSD2wqvjGGAgOAwCGWySYXfYoxt00IJkTF+8Lb57DwOb3Aa0o9CApepiYQ==}
    dependencies:
      '@jridgewell/resolve-uri': 3.1.2
      '@jridgewell/sourcemap-codec': 1.5.0

  /@jridgewell/trace-mapping@0.3.9:
    resolution: {integrity: sha512-3Belt6tdc8bPgAtbcmdtNJlirVoTmEb5e2gC94PnkwEW9jI6CAHUeoG85tjWP5WquqfavoMtMwiG4P926ZKKuQ==}
    dependencies:
      '@jridgewell/resolve-uri': 3.1.2
      '@jridgewell/sourcemap-codec': 1.5.0
    dev: true

  /@jsdevtools/ono@7.1.3:
    resolution: {integrity: sha512-4JQNk+3mVzK3xh2rqd6RB4J46qUR19azEHBneZyTZM+c456qOrbbM/5xcR8huNCCcbVt7+UmizG6GuUvPvKUYg==}
    dev: false

  /@kwsites/file-exists@1.1.1:
    resolution: {integrity: sha512-m9/5YGR18lIwxSFDwfE3oA7bWuq9kdau6ugN4H2rJeyhFQZcG9AgSHkQtSD15a8WvTgfz9aikZMrKPHvbpqFiw==}
    dependencies:
      debug: 4.4.1
    transitivePeerDependencies:
      - supports-color
    dev: false

  /@kwsites/promise-deferred@1.1.1:
    resolution: {integrity: sha512-GaHYm+c0O9MjZRu0ongGBRbinu8gVAMd2UZjji6jVmqKtZluZnptXGWhz1E8j8D2HJ3f/yMxKAUC0b+57wncIw==}
    dev: false

  /@libsql/client@0.14.0:
    resolution: {integrity: sha512-/9HEKfn6fwXB5aTEEoMeFh4CtG0ZzbncBb1e++OCdVpgKZ/xyMsIVYXm0w7Pv4RUel803vE6LwniB3PqD72R0Q==}
    dependencies:
      '@libsql/core': 0.14.0
      '@libsql/hrana-client': 0.7.0
      js-base64: 3.7.7
      libsql: 0.4.7
      promise-limit: 2.7.0
    transitivePeerDependencies:
      - bufferutil
      - utf-8-validate
    dev: false

  /@libsql/core@0.14.0:
    resolution: {integrity: sha512-nhbuXf7GP3PSZgdCY2Ecj8vz187ptHlZQ0VRc751oB2C1W8jQUXKKklvt7t1LJiUTQBVJuadF628eUk+3cRi4Q==}
    dependencies:
      js-base64: 3.7.7
    dev: false

  /@libsql/darwin-arm64@0.4.7:
    resolution: {integrity: sha512-yOL742IfWUlUevnI5PdnIT4fryY3LYTdLm56bnY0wXBw7dhFcnjuA7jrH3oSVz2mjZTHujxoITgAE7V6Z+eAbg==}
    cpu: [arm64]
    os: [darwin]
    requiresBuild: true
    dev: false
    optional: true

  /@libsql/darwin-arm64@0.5.11:
    resolution: {integrity: sha512-Av4+H8VypNZdbRbDKu5ogoCBHOdYh2Vx6iO7+0SACjcgnpqjnGL59lJUuX3fmV48VI6al1xORYJVApo//B5iqA==}
    cpu: [arm64]
    os: [darwin]
    requiresBuild: true
    dev: false
    optional: true

  /@libsql/darwin-x64@0.4.7:
    resolution: {integrity: sha512-ezc7V75+eoyyH07BO9tIyJdqXXcRfZMbKcLCeF8+qWK5nP8wWuMcfOVywecsXGRbT99zc5eNra4NEx6z5PkSsA==}
    cpu: [x64]
    os: [darwin]
    requiresBuild: true
    dev: false
    optional: true

  /@libsql/darwin-x64@0.5.11:
    resolution: {integrity: sha512-+BXozvOKhwbye16itymY2YXeHOcIeZGORdJK2prfXA7Q2HR4/dRdUirR1o/koxxxG616uiWlAVj5WJ0j2IWkQA==}
    cpu: [x64]
    os: [darwin]
    requiresBuild: true
    dev: false
    optional: true

  /@libsql/hrana-client@0.7.0:
    resolution: {integrity: sha512-OF8fFQSkbL7vJY9rfuegK1R7sPgQ6kFMkDamiEccNUvieQ+3urzfDFI616oPl8V7T9zRmnTkSjMOImYCAVRVuw==}
    dependencies:
      '@libsql/isomorphic-fetch': 0.3.1
      '@libsql/isomorphic-ws': 0.1.5
      js-base64: 3.7.7
      node-fetch: 3.3.2
    transitivePeerDependencies:
      - bufferutil
      - utf-8-validate
    dev: false

  /@libsql/isomorphic-fetch@0.3.1:
    resolution: {integrity: sha512-6kK3SUK5Uu56zPq/Las620n5aS9xJq+jMBcNSOmjhNf/MUvdyji4vrMTqD7ptY7/4/CAVEAYDeotUz60LNQHtw==}
    engines: {node: '>=18.0.0'}
    dev: false

  /@libsql/isomorphic-ws@0.1.5:
    resolution: {integrity: sha512-DtLWIH29onUYR00i0GlQ3UdcTRC6EP4u9w/h9LxpUZJWRMARk6dQwZ6Jkd+QdwVpuAOrdxt18v0K2uIYR3fwFg==}
    dependencies:
      '@types/ws': 8.18.1
      ws: 8.18.2
    transitivePeerDependencies:
      - bufferutil
      - utf-8-validate
    dev: false

  /@libsql/linux-arm-gnueabihf@0.5.11:
    resolution: {integrity: sha512-znsVKbKgOerCNkIY0HjtvkioVGLskmGXZodZn3TMDRTmn1PIUt7/dnxU5moKMdKa1hKDSOC52dqF77nAdkn4UA==}
    cpu: [arm]
    os: [linux]
    requiresBuild: true
    dev: false
    optional: true

  /@libsql/linux-arm-musleabihf@0.5.11:
    resolution: {integrity: sha512-l4gJY6AvhQ4fUJRpjph3AW6pbiAUcVxJUH0oM5Pf/GnA9acpaDgLtle2hWMz16BSncg/Jl2jVpaJuyJsJ9E7YA==}
    cpu: [arm]
    os: [linux]
    requiresBuild: true
    dev: false
    optional: true

  /@libsql/linux-arm64-gnu@0.4.7:
    resolution: {integrity: sha512-WlX2VYB5diM4kFfNaYcyhw5y+UJAI3xcMkEUJZPtRDEIu85SsSFrQ+gvoKfcVh76B//ztSeEX2wl9yrjF7BBCA==}
    cpu: [arm64]
    os: [linux]
    requiresBuild: true
    dev: false
    optional: true

  /@libsql/linux-arm64-gnu@0.5.11:
    resolution: {integrity: sha512-axXEenVUnSKR25g0iqL/OH4z4qrPBNwdBhjTWZr613L9tnboDPAioP1kVEy77nN8C8CL/dyXh5X4vKuIwHrQpQ==}
    cpu: [arm64]
    os: [linux]
    requiresBuild: true
    dev: false
    optional: true

  /@libsql/linux-arm64-musl@0.4.7:
    resolution: {integrity: sha512-6kK9xAArVRlTCpWeqnNMCoXW1pe7WITI378n4NpvU5EJ0Ok3aNTIC2nRPRjhro90QcnmLL1jPcrVwO4WD1U0xw==}
    cpu: [arm64]
    os: [linux]
    requiresBuild: true
    dev: false
    optional: true

  /@libsql/linux-arm64-musl@0.5.11:
    resolution: {integrity: sha512-Pzz9dm2D78PQpy3pYKbvzBBOwdjg9c3yoQSu5QQQCGL4J5e1bZpa/p6Z3BoYBlvmdo1V36ljS6N4hRir/rnCxg==}
    cpu: [arm64]
    os: [linux]
    requiresBuild: true
    dev: false
    optional: true

  /@libsql/linux-x64-gnu@0.4.7:
    resolution: {integrity: sha512-CMnNRCmlWQqqzlTw6NeaZXzLWI8bydaXDke63JTUCvu8R+fj/ENsLrVBtPDlxQ0wGsYdXGlrUCH8Qi9gJep0yQ==}
    cpu: [x64]
    os: [linux]
    requiresBuild: true
    dev: false
    optional: true

  /@libsql/linux-x64-gnu@0.5.11:
    resolution: {integrity: sha512-DxOU0MqG7soKZFVzOo7Zot5qDajZjjOgjf/sOjeJf/aeRBr3KkKiwgWKnmjDhuhitahqc8Nu2D92/dsAuDHJsA==}
    cpu: [x64]
    os: [linux]
    requiresBuild: true
    dev: false
    optional: true

  /@libsql/linux-x64-musl@0.4.7:
    resolution: {integrity: sha512-nI6tpS1t6WzGAt1Kx1n1HsvtBbZ+jHn0m7ogNNT6pQHZQj7AFFTIMeDQw/i/Nt5H38np1GVRNsFe99eSIMs9XA==}
    cpu: [x64]
    os: [linux]
    requiresBuild: true
    dev: false
    optional: true

  /@libsql/linux-x64-musl@0.5.11:
    resolution: {integrity: sha512-uRou4r+PiDA616t2USnsjbot88ennTrwKqhVUY7S6LTPI3RiKizZg6YESCwhzofPtk8Ualp/hMQGTGSoW9DUKw==}
    cpu: [x64]
    os: [linux]
    requiresBuild: true
    dev: false
    optional: true

  /@libsql/win32-x64-msvc@0.4.7:
    resolution: {integrity: sha512-7pJzOWzPm6oJUxml+PCDRzYQ4A1hTMHAciTAHfFK4fkbDZX33nWPVG7Y3vqdKtslcwAzwmrNDc6sXy2nwWnbiw==}
    cpu: [x64]
    os: [win32]
    requiresBuild: true
    dev: false
    optional: true

  /@libsql/win32-x64-msvc@0.5.11:
    resolution: {integrity: sha512-NES0P2pyx5XjveTYotTG03eoJwx0haJBYWXfqmcPLmbQ5u03Qmd7rxhLfWDdIRj4PrdhVProwdB0FA82ryLcKQ==}
    cpu: [x64]
    os: [win32]
    requiresBuild: true
    dev: false
    optional: true

  /@manypkg/find-root@1.1.0:
    resolution: {integrity: sha512-mki5uBvhHzO8kYYix/WRy2WX8S3B5wdVSc9D6KcU5lQNglP2yt58/VfLuAK49glRXChosY8ap2oJ1qgma3GUVA==}
    dependencies:
      '@babel/runtime': 7.27.1
      '@types/node': 12.20.55
      find-up: 4.1.0
      fs-extra: 8.1.0
    dev: true

  /@manypkg/get-packages@1.1.3:
    resolution: {integrity: sha512-fo+QhuU3qE/2TQMQmbVMqaQ6EWbMhi4ABWP+O4AM1NqPBuy0OrApV5LO6BrrgnhtAHS2NH6RrVk9OL181tTi8A==}
    dependencies:
      '@babel/runtime': 7.27.1
      '@changesets/types': 4.1.0
      '@manypkg/find-root': 1.1.0
      fs-extra: 8.1.0
      globby: 11.1.0
      read-yaml-file: 1.1.0
    dev: true

  /@mdx-js/esbuild@3.1.0(acorn@8.14.1)(esbuild@0.20.2):
    resolution: {integrity: sha512-Jk42xUb1SEJxh6n2GBAtJjQISFIZccjz8XVEsHVhrlvZJAJziIxR9KyaFF6nTeTB/jCAFQGDgO7+oMRH/ApRsg==}
    peerDependencies:
      esbuild: '>=0.14.0'
    dependencies:
      '@mdx-js/mdx': 3.1.0(acorn@8.14.1)
      '@types/unist': 3.0.3
      esbuild: 0.20.2
      source-map: 0.7.4
      vfile: 6.0.3
      vfile-message: 4.0.2
    transitivePeerDependencies:
      - acorn
      - supports-color
    dev: false

  /@mdx-js/mdx@3.1.0(acorn@8.14.1):
    resolution: {integrity: sha512-/QxEhPAvGwbQmy1Px8F899L5Uc2KZ6JtXwlCgJmjSTBedwOZkByYcBG4GceIGPXRDsmfxhHazuS+hlOShRLeDw==}
    dependencies:
      '@types/estree': 1.0.7
      '@types/estree-jsx': 1.0.5
      '@types/hast': 3.0.4
      '@types/mdx': 2.0.13
      collapse-white-space: 2.1.0
      devlop: 1.1.0
      estree-util-is-identifier-name: 3.0.0
      estree-util-scope: 1.0.0
      estree-walker: 3.0.3
      hast-util-to-jsx-runtime: 2.3.6
      markdown-extensions: 2.0.0
      recma-build-jsx: 1.0.0
      recma-jsx: 1.0.0(acorn@8.14.1)
      recma-stringify: 1.0.0
      rehype-recma: 1.0.0
      remark-mdx: 3.1.0
      remark-parse: 11.0.0
      remark-rehype: 11.1.2
      source-map: 0.7.4
      unified: 11.0.5
      unist-util-position-from-estree: 2.0.0
      unist-util-stringify-position: 4.0.0
      unist-util-visit: 5.0.0
      vfile: 6.0.3
    transitivePeerDependencies:
      - acorn
      - supports-color

  /@mdx-js/react@3.1.0(@types/react@18.3.22)(react@18.3.1):
    resolution: {integrity: sha512-QjHtSaoameoalGnKDT3FoIl4+9RwyTmo9ZJGBdLOks/YOiWHoRDI3PUwEzOE7kEmGcV3AFcp9K6dYu9rEuKLAQ==}
    peerDependencies:
      '@types/react': '>=16'
      react: '>=16'
    dependencies:
      '@types/mdx': 2.0.13
      '@types/react': 18.3.22
      react: 18.3.1
    dev: false

  /@mdxld/schema@0.1.0:
    resolution: {integrity: sha512-vtJcY+BaMpmH/uDEbK/ILnQVFTxpvsBlFOFas+LKtozmwLXYe905bYBlicOAyEQFpzI/NQF+F4pjRLZeNjEoqA==}
    dev: false

  /@mermaid-js/parser@0.4.0:
    resolution: {integrity: sha512-wla8XOWvQAwuqy+gxiZqY+c7FokraOTHRWMsbB4AgRx9Sy7zKslNyejy7E+a77qHfey5GXw/ik3IXv/NHMJgaA==}
    dependencies:
      langium: 3.3.1
    dev: false

  /@napi-rs/simple-git-android-arm-eabi@0.1.19:
    resolution: {integrity: sha512-XryEH/hadZ4Duk/HS/HC/cA1j0RHmqUGey3MsCf65ZS0VrWMqChXM/xlTPWuY5jfCc/rPubHaqI7DZlbexnX/g==}
    engines: {node: '>= 10'}
    cpu: [arm]
    os: [android]
    requiresBuild: true
    dev: false
    optional: true

  /@napi-rs/simple-git-android-arm64@0.1.19:
    resolution: {integrity: sha512-ZQ0cPvY6nV9p7zrR9ZPo7hQBkDAcY/CHj3BjYNhykeUCiSNCrhvwX+WEeg5on8M1j4d5jcI/cwVG2FslfiByUg==}
    engines: {node: '>= 10'}
    cpu: [arm64]
    os: [android]
    requiresBuild: true
    dev: false
    optional: true

  /@napi-rs/simple-git-darwin-arm64@0.1.19:
    resolution: {integrity: sha512-viZB5TYgjA1vH+QluhxZo0WKro3xBA+1xSzYx8mcxUMO5gnAoUMwXn0ZO/6Zy6pai+aGae+cj6XihGnrBRu3Pg==}
    engines: {node: '>= 10'}
    cpu: [arm64]
    os: [darwin]
    requiresBuild: true
    dev: false
    optional: true

  /@napi-rs/simple-git-darwin-x64@0.1.19:
    resolution: {integrity: sha512-6dNkzSNUV5X9rsVYQbpZLyJu4Gtkl2vNJ3abBXHX/Etk0ILG5ZasO3ncznIANZQpqcbn/QPHr49J2QYAXGoKJA==}
    engines: {node: '>= 10'}
    cpu: [x64]
    os: [darwin]
    requiresBuild: true
    dev: false
    optional: true

  /@napi-rs/simple-git-freebsd-x64@0.1.19:
    resolution: {integrity: sha512-sB9krVIchzd20FjI2ZZ8FDsTSsXLBdnwJ6CpeVyrhXHnoszfcqxt49ocZHujAS9lMpXq7i2Nv1EXJmCy4KdhwA==}
    engines: {node: '>= 10'}
    cpu: [x64]
    os: [freebsd]
    requiresBuild: true
    dev: false
    optional: true

  /@napi-rs/simple-git-linux-arm-gnueabihf@0.1.19:
    resolution: {integrity: sha512-6HPn09lr9N1n5/XKfP8Np53g4fEXVxOFqNkS6rTH3Rm1lZHdazTRH62RggXLTguZwjcE+MvOLvoTIoR5kAS8+g==}
    engines: {node: '>= 10'}
    cpu: [arm]
    os: [linux]
    requiresBuild: true
    dev: false
    optional: true

  /@napi-rs/simple-git-linux-arm64-gnu@0.1.19:
    resolution: {integrity: sha512-G0gISckt4cVDp3oh5Z6PV3GHJrJO6Z8bIS+9xA7vTtKdqB1i5y0n3cSFLlzQciLzhr+CajFD27doW4lEyErQ/Q==}
    engines: {node: '>= 10'}
    cpu: [arm64]
    os: [linux]
    requiresBuild: true
    dev: false
    optional: true

  /@napi-rs/simple-git-linux-arm64-musl@0.1.19:
    resolution: {integrity: sha512-OwTRF+H4IZYxmDFRi1IrLMfqbdIpvHeYbJl2X94NVsLVOY+3NUHvEzL3fYaVx5urBaMnIK0DD3wZLbcueWvxbA==}
    engines: {node: '>= 10'}
    cpu: [arm64]
    os: [linux]
    requiresBuild: true
    dev: false
    optional: true

  /@napi-rs/simple-git-linux-powerpc64le-gnu@0.1.19:
    resolution: {integrity: sha512-p7zuNNVyzpRvkCt2RIGv9FX/WPcPbZ6/FRUgUTZkA2WU33mrbvNqSi4AOqCCl6mBvEd+EOw5NU4lS9ORRJvAEg==}
    engines: {node: '>= 10'}
    cpu: [powerpc64le]
    os: [linux]
    requiresBuild: true
    dev: false
    optional: true

  /@napi-rs/simple-git-linux-s390x-gnu@0.1.19:
    resolution: {integrity: sha512-6N2vwJUPLiak8GLrS0a3is0gSb0UwI2CHOOqtvQxPmv+JVI8kn3vKiUscsktdDb0wGEPeZ8PvZs0y8UWix7K4g==}
    engines: {node: '>= 10'}
    cpu: [s390x]
    os: [linux]
    requiresBuild: true
    dev: false
    optional: true

  /@napi-rs/simple-git-linux-x64-gnu@0.1.19:
    resolution: {integrity: sha512-61YfeO1J13WK7MalLgP3QlV6of2rWnVw1aqxWkAgy/lGxoOFSJ4Wid6ANVCEZk4tJpPX/XNeneqkUz5xpeb2Cw==}
    engines: {node: '>= 10'}
    cpu: [x64]
    os: [linux]
    requiresBuild: true
    dev: false
    optional: true

  /@napi-rs/simple-git-linux-x64-musl@0.1.19:
    resolution: {integrity: sha512-cCTWNpMJnN3PrUBItWcs3dQKCydsIasbrS3laMzq8k7OzF93Zrp2LWDTPlLCO9brbBVpBzy2Qk5Xg9uAfe/Ukw==}
    engines: {node: '>= 10'}
    cpu: [x64]
    os: [linux]
    requiresBuild: true
    dev: false
    optional: true

  /@napi-rs/simple-git-win32-arm64-msvc@0.1.19:
    resolution: {integrity: sha512-sWavb1BjeLKKBA+PbTsRSSzVNfb7V/dOpaJvkgR5d2kWFn/AHmCZHSSj/3nyZdYf0BdDC+DIvqk3daAEZ6QMVw==}
    engines: {node: '>= 10'}
    cpu: [arm64]
    os: [win32]
    requiresBuild: true
    dev: false
    optional: true

  /@napi-rs/simple-git-win32-x64-msvc@0.1.19:
    resolution: {integrity: sha512-FmNuPoK4+qwaSCkp8lm3sJlrxk374enW+zCE5ZksXlZzj/9BDJAULJb5QUJ7o9Y8A/G+d8LkdQLPBE2Jaxe5XA==}
    engines: {node: '>= 10'}
    cpu: [x64]
    os: [win32]
    requiresBuild: true
    dev: false
    optional: true

  /@napi-rs/simple-git@0.1.19:
    resolution: {integrity: sha512-jMxvwzkKzd3cXo2EB9GM2ic0eYo2rP/BS6gJt6HnWbsDO1O8GSD4k7o2Cpr2YERtMpGF/MGcDfsfj2EbQPtrXw==}
    engines: {node: '>= 10'}
    optionalDependencies:
      '@napi-rs/simple-git-android-arm-eabi': 0.1.19
      '@napi-rs/simple-git-android-arm64': 0.1.19
      '@napi-rs/simple-git-darwin-arm64': 0.1.19
      '@napi-rs/simple-git-darwin-x64': 0.1.19
      '@napi-rs/simple-git-freebsd-x64': 0.1.19
      '@napi-rs/simple-git-linux-arm-gnueabihf': 0.1.19
      '@napi-rs/simple-git-linux-arm64-gnu': 0.1.19
      '@napi-rs/simple-git-linux-arm64-musl': 0.1.19
      '@napi-rs/simple-git-linux-powerpc64le-gnu': 0.1.19
      '@napi-rs/simple-git-linux-s390x-gnu': 0.1.19
      '@napi-rs/simple-git-linux-x64-gnu': 0.1.19
      '@napi-rs/simple-git-linux-x64-musl': 0.1.19
      '@napi-rs/simple-git-win32-arm64-msvc': 0.1.19
      '@napi-rs/simple-git-win32-x64-msvc': 0.1.19
    dev: false

  /@neon-rs/load@0.0.4:
    resolution: {integrity: sha512-kTPhdZyTQxB+2wpiRcFWrDcejc4JI6tkPuS7UZCG4l6Zvc5kU/gGQ/ozvHTh1XR5tS+UlfAfGuPajjzQjCiHCw==}
    dev: false

  /@next/env@15.3.0:
    resolution: {integrity: sha512-6mDmHX24nWlHOlbwUiAOmMyY7KELimmi+ed8qWcJYjqXeC+G6JzPZ3QosOAfjNwgMIzwhXBiRiCgdh8axTTdTA==}
    dev: false

  /@next/eslint-plugin-next@15.3.0:
    resolution: {integrity: sha512-511UUcpWw5GWTyKfzW58U2F/bYJyjLE9e3SlnGK/zSXq7RqLlqFO8B9bitJjumLpj317fycC96KZ2RZsjGNfBw==}
    dependencies:
      fast-glob: 3.3.1
    dev: true

  /@next/swc-darwin-arm64@15.3.0:
    resolution: {integrity: sha512-PDQcByT0ZfF2q7QR9d+PNj3wlNN4K6Q8JoHMwFyk252gWo4gKt7BF8Y2+KBgDjTFBETXZ/TkBEUY7NIIY7A/Kw==}
    engines: {node: '>= 10'}
    cpu: [arm64]
    os: [darwin]
    requiresBuild: true
    dev: false
    optional: true

  /@next/swc-darwin-x64@15.3.0:
    resolution: {integrity: sha512-m+eO21yg80En8HJ5c49AOQpFDq+nP51nu88ZOMCorvw3g//8g1JSUsEiPSiFpJo1KCTQ+jm9H0hwXK49H/RmXg==}
    engines: {node: '>= 10'}
    cpu: [x64]
    os: [darwin]
    requiresBuild: true
    dev: false
    optional: true

  /@next/swc-linux-arm64-gnu@15.3.0:
    resolution: {integrity: sha512-H0Kk04ZNzb6Aq/G6e0un4B3HekPnyy6D+eUBYPJv9Abx8KDYgNMWzKt4Qhj57HXV3sTTjsfc1Trc1SxuhQB+Tg==}
    engines: {node: '>= 10'}
    cpu: [arm64]
    os: [linux]
    requiresBuild: true
    dev: false
    optional: true

  /@next/swc-linux-arm64-musl@15.3.0:
    resolution: {integrity: sha512-k8GVkdMrh/+J9uIv/GpnHakzgDQhrprJ/FbGQvwWmstaeFG06nnAoZCJV+wO/bb603iKV1BXt4gHG+s2buJqZA==}
    engines: {node: '>= 10'}
    cpu: [arm64]
    os: [linux]
    requiresBuild: true
    dev: false
    optional: true

  /@next/swc-linux-x64-gnu@15.3.0:
    resolution: {integrity: sha512-ZMQ9yzDEts/vkpFLRAqfYO1wSpIJGlQNK9gZ09PgyjBJUmg8F/bb8fw2EXKgEaHbCc4gmqMpDfh+T07qUphp9A==}
    engines: {node: '>= 10'}
    cpu: [x64]
    os: [linux]
    requiresBuild: true
    dev: false
    optional: true

  /@next/swc-linux-x64-musl@15.3.0:
    resolution: {integrity: sha512-RFwq5VKYTw9TMr4T3e5HRP6T4RiAzfDJ6XsxH8j/ZeYq2aLsBqCkFzwMI0FmnSsLaUbOb46Uov0VvN3UciHX5A==}
    engines: {node: '>= 10'}
    cpu: [x64]
    os: [linux]
    requiresBuild: true
    dev: false
    optional: true

  /@next/swc-win32-arm64-msvc@15.3.0:
    resolution: {integrity: sha512-a7kUbqa/k09xPjfCl0RSVAvEjAkYBYxUzSVAzk2ptXiNEL+4bDBo9wNC43G/osLA/EOGzG4CuNRFnQyIHfkRgQ==}
    engines: {node: '>= 10'}
    cpu: [arm64]
    os: [win32]
    requiresBuild: true
    dev: false
    optional: true

  /@next/swc-win32-x64-msvc@15.3.0:
    resolution: {integrity: sha512-vHUQS4YVGJPmpjn7r5lEZuMhK5UQBNBRSB+iGDvJjaNk649pTIcRluDWNb9siunyLLiu/LDPHfvxBtNamyuLTw==}
    engines: {node: '>= 10'}
    cpu: [x64]
    os: [win32]
    requiresBuild: true
    dev: false
    optional: true

  /@nodelib/fs.scandir@2.1.5:
    resolution: {integrity: sha512-vq24Bq3ym5HEQm2NKCr3yXDwjc7vTsEThRDnkp2DK9p1uqLR+DHurm/NOTo0KG7HYHU7eppKZj3MyqYuMBf62g==}
    engines: {node: '>= 8'}
    dependencies:
      '@nodelib/fs.stat': 2.0.5
      run-parallel: 1.2.0

  /@nodelib/fs.stat@2.0.5:
    resolution: {integrity: sha512-RkhPPp2zrqDAQA/2jNhnztcPAlv64XdhIp7a7454A5ovI7Bukxgt7MX7udwAu3zg1DcpPU0rz3VV1SeaqvY4+A==}
    engines: {node: '>= 8'}

  /@nodelib/fs.walk@1.2.8:
    resolution: {integrity: sha512-oGB+UxlgWcgQkgwo8GcEGwemoTFt3FIO9ababBmaGwXIoBKZ+GTy0pP185beGg7Llih/NSHSV2XAs1lnznocSg==}
    engines: {node: '>= 8'}
    dependencies:
      '@nodelib/fs.scandir': 2.1.5
      fastq: 1.19.1

  /@opentelemetry/api@1.9.0:
    resolution: {integrity: sha512-3giAOQvZiH5F9bMlMiv8+GSPMeqg0dbaeo58/0SlA9sxSqZhnUtxzX9/2FzyhS9sWQf5S0GJE0AKBrFqjpeYcg==}
    engines: {node: '>=8.0.0'}
    dev: false

  /@pagefind/darwin-arm64@1.3.0:
    resolution: {integrity: sha512-365BEGl6ChOsauRjyVpBjXybflXAOvoMROw3TucAROHIcdBvXk9/2AmEvGFU0r75+vdQI4LJdJdpH4Y6Yqaj4A==}
    cpu: [arm64]
    os: [darwin]
    requiresBuild: true
    dev: true
    optional: true

  /@pagefind/darwin-x64@1.3.0:
    resolution: {integrity: sha512-zlGHA23uuXmS8z3XxEGmbHpWDxXfPZ47QS06tGUq0HDcZjXjXHeLG+cboOy828QIV5FXsm9MjfkP5e4ZNbOkow==}
    cpu: [x64]
    os: [darwin]
    requiresBuild: true
    dev: true
    optional: true

  /@pagefind/linux-arm64@1.3.0:
    resolution: {integrity: sha512-8lsxNAiBRUk72JvetSBXs4WRpYrQrVJXjlRRnOL6UCdBN9Nlsz0t7hWstRk36+JqHpGWOKYiuHLzGYqYAqoOnQ==}
    cpu: [arm64]
    os: [linux]
    requiresBuild: true
    dev: true
    optional: true

  /@pagefind/linux-x64@1.3.0:
    resolution: {integrity: sha512-hAvqdPJv7A20Ucb6FQGE6jhjqy+vZ6pf+s2tFMNtMBG+fzcdc91uTw7aP/1Vo5plD0dAOHwdxfkyw0ugal4kcQ==}
    cpu: [x64]
    os: [linux]
    requiresBuild: true
    dev: true
    optional: true

  /@pagefind/windows-x64@1.3.0:
    resolution: {integrity: sha512-BR1bIRWOMqkf8IoU576YDhij1Wd/Zf2kX/kCI0b2qzCKC8wcc2GQJaaRMCpzvCCrmliO4vtJ6RITp/AnoYUUmQ==}
    cpu: [x64]
    os: [win32]
    requiresBuild: true
    dev: true
    optional: true

  /@parcel/watcher-android-arm64@2.5.1:
    resolution: {integrity: sha512-KF8+j9nNbUN8vzOFDpRMsaKBHZ/mcjEjMToVMJOhTozkDonQFFrRcfdLWn6yWKCmJKmdVxSgHiYvTCef4/qcBA==}
    engines: {node: '>= 10.0.0'}
    cpu: [arm64]
    os: [android]
    requiresBuild: true
    dev: true
    optional: true

  /@parcel/watcher-darwin-arm64@2.5.1:
    resolution: {integrity: sha512-eAzPv5osDmZyBhou8PoF4i6RQXAfeKL9tjb3QzYuccXFMQU0ruIc/POh30ePnaOyD1UXdlKguHBmsTs53tVoPw==}
    engines: {node: '>= 10.0.0'}
    cpu: [arm64]
    os: [darwin]
    requiresBuild: true
    dev: true
    optional: true

  /@parcel/watcher-darwin-x64@2.5.1:
    resolution: {integrity: sha512-1ZXDthrnNmwv10A0/3AJNZ9JGlzrF82i3gNQcWOzd7nJ8aj+ILyW1MTxVk35Db0u91oD5Nlk9MBiujMlwmeXZg==}
    engines: {node: '>= 10.0.0'}
    cpu: [x64]
    os: [darwin]
    requiresBuild: true
    dev: true
    optional: true

  /@parcel/watcher-freebsd-x64@2.5.1:
    resolution: {integrity: sha512-SI4eljM7Flp9yPuKi8W0ird8TI/JK6CSxju3NojVI6BjHsTyK7zxA9urjVjEKJ5MBYC+bLmMcbAWlZ+rFkLpJQ==}
    engines: {node: '>= 10.0.0'}
    cpu: [x64]
    os: [freebsd]
    requiresBuild: true
    dev: true
    optional: true

  /@parcel/watcher-linux-arm-glibc@2.5.1:
    resolution: {integrity: sha512-RCdZlEyTs8geyBkkcnPWvtXLY44BCeZKmGYRtSgtwwnHR4dxfHRG3gR99XdMEdQ7KeiDdasJwwvNSF5jKtDwdA==}
    engines: {node: '>= 10.0.0'}
    cpu: [arm]
    os: [linux]
    requiresBuild: true
    dev: true
    optional: true

  /@parcel/watcher-linux-arm-musl@2.5.1:
    resolution: {integrity: sha512-6E+m/Mm1t1yhB8X412stiKFG3XykmgdIOqhjWj+VL8oHkKABfu/gjFj8DvLrYVHSBNC+/u5PeNrujiSQ1zwd1Q==}
    engines: {node: '>= 10.0.0'}
    cpu: [arm]
    os: [linux]
    requiresBuild: true
    dev: true
    optional: true

  /@parcel/watcher-linux-arm64-glibc@2.5.1:
    resolution: {integrity: sha512-LrGp+f02yU3BN9A+DGuY3v3bmnFUggAITBGriZHUREfNEzZh/GO06FF5u2kx8x+GBEUYfyTGamol4j3m9ANe8w==}
    engines: {node: '>= 10.0.0'}
    cpu: [arm64]
    os: [linux]
    requiresBuild: true
    dev: true
    optional: true

  /@parcel/watcher-linux-arm64-musl@2.5.1:
    resolution: {integrity: sha512-cFOjABi92pMYRXS7AcQv9/M1YuKRw8SZniCDw0ssQb/noPkRzA+HBDkwmyOJYp5wXcsTrhxO0zq1U11cK9jsFg==}
    engines: {node: '>= 10.0.0'}
    cpu: [arm64]
    os: [linux]
    requiresBuild: true
    dev: true
    optional: true

  /@parcel/watcher-linux-x64-glibc@2.5.1:
    resolution: {integrity: sha512-GcESn8NZySmfwlTsIur+49yDqSny2IhPeZfXunQi48DMugKeZ7uy1FX83pO0X22sHntJ4Ub+9k34XQCX+oHt2A==}
    engines: {node: '>= 10.0.0'}
    cpu: [x64]
    os: [linux]
    requiresBuild: true
    dev: true
    optional: true

  /@parcel/watcher-linux-x64-musl@2.5.1:
    resolution: {integrity: sha512-n0E2EQbatQ3bXhcH2D1XIAANAcTZkQICBPVaxMeaCVBtOpBZpWJuf7LwyWPSBDITb7In8mqQgJ7gH8CILCURXg==}
    engines: {node: '>= 10.0.0'}
    cpu: [x64]
    os: [linux]
    requiresBuild: true
    dev: true
    optional: true

  /@parcel/watcher-win32-arm64@2.5.1:
    resolution: {integrity: sha512-RFzklRvmc3PkjKjry3hLF9wD7ppR4AKcWNzH7kXR7GUe0Igb3Nz8fyPwtZCSquGrhU5HhUNDr/mKBqj7tqA2Vw==}
    engines: {node: '>= 10.0.0'}
    cpu: [arm64]
    os: [win32]
    requiresBuild: true
    dev: true
    optional: true

  /@parcel/watcher-win32-ia32@2.5.1:
    resolution: {integrity: sha512-c2KkcVN+NJmuA7CGlaGD1qJh1cLfDnQsHjE89E60vUEMlqduHGCdCLJCID5geFVM0dOtA3ZiIO8BoEQmzQVfpQ==}
    engines: {node: '>= 10.0.0'}
    cpu: [ia32]
    os: [win32]
    requiresBuild: true
    dev: true
    optional: true

  /@parcel/watcher-win32-x64@2.5.1:
    resolution: {integrity: sha512-9lHBdJITeNR++EvSQVUcaZoWupyHfXe1jZvGZ06O/5MflPcuPLtEphScIBL+AiCWBO46tDSHzWyD0uDmmZqsgA==}
    engines: {node: '>= 10.0.0'}
    cpu: [x64]
    os: [win32]
    requiresBuild: true
    dev: true
    optional: true

  /@parcel/watcher@2.5.1:
    resolution: {integrity: sha512-dfUnCxiN9H4ap84DvD2ubjw+3vUNpstxa0TneY/Paat8a3R4uQZDLSvWjmznAY/DoahqTHl9V46HF/Zs3F29pg==}
    engines: {node: '>= 10.0.0'}
    requiresBuild: true
    dependencies:
      detect-libc: 1.0.3
      is-glob: 4.0.3
      micromatch: 4.0.8
      node-addon-api: 7.1.1
    optionalDependencies:
      '@parcel/watcher-android-arm64': 2.5.1
      '@parcel/watcher-darwin-arm64': 2.5.1
      '@parcel/watcher-darwin-x64': 2.5.1
      '@parcel/watcher-freebsd-x64': 2.5.1
      '@parcel/watcher-linux-arm-glibc': 2.5.1
      '@parcel/watcher-linux-arm-musl': 2.5.1
      '@parcel/watcher-linux-arm64-glibc': 2.5.1
      '@parcel/watcher-linux-arm64-musl': 2.5.1
      '@parcel/watcher-linux-x64-glibc': 2.5.1
      '@parcel/watcher-linux-x64-musl': 2.5.1
      '@parcel/watcher-win32-arm64': 2.5.1
      '@parcel/watcher-win32-ia32': 2.5.1
      '@parcel/watcher-win32-x64': 2.5.1
    dev: true

  /@payloadcms/db-sqlite@3.38.0(payload@3.38.0):
    resolution: {integrity: sha512-h9TQeNxG7F9hBZeQAxVmZahw3igAsanqCU2O/aLH+FofmkIOImKwEtRtBcigAF3Vd8u040Vs5BXItyUb7W+0PQ==}
    peerDependencies:
      payload: 3.38.0
    dependencies:
      '@libsql/client': 0.14.0
      '@payloadcms/drizzle': 3.38.0(@libsql/client@0.14.0)(payload@3.38.0)
      console-table-printer: 2.12.1
      drizzle-kit: 0.28.0
      drizzle-orm: 0.36.1(@libsql/client@0.14.0)
      payload: 3.38.0(graphql@16.11.0)(typescript@5.8.3)
      prompts: 2.4.2
      to-snake-case: 1.0.0
      uuid: 9.0.0
    transitivePeerDependencies:
      - '@aws-sdk/client-rds-data'
      - '@cloudflare/workers-types'
      - '@electric-sql/pglite'
      - '@libsql/client-wasm'
      - '@neondatabase/serverless'
      - '@op-engineering/op-sqlite'
      - '@opentelemetry/api'
      - '@planetscale/database'
      - '@prisma/client'
      - '@tidbcloud/serverless'
      - '@types/better-sqlite3'
      - '@types/pg'
      - '@types/react'
      - '@types/sql.js'
      - '@vercel/postgres'
      - '@xata.io/client'
      - better-sqlite3
      - bufferutil
      - bun-types
      - expo-sqlite
      - knex
      - kysely
      - mysql2
      - pg
      - postgres
      - prisma
      - react
      - sql.js
      - sqlite3
      - supports-color
      - utf-8-validate
    dev: false

  /@payloadcms/drizzle@3.38.0(@libsql/client@0.14.0)(payload@3.38.0):
    resolution: {integrity: sha512-8YUFotd0LzgD03ga/H9ocQpRcR20S0eGtH69LOA9eMD4+OrXcN8k33Ugcd2f0Z2Ap4bcOLddtrKynEPCoyqZdg==}
    peerDependencies:
      payload: 3.38.0
    dependencies:
      console-table-printer: 2.12.1
      dequal: 2.0.3
      drizzle-orm: 0.36.1(@libsql/client@0.14.0)
      payload: 3.38.0(graphql@16.11.0)(typescript@5.8.3)
      prompts: 2.4.2
      to-snake-case: 1.0.0
      uuid: 9.0.0
    transitivePeerDependencies:
      - '@aws-sdk/client-rds-data'
      - '@cloudflare/workers-types'
      - '@electric-sql/pglite'
      - '@libsql/client'
      - '@libsql/client-wasm'
      - '@neondatabase/serverless'
      - '@op-engineering/op-sqlite'
      - '@opentelemetry/api'
      - '@planetscale/database'
      - '@prisma/client'
      - '@tidbcloud/serverless'
      - '@types/better-sqlite3'
      - '@types/pg'
      - '@types/react'
      - '@types/sql.js'
      - '@vercel/postgres'
      - '@xata.io/client'
      - better-sqlite3
      - bun-types
      - expo-sqlite
      - knex
      - kysely
      - mysql2
      - pg
      - postgres
      - prisma
      - react
      - sql.js
      - sqlite3
    dev: false

  /@payloadcms/translations@3.38.0:
    resolution: {integrity: sha512-BHgJXlPuJmmZYVgMUH3baSMmMz4Aa45r1gTdilkw2SulmCegu9t4Hn9pueJbRGiRI2qNSsAZ0cYPdpoLZrg+Ow==}
    dependencies:
      date-fns: 4.1.0
    dev: false

  /@pkgjs/parseargs@0.11.0:
    resolution: {integrity: sha512-+1VkjdD0QBLPodGrJUeqarH8VAIvQODIbwh9XpP5Syisf7YoQgsJKPNFoqqLQlu+VQ/tVSshMR6loPMn8U+dPg==}
    engines: {node: '>=14'}
    requiresBuild: true
    optional: true

  /@radix-ui/react-compose-refs@1.1.2(@types/react@19.1.0)(react@19.1.0):
    resolution: {integrity: sha512-z4eqJvfiNnFMHIIvXP3CY57y2WJs5g2v3X0zm9mEJkrkNv4rDxu+sg9Jh8EkXyeqBkB7SOcboo9dMVqhyrACIg==}
    peerDependencies:
      '@types/react': '*'
      react: ^16.8 || ^17.0 || ^18.0 || ^19.0 || ^19.0.0-rc
    peerDependenciesMeta:
      '@types/react':
        optional: true
    dependencies:
      '@types/react': 19.1.0
      react: 19.1.0
    dev: true

  /@radix-ui/react-slot@1.2.3(@types/react@19.1.0)(react@19.1.0):
    resolution: {integrity: sha512-aeNmHnBxbi2St0au6VBVC7JXFlhLlOnvIIlePNniyUNAClzmtAUEY8/pBiK3iHjufOlwA+c20/8jngo7xcrg8A==}
    peerDependencies:
      '@types/react': '*'
      react: ^16.8 || ^17.0 || ^18.0 || ^19.0 || ^19.0.0-rc
    peerDependenciesMeta:
      '@types/react':
        optional: true
    dependencies:
      '@radix-ui/react-compose-refs': 1.1.2(@types/react@19.1.0)(react@19.1.0)
      '@types/react': 19.1.0
      react: 19.1.0
    dev: true

  /@react-aria/focus@3.20.3(react-dom@19.1.0)(react@19.1.0):
    resolution: {integrity: sha512-rR5uZUMSY4xLHmpK/I8bP1V6vUNHFo33gTvrvNUsAKKqvMfa7R2nu5A6v97dr5g6tVH6xzpdkPsOJCWh90H2cw==}
    peerDependencies:
      react: ^16.8.0 || ^17.0.0-rc.1 || ^18.0.0 || ^19.0.0-rc.1
      react-dom: ^16.8.0 || ^17.0.0-rc.1 || ^18.0.0 || ^19.0.0-rc.1
    dependencies:
      '@react-aria/interactions': 3.25.1(react-dom@19.1.0)(react@19.1.0)
      '@react-aria/utils': 3.29.0(react-dom@19.1.0)(react@19.1.0)
      '@react-types/shared': 3.29.1(react@19.1.0)
      '@swc/helpers': 0.5.15
      clsx: 2.1.1
      react: 19.1.0
      react-dom: 19.1.0(react@19.1.0)
    dev: false

  /@react-aria/interactions@3.25.1(react-dom@19.1.0)(react@19.1.0):
    resolution: {integrity: sha512-ntLrlgqkmZupbbjekz3fE/n3eQH2vhncx8gUp0+N+GttKWevx7jos11JUBjnJwb1RSOPgRUFcrluOqBp0VgcfQ==}
    peerDependencies:
      react: ^16.8.0 || ^17.0.0-rc.1 || ^18.0.0 || ^19.0.0-rc.1
      react-dom: ^16.8.0 || ^17.0.0-rc.1 || ^18.0.0 || ^19.0.0-rc.1
    dependencies:
      '@react-aria/ssr': 3.9.8(react@19.1.0)
      '@react-aria/utils': 3.29.0(react-dom@19.1.0)(react@19.1.0)
      '@react-stately/flags': 3.1.1
      '@react-types/shared': 3.29.1(react@19.1.0)
      '@swc/helpers': 0.5.15
      react: 19.1.0
      react-dom: 19.1.0(react@19.1.0)
    dev: false

  /@react-aria/ssr@3.9.8(react@19.1.0):
    resolution: {integrity: sha512-lQDE/c9uTfBSDOjaZUJS8xP2jCKVk4zjQeIlCH90xaLhHDgbpCdns3xvFpJJujfj3nI4Ll9K7A+ONUBDCASOuw==}
    engines: {node: '>= 12'}
    peerDependencies:
      react: ^16.8.0 || ^17.0.0-rc.1 || ^18.0.0 || ^19.0.0-rc.1
    dependencies:
      '@swc/helpers': 0.5.15
      react: 19.1.0
    dev: false

  /@react-aria/utils@3.29.0(react-dom@19.1.0)(react@19.1.0):
    resolution: {integrity: sha512-jSOrZimCuT1iKNVlhjIxDkAhgF7HSp3pqyT6qjg/ZoA0wfqCi/okmrMPiWSAKBnkgX93N8GYTLT3CIEO6WZe9Q==}
    peerDependencies:
      react: ^16.8.0 || ^17.0.0-rc.1 || ^18.0.0 || ^19.0.0-rc.1
      react-dom: ^16.8.0 || ^17.0.0-rc.1 || ^18.0.0 || ^19.0.0-rc.1
    dependencies:
      '@react-aria/ssr': 3.9.8(react@19.1.0)
      '@react-stately/flags': 3.1.1
      '@react-stately/utils': 3.10.6(react@19.1.0)
      '@react-types/shared': 3.29.1(react@19.1.0)
      '@swc/helpers': 0.5.15
      clsx: 2.1.1
      react: 19.1.0
      react-dom: 19.1.0(react@19.1.0)
    dev: false

  /@react-stately/flags@3.1.1:
    resolution: {integrity: sha512-XPR5gi5LfrPdhxZzdIlJDz/B5cBf63l4q6/AzNqVWFKgd0QqY5LvWJftXkklaIUpKSJkIKQb8dphuZXDtkWNqg==}
    dependencies:
      '@swc/helpers': 0.5.15
    dev: false

  /@react-stately/utils@3.10.6(react@19.1.0):
    resolution: {integrity: sha512-O76ip4InfTTzAJrg8OaZxKU4vvjMDOpfA/PGNOytiXwBbkct2ZeZwaimJ8Bt9W1bj5VsZ81/o/tW4BacbdDOMA==}
    peerDependencies:
      react: ^16.8.0 || ^17.0.0-rc.1 || ^18.0.0 || ^19.0.0-rc.1
    dependencies:
      '@swc/helpers': 0.5.15
      react: 19.1.0
    dev: false

  /@react-types/shared@3.29.1(react@19.1.0):
    resolution: {integrity: sha512-KtM+cDf2CXoUX439rfEhbnEdAgFZX20UP2A35ypNIawR7/PFFPjQDWyA2EnClCcW/dLWJDEPX2U8+EJff8xqmQ==}
    peerDependencies:
      react: ^16.8.0 || ^17.0.0-rc.1 || ^18.0.0 || ^19.0.0-rc.1
    dependencies:
      react: 19.1.0
    dev: false

  /@rollup/rollup-android-arm-eabi@4.41.0:
    resolution: {integrity: sha512-KxN+zCjOYHGwCl4UCtSfZ6jrq/qi88JDUtiEFk8LELEHq2Egfc/FgW+jItZiOLRuQfb/3xJSgFuNPC9jzggX+A==}
    cpu: [arm]
    os: [android]
    requiresBuild: true
    optional: true

  /@rollup/rollup-android-arm64@4.41.0:
    resolution: {integrity: sha512-yDvqx3lWlcugozax3DItKJI5j05B0d4Kvnjx+5mwiUpWramVvmAByYigMplaoAQ3pvdprGCTCE03eduqE/8mPQ==}
    cpu: [arm64]
    os: [android]
    requiresBuild: true
    optional: true

  /@rollup/rollup-darwin-arm64@4.41.0:
    resolution: {integrity: sha512-2KOU574vD3gzcPSjxO0eyR5iWlnxxtmW1F5CkNOHmMlueKNCQkxR6+ekgWyVnz6zaZihpUNkGxjsYrkTJKhkaw==}
    cpu: [arm64]
    os: [darwin]
    requiresBuild: true
    optional: true

  /@rollup/rollup-darwin-x64@4.41.0:
    resolution: {integrity: sha512-gE5ACNSxHcEZyP2BA9TuTakfZvULEW4YAOtxl/A/YDbIir/wPKukde0BNPlnBiP88ecaN4BJI2TtAd+HKuZPQQ==}
    cpu: [x64]
    os: [darwin]
    requiresBuild: true
    optional: true

  /@rollup/rollup-freebsd-arm64@4.41.0:
    resolution: {integrity: sha512-GSxU6r5HnWij7FoSo7cZg3l5GPg4HFLkzsFFh0N/b16q5buW1NAWuCJ+HMtIdUEi6XF0qH+hN0TEd78laRp7Dg==}
    cpu: [arm64]
    os: [freebsd]
    requiresBuild: true
    optional: true

  /@rollup/rollup-freebsd-x64@4.41.0:
    resolution: {integrity: sha512-KGiGKGDg8qLRyOWmk6IeiHJzsN/OYxO6nSbT0Vj4MwjS2XQy/5emsmtoqLAabqrohbgLWJ5GV3s/ljdrIr8Qjg==}
    cpu: [x64]
    os: [freebsd]
    requiresBuild: true
    optional: true

  /@rollup/rollup-linux-arm-gnueabihf@4.41.0:
    resolution: {integrity: sha512-46OzWeqEVQyX3N2/QdiU/CMXYDH/lSHpgfBkuhl3igpZiaB3ZIfSjKuOnybFVBQzjsLwkus2mjaESy8H41SzvA==}
    cpu: [arm]
    os: [linux]
    requiresBuild: true
    optional: true

  /@rollup/rollup-linux-arm-musleabihf@4.41.0:
    resolution: {integrity: sha512-lfgW3KtQP4YauqdPpcUZHPcqQXmTmH4nYU0cplNeW583CMkAGjtImw4PKli09NFi2iQgChk4e9erkwlfYem6Lg==}
    cpu: [arm]
    os: [linux]
    requiresBuild: true
    optional: true

  /@rollup/rollup-linux-arm64-gnu@4.41.0:
    resolution: {integrity: sha512-nn8mEyzMbdEJzT7cwxgObuwviMx6kPRxzYiOl6o/o+ChQq23gfdlZcUNnt89lPhhz3BYsZ72rp0rxNqBSfqlqw==}
    cpu: [arm64]
    os: [linux]
    requiresBuild: true
    optional: true

  /@rollup/rollup-linux-arm64-musl@4.41.0:
    resolution: {integrity: sha512-l+QK99je2zUKGd31Gh+45c4pGDAqZSuWQiuRFCdHYC2CSiO47qUWsCcenrI6p22hvHZrDje9QjwSMAFL3iwXwQ==}
    cpu: [arm64]
    os: [linux]
    requiresBuild: true
    optional: true

  /@rollup/rollup-linux-loongarch64-gnu@4.41.0:
    resolution: {integrity: sha512-WbnJaxPv1gPIm6S8O/Wg+wfE/OzGSXlBMbOe4ie+zMyykMOeqmgD1BhPxZQuDqwUN+0T/xOFtL2RUWBspnZj3w==}
    cpu: [loong64]
    os: [linux]
    requiresBuild: true
    optional: true

  /@rollup/rollup-linux-powerpc64le-gnu@4.41.0:
    resolution: {integrity: sha512-eRDWR5t67/b2g8Q/S8XPi0YdbKcCs4WQ8vklNnUYLaSWF+Cbv2axZsp4jni6/j7eKvMLYCYdcsv8dcU+a6QNFg==}
    cpu: [ppc64]
    os: [linux]
    requiresBuild: true
    optional: true

  /@rollup/rollup-linux-riscv64-gnu@4.41.0:
    resolution: {integrity: sha512-TWrZb6GF5jsEKG7T1IHwlLMDRy2f3DPqYldmIhnA2DVqvvhY2Ai184vZGgahRrg8k9UBWoSlHv+suRfTN7Ua4A==}
    cpu: [riscv64]
    os: [linux]
    requiresBuild: true
    optional: true

  /@rollup/rollup-linux-riscv64-musl@4.41.0:
    resolution: {integrity: sha512-ieQljaZKuJpmWvd8gW87ZmSFwid6AxMDk5bhONJ57U8zT77zpZ/TPKkU9HpnnFrM4zsgr4kiGuzbIbZTGi7u9A==}
    cpu: [riscv64]
    os: [linux]
    requiresBuild: true
    optional: true

  /@rollup/rollup-linux-s390x-gnu@4.41.0:
    resolution: {integrity: sha512-/L3pW48SxrWAlVsKCN0dGLB2bi8Nv8pr5S5ocSM+S0XCn5RCVCXqi8GVtHFsOBBCSeR+u9brV2zno5+mg3S4Aw==}
    cpu: [s390x]
    os: [linux]
    requiresBuild: true
    optional: true

  /@rollup/rollup-linux-x64-gnu@4.41.0:
    resolution: {integrity: sha512-XMLeKjyH8NsEDCRptf6LO8lJk23o9wvB+dJwcXMaH6ZQbbkHu2dbGIUindbMtRN6ux1xKi16iXWu6q9mu7gDhQ==}
    cpu: [x64]
    os: [linux]
    requiresBuild: true
    optional: true

  /@rollup/rollup-linux-x64-musl@4.41.0:
    resolution: {integrity: sha512-m/P7LycHZTvSQeXhFmgmdqEiTqSV80zn6xHaQ1JSqwCtD1YGtwEK515Qmy9DcB2HK4dOUVypQxvhVSy06cJPEg==}
    cpu: [x64]
    os: [linux]
    requiresBuild: true
    optional: true

  /@rollup/rollup-win32-arm64-msvc@4.41.0:
    resolution: {integrity: sha512-4yodtcOrFHpbomJGVEqZ8fzD4kfBeCbpsUy5Pqk4RluXOdsWdjLnjhiKy2w3qzcASWd04fp52Xz7JKarVJ5BTg==}
    cpu: [arm64]
    os: [win32]
    requiresBuild: true
    optional: true

  /@rollup/rollup-win32-ia32-msvc@4.41.0:
    resolution: {integrity: sha512-tmazCrAsKzdkXssEc65zIE1oC6xPHwfy9d5Ta25SRCDOZS+I6RypVVShWALNuU9bxIfGA0aqrmzlzoM5wO5SPQ==}
    cpu: [ia32]
    os: [win32]
    requiresBuild: true
    optional: true

  /@rollup/rollup-win32-x64-msvc@4.41.0:
    resolution: {integrity: sha512-h1J+Yzjo/X+0EAvR2kIXJDuTuyT7drc+t2ALY0nIcGPbTatNOf0VWdhEA2Z4AAjv6X1NJV7SYo5oCTYRJhSlVA==}
    cpu: [x64]
    os: [win32]
    requiresBuild: true
    optional: true

  /@shikijs/core@2.5.0:
    resolution: {integrity: sha512-uu/8RExTKtavlpH7XqnVYBrfBkUc20ngXiX9NSrBhOVZYv/7XQRKUyhtkeflY5QsxC0GbJThCerruZfsUaSldg==}
    dependencies:
      '@shikijs/engine-javascript': 2.5.0
      '@shikijs/engine-oniguruma': 2.5.0
      '@shikijs/types': 2.5.0
      '@shikijs/vscode-textmate': 10.0.2
      '@types/hast': 3.0.4
      hast-util-to-html: 9.0.5
    dev: false

  /@shikijs/engine-javascript@2.5.0:
    resolution: {integrity: sha512-VjnOpnQf8WuCEZtNUdjjwGUbtAVKuZkVQ/5cHy/tojVVRIRtlWMYVjyWhxOmIq05AlSOv72z7hRNRGVBgQOl0w==}
    dependencies:
      '@shikijs/types': 2.5.0
      '@shikijs/vscode-textmate': 10.0.2
      oniguruma-to-es: 3.1.1
    dev: false

  /@shikijs/engine-oniguruma@2.5.0:
    resolution: {integrity: sha512-pGd1wRATzbo/uatrCIILlAdFVKdxImWJGQ5rFiB5VZi2ve5xj3Ax9jny8QvkaV93btQEwR/rSz5ERFpC5mKNIw==}
    dependencies:
      '@shikijs/types': 2.5.0
      '@shikijs/vscode-textmate': 10.0.2
    dev: false

  /@shikijs/langs@2.5.0:
    resolution: {integrity: sha512-Qfrrt5OsNH5R+5tJ/3uYBBZv3SuGmnRPejV9IlIbFH3HTGLDlkqgHymAlzklVmKBjAaVmkPkyikAV/sQ1wSL+w==}
    dependencies:
      '@shikijs/types': 2.5.0
    dev: false

  /@shikijs/themes@2.5.0:
    resolution: {integrity: sha512-wGrk+R8tJnO0VMzmUExHR+QdSaPUl/NKs+a4cQQRWyoc3YFbUzuLEi/KWK1hj+8BfHRKm2jNhhJck1dfstJpiw==}
    dependencies:
      '@shikijs/types': 2.5.0
    dev: false

  /@shikijs/twoslash@2.5.0(typescript@5.8.2):
    resolution: {integrity: sha512-OdyoZRbzTB80qHFHdaXT070OG9hiljxbsJMZmrMAPWXG2e4FV8wbC63VBM5BJXa1DH645nw20VX1MzASkO5V9g==}
    dependencies:
      '@shikijs/core': 2.5.0
      '@shikijs/types': 2.5.0
      twoslash: 0.2.12(typescript@5.8.2)
    transitivePeerDependencies:
      - supports-color
      - typescript
    dev: false

  /@shikijs/types@2.5.0:
    resolution: {integrity: sha512-ygl5yhxki9ZLNuNpPitBWvcy9fsSKKaRuO4BAlMyagszQidxcpLAr0qiW/q43DtSIDxO6hEbtYLiFZNXO/hdGw==}
    dependencies:
      '@shikijs/vscode-textmate': 10.0.2
      '@types/hast': 3.0.4
    dev: false

  /@shikijs/vscode-textmate@10.0.2:
    resolution: {integrity: sha512-83yeghZ2xxin3Nj8z1NMd/NCuca+gsYXswywDy5bHvwlWL8tpTQmzGeUuHd9FC3E/SBEMvzJRwWEOz5gGes9Qg==}
    dev: false

  /@swc/counter@0.1.3:
    resolution: {integrity: sha512-e2BR4lsJkkRlKZ/qCHPw9ZaSxc0MVUd7gtbtaB7aMvHeJVYe8sOB8DBZkP2DtISHGSku9sCK6T6cnY0CtXrOCQ==}
    dev: false

  /@swc/helpers@0.5.15:
    resolution: {integrity: sha512-JQ5TuMi45Owi4/BIMAJBoSQoOJu12oOk/gADqlcUL9JEdHB8vyjUSsxqeNXnmXHjYKMi2WcYtezGEEhqUI/E2g==}
    dependencies:
      tslib: 2.8.1
    dev: false

  /@tailwindcss/cli@4.1.5:
    resolution: {integrity: sha512-Kr567rDwDjY1VUnfqh5/+DCpRf4B8lPs5O9flP4kri7n4AM2aubrIxGSh5GN8s+awUKw/U4+6kNlEnZbBNfUeg==}
    hasBin: true
    dependencies:
      '@parcel/watcher': 2.5.1
      '@tailwindcss/node': 4.1.5
      '@tailwindcss/oxide': 4.1.5
      enhanced-resolve: 5.18.1
      mri: 1.2.0
      picocolors: 1.1.1
      tailwindcss: 4.1.5
    dev: true

  /@tailwindcss/node@4.1.5:
    resolution: {integrity: sha512-CBhSWo0vLnWhXIvpD0qsPephiaUYfHUX3U9anwDaHZAeuGpTiB3XmsxPAN6qX7bFhipyGBqOa1QYQVVhkOUGxg==}
    dependencies:
      enhanced-resolve: 5.18.1
      jiti: 2.4.2
      lightningcss: 1.29.2
      tailwindcss: 4.1.5
    dev: true

  /@tailwindcss/oxide-android-arm64@4.1.5:
    resolution: {integrity: sha512-LVvM0GirXHED02j7hSECm8l9GGJ1RfgpWCW+DRn5TvSaxVsv28gRtoL4aWKGnXqwvI3zu1GABeDNDVZeDPOQrw==}
    engines: {node: '>= 10'}
    cpu: [arm64]
    os: [android]
    requiresBuild: true
    dev: true
    optional: true

  /@tailwindcss/oxide-darwin-arm64@4.1.5:
    resolution: {integrity: sha512-//TfCA3pNrgnw4rRJOqavW7XUk8gsg9ddi8cwcsWXp99tzdBAZW0WXrD8wDyNbqjW316Pk2hiN/NJx/KWHl8oA==}
    engines: {node: '>= 10'}
    cpu: [arm64]
    os: [darwin]
    requiresBuild: true
    dev: true
    optional: true

  /@tailwindcss/oxide-darwin-x64@4.1.5:
    resolution: {integrity: sha512-XQorp3Q6/WzRd9OalgHgaqgEbjP3qjHrlSUb5k1EuS1Z9NE9+BbzSORraO+ecW432cbCN7RVGGL/lSnHxcd+7Q==}
    engines: {node: '>= 10'}
    cpu: [x64]
    os: [darwin]
    requiresBuild: true
    dev: true
    optional: true

  /@tailwindcss/oxide-freebsd-x64@4.1.5:
    resolution: {integrity: sha512-bPrLWbxo8gAo97ZmrCbOdtlz/Dkuy8NK97aFbVpkJ2nJ2Jo/rsCbu0TlGx8joCuA3q6vMWTSn01JY46iwG+clg==}
    engines: {node: '>= 10'}
    cpu: [x64]
    os: [freebsd]
    requiresBuild: true
    dev: true
    optional: true

  /@tailwindcss/oxide-linux-arm-gnueabihf@4.1.5:
    resolution: {integrity: sha512-1gtQJY9JzMAhgAfvd/ZaVOjh/Ju/nCoAsvOVJenWZfs05wb8zq+GOTnZALWGqKIYEtyNpCzvMk+ocGpxwdvaVg==}
    engines: {node: '>= 10'}
    cpu: [arm]
    os: [linux]
    requiresBuild: true
    dev: true
    optional: true

  /@tailwindcss/oxide-linux-arm64-gnu@4.1.5:
    resolution: {integrity: sha512-dtlaHU2v7MtdxBXoqhxwsWjav7oim7Whc6S9wq/i/uUMTWAzq/gijq1InSgn2yTnh43kR+SFvcSyEF0GCNu1PQ==}
    engines: {node: '>= 10'}
    cpu: [arm64]
    os: [linux]
    requiresBuild: true
    dev: true
    optional: true

  /@tailwindcss/oxide-linux-arm64-musl@4.1.5:
    resolution: {integrity: sha512-fg0F6nAeYcJ3CriqDT1iVrqALMwD37+sLzXs8Rjy8Z1ZHshJoYceodfyUwGJEsQoTyWbliFNRs2wMQNXtT7MVA==}
    engines: {node: '>= 10'}
    cpu: [arm64]
    os: [linux]
    requiresBuild: true
    dev: true
    optional: true

  /@tailwindcss/oxide-linux-x64-gnu@4.1.5:
    resolution: {integrity: sha512-SO+F2YEIAHa1AITwc8oPwMOWhgorPzzcbhWEb+4oLi953h45FklDmM8dPSZ7hNHpIk9p/SCZKUYn35t5fjGtHA==}
    engines: {node: '>= 10'}
    cpu: [x64]
    os: [linux]
    requiresBuild: true
    dev: true
    optional: true

  /@tailwindcss/oxide-linux-x64-musl@4.1.5:
    resolution: {integrity: sha512-6UbBBplywkk/R+PqqioskUeXfKcBht3KU7juTi1UszJLx0KPXUo10v2Ok04iBJIaDPkIFkUOVboXms5Yxvaz+g==}
    engines: {node: '>= 10'}
    cpu: [x64]
    os: [linux]
    requiresBuild: true
    dev: true
    optional: true

  /@tailwindcss/oxide-wasm32-wasi@4.1.5:
    resolution: {integrity: sha512-hwALf2K9FHuiXTPqmo1KeOb83fTRNbe9r/Ixv9ZNQ/R24yw8Ge1HOWDDgTdtzntIaIUJG5dfXCf4g9AD4RiyhQ==}
    engines: {node: '>=14.0.0'}
    cpu: [wasm32]
    requiresBuild: true
    dev: true
    optional: true
    bundledDependencies:
      - '@napi-rs/wasm-runtime'
      - '@emnapi/core'
      - '@emnapi/runtime'
      - '@tybys/wasm-util'
      - '@emnapi/wasi-threads'
      - tslib

  /@tailwindcss/oxide-win32-arm64-msvc@4.1.5:
    resolution: {integrity: sha512-oDKncffWzaovJbkuR7/OTNFRJQVdiw/n8HnzaCItrNQUeQgjy7oUiYpsm9HUBgpmvmDpSSbGaCa2Evzvk3eFmA==}
    engines: {node: '>= 10'}
    cpu: [arm64]
    os: [win32]
    requiresBuild: true
    dev: true
    optional: true

  /@tailwindcss/oxide-win32-x64-msvc@4.1.5:
    resolution: {integrity: sha512-WiR4dtyrFdbb+ov0LK+7XsFOsG+0xs0PKZKkt41KDn9jYpO7baE3bXiudPVkTqUEwNfiglCygQHl2jklvSBi7Q==}
    engines: {node: '>= 10'}
    cpu: [x64]
    os: [win32]
    requiresBuild: true
    dev: true
    optional: true

  /@tailwindcss/oxide@4.1.5:
    resolution: {integrity: sha512-1n4br1znquEvyW/QuqMKQZlBen+jxAbvyduU87RS8R3tUSvByAkcaMTkJepNIrTlYhD+U25K4iiCIxE6BGdRYA==}
    engines: {node: '>= 10'}
    optionalDependencies:
      '@tailwindcss/oxide-android-arm64': 4.1.5
      '@tailwindcss/oxide-darwin-arm64': 4.1.5
      '@tailwindcss/oxide-darwin-x64': 4.1.5
      '@tailwindcss/oxide-freebsd-x64': 4.1.5
      '@tailwindcss/oxide-linux-arm-gnueabihf': 4.1.5
      '@tailwindcss/oxide-linux-arm64-gnu': 4.1.5
      '@tailwindcss/oxide-linux-arm64-musl': 4.1.5
      '@tailwindcss/oxide-linux-x64-gnu': 4.1.5
      '@tailwindcss/oxide-linux-x64-musl': 4.1.5
      '@tailwindcss/oxide-wasm32-wasi': 4.1.5
      '@tailwindcss/oxide-win32-arm64-msvc': 4.1.5
      '@tailwindcss/oxide-win32-x64-msvc': 4.1.5
    dev: true

  /@tanstack/react-virtual@3.13.9(react-dom@19.1.0)(react@19.1.0):
    resolution: {integrity: sha512-SPWC8kwG/dWBf7Py7cfheAPOxuvIv4fFQ54PdmYbg7CpXfsKxkucak43Q0qKsxVthhUJQ1A7CIMAIplq4BjVwA==}
    peerDependencies:
      react: ^16.8.0 || ^17.0.0 || ^18.0.0 || ^19.0.0
      react-dom: ^16.8.0 || ^17.0.0 || ^18.0.0 || ^19.0.0
    dependencies:
      '@tanstack/virtual-core': 3.13.9
      react: 19.1.0
      react-dom: 19.1.0(react@19.1.0)
    dev: false

  /@tanstack/virtual-core@3.13.9:
    resolution: {integrity: sha512-3jztt0jpaoJO5TARe2WIHC1UQC3VMLAFUW5mmMo0yrkwtDB2AQP0+sh10BVUpWrnvHjSLvzFizydtEGLCJKFoQ==}
    dev: false

  /@theguild/remark-mermaid@0.2.0(react@19.1.0):
    resolution: {integrity: sha512-o8n57TJy0OI4PCrNw8z6S+vpHtrwoQZzTA5Y3fL0U1NDRIoMg/78duWgEBFsCZcWM1G6zjE91yg1aKCsDwgE2Q==}
    peerDependencies:
      react: ^18.2.0
    dependencies:
      mermaid: 11.6.0
      react: 19.1.0
      unist-util-visit: 5.0.0
    transitivePeerDependencies:
      - supports-color
    dev: false

  /@theguild/remark-npm2yarn@0.3.3:
    resolution: {integrity: sha512-ma6DvR03gdbvwqfKx1omqhg9May/VYGdMHvTzB4VuxkyS7KzfZ/lzrj43hmcsggpMje0x7SADA/pcMph0ejRnA==}
    dependencies:
      npm-to-yarn: 3.0.1
      unist-util-visit: 5.0.0
    dev: false

  /@tokenizer/token@0.3.0:
    resolution: {integrity: sha512-OvjF+z51L3ov0OyAU0duzsYuvO01PH7x4t6DJx+guahgTnBHkhJdG7soQeTSFLWN3efnHyibZ4Z8l2EuWwJN3A==}
    dev: false

  /@tremor/react@4.0.0-beta-tremor-v4.4(react-dom@19.1.0)(react@19.1.0)(tailwindcss@4.1.5):
    resolution: {integrity: sha512-S7HRQDSo4F30npQyhUqMsOZ8Lw+w1DNaUjftBCw+Psj2UHnoK8U/GVpw2kfWxrL5zh8Ym8v34MQMpgpfBU8mAQ==}
    peerDependencies:
      react: ^19.0.0
      react-dom: '>=16.6.0'
    dependencies:
      '@floating-ui/react': 0.19.2(react-dom@19.1.0)(react@19.1.0)
      '@headlessui/react': 2.2.0(react-dom@19.1.0)(react@19.1.0)
      date-fns: 3.6.0
      react: 19.1.0
      react-day-picker: 8.10.1(date-fns@3.6.0)(react@19.1.0)
      react-dom: 19.1.0(react@19.1.0)
      recharts: 2.15.3(react-dom@19.1.0)(react@19.1.0)
      tailwind-merge: 2.6.0
      tailwind-variants: 0.3.1(tailwindcss@4.1.5)
    transitivePeerDependencies:
      - tailwindcss
    dev: false

  /@tsconfig/node10@1.0.11:
    resolution: {integrity: sha512-DcRjDCujK/kCk/cUe8Xz8ZSpm8mS3mNNpta+jGCA6USEDfktlNvm1+IuZ9eTcDbNk41BHwpHHeW+N1lKCz4zOw==}
    dev: true

  /@tsconfig/node12@1.0.11:
    resolution: {integrity: sha512-cqefuRsh12pWyGsIoBKJA9luFu3mRxCA+ORZvA4ktLSzIuCUtWVxGIuXigEwO5/ywWFMZ2QEGKWvkZG1zDMTag==}
    dev: true

  /@tsconfig/node14@1.0.3:
    resolution: {integrity: sha512-ysT8mhdixWK6Hw3i1V2AeRqZ5WfXg1G43mqoYlM2nc6388Fq5jcXyr5mRsqViLx/GJYdoL0bfXD8nmF+Zn/Iow==}
    dev: true

  /@tsconfig/node16@1.0.4:
    resolution: {integrity: sha512-vxhUy4J8lyeyinH7Azl1pdd43GJhZH/tP2weN8TntQblOY+A0XbT8DJk1/oCPuOOyg/Ja757rG0CgHcWC8OfMA==}
    dev: true

  /@types/busboy@1.5.4:
    resolution: {integrity: sha512-kG7WrUuAKK0NoyxfQHsVE6j1m01s6kMma64E+OZenQABMQyTJop1DumUWcLwAQ2JzpefU7PDYoRDKl8uZosFjw==}
    dependencies:
      '@types/node': 22.15.21
    dev: false

  /@types/d3-array@3.2.1:
    resolution: {integrity: sha512-Y2Jn2idRrLzUfAKV2LyRImR+y4oa2AntrgID95SHJxuMUrkNXmanDSed71sRNZysveJVt1hLLemQZIady0FpEg==}
    dev: false

  /@types/d3-axis@3.0.6:
    resolution: {integrity: sha512-pYeijfZuBd87T0hGn0FO1vQ/cgLk6E1ALJjfkC0oJ8cbwkZl3TpgS8bVBLZN+2jjGgg38epgxb2zmoGtSfvgMw==}
    dependencies:
      '@types/d3-selection': 3.0.11
    dev: false

  /@types/d3-brush@3.0.6:
    resolution: {integrity: sha512-nH60IZNNxEcrh6L1ZSMNA28rj27ut/2ZmI3r96Zd+1jrZD++zD3LsMIjWlvg4AYrHn/Pqz4CF3veCxGjtbqt7A==}
    dependencies:
      '@types/d3-selection': 3.0.11
    dev: false

  /@types/d3-chord@3.0.6:
    resolution: {integrity: sha512-LFYWWd8nwfwEmTZG9PfQxd17HbNPksHBiJHaKuY1XeqscXacsS2tyoo6OdRsjf+NQYeB6XrNL3a25E3gH69lcg==}
    dev: false

  /@types/d3-color@3.1.3:
    resolution: {integrity: sha512-iO90scth9WAbmgv7ogoq57O9YpKmFBbmoEoCHDB2xMBY0+/KVrqAaCDyCE16dUspeOvIxFFRI+0sEtqDqy2b4A==}
    dev: false

  /@types/d3-contour@3.0.6:
    resolution: {integrity: sha512-BjzLgXGnCWjUSYGfH1cpdo41/hgdWETu4YxpezoztawmqsvCeep+8QGfiY6YbDvfgHz/DkjeIkkZVJavB4a3rg==}
    dependencies:
      '@types/d3-array': 3.2.1
      '@types/geojson': 7946.0.16
    dev: false

  /@types/d3-delaunay@6.0.4:
    resolution: {integrity: sha512-ZMaSKu4THYCU6sV64Lhg6qjf1orxBthaC161plr5KuPHo3CNm8DTHiLw/5Eq2b6TsNP0W0iJrUOFscY6Q450Hw==}
    dev: false

  /@types/d3-dispatch@3.0.6:
    resolution: {integrity: sha512-4fvZhzMeeuBJYZXRXrRIQnvUYfyXwYmLsdiN7XXmVNQKKw1cM8a5WdID0g1hVFZDqT9ZqZEY5pD44p24VS7iZQ==}
    dev: false

  /@types/d3-drag@3.0.7:
    resolution: {integrity: sha512-HE3jVKlzU9AaMazNufooRJ5ZpWmLIoc90A37WU2JMmeq28w1FQqCZswHZ3xR+SuxYftzHq6WU6KJHvqxKzTxxQ==}
    dependencies:
      '@types/d3-selection': 3.0.11
    dev: false

  /@types/d3-dsv@3.0.7:
    resolution: {integrity: sha512-n6QBF9/+XASqcKK6waudgL0pf/S5XHPPI8APyMLLUHd8NqouBGLsU8MgtO7NINGtPBtk9Kko/W4ea0oAspwh9g==}
    dev: false

  /@types/d3-ease@3.0.2:
    resolution: {integrity: sha512-NcV1JjO5oDzoK26oMzbILE6HW7uVXOHLQvHshBUW4UMdZGfiY6v5BeQwh9a9tCzv+CeefZQHJt5SRgK154RtiA==}
    dev: false

  /@types/d3-fetch@3.0.7:
    resolution: {integrity: sha512-fTAfNmxSb9SOWNB9IoG5c8Hg6R+AzUHDRlsXsDZsNp6sxAEOP0tkP3gKkNSO/qmHPoBFTxNrjDprVHDQDvo5aA==}
    dependencies:
      '@types/d3-dsv': 3.0.7
    dev: false

  /@types/d3-force@3.0.10:
    resolution: {integrity: sha512-ZYeSaCF3p73RdOKcjj+swRlZfnYpK1EbaDiYICEEp5Q6sUiqFaFQ9qgoshp5CzIyyb/yD09kD9o2zEltCexlgw==}
    dev: false

  /@types/d3-format@3.0.4:
    resolution: {integrity: sha512-fALi2aI6shfg7vM5KiR1wNJnZ7r6UuggVqtDA+xiEdPZQwy/trcQaHnwShLuLdta2rTymCNpxYTiMZX/e09F4g==}
    dev: false

  /@types/d3-geo@3.1.0:
    resolution: {integrity: sha512-856sckF0oP/diXtS4jNsiQw/UuK5fQG8l/a9VVLeSouf1/PPbBE1i1W852zVwKwYCBkFJJB7nCFTbk6UMEXBOQ==}
    dependencies:
      '@types/geojson': 7946.0.16
    dev: false

  /@types/d3-hierarchy@3.1.7:
    resolution: {integrity: sha512-tJFtNoYBtRtkNysX1Xq4sxtjK8YgoWUNpIiUee0/jHGRwqvzYxkq0hGVbbOGSz+JgFxxRu4K8nb3YpG3CMARtg==}
    dev: false

  /@types/d3-interpolate@3.0.4:
    resolution: {integrity: sha512-mgLPETlrpVV1YRJIglr4Ez47g7Yxjl1lj7YKsiMCb27VJH9W8NVM6Bb9d8kkpG/uAQS5AmbA48q2IAolKKo1MA==}
    dependencies:
      '@types/d3-color': 3.1.3
    dev: false

  /@types/d3-path@3.1.1:
    resolution: {integrity: sha512-VMZBYyQvbGmWyWVea0EHs/BwLgxc+MKi1zLDCONksozI4YJMcTt8ZEuIR4Sb1MMTE8MMW49v0IwI5+b7RmfWlg==}
    dev: false

  /@types/d3-polygon@3.0.2:
    resolution: {integrity: sha512-ZuWOtMaHCkN9xoeEMr1ubW2nGWsp4nIql+OPQRstu4ypeZ+zk3YKqQT0CXVe/PYqrKpZAi+J9mTs05TKwjXSRA==}
    dev: false

  /@types/d3-quadtree@3.0.6:
    resolution: {integrity: sha512-oUzyO1/Zm6rsxKRHA1vH0NEDG58HrT5icx/azi9MF1TWdtttWl0UIUsjEQBBh+SIkrpd21ZjEv7ptxWys1ncsg==}
    dev: false

  /@types/d3-random@3.0.3:
    resolution: {integrity: sha512-Imagg1vJ3y76Y2ea0871wpabqp613+8/r0mCLEBfdtqC7xMSfj9idOnmBYyMoULfHePJyxMAw3nWhJxzc+LFwQ==}
    dev: false

  /@types/d3-scale-chromatic@3.1.0:
    resolution: {integrity: sha512-iWMJgwkK7yTRmWqRB5plb1kadXyQ5Sj8V/zYlFGMUBbIPKQScw+Dku9cAAMgJG+z5GYDoMjWGLVOvjghDEFnKQ==}
    dev: false

  /@types/d3-scale@4.0.9:
    resolution: {integrity: sha512-dLmtwB8zkAeO/juAMfnV+sItKjlsw2lKdZVVy6LRr0cBmegxSABiLEpGVmSJJ8O08i4+sGR6qQtb6WtuwJdvVw==}
    dependencies:
      '@types/d3-time': 3.0.4
    dev: false

  /@types/d3-selection@3.0.11:
    resolution: {integrity: sha512-bhAXu23DJWsrI45xafYpkQ4NtcKMwWnAC/vKrd2l+nxMFuvOT3XMYTIj2opv8vq8AO5Yh7Qac/nSeP/3zjTK0w==}
    dev: false

  /@types/d3-shape@3.1.7:
    resolution: {integrity: sha512-VLvUQ33C+3J+8p+Daf+nYSOsjB4GXp19/S/aGo60m9h1v6XaxjiT82lKVWJCfzhtuZ3yD7i/TPeC/fuKLLOSmg==}
    dependencies:
      '@types/d3-path': 3.1.1
    dev: false

  /@types/d3-time-format@4.0.3:
    resolution: {integrity: sha512-5xg9rC+wWL8kdDj153qZcsJ0FWiFt0J5RB6LYUNZjwSnesfblqrI/bJ1wBdJ8OQfncgbJG5+2F+qfqnqyzYxyg==}
    dev: false

  /@types/d3-time@3.0.4:
    resolution: {integrity: sha512-yuzZug1nkAAaBlBBikKZTgzCeA+k1uy4ZFwWANOfKw5z5LRhV0gNA7gNkKm7HoK+HRN0wX3EkxGk0fpbWhmB7g==}
    dev: false

  /@types/d3-timer@3.0.2:
    resolution: {integrity: sha512-Ps3T8E8dZDam6fUyNiMkekK3XUsaUEik+idO9/YjPtfj2qruF8tFBXS7XhtE4iIXBLxhmLjP3SXpLhVf21I9Lw==}
    dev: false

  /@types/d3-transition@3.0.9:
    resolution: {integrity: sha512-uZS5shfxzO3rGlu0cC3bjmMFKsXv+SmZZcgp0KD22ts4uGXp5EVYGzu/0YdwZeKmddhcAccYtREJKkPfXkZuCg==}
    dependencies:
      '@types/d3-selection': 3.0.11
    dev: false

  /@types/d3-zoom@3.0.8:
    resolution: {integrity: sha512-iqMC4/YlFCSlO8+2Ii1GGGliCAY4XdeG748w5vQUbevlbDu0zSjH/+jojorQVBK/se0j6DUFNPBGSqD3YWYnDw==}
    dependencies:
      '@types/d3-interpolate': 3.0.4
      '@types/d3-selection': 3.0.11
    dev: false

  /@types/d3@7.4.3:
    resolution: {integrity: sha512-lZXZ9ckh5R8uiFVt8ogUNf+pIrK4EsWrx2Np75WvF/eTpJ0FMHNhjXk8CKEx/+gpHbNQyJWehbFaTvqmHWB3ww==}
    dependencies:
      '@types/d3-array': 3.2.1
      '@types/d3-axis': 3.0.6
      '@types/d3-brush': 3.0.6
      '@types/d3-chord': 3.0.6
      '@types/d3-color': 3.1.3
      '@types/d3-contour': 3.0.6
      '@types/d3-delaunay': 6.0.4
      '@types/d3-dispatch': 3.0.6
      '@types/d3-drag': 3.0.7
      '@types/d3-dsv': 3.0.7
      '@types/d3-ease': 3.0.2
      '@types/d3-fetch': 3.0.7
      '@types/d3-force': 3.0.10
      '@types/d3-format': 3.0.4
      '@types/d3-geo': 3.1.0
      '@types/d3-hierarchy': 3.1.7
      '@types/d3-interpolate': 3.0.4
      '@types/d3-path': 3.1.1
      '@types/d3-polygon': 3.0.2
      '@types/d3-quadtree': 3.0.6
      '@types/d3-random': 3.0.3
      '@types/d3-scale': 4.0.9
      '@types/d3-scale-chromatic': 3.1.0
      '@types/d3-selection': 3.0.11
      '@types/d3-shape': 3.1.7
      '@types/d3-time': 3.0.4
      '@types/d3-time-format': 4.0.3
      '@types/d3-timer': 3.0.2
      '@types/d3-transition': 3.0.9
      '@types/d3-zoom': 3.0.8
    dev: false

  /@types/debug@4.1.12:
    resolution: {integrity: sha512-vIChWdVG3LG1SMxEvI/AK+FWJthlrqlTu7fbrlywTkkaONwk/UAGaULXRlf8vkzFBLVm0zkMdCquhL5aOjhXPQ==}
    dependencies:
      '@types/ms': 2.1.0

  /@types/diff-match-patch@1.0.36:
    resolution: {integrity: sha512-xFdR6tkm0MWvBfO8xXCSsinYxHcqkQUlcHeSpMC2ukzOb6lwQAfDmW+Qt0AvlGd8HpsS28qKsB+oPeJn9I39jg==}
    dev: false

  /@types/estree-jsx@1.0.5:
    resolution: {integrity: sha512-52CcUVNFyfb1A2ALocQw/Dd1BQFNmSdkuC3BkZ6iqhdMfQz7JWOFRuJFloOzjk+6WijU56m9oKXFAXc7o3Towg==}
    dependencies:
      '@types/estree': 1.0.7

  /@types/estree@1.0.7:
    resolution: {integrity: sha512-w28IoSUCJpidD/TGviZwwMJckNESJZXFu7NBZ5YJ4mEUnNraUn9Pm8HSZm/jDF1pDWYKspWE7oVphigUPRakIQ==}

  /@types/geojson@7946.0.16:
    resolution: {integrity: sha512-6C8nqWur3j98U6+lXDfTUWIfgvZU+EumvpHKcYjujKH7woYyLj2sUmff0tRhrqM7BohUw7Pz3ZB1jj2gW9Fvmg==}
    dev: false

  /@types/hast@3.0.4:
    resolution: {integrity: sha512-WPs+bbQw5aCj+x6laNGWLH3wviHtoCv/P3+otBhbOhJgG8qtpdAMlTCxLtsTWA7LH1Oh/bFCHsBn0TPS5m30EQ==}
    dependencies:
      '@types/unist': 3.0.3

  /@types/json-schema@7.0.15:
    resolution: {integrity: sha512-5+fP8P8MFNC+AyZCDxrB2pkZFPGzqQWUzpSeuuVLvm8VMcorNYavBqoFcxK8bQz4Qsbn4oUEEem4wDLfcysGHA==}

  /@types/katex@0.16.7:
    resolution: {integrity: sha512-HMwFiRujE5PjrgwHQ25+bsLJgowjGjm5Z8FVSf0N6PwgJrwxH0QxzHYDcKsTfV3wva0vzrpqMTJS2jXPr5BMEQ==}
    dev: false

  /@types/lodash@4.17.16:
    resolution: {integrity: sha512-HX7Em5NYQAXKW+1T+FiuG27NGwzJfCX3s1GjOa7ujxZa52kjJLOr4FUxT+giF6Tgxv1e+/czV/iTtBw27WTU9g==}
    dev: false

  /@types/mdast@4.0.4:
    resolution: {integrity: sha512-kGaNbPh1k7AFzgpud/gMdvIm5xuECykRR+JnWKQno9TAXVa6WIVCGTPvYGekIDL4uwCZQSYbUxNBSb1aUo79oA==}
    dependencies:
      '@types/unist': 3.0.3

  /@types/mdx@2.0.13:
    resolution: {integrity: sha512-+OWZQfAYyio6YkJb3HLxDrvnx6SWWDbC0zVPfBRzUk0/nqoDyf6dNxQi3eArPe8rJ473nobTMQ/8Zk+LxJ+Yuw==}

  /@types/ms@2.1.0:
    resolution: {integrity: sha512-GsCCIZDE/p3i96vtEqx+7dBUGXrc7zeSK3wwPHIaRThS+9OhWIXRqzs4d6k1SVU8g91DrNRWxWUGhp5KXQb2VA==}

  /@types/nlcst@2.0.3:
    resolution: {integrity: sha512-vSYNSDe6Ix3q+6Z7ri9lyWqgGhJTmzRjZRqyq15N0Z/1/UnVsno9G/N40NBijoYx2seFDIl0+B2mgAb9mezUCA==}
    dependencies:
      '@types/unist': 3.0.3
    dev: false

  /@types/node@12.20.55:
    resolution: {integrity: sha512-J8xLz7q2OFulZ2cyGTLE1TbbZcjpno7FaN6zdJNrgAdrJ+DZzh/uFR6YrTb4C+nXakvud8Q4+rbhoIWlYQbUFQ==}
    dev: true

  /@types/node@20.17.49:
    resolution: {integrity: sha512-lu4U+g0EbSW2aPGksNyqcesB2D3eDD0mv8ig9youJsEs/DuMOdeqcEbFOBDCCurXNpa10NkKSSRfOQLBFCiD8w==}
    dependencies:
      undici-types: 6.19.8
    dev: true

  /@types/node@22.15.20:
    resolution: {integrity: sha512-A6BohGFRGHAscJsTslDCA9JG7qSJr/DWUvrvY8yi9IgnGtMxCyat7vvQ//MFa0DnLsyuS3wYTpLdw4Hf+Q5JXw==}
    dependencies:
      undici-types: 6.21.0
    dev: true

  /@types/node@22.15.21:
    resolution: {integrity: sha512-EV/37Td6c+MgKAbkcLG6vqZ2zEYHD7bvSrzqqs2RIhbA6w3x+Dqz8MZM3sP6kGTeLrdoOgKZe+Xja7tUB2DNkQ==}
    dependencies:
      undici-types: 6.21.0

  /@types/node@22.15.3:
    resolution: {integrity: sha512-lX7HFZeHf4QG/J7tBZqrCAXwz9J5RD56Y6MpP0eJkka8p+K0RY/yBTW7CYFJ4VGCclxqOLKmiGP5juQc6MKgcw==}
    dependencies:
      undici-types: 6.21.0
    dev: true

  /@types/prop-types@15.7.14:
    resolution: {integrity: sha512-gNMvNH49DJ7OJYv+KAKn0Xp45p8PLl6zo2YnvDIbTd4J6MER2BmWN49TG7n9LvkyihINxeKW8+3bfS2yDC9dzQ==}

  /@types/react-dom@19.1.1(@types/react@19.1.0):
    resolution: {integrity: sha512-jFf/woGTVTjUJsl2O7hcopJ1r0upqoq/vIOoCj0yLh3RIXxWcljlpuZ+vEBRXsymD1jhfeJrlyTy/S1UW+4y1w==}
    peerDependencies:
      '@types/react': ^19.0.0
    dependencies:
      '@types/react': 19.1.0
    dev: true

  /@types/react@18.3.22:
    resolution: {integrity: sha512-vUhG0YmQZ7kL/tmKLrD3g5zXbXXreZXB3pmROW8bg3CnLnpjkRVwUlLne7Ufa2r9yJ8+/6B73RzhAek5TBKh2Q==}
    dependencies:
      '@types/prop-types': 15.7.14
      csstype: 3.1.3

  /@types/react@19.1.0:
    resolution: {integrity: sha512-UaicktuQI+9UKyA4njtDOGBD/67t8YEBt2xdfqu8+gP9hqPUPsiXlNPcpS2gVdjmis5GKPG3fCxbQLVgxsQZ8w==}
    dependencies:
      csstype: 3.1.3

  /@types/trusted-types@2.0.7:
    resolution: {integrity: sha512-ScaPdn1dQczgbl0QFTeTOmVHFULt394XJgOQNoyVhZ6r2vLnMLJfBPd53SB52T/3G36VI1/g2MZaX0cwDuXsfw==}
    requiresBuild: true
    dev: false
    optional: true

  /@types/unist@2.0.11:
    resolution: {integrity: sha512-CmBKiL6NNo/OqgmMn95Fk9Whlp2mtvIv+KNpQKN2F4SjvrEesubTRWGYSg+BnWZOnlCaSTU1sMpsBOzgbYhnsA==}

  /@types/unist@3.0.3:
    resolution: {integrity: sha512-ko/gIFJRv177XgZsZcBwnqJN5x/Gien8qNOn0D5bQU/zAzVf9Zt3BlcUiLqhV9y4ARk0GbT3tnUiPNgnTXzc/Q==}

  /@types/ws@8.18.1:
    resolution: {integrity: sha512-ThVF6DCVhA8kUGy+aazFQ4kXQ7E1Ty7A3ypFOe0IcJV8O/M511G99AW24irKrW56Wt44yG9+ij8FaqoBGkuBXg==}
    dependencies:
      '@types/node': 22.15.21
    dev: false

  /@typescript-eslint/eslint-plugin@8.32.0(@typescript-eslint/parser@8.32.0)(eslint@9.27.0)(typescript@5.8.2):
    resolution: {integrity: sha512-/jU9ettcntkBFmWUzzGgsClEi2ZFiikMX5eEQsmxIAWMOn4H3D4rvHssstmAHGVvrYnaMqdWWWg0b5M6IN/MTQ==}
    engines: {node: ^18.18.0 || ^20.9.0 || >=21.1.0}
    peerDependencies:
      '@typescript-eslint/parser': ^8.0.0 || ^8.0.0-alpha.0
      eslint: ^8.57.0 || ^9.0.0
      typescript: '>=4.8.4 <5.9.0'
    dependencies:
      '@eslint-community/regexpp': 4.12.1
      '@typescript-eslint/parser': 8.32.0(eslint@9.27.0)(typescript@5.8.2)
      '@typescript-eslint/scope-manager': 8.32.0
      '@typescript-eslint/type-utils': 8.32.0(eslint@9.27.0)(typescript@5.8.2)
      '@typescript-eslint/utils': 8.32.0(eslint@9.27.0)(typescript@5.8.2)
      '@typescript-eslint/visitor-keys': 8.32.0
      eslint: 9.27.0
      graphemer: 1.4.0
      ignore: 5.3.2
      natural-compare: 1.4.0
      ts-api-utils: 2.1.0(typescript@5.8.2)
      typescript: 5.8.2
    transitivePeerDependencies:
      - supports-color
    dev: true

  /@typescript-eslint/parser@8.32.0(eslint@9.27.0)(typescript@5.8.2):
    resolution: {integrity: sha512-B2MdzyWxCE2+SqiZHAjPphft+/2x2FlO9YBx7eKE1BCb+rqBlQdhtAEhzIEdozHd55DXPmxBdpMygFJjfjjA9A==}
    engines: {node: ^18.18.0 || ^20.9.0 || >=21.1.0}
    peerDependencies:
      eslint: ^8.57.0 || ^9.0.0
      typescript: '>=4.8.4 <5.9.0'
    dependencies:
      '@typescript-eslint/scope-manager': 8.32.0
      '@typescript-eslint/types': 8.32.0
      '@typescript-eslint/typescript-estree': 8.32.0(typescript@5.8.2)
      '@typescript-eslint/visitor-keys': 8.32.0
      debug: 4.4.1
      eslint: 9.27.0
      typescript: 5.8.2
    transitivePeerDependencies:
      - supports-color
    dev: true

  /@typescript-eslint/scope-manager@8.32.0:
    resolution: {integrity: sha512-jc/4IxGNedXkmG4mx4nJTILb6TMjL66D41vyeaPWvDUmeYQzF3lKtN15WsAeTr65ce4mPxwopPSo1yUUAWw0hQ==}
    engines: {node: ^18.18.0 || ^20.9.0 || >=21.1.0}
    dependencies:
      '@typescript-eslint/types': 8.32.0
      '@typescript-eslint/visitor-keys': 8.32.0
    dev: true

  /@typescript-eslint/type-utils@8.32.0(eslint@9.27.0)(typescript@5.8.2):
    resolution: {integrity: sha512-t2vouuYQKEKSLtJaa5bB4jHeha2HJczQ6E5IXPDPgIty9EqcJxpr1QHQ86YyIPwDwxvUmLfP2YADQ5ZY4qddZg==}
    engines: {node: ^18.18.0 || ^20.9.0 || >=21.1.0}
    peerDependencies:
      eslint: ^8.57.0 || ^9.0.0
      typescript: '>=4.8.4 <5.9.0'
    dependencies:
      '@typescript-eslint/typescript-estree': 8.32.0(typescript@5.8.2)
      '@typescript-eslint/utils': 8.32.0(eslint@9.27.0)(typescript@5.8.2)
      debug: 4.4.1
      eslint: 9.27.0
      ts-api-utils: 2.1.0(typescript@5.8.2)
      typescript: 5.8.2
    transitivePeerDependencies:
      - supports-color
    dev: true

  /@typescript-eslint/types@8.32.0:
    resolution: {integrity: sha512-O5Id6tGadAZEMThM6L9HmVf5hQUXNSxLVKeGJYWNhhVseps/0LddMkp7//VDkzwJ69lPL0UmZdcZwggj9akJaA==}
    engines: {node: ^18.18.0 || ^20.9.0 || >=21.1.0}
    dev: true

  /@typescript-eslint/typescript-estree@8.32.0(typescript@5.8.2):
    resolution: {integrity: sha512-pU9VD7anSCOIoBFnhTGfOzlVFQIA1XXiQpH/CezqOBaDppRwTglJzCC6fUQGpfwey4T183NKhF1/mfatYmjRqQ==}
    engines: {node: ^18.18.0 || ^20.9.0 || >=21.1.0}
    peerDependencies:
      typescript: '>=4.8.4 <5.9.0'
    dependencies:
      '@typescript-eslint/types': 8.32.0
      '@typescript-eslint/visitor-keys': 8.32.0
      debug: 4.4.1
      fast-glob: 3.3.3
      is-glob: 4.0.3
      minimatch: 9.0.5
      semver: 7.7.1
      ts-api-utils: 2.1.0(typescript@5.8.2)
      typescript: 5.8.2
    transitivePeerDependencies:
      - supports-color
    dev: true

  /@typescript-eslint/utils@8.32.0(eslint@9.27.0)(typescript@5.8.2):
    resolution: {integrity: sha512-8S9hXau6nQ/sYVtC3D6ISIDoJzS1NsCK+gluVhLN2YkBPX+/1wkwyUiDKnxRh15579WoOIyVWnoyIf3yGI9REw==}
    engines: {node: ^18.18.0 || ^20.9.0 || >=21.1.0}
    peerDependencies:
      eslint: ^8.57.0 || ^9.0.0
      typescript: '>=4.8.4 <5.9.0'
    dependencies:
      '@eslint-community/eslint-utils': 4.7.0(eslint@9.27.0)
      '@typescript-eslint/scope-manager': 8.32.0
      '@typescript-eslint/types': 8.32.0
      '@typescript-eslint/typescript-estree': 8.32.0(typescript@5.8.2)
      eslint: 9.27.0
      typescript: 5.8.2
    transitivePeerDependencies:
      - supports-color
    dev: true

  /@typescript-eslint/visitor-keys@8.32.0:
    resolution: {integrity: sha512-1rYQTCLFFzOI5Nl0c8LUpJT8HxpwVRn9E4CkMsYfuN6ctmQqExjSTzzSk0Tz2apmXy7WU6/6fyaZVVA/thPN+w==}
    engines: {node: ^18.18.0 || ^20.9.0 || >=21.1.0}
    dependencies:
      '@typescript-eslint/types': 8.32.0
      eslint-visitor-keys: 4.2.0
    dev: true

  /@typescript/vfs@1.6.1(typescript@5.8.2):
    resolution: {integrity: sha512-JwoxboBh7Oz1v38tPbkrZ62ZXNHAk9bJ7c9x0eI5zBfBnBYGhURdbnh7Z4smN/MV48Y5OCcZb58n972UtbazsA==}
    peerDependencies:
      typescript: '*'
    dependencies:
      debug: 4.4.1
      typescript: 5.8.2
    transitivePeerDependencies:
      - supports-color
    dev: false

  /@ungap/structured-clone@1.3.0:
    resolution: {integrity: sha512-WmoN8qaIAo7WTYWbAZuG8PYEhn5fkz7dZrqTBZ7dtt//lL2Gwms1IcnQ5yHqjDfX8Ft5j4YzDM23f87zBfDe9g==}

  /@vitest/expect@3.1.4:
    resolution: {integrity: sha512-xkD/ljeliyaClDYqHPNCiJ0plY5YIcM0OlRiZizLhlPmpXWpxnGMyTZXOHFhFeG7w9P5PBeL4IdtJ/HeQwTbQA==}
    dependencies:
      '@vitest/spy': 3.1.4
      '@vitest/utils': 3.1.4
      chai: 5.2.0
      tinyrainbow: 2.0.0
    dev: true

  /@vitest/mocker@3.1.4(vite@6.3.5):
    resolution: {integrity: sha512-8IJ3CvwtSw/EFXqWFL8aCMu+YyYXG2WUSrQbViOZkWTKTVicVwZ/YiEZDSqD00kX+v/+W+OnxhNWoeVKorHygA==}
    peerDependencies:
      msw: ^2.4.9
      vite: ^5.0.0 || ^6.0.0
    peerDependenciesMeta:
      msw:
        optional: true
      vite:
        optional: true
    dependencies:
      '@vitest/spy': 3.1.4
      estree-walker: 3.0.3
      magic-string: 0.30.17
      vite: 6.3.5(@types/node@20.17.49)(tsx@4.19.4)
    dev: true

  /@vitest/pretty-format@3.1.4:
    resolution: {integrity: sha512-cqv9H9GvAEoTaoq+cYqUTCGscUjKqlJZC7PRwY5FMySVj5J+xOm1KQcCiYHJOEzOKRUhLH4R2pTwvFlWCEScsg==}
    dependencies:
      tinyrainbow: 2.0.0
    dev: true

  /@vitest/runner@3.1.4:
    resolution: {integrity: sha512-djTeF1/vt985I/wpKVFBMWUlk/I7mb5hmD5oP8K9ACRmVXgKTae3TUOtXAEBfslNKPzUQvnKhNd34nnRSYgLNQ==}
    dependencies:
      '@vitest/utils': 3.1.4
      pathe: 2.0.3
    dev: true

  /@vitest/snapshot@3.1.4:
    resolution: {integrity: sha512-JPHf68DvuO7vilmvwdPr9TS0SuuIzHvxeaCkxYcCD4jTk67XwL45ZhEHFKIuCm8CYstgI6LZ4XbwD6ANrwMpFg==}
    dependencies:
      '@vitest/pretty-format': 3.1.4
      magic-string: 0.30.17
      pathe: 2.0.3
    dev: true

  /@vitest/spy@3.1.4:
    resolution: {integrity: sha512-Xg1bXhu+vtPXIodYN369M86K8shGLouNjoVI78g8iAq2rFoHFdajNvJJ5A/9bPMFcfQqdaCpOgWKEoMQg/s0Yg==}
    dependencies:
      tinyspy: 3.0.2
    dev: true

  /@vitest/utils@3.1.4:
    resolution: {integrity: sha512-yriMuO1cfFhmiGc8ataN51+9ooHRuURdfAZfwFd3usWynjzpLslZdYnRegTv32qdgtJTsj15FoeZe2g15fY1gg==}
    dependencies:
      '@vitest/pretty-format': 3.1.4
      loupe: 3.1.3
      tinyrainbow: 2.0.0
    dev: true

  /@xmldom/xmldom@0.9.8:
    resolution: {integrity: sha512-p96FSY54r+WJ50FIOsCOjyj/wavs8921hG5+kVMmZgKcvIKxMXHTrjNJvRgWa/zuX3B6t2lijLNFaOyuxUH+2A==}
    engines: {node: '>=14.6'}
    dev: false

  /acorn-jsx@5.3.2(acorn@8.14.1):
    resolution: {integrity: sha512-rq9s+JNhf0IChjtDXxllJ7g41oZk5SlXtp0LHwyA5cejwn7vKmKp4pPri6YEePv2PU65sAsegbXtIinmDFDXgQ==}
    peerDependencies:
      acorn: ^6.0.0 || ^7.0.0 || ^8.0.0
    dependencies:
      acorn: 8.14.1

  /acorn-walk@8.3.4:
    resolution: {integrity: sha512-ueEepnujpqee2o5aIYnvHU6C0A42MNdsIDeqy5BydrkuC5R1ZuUFnm27EeFJGoEHJQgn3uleRvmTXaJgfXbt4g==}
    engines: {node: '>=0.4.0'}
    dependencies:
      acorn: 8.14.1
    dev: true

  /acorn@8.14.1:
    resolution: {integrity: sha512-OvQ/2pUDKmgfCg++xsTX1wGxfTaszcHVcTctW4UJB4hibJx2HXxxO5UmVgyjMa+ZDsiaf5wWLXYpRWMmBI0QHg==}
    engines: {node: '>=0.4.0'}
    hasBin: true

  /add@2.0.6:
    resolution: {integrity: sha512-j5QzrmsokwWWp6kUcJQySpbG+xfOBqqKnup3OIk1pz+kB/80SLorZ9V8zHFLO92Lcd+hbvq8bT+zOGoPkmBV0Q==}
    dev: false

  /ai@4.3.16(react@19.1.0)(zod@3.25.7):
    resolution: {integrity: sha512-KUDwlThJ5tr2Vw0A1ZkbDKNME3wzWhuVfAOwIvFUzl1TPVDFAXDFTXio3p+jaKneB+dKNCvFFlolYmmgHttG1g==}
    engines: {node: '>=18'}
    peerDependencies:
      react: ^18 || ^19 || ^19.0.0-rc
      zod: ^3.23.8
    peerDependenciesMeta:
      react:
        optional: true
    dependencies:
      '@ai-sdk/provider': 1.1.3
      '@ai-sdk/provider-utils': 2.2.8(zod@3.25.7)
      '@ai-sdk/react': 1.2.12(react@19.1.0)(zod@3.25.7)
      '@ai-sdk/ui-utils': 1.2.11(zod@3.25.7)
      '@opentelemetry/api': 1.9.0
      jsondiffpatch: 0.6.0
      react: 19.1.0
      zod: 3.25.7
    dev: false

  /ajv@6.12.6:
    resolution: {integrity: sha512-j3fVLgvTo527anyYyJOGTYJbG+vnnQYvE0m5mmkc1TK+nxAppkCLMIL0aZ4dblVCNoGShhm+kzE4ZUykBoMg4g==}
    dependencies:
      fast-deep-equal: 3.1.3
      fast-json-stable-stringify: 2.1.0
      json-schema-traverse: 0.4.1
      uri-js: 4.4.1
    dev: true

  /ajv@8.17.1:
    resolution: {integrity: sha512-B/gBuNg5SiMTrPkC+A2+cW0RszwxYmn6VYxB/inlBStS5nx6xHIt/ehKRhIMhqusl7a8LjQoZnjCs5vhwxOQ1g==}
    dependencies:
      fast-deep-equal: 3.1.3
      fast-uri: 3.0.6
      json-schema-traverse: 1.0.0
      require-from-string: 2.0.2
    dev: false

  /ansi-colors@4.1.3:
    resolution: {integrity: sha512-/6w/C21Pm1A7aZitlI5Ni/2J6FFQN8i1Cvz3kHABAAbw93v/NlvKdVOqz7CCWz/3iv/JplRSEEZ83XION15ovw==}
    engines: {node: '>=6'}
    dev: true

  /ansi-regex@5.0.1:
    resolution: {integrity: sha512-quJQXlTSUGL2LH9SUXo8VwsY4soanhgo6LNSm84E1LBcE8s3O0wpdiRzyR9z/ZZJMlMWv37qOOb9pdJlMUEKFQ==}
    engines: {node: '>=8'}

  /ansi-regex@6.1.0:
    resolution: {integrity: sha512-7HSX4QQb4CspciLpVFwyRe79O3xsIZDDLER21kERQ71oaPodF8jL725AgJMFAYbooIqolJoRLuM81SpeUkpkvA==}
    engines: {node: '>=12'}

  /ansi-styles@4.3.0:
    resolution: {integrity: sha512-zbB9rCJAT1rbjiVDb2hqKFHNYLxgtk8NURxZ3IZwD3F6NtxbXZQCnnSi1Lkx+IDohdPlFp222wVALIheZJQSEg==}
    engines: {node: '>=8'}
    dependencies:
      color-convert: 2.0.1

  /ansi-styles@6.2.1:
    resolution: {integrity: sha512-bN798gFfQX+viw3R7yrGWRqnrN2oRkEkUjjl4JNn4E8GxxbjtG3FbrEIIY3l8/hrwUwIeCZvi4QuOTP4MErVug==}
    engines: {node: '>=12'}

  /any-promise@1.3.0:
    resolution: {integrity: sha512-7UvmKalWRt1wgjL1RrGxoSJW/0QZFIegpeGvZG9kjp8vrRu55XTHbwnqq2GpXm9uLbcuhxm3IqX9OB4MZR1b2A==}

  /apis.do@0.0.1:
    resolution: {integrity: sha512-VghuOjKF/ElhSdqvJT2PIPGJ+AVdrX+rQkZuUCPTP9YzyvwxIaWDqKnr5cZxAlz8PXDUcmSGOXZSK5aPI0iwqA==}
    dev: false

  /arg@4.1.3:
    resolution: {integrity: sha512-58S9QDqG0Xx27YwPSt9fJxivjYl432YCwfDMfZ+71RAqUrZef7LrKQZ3LHLOwCS4FLNBplP533Zx895SeOCHvA==}
    dev: true

  /arg@5.0.2:
    resolution: {integrity: sha512-PYjyFOLKQ9y57JvQ6QLo8dAgNqswh8M1RMJYdQduT6xbWSgK36P/Z/v+p888pM69jMMfS8Xd8F6I1kQ/I9HUGg==}
    dev: false

  /argparse@1.0.10:
    resolution: {integrity: sha512-o5Roy6tNG4SL/FOkCAN6RzjiakZS25RLYFrcMttJqbdd8BWrnA+fGz57iN5Pb06pvBGvl5gQ0B48dJlslXvoTg==}
    dependencies:
      sprintf-js: 1.0.3

  /argparse@2.0.1:
    resolution: {integrity: sha512-8+9WqebbFzpX9OR+Wa6O29asIogeRMzcGtAINdpMHHyAg10f05aSFVBbcEqGf/PXw1EjAZ+q2/bEBg3DvurK3Q==}

  /aria-hidden@1.2.6:
    resolution: {integrity: sha512-ik3ZgC9dY/lYVVM++OISsaYDeg1tb0VtP5uL3ouh1koGOaUMDPpbFIei4JkFimWUFPn90sbMNMXQAIVOlnYKJA==}
    engines: {node: '>=10'}
    dependencies:
      tslib: 2.8.1
    dev: false

  /array-buffer-byte-length@1.0.2:
    resolution: {integrity: sha512-LHE+8BuR7RYGDKvnrmcuSq3tDcKv9OFEXQt/HpbZhY7V6h0zlUXutnAD82GiFx9rdieCMjkvtcsPqBwgUl1Iiw==}
    engines: {node: '>= 0.4'}
    dependencies:
      call-bound: 1.0.4
      is-array-buffer: 3.0.5
    dev: true

  /array-includes@3.1.8:
    resolution: {integrity: sha512-itaWrbYbqpGXkGhZPGUulwnhVf5Hpy1xiCFsGqyIGglbBxmG5vSjxQen3/WGOjPpNEv1RtBLKxbmVXm8HpJStQ==}
    engines: {node: '>= 0.4'}
    dependencies:
      call-bind: 1.0.8
      define-properties: 1.2.1
      es-abstract: 1.23.9
      es-object-atoms: 1.1.1
      get-intrinsic: 1.3.0
      is-string: 1.1.1
    dev: true

  /array-iterate@2.0.1:
    resolution: {integrity: sha512-I1jXZMjAgCMmxT4qxXfPXa6SthSoE8h6gkSI9BGGNv8mP8G/v0blc+qFnZu6K42vTOiuME596QaLO0TP3Lk0xg==}
    dev: false

  /array-union@2.1.0:
    resolution: {integrity: sha512-HGyxoOTYUyCM6stUe6EJgnd4EoewAI7zMdfqO+kGjnlZmBDz/cR5pf8r/cR4Wq60sL/p0IkcjUEEPwS3GFrIyw==}
    engines: {node: '>=8'}
    dev: true

  /array.prototype.findlast@1.2.5:
    resolution: {integrity: sha512-CVvd6FHg1Z3POpBLxO6E6zr+rSKEQ9L6rZHAaY7lLfhKsWYUBBOuMs0e9o24oopj6H+geRCX0YJ+TJLBK2eHyQ==}
    engines: {node: '>= 0.4'}
    dependencies:
      call-bind: 1.0.8
      define-properties: 1.2.1
      es-abstract: 1.23.9
      es-errors: 1.3.0
      es-object-atoms: 1.1.1
      es-shim-unscopables: 1.1.0
    dev: true

  /array.prototype.flat@1.3.3:
    resolution: {integrity: sha512-rwG/ja1neyLqCuGZ5YYrznA62D4mZXg0i1cIskIUKSiqF3Cje9/wXAls9B9s1Wa2fomMsIv8czB8jZcPmxCXFg==}
    engines: {node: '>= 0.4'}
    dependencies:
      call-bind: 1.0.8
      define-properties: 1.2.1
      es-abstract: 1.23.9
      es-shim-unscopables: 1.1.0
    dev: true

  /array.prototype.flatmap@1.3.3:
    resolution: {integrity: sha512-Y7Wt51eKJSyi80hFrJCePGGNo5ktJCslFuboqJsbf57CCPcm5zztluPlc4/aD8sWsKvlwatezpV4U1efk8kpjg==}
    engines: {node: '>= 0.4'}
    dependencies:
      call-bind: 1.0.8
      define-properties: 1.2.1
      es-abstract: 1.23.9
      es-shim-unscopables: 1.1.0
    dev: true

  /array.prototype.tosorted@1.1.4:
    resolution: {integrity: sha512-p6Fx8B7b7ZhL/gmUsAy0D15WhvDccw3mnGNbZpi3pmeJdxtWsj2jEaI4Y6oo3XiHfzuSgPwKc04MYt6KgvC/wA==}
    engines: {node: '>= 0.4'}
    dependencies:
      call-bind: 1.0.8
      define-properties: 1.2.1
      es-abstract: 1.23.9
      es-errors: 1.3.0
      es-shim-unscopables: 1.1.0
    dev: true

  /arraybuffer.prototype.slice@1.0.4:
    resolution: {integrity: sha512-BNoCY6SXXPQ7gF2opIP4GBE+Xw7U+pHMYKuzjgCN3GwiaIR09UUeKfheyIry77QtrCBlC0KK0q5/TER/tYh3PQ==}
    engines: {node: '>= 0.4'}
    dependencies:
      array-buffer-byte-length: 1.0.2
      call-bind: 1.0.8
      define-properties: 1.2.1
      es-abstract: 1.23.9
      es-errors: 1.3.0
      get-intrinsic: 1.3.0
      is-array-buffer: 3.0.5
    dev: true

  /assertion-error@2.0.1:
    resolution: {integrity: sha512-Izi8RQcffqCeNVgFigKli1ssklIbpHnCYc6AknXGYoB6grJqyeby7jv12JUQgmTAnIDnbck1uxksT4dzN3PWBA==}
    engines: {node: '>=12'}
    dev: true

  /astring@1.9.0:
    resolution: {integrity: sha512-LElXdjswlqjWrPpJFg1Fx4wpkOCxj1TDHlSV4PlaRxHGWko024xICaa97ZkMfs6DRKlCguiAI+rbXv5GWwXIkg==}
    hasBin: true

  /async-function@1.0.0:
    resolution: {integrity: sha512-hsU18Ae8CDTR6Kgu9DYf0EbCr/a5iGL0rytQDobUcdpYOKokk8LEjVphnXkDkgpi0wYVsqrXuP0bZxJaTqdgoA==}
    engines: {node: '>= 0.4'}
    dev: true

  /atomic-sleep@1.0.0:
    resolution: {integrity: sha512-kNOjDqAh7px0XWNI+4QbzoiR/nTkHAWNud2uvnJquD1/x5a7EQZMJT0AczqK0Qn67oY/TTQ1LbUKajZpp3I9tQ==}
    engines: {node: '>=8.0.0'}
    dev: false

  /available-typed-arrays@1.0.7:
    resolution: {integrity: sha512-wvUjBtSGN7+7SjNpq/9M2Tg350UZD3q62IFZLbRAR1bSMlCo1ZaeW+BJ+D090e4hIIZLBcTDWe4Mh4jvUDajzQ==}
    engines: {node: '>= 0.4'}
    dependencies:
      possible-typed-array-names: 1.1.0
    dev: true

  /bail@2.0.2:
    resolution: {integrity: sha512-0xO6mYd7JB2YesxDKplafRpsiOzPt9V02ddPCLbY1xYGPOX24NTyN50qnUxgCPcSoYMhKpAuBTjQoRZCAkUDRw==}

  /balanced-match@1.0.2:
    resolution: {integrity: sha512-3oSeUO0TMV67hN1AmbXsK4yaqU7tjiHlbxRDZOpH0KW9+CeX4bRAaX0Anxt0tx2MrpRpWwQaPwIlISEJhYU5Pw==}

  /better-path-resolve@1.0.0:
    resolution: {integrity: sha512-pbnl5XzGBdrFU/wT4jqmJVPn2B6UHPBOhzMQkY/SPUPB6QtUXtmBHBIwCbXJol93mOpGMnQyP/+BB19q04xj7g==}
    engines: {node: '>=4'}
    dependencies:
      is-windows: 1.0.2
    dev: true

  /better-react-mathjax@2.3.0(react@19.1.0):
    resolution: {integrity: sha512-K0ceQC+jQmB+NLDogO5HCpqmYf18AU2FxDbLdduYgkHYWZApFggkHE4dIaXCV1NqeoscESYXXo1GSkY6fA295w==}
    peerDependencies:
      react: '>=16.8'
    dependencies:
      mathjax-full: 3.2.2
      react: 19.1.0
    dev: false

  /brace-expansion@1.1.11:
    resolution: {integrity: sha512-iCuPHDFgrHX7H2vEI/5xpz07zSHB00TpugqhmYtVmMO6518mCuRMoOYFldEBl0g187ufozdaHgWKcYFb61qGiA==}
    dependencies:
      balanced-match: 1.0.2
      concat-map: 0.0.1
    dev: true

  /brace-expansion@2.0.1:
    resolution: {integrity: sha512-XnAIvQ8eM+kC6aULx6wuQiwVsnzsi9d3WxzV3FpWTGA19F621kwdbsAcFKXgKUHZWsy+mY6iL1sHTxWEFCytDA==}
    dependencies:
      balanced-match: 1.0.2

  /braces@3.0.3:
    resolution: {integrity: sha512-yQbXgO/OSZVD2IsiLlro+7Hf6Q18EJrKSEsdoMzKePKXct3gvD8oLcOQdIzGupr5Fj+EDe8gO/lxc1BzfMpxvA==}
    engines: {node: '>=8'}
    dependencies:
      fill-range: 7.1.1

  /bson-objectid@2.0.4:
    resolution: {integrity: sha512-vgnKAUzcDoa+AeyYwXCoHyF2q6u/8H46dxu5JN+4/TZeq/Dlinn0K6GvxsCLb3LHUJl0m/TLiEK31kUwtgocMQ==}
    dev: false

  /buffer-from@1.1.2:
    resolution: {integrity: sha512-E+XQCRwSbaaiChtv6k6Dwgc+bx+Bs6vuKJHHl5kox/BaKbhiXzqQOwK4cO22yElGp2OCmjwVhT3HmxgyPGnJfQ==}

  /bundle-require@5.1.0(esbuild@0.25.4):
    resolution: {integrity: sha512-3WrrOuZiyaaZPWiEt4G3+IffISVC9HYlWueJEBWED4ZH4aIAC2PnkdnuRrR94M+w6yGWn4AglWtJtBI8YqvgoA==}
    engines: {node: ^12.20.0 || ^14.13.1 || >=16.0.0}
    peerDependencies:
      esbuild: '>=0.18'
    dependencies:
      esbuild: 0.25.4
      load-tsconfig: 0.2.5

  /busboy@1.6.0:
    resolution: {integrity: sha512-8SFQbg/0hQ9xy3UNTB0YEnsNBbWfhf7RtnzpL7TkBiTBRfrQ9Fxcnz7VJsleJpyp6rVLvXiuORqjlHi5q+PYuA==}
    engines: {node: '>=10.16.0'}
    dependencies:
      streamsearch: 1.1.0
    dev: false

  /business-as-code@0.1.0:
    resolution: {integrity: sha512-PBrSLF4OXIgSvvGkjmgLBrwGsca/jJIbRQyPXxBPC2Iz68VyRd1mvHBvhmqgaO+67MqujgSmJsItogW/f8C0LQ==}
    dependencies:
      zod: 3.25.7
    dev: false

  /cac@6.7.14:
    resolution: {integrity: sha512-b6Ilus+c3RrdDk+JhLKUAQfzzgLEPy6wcXqS7f/xe1EETvsDP6GORG7SFuOs6cID5YkqchW/LXZbX5bc8j7ZcQ==}
    engines: {node: '>=8'}

  /call-bind-apply-helpers@1.0.2:
    resolution: {integrity: sha512-Sp1ablJ0ivDkSzjcaJdxEunN5/XvksFJ2sMBFfq6x0ryhQV/2b/KwFe21cMpmHtPOSij8K99/wSfoEuTObmuMQ==}
    engines: {node: '>= 0.4'}
    dependencies:
      es-errors: 1.3.0
      function-bind: 1.1.2
    dev: true

  /call-bind@1.0.8:
    resolution: {integrity: sha512-oKlSFMcMwpUg2ednkhQ454wfWiU/ul3CkJe/PEHcTKuiX6RpbehUiFMXu13HalGZxfUwCQzZG747YXBn1im9ww==}
    engines: {node: '>= 0.4'}
    dependencies:
      call-bind-apply-helpers: 1.0.2
      es-define-property: 1.0.1
      get-intrinsic: 1.3.0
      set-function-length: 1.2.2
    dev: true

  /call-bound@1.0.4:
    resolution: {integrity: sha512-+ys997U96po4Kx/ABpBCqhA9EuxJaQWDQg7295H4hBphv3IZg0boBKuwYpt4YXp6MZ5AmZQnU/tyMTlRpaSejg==}
    engines: {node: '>= 0.4'}
    dependencies:
      call-bind-apply-helpers: 1.0.2
      get-intrinsic: 1.3.0
    dev: true

  /callsites@3.1.0:
    resolution: {integrity: sha512-P8BjAsXvZS+VIDUI11hHCQEv74YT67YUi5JJFNWIqL235sBmjX4+qx9Muvls5ivyNENctx46xQLQ3aTuE7ssaQ==}
    engines: {node: '>=6'}
    dev: true

  /caniuse-lite@1.0.30001713:
    resolution: {integrity: sha512-wCIWIg+A4Xr7NfhTuHdX+/FKh3+Op3LBbSp2N5Pfx6T/LhdQy3GTyoTg48BReaW/MyMNZAkTadsBtai3ldWK0Q==}
    dev: false

  /ccount@2.0.1:
    resolution: {integrity: sha512-eyrF0jiFpY+3drT6383f1qhkbGsLSifNAjA61IUjZjmLCWjItY6LB9ft9YhoDgwfmclB2zhu51Lc7+95b8NRAg==}

  /chai@5.2.0:
    resolution: {integrity: sha512-mCuXncKXk5iCLhfhwTc0izo0gtEmpz5CtG2y8GiOINBlMVS6v8TMRc5TaLWKS6692m9+dVVfzgeVxR5UxWHTYw==}
    engines: {node: '>=12'}
    dependencies:
      assertion-error: 2.0.1
      check-error: 2.1.1
      deep-eql: 5.0.2
      loupe: 3.1.3
      pathval: 2.0.0
    dev: true

  /chalk@4.1.2:
    resolution: {integrity: sha512-oKnbhFyRIXpUuez8iBMmyEa4nbj4IOQyuhc/wy9kY7/WVPcwIO9VA668Pu8RkO7+0G76SLROeyw9CpQ061i4mA==}
    engines: {node: '>=10'}
    dependencies:
      ansi-styles: 4.3.0
      supports-color: 7.2.0
    dev: true

  /chalk@5.4.1:
    resolution: {integrity: sha512-zgVZuo2WcZgfUEmsn6eO3kINexW8RAE4maiQ8QNs8CtpPCSyMiYsULR3HQYkm3w8FIA3SberyMJMSldGsW+U3w==}
    engines: {node: ^12.17.0 || ^14.13 || >=16.0.0}
    dev: false

  /character-entities-html4@2.1.0:
    resolution: {integrity: sha512-1v7fgQRj6hnSwFpq1Eu0ynr/CDEw0rXo2B61qXrLNdHZmPKgb7fqS1a2JwF0rISo9q77jDI8VMEHoApn8qDoZA==}

  /character-entities-legacy@3.0.0:
    resolution: {integrity: sha512-RpPp0asT/6ufRm//AJVwpViZbGM/MkjQFxJccQRHmISF/22NBtsHqAWmL+/pmkPWoIUJdWyeVleTl1wydHATVQ==}

  /character-entities@2.0.2:
    resolution: {integrity: sha512-shx7oQ0Awen/BRIdkjkvz54PnEEI/EjwXDSIZp86/KKdbafHh1Df/RYGBhn4hbe2+uKC9FnT5UCEdyPz3ai9hQ==}

  /character-reference-invalid@2.0.1:
    resolution: {integrity: sha512-iBZ4F4wRbyORVsu0jPV7gXkOsGYjGHPmAyv+HiHG8gi5PtC9KI2j1+v8/tlibRvjoWX027ypmG/n0HtO5t7unw==}

  /chardet@0.7.0:
    resolution: {integrity: sha512-mT8iDcrh03qDGRRmoA2hmBJnxpllMR+0/0qlzjqZES6NdiWDcZkCNAk4rPFZ9Q85r27unkiNNg8ZOiwZXBHwcA==}
    dev: true

  /check-error@2.1.1:
    resolution: {integrity: sha512-OAlb+T7V4Op9OwdkjmguYRqncdlx5JiofwOAUkmTF+jNdHwzTaTs4sRAGpzLF3oOz5xAyDGrPgeIDFQmDOTiJw==}
    engines: {node: '>= 16'}
    dev: true

  /chevrotain-allstar@0.3.1(chevrotain@11.0.3):
    resolution: {integrity: sha512-b7g+y9A0v4mxCW1qUhf3BSVPg+/NvGErk/dOkrDaHA0nQIQGAtrOjlX//9OQtRlSCy+x9rfB5N8yC71lH1nvMw==}
    peerDependencies:
      chevrotain: ^11.0.0
    dependencies:
      chevrotain: 11.0.3
      lodash-es: 4.17.21
    dev: false

  /chevrotain@11.0.3:
    resolution: {integrity: sha512-ci2iJH6LeIkvP9eJW6gpueU8cnZhv85ELY8w8WiFtNjMHA5ad6pQLaJo9mEly/9qUyCpvqX8/POVUTf18/HFdw==}
    dependencies:
      '@chevrotain/cst-dts-gen': 11.0.3
      '@chevrotain/gast': 11.0.3
      '@chevrotain/regexp-to-ast': 11.0.3
      '@chevrotain/types': 11.0.3
      '@chevrotain/utils': 11.0.3
      lodash-es: 4.17.21
    dev: false

  /chokidar@4.0.3:
    resolution: {integrity: sha512-Qgzu8kfBvo+cA4962jnP1KkS6Dop5NS6g7R5LFYJr4b8Ub94PPQXUksCw9PvXoeXPRRddRNC5C1JQUR2SMGtnA==}
    engines: {node: '>= 14.16.0'}
    dependencies:
      readdirp: 4.1.2

  /ci-info@3.9.0:
    resolution: {integrity: sha512-NIxF55hv4nSqQswkAeiOi1r83xy8JldOFDTWiug55KBu9Jnblncd2U6ViHmYgHf01TPZS77NJBhBMKdWj9HQMQ==}
    engines: {node: '>=8'}
    dev: true

  /ci-info@4.2.0:
    resolution: {integrity: sha512-cYY9mypksY8NRqgDB1XD1RiJL338v/551niynFTGkZOO2LHuB2OmOYxDIe/ttN9AHwrqdum1360G3ald0W9kCg==}
    engines: {node: '>=8'}
    dev: false

  /class-variance-authority@0.7.1:
    resolution: {integrity: sha512-Ka+9Trutv7G8M6WT6SeiRWz792K5qEqIGEGzXKhAE6xOWAY6pPH8U+9IY3oCMv6kqTmLsv7Xh/2w2RigkePMsg==}
    dependencies:
      clsx: 2.1.1
    dev: true

  /client-only@0.0.1:
    resolution: {integrity: sha512-IV3Ou0jSMzZrd3pZ48nLkT9DA7Ag1pnPzaiQhpW7c3RbcqqzvzzVu+L8gfqMp/8IM2MQtSiqaCxrrcfu8I8rMA==}
    dev: false

  /clipboardy@4.0.0:
    resolution: {integrity: sha512-5mOlNS0mhX0707P2I0aZ2V/cmHUEO/fL7VFLqszkhUsxt7RwnmrInf/eEQKlf5GzvYeHIjT+Ov1HRfNmymlG0w==}
    engines: {node: '>=18'}
    dependencies:
      execa: 8.0.1
      is-wsl: 3.1.0
      is64bit: 2.0.0
    dev: false

  /clsx@2.1.1:
    resolution: {integrity: sha512-eYm0QWBtUrBWZWG0d386OGAw16Z995PiOVo2B7bjWSbHedGl5e0ZWaq65kOGgUSNesEIDkB9ISbTg/JK9dhCZA==}
    engines: {node: '>=6'}

  /collapse-white-space@2.1.0:
    resolution: {integrity: sha512-loKTxY1zCOuG4j9f6EPnuyyYkf58RnhhWTvRoZEokgB+WbdXehfjFviyOVYkqzEWz1Q5kRiZdBYS5SwxbQYwzw==}

  /color-convert@2.0.1:
    resolution: {integrity: sha512-RRECPsj7iu/xb5oKYcsFHSppFNnsj/52OVTRKb4zP5onXwVF3zVmmToNcOfGC+CRDpfK/U584fMg38ZHCaElKQ==}
    engines: {node: '>=7.0.0'}
    dependencies:
      color-name: 1.1.4

  /color-name@1.1.4:
    resolution: {integrity: sha512-dOy+3AuW3a2wNbZHIuMZpTcgjGuLU/uBL/ubcZF9OXbDo8ff4O8yVp5Bf0efS8uEoYo5q4Fx7dY9OgQGXgAsQA==}

  /color-string@1.9.1:
    resolution: {integrity: sha512-shrVawQFojnZv6xM40anx4CkoDP+fZsw/ZerEMsW/pyzsRbElpsL/DBVW7q3ExxwusdNXI3lXpuhEZkzs8p5Eg==}
    requiresBuild: true
    dependencies:
      color-name: 1.1.4
      simple-swizzle: 0.2.2

  /color@4.2.3:
    resolution: {integrity: sha512-1rXeuUUiGGrykh+CeBdu5Ie7OJwinCgQY0bc7GCRxy5xVHy+moaqkpL/jqQq0MtQOeYcrqEz4abc5f0KtU7W4A==}
    engines: {node: '>=12.5.0'}
    requiresBuild: true
    dependencies:
      color-convert: 2.0.1
      color-string: 1.9.1

  /colorette@2.0.20:
    resolution: {integrity: sha512-IfEDxwoWIjkeXL1eXcDiow4UbKjhLdq6/EuSVR9GMN7KVH3r9gQ83e73hsz1Nd1T3ijd5xv1wcWRYO+D6kCI2w==}
    dev: false

  /comma-separated-tokens@2.0.3:
    resolution: {integrity: sha512-Fu4hJdvzeylCfQPp9SGWidpzrMs7tTrlu6Vb8XGaRGck8QSNZJJp538Wrb60Lax4fPwR64ViY468OIUTbRlGZg==}

  /commander@11.1.0:
    resolution: {integrity: sha512-yPVavfyCcRhmorC7rWlkHn15b4wDVgVmBA7kV4QVBsF7kv/9TKJAbAXVTxvTnwP8HHKjRCJDClKbciiYS7p0DQ==}
    engines: {node: '>=16'}
    dev: false

  /commander@12.1.0:
    resolution: {integrity: sha512-Vw8qHK3bZM9y/P10u3Vib8o/DdkvA2OtPtZvD871QKjy74Wj1WSKFILMPRPSdUSx5RFK1arlJzEtA4PkFgnbuA==}
    engines: {node: '>=18'}
    dev: false

  /commander@13.1.0:
    resolution: {integrity: sha512-/rFeCpNJQbhSZjGVwO9RFV3xPqbnERS8MmIQzCtD/zl6gpJuV/bMLuN92oG3F7d8oDEHHRrujSXNUr8fpjntKw==}
    engines: {node: '>=18'}
    dev: false

  /commander@2.20.3:
    resolution: {integrity: sha512-GpVkmM8vF2vQUkj2LvZmD35JxeJOLCwJ9cUkugyk2nuhbv3+mJvpLYYt+0+USMxE+oj+ey/lJEnhZw75x/OMcQ==}

  /commander@4.1.1:
    resolution: {integrity: sha512-NOKm8xhkzAjzFx8B2v5OAHT+u5pRQc2UCa2Vq9jYL/31o2wi9mxBA7LIFs3sV5VSC49z6pEhfbMULvShKj26WA==}
    engines: {node: '>= 6'}

  /commander@7.2.0:
    resolution: {integrity: sha512-QrWXB+ZQSVPmIWIhtEO9H+gwHaMGYiF5ChvoJ+K9ZGHG/sVsa6yiesAD1GC/x46sET00Xlwo1u49RVVVzvcSkw==}
    engines: {node: '>= 10'}
    dev: false

  /commander@8.3.0:
    resolution: {integrity: sha512-OkTL9umf+He2DZkUq8f8J9of7yL6RJKI24dVITBmNfZBmri9zYZQrKkuXiKhyfPSu8tUhnVBB1iKXevvnlR4Ww==}
    engines: {node: '>= 12'}
    dev: false

  /compute-scroll-into-view@3.1.1:
    resolution: {integrity: sha512-VRhuHOLoKYOy4UbilLbUzbYg93XLjv2PncJC50EuTWPA3gaja1UjBsUP/D/9/juV3vQFr6XBEzn9KCAHdUvOHw==}
    dev: false

  /concat-map@0.0.1:
    resolution: {integrity: sha512-/Srv4dswyQNBfohGpz9o6Yb3Gz3SrUDqBH5rTuhGR7ahtlbYKnVxw2bCFMRljaA7EXHaXZ8wsHdodFvbkhKmqg==}
    dev: true

  /confbox@0.1.8:
    resolution: {integrity: sha512-RMtmw0iFkeR4YV+fUOSucriAQNb9g8zFR52MWCtl+cCZOFRNL6zeB395vPzFhEjjn4fMxXudmELnl/KF/WrK6w==}

  /confbox@0.2.2:
    resolution: {integrity: sha512-1NB+BKqhtNipMsov4xI/NnhCKp9XG9NamYp5PVm9klAT0fsrNPjaFICsCFhNhwZJKNh7zB/3q8qXz0E9oaMNtQ==}
    dev: false

  /consola@3.4.2:
    resolution: {integrity: sha512-5IKcdX0nnYavi6G7TtOhwkYzyjfJlatbjMjuLSfE2kYT5pMDOilZ4OvMhi637CcDICTmz3wARPoyhqyX1Y+XvA==}
    engines: {node: ^14.18.0 || >=16.10.0}

  /console-table-printer@2.12.1:
    resolution: {integrity: sha512-wKGOQRRvdnd89pCeH96e2Fn4wkbenSP6LMHfjfyNLMbGuHEFbMqQNuxXqd0oXG9caIOQ1FTvc5Uijp9/4jujnQ==}
    dependencies:
      simple-wcswidth: 1.0.1
    dev: false

  /cose-base@1.0.3:
    resolution: {integrity: sha512-s9whTXInMSgAp/NVXVNuVxVKzGH2qck3aQlVHxDCdAEPgtMKwc4Wq6/QKhgdEdgbLSi9rBTAcPoRa6JpiG4ksg==}
    dependencies:
      layout-base: 1.0.2
    dev: false

  /cose-base@2.2.0:
    resolution: {integrity: sha512-AzlgcsCbUMymkADOJtQm3wO9S3ltPfYOFD5033keQn9NJzIbtnZj+UdBJe7DYml/8TdbtHJW3j58SOnKhWY/5g==}
    dependencies:
      layout-base: 2.0.1
    dev: false

  /create-require@1.1.1:
    resolution: {integrity: sha512-dcKFX3jn0MpIaXjisoRvexIJVEKzaq7z2rZKxf+MSr9TkdmHmsU4m2lcLojrj/FHl8mk5VxMmYA+ftRkP/3oKQ==}
    dev: true

  /croner@9.0.0:
    resolution: {integrity: sha512-onMB0OkDjkXunhdW9htFjEhqrD54+M94i6ackoUkjHKbRnXdyEyKRelp4nJ1kAz32+s27jP1FsebpJCVl0BsvA==}
    engines: {node: '>=18.0'}
    dev: false

  /cross-spawn@7.0.6:
    resolution: {integrity: sha512-uV2QOWP2nWzsy2aMp8aRibhi9dlzF5Hgh5SHaB9OiTGEyDTiJJyx0uy51QXdyWbtAHNua4XJzUKca3OzKUd3vA==}
    engines: {node: '>= 8'}
    dependencies:
      path-key: 3.1.1
      shebang-command: 2.0.0
      which: 2.0.2

  /csstype@3.1.3:
    resolution: {integrity: sha512-M1uQkMl8rQK/szD0LNhtqxIPLpimGm8sOBwU7lLnCpSbTyY3yeU1Vc7l4KT5zT4s/yOxHH5O7tIuuLOCnLADRw==}

  /cytoscape-cose-bilkent@4.1.0(cytoscape@3.32.0):
    resolution: {integrity: sha512-wgQlVIUJF13Quxiv5e1gstZ08rnZj2XaLHGoFMYXz7SkNfCDOOteKBE6SYRfA9WxxI/iBc3ajfDoc6hb/MRAHQ==}
    peerDependencies:
      cytoscape: ^3.2.0
    dependencies:
      cose-base: 1.0.3
      cytoscape: 3.32.0
    dev: false

  /cytoscape-fcose@2.2.0(cytoscape@3.32.0):
    resolution: {integrity: sha512-ki1/VuRIHFCzxWNrsshHYPs6L7TvLu3DL+TyIGEsRcvVERmxokbf5Gdk7mFxZnTdiGtnA4cfSmjZJMviqSuZrQ==}
    peerDependencies:
      cytoscape: ^3.2.0
    dependencies:
      cose-base: 2.2.0
      cytoscape: 3.32.0
    dev: false

  /cytoscape@3.32.0:
    resolution: {integrity: sha512-5JHBC9n75kz5851jeklCPmZWcg3hUe6sjqJvyk3+hVqFaKcHwHgxsjeN1yLmggoUc6STbtm9/NQyabQehfjvWQ==}
    engines: {node: '>=0.10'}
    dev: false

  /d3-array@2.12.1:
    resolution: {integrity: sha512-B0ErZK/66mHtEsR1TkPEEkwdy+WDesimkM5gpZr5Dsg54BiTA5RXtYW5qTLIAcekaS9xfZrzBLF/OAkB3Qn1YQ==}
    dependencies:
      internmap: 1.0.1
    dev: false

  /d3-array@3.2.4:
    resolution: {integrity: sha512-tdQAmyA18i4J7wprpYq8ClcxZy3SC31QMeByyCFyRt7BVHdREQZ5lpzoe5mFEYZUWe+oq8HBvk9JjpibyEV4Jg==}
    engines: {node: '>=12'}
    dependencies:
      internmap: 2.0.3
    dev: false

  /d3-axis@3.0.0:
    resolution: {integrity: sha512-IH5tgjV4jE/GhHkRV0HiVYPDtvfjHQlQfJHs0usq7M30XcSBvOotpmH1IgkcXsO/5gEQZD43B//fc7SRT5S+xw==}
    engines: {node: '>=12'}
    dev: false

  /d3-brush@3.0.0:
    resolution: {integrity: sha512-ALnjWlVYkXsVIGlOsuWH1+3udkYFI48Ljihfnh8FZPF2QS9o+PzGLBslO0PjzVoHLZ2KCVgAM8NVkXPJB2aNnQ==}
    engines: {node: '>=12'}
    dependencies:
      d3-dispatch: 3.0.1
      d3-drag: 3.0.0
      d3-interpolate: 3.0.1
      d3-selection: 3.0.0
      d3-transition: 3.0.1(d3-selection@3.0.0)
    dev: false

  /d3-chord@3.0.1:
    resolution: {integrity: sha512-VE5S6TNa+j8msksl7HwjxMHDM2yNK3XCkusIlpX5kwauBfXuyLAtNg9jCp/iHH61tgI4sb6R/EIMWCqEIdjT/g==}
    engines: {node: '>=12'}
    dependencies:
      d3-path: 3.1.0
    dev: false

  /d3-color@3.1.0:
    resolution: {integrity: sha512-zg/chbXyeBtMQ1LbD/WSoW2DpC3I0mpmPdW+ynRTj/x2DAWYrIY7qeZIHidozwV24m4iavr15lNwIwLxRmOxhA==}
    engines: {node: '>=12'}
    dev: false

  /d3-contour@4.0.2:
    resolution: {integrity: sha512-4EzFTRIikzs47RGmdxbeUvLWtGedDUNkTcmzoeyg4sP/dvCexO47AaQL7VKy/gul85TOxw+IBgA8US2xwbToNA==}
    engines: {node: '>=12'}
    dependencies:
      d3-array: 3.2.4
    dev: false

  /d3-delaunay@6.0.4:
    resolution: {integrity: sha512-mdjtIZ1XLAM8bm/hx3WwjfHt6Sggek7qH043O8KEjDXN40xi3vx/6pYSVTwLjEgiXQTbvaouWKynLBiUZ6SK6A==}
    engines: {node: '>=12'}
    dependencies:
      delaunator: 5.0.1
    dev: false

  /d3-dispatch@3.0.1:
    resolution: {integrity: sha512-rzUyPU/S7rwUflMyLc1ETDeBj0NRuHKKAcvukozwhshr6g6c5d8zh4c2gQjY2bZ0dXeGLWc1PF174P2tVvKhfg==}
    engines: {node: '>=12'}
    dev: false

  /d3-drag@3.0.0:
    resolution: {integrity: sha512-pWbUJLdETVA8lQNJecMxoXfH6x+mO2UQo8rSmZ+QqxcbyA3hfeprFgIT//HW2nlHChWeIIMwS2Fq+gEARkhTkg==}
    engines: {node: '>=12'}
    dependencies:
      d3-dispatch: 3.0.1
      d3-selection: 3.0.0
    dev: false

  /d3-dsv@3.0.1:
    resolution: {integrity: sha512-UG6OvdI5afDIFP9w4G0mNq50dSOsXHJaRE8arAS5o9ApWnIElp8GZw1Dun8vP8OyHOZ/QJUKUJwxiiCCnUwm+Q==}
    engines: {node: '>=12'}
    hasBin: true
    dependencies:
      commander: 7.2.0
      iconv-lite: 0.6.3
      rw: 1.3.3
    dev: false

  /d3-ease@3.0.1:
    resolution: {integrity: sha512-wR/XK3D3XcLIZwpbvQwQ5fK+8Ykds1ip7A2Txe0yxncXSdq1L9skcG7blcedkOX+ZcgxGAmLX1FrRGbADwzi0w==}
    engines: {node: '>=12'}
    dev: false

  /d3-fetch@3.0.1:
    resolution: {integrity: sha512-kpkQIM20n3oLVBKGg6oHrUchHM3xODkTzjMoj7aWQFq5QEM+R6E4WkzT5+tojDY7yjez8KgCBRoj4aEr99Fdqw==}
    engines: {node: '>=12'}
    dependencies:
      d3-dsv: 3.0.1
    dev: false

  /d3-force@3.0.0:
    resolution: {integrity: sha512-zxV/SsA+U4yte8051P4ECydjD/S+qeYtnaIyAs9tgHCqfguma/aAQDjo85A9Z6EKhBirHRJHXIgJUlffT4wdLg==}
    engines: {node: '>=12'}
    dependencies:
      d3-dispatch: 3.0.1
      d3-quadtree: 3.0.1
      d3-timer: 3.0.1
    dev: false

  /d3-format@3.1.0:
    resolution: {integrity: sha512-YyUI6AEuY/Wpt8KWLgZHsIU86atmikuoOmCfommt0LYHiQSPjvX2AcFc38PX0CBpr2RCyZhjex+NS/LPOv6YqA==}
    engines: {node: '>=12'}
    dev: false

  /d3-geo@3.1.1:
    resolution: {integrity: sha512-637ln3gXKXOwhalDzinUgY83KzNWZRKbYubaG+fGVuc/dxO64RRljtCTnf5ecMyE1RIdtqpkVcq0IbtU2S8j2Q==}
    engines: {node: '>=12'}
    dependencies:
      d3-array: 3.2.4
    dev: false

  /d3-hierarchy@3.1.2:
    resolution: {integrity: sha512-FX/9frcub54beBdugHjDCdikxThEqjnR93Qt7PvQTOHxyiNCAlvMrHhclk3cD5VeAaq9fxmfRp+CnWw9rEMBuA==}
    engines: {node: '>=12'}
    dev: false

  /d3-interpolate@3.0.1:
    resolution: {integrity: sha512-3bYs1rOD33uo8aqJfKP3JWPAibgw8Zm2+L9vBKEHJ2Rg+viTR7o5Mmv5mZcieN+FRYaAOWX5SJATX6k1PWz72g==}
    engines: {node: '>=12'}
    dependencies:
      d3-color: 3.1.0
    dev: false

  /d3-path@1.0.9:
    resolution: {integrity: sha512-VLaYcn81dtHVTjEHd8B+pbe9yHWpXKZUC87PzoFmsFrJqgFwDe/qxfp5MlfsfM1V5E/iVt0MmEbWQ7FVIXh/bg==}
    dev: false

  /d3-path@3.1.0:
    resolution: {integrity: sha512-p3KP5HCf/bvjBSSKuXid6Zqijx7wIfNW+J/maPs+iwR35at5JCbLUT0LzF1cnjbCHWhqzQTIN2Jpe8pRebIEFQ==}
    engines: {node: '>=12'}
    dev: false

  /d3-polygon@3.0.1:
    resolution: {integrity: sha512-3vbA7vXYwfe1SYhED++fPUQlWSYTTGmFmQiany/gdbiWgU/iEyQzyymwL9SkJjFFuCS4902BSzewVGsHHmHtXg==}
    engines: {node: '>=12'}
    dev: false

  /d3-quadtree@3.0.1:
    resolution: {integrity: sha512-04xDrxQTDTCFwP5H6hRhsRcb9xxv2RzkcsygFzmkSIOJy3PeRJP7sNk3VRIbKXcog561P9oU0/rVH6vDROAgUw==}
    engines: {node: '>=12'}
    dev: false

  /d3-random@3.0.1:
    resolution: {integrity: sha512-FXMe9GfxTxqd5D6jFsQ+DJ8BJS4E/fT5mqqdjovykEB2oFbTMDVdg1MGFxfQW+FBOGoB++k8swBrgwSHT1cUXQ==}
    engines: {node: '>=12'}
    dev: false

  /d3-sankey@0.12.3:
    resolution: {integrity: sha512-nQhsBRmM19Ax5xEIPLMY9ZmJ/cDvd1BG3UVvt5h3WRxKg5zGRbvnteTyWAbzeSvlh3tW7ZEmq4VwR5mB3tutmQ==}
    dependencies:
      d3-array: 2.12.1
      d3-shape: 1.3.7
    dev: false

  /d3-scale-chromatic@3.1.0:
    resolution: {integrity: sha512-A3s5PWiZ9YCXFye1o246KoscMWqf8BsD9eRiJ3He7C9OBaxKhAd5TFCdEx/7VbKtxxTsu//1mMJFrEt572cEyQ==}
    engines: {node: '>=12'}
    dependencies:
      d3-color: 3.1.0
      d3-interpolate: 3.0.1
    dev: false

  /d3-scale@4.0.2:
    resolution: {integrity: sha512-GZW464g1SH7ag3Y7hXjf8RoUuAFIqklOAq3MRl4OaWabTFJY9PN/E1YklhXLh+OQ3fM9yS2nOkCoS+WLZ6kvxQ==}
    engines: {node: '>=12'}
    dependencies:
      d3-array: 3.2.4
      d3-format: 3.1.0
      d3-interpolate: 3.0.1
      d3-time: 3.1.0
      d3-time-format: 4.1.0
    dev: false

  /d3-selection@3.0.0:
    resolution: {integrity: sha512-fmTRWbNMmsmWq6xJV8D19U/gw/bwrHfNXxrIN+HfZgnzqTHp9jOmKMhsTUjXOJnZOdZY9Q28y4yebKzqDKlxlQ==}
    engines: {node: '>=12'}
    dev: false

  /d3-shape@1.3.7:
    resolution: {integrity: sha512-EUkvKjqPFUAZyOlhY5gzCxCeI0Aep04LwIRpsZ/mLFelJiUfnK56jo5JMDSE7yyP2kLSb6LtF+S5chMk7uqPqw==}
    dependencies:
      d3-path: 1.0.9
    dev: false

  /d3-shape@3.2.0:
    resolution: {integrity: sha512-SaLBuwGm3MOViRq2ABk3eLoxwZELpH6zhl3FbAoJ7Vm1gofKx6El1Ib5z23NUEhF9AsGl7y+dzLe5Cw2AArGTA==}
    engines: {node: '>=12'}
    dependencies:
      d3-path: 3.1.0
    dev: false

  /d3-time-format@4.1.0:
    resolution: {integrity: sha512-dJxPBlzC7NugB2PDLwo9Q8JiTR3M3e4/XANkreKSUxF8vvXKqm1Yfq4Q5dl8budlunRVlUUaDUgFt7eA8D6NLg==}
    engines: {node: '>=12'}
    dependencies:
      d3-time: 3.1.0
    dev: false

  /d3-time@3.1.0:
    resolution: {integrity: sha512-VqKjzBLejbSMT4IgbmVgDjpkYrNWUYJnbCGo874u7MMKIWsILRX+OpX/gTk8MqjpT1A/c6HY2dCA77ZN0lkQ2Q==}
    engines: {node: '>=12'}
    dependencies:
      d3-array: 3.2.4
    dev: false

  /d3-timer@3.0.1:
    resolution: {integrity: sha512-ndfJ/JxxMd3nw31uyKoY2naivF+r29V+Lc0svZxe1JvvIRmi8hUsrMvdOwgS1o6uBHmiz91geQ0ylPP0aj1VUA==}
    engines: {node: '>=12'}
    dev: false

  /d3-transition@3.0.1(d3-selection@3.0.0):
    resolution: {integrity: sha512-ApKvfjsSR6tg06xrL434C0WydLr7JewBB3V+/39RMHsaXTOG0zmt/OAXeng5M5LBm0ojmxJrpomQVZ1aPvBL4w==}
    engines: {node: '>=12'}
    peerDependencies:
      d3-selection: 2 - 3
    dependencies:
      d3-color: 3.1.0
      d3-dispatch: 3.0.1
      d3-ease: 3.0.1
      d3-interpolate: 3.0.1
      d3-selection: 3.0.0
      d3-timer: 3.0.1
    dev: false

  /d3-zoom@3.0.0:
    resolution: {integrity: sha512-b8AmV3kfQaqWAuacbPuNbL6vahnOJflOhexLzMMNLga62+/nh0JzvJ0aO/5a5MVgUFGS7Hu1P9P03o3fJkDCyw==}
    engines: {node: '>=12'}
    dependencies:
      d3-dispatch: 3.0.1
      d3-drag: 3.0.0
      d3-interpolate: 3.0.1
      d3-selection: 3.0.0
      d3-transition: 3.0.1(d3-selection@3.0.0)
    dev: false

  /d3@7.9.0:
    resolution: {integrity: sha512-e1U46jVP+w7Iut8Jt8ri1YsPOvFpg46k+K8TpCb0P+zjCkjkPnV7WzfDJzMHy1LnA+wj5pLT1wjO901gLXeEhA==}
    engines: {node: '>=12'}
    dependencies:
      d3-array: 3.2.4
      d3-axis: 3.0.0
      d3-brush: 3.0.0
      d3-chord: 3.0.1
      d3-color: 3.1.0
      d3-contour: 4.0.2
      d3-delaunay: 6.0.4
      d3-dispatch: 3.0.1
      d3-drag: 3.0.0
      d3-dsv: 3.0.1
      d3-ease: 3.0.1
      d3-fetch: 3.0.1
      d3-force: 3.0.0
      d3-format: 3.1.0
      d3-geo: 3.1.1
      d3-hierarchy: 3.1.2
      d3-interpolate: 3.0.1
      d3-path: 3.1.0
      d3-polygon: 3.0.1
      d3-quadtree: 3.0.1
      d3-random: 3.0.1
      d3-scale: 4.0.2
      d3-scale-chromatic: 3.1.0
      d3-selection: 3.0.0
      d3-shape: 3.2.0
      d3-time: 3.1.0
      d3-time-format: 4.1.0
      d3-timer: 3.0.1
      d3-transition: 3.0.1(d3-selection@3.0.0)
      d3-zoom: 3.0.0
    dev: false

  /dagre-d3-es@7.0.11:
    resolution: {integrity: sha512-tvlJLyQf834SylNKax8Wkzco/1ias1OPw8DcUMDE7oUIoSEW25riQVuiu/0OWEFqT0cxHT3Pa9/D82Jr47IONw==}
    dependencies:
      d3: 7.9.0
      lodash-es: 4.17.21
    dev: false

  /data-uri-to-buffer@4.0.1:
    resolution: {integrity: sha512-0R9ikRb668HB7QDxT1vkpuUBtqc53YyAwMwGeUFKRojY/NWKvdZ+9UYtRfGmhqNbRkTSVpMbmyhXipFFv2cb/A==}
    engines: {node: '>= 12'}
    dev: false

  /data-view-buffer@1.0.2:
    resolution: {integrity: sha512-EmKO5V3OLXh1rtK2wgXRansaK1/mtVdTUEiEI0W8RkvgT05kfxaH29PliLnpLP73yYO6142Q72QNa8Wx/A5CqQ==}
    engines: {node: '>= 0.4'}
    dependencies:
      call-bound: 1.0.4
      es-errors: 1.3.0
      is-data-view: 1.0.2
    dev: true

  /data-view-byte-length@1.0.2:
    resolution: {integrity: sha512-tuhGbE6CfTM9+5ANGf+oQb72Ky/0+s3xKUpHvShfiz2RxMFgFPjsXuRLBVMtvMs15awe45SRb83D6wH4ew6wlQ==}
    engines: {node: '>= 0.4'}
    dependencies:
      call-bound: 1.0.4
      es-errors: 1.3.0
      is-data-view: 1.0.2
    dev: true

  /data-view-byte-offset@1.0.1:
    resolution: {integrity: sha512-BS8PfmtDGnrgYdOonGZQdLZslWIeCGFP9tpan0hi1Co2Zr2NKADsvGYA8XxuG/4UWgJ6Cjtv+YJnB6MM69QGlQ==}
    engines: {node: '>= 0.4'}
    dependencies:
      call-bound: 1.0.4
      es-errors: 1.3.0
      is-data-view: 1.0.2
    dev: true

  /dataloader@2.2.3:
    resolution: {integrity: sha512-y2krtASINtPFS1rSDjacrFgn1dcUuoREVabwlOGOe4SdxenREqwjwjElAdwvbGM7kgZz9a3KVicWR7vcz8rnzA==}
    dev: false

  /date-fns@3.6.0:
    resolution: {integrity: sha512-fRHTG8g/Gif+kSh50gaGEdToemgfj74aRX3swtiouboip5JDLAyDE9F11nHMIcvOaXeOC6D7SpNhi7uFyB7Uww==}
    dev: false

  /date-fns@4.1.0:
    resolution: {integrity: sha512-Ukq0owbQXxa/U3EGtsdVBkR1w7KOQ5gIBqdH2hkvknzZPYvBxb/aa6E8L7tmjFtkwZBu3UXBbjIgPo/Ez4xaNg==}
    dev: false

  /dateformat@4.6.3:
    resolution: {integrity: sha512-2P0p0pFGzHS5EMnhdxQi7aJN+iMheud0UhG4dlE1DLAlvL8JHjJJTX/CSm4JXwV0Ka5nGk3zC5mcb5bUQUxxMA==}
    dev: false

  /dayjs@1.11.13:
    resolution: {integrity: sha512-oaMBel6gjolK862uaPQOVTA7q3TZhuSvuMQAAglQDOWYO9A91IrAOUJEyKVlqJlHE0vq5p5UXxzdPfMH/x6xNg==}
    dev: false

  /debug@4.4.1:
    resolution: {integrity: sha512-KcKCqiftBJcZr++7ykoDIEwSa3XWowTfNPo92BYxjXiyYEVrUQh2aLyhxBCwww+heortUFxEJYcRzosstTEBYQ==}
    engines: {node: '>=6.0'}
    peerDependencies:
      supports-color: '*'
    peerDependenciesMeta:
      supports-color:
        optional: true
    dependencies:
      ms: 2.1.3

  /decimal.js-light@2.5.1:
    resolution: {integrity: sha512-qIMFpTMZmny+MMIitAB6D7iVPEorVw6YQRWkvarTkT4tBeSLLiHzcwj6q0MmYSFCiVpiqPJTJEYIrpcPzVEIvg==}
    dev: false

  /decode-named-character-reference@1.1.0:
    resolution: {integrity: sha512-Wy+JTSbFThEOXQIR2L6mxJvEs+veIzpmqD7ynWxMXGpnk3smkHQOp6forLdHsKpAMW9iJpaBBIxz285t1n1C3w==}
    dependencies:
      character-entities: 2.0.2

  /deep-eql@5.0.2:
    resolution: {integrity: sha512-h5k/5U50IJJFpzfL6nO9jaaumfjO/f2NjK/oYB2Djzm4p9L+3T9qWpZqZ2hAbLPuuYq9wrU08WQyBTL5GbPk5Q==}
    engines: {node: '>=6'}
    dev: true

  /deep-is@0.1.4:
    resolution: {integrity: sha512-oIPzksmTg4/MriiaYGO+okXDT7ztn/w3Eptv/+gSIdMdKsJo0u4CfYNFJPy+4SKMuCqGw2wxnA+URMg3t8a/bQ==}
    dev: true

  /deepmerge@4.3.1:
    resolution: {integrity: sha512-3sUqbMEc77XqpdNO7FRyRog+eW3ph+GYCbj+rK+uYyRMuwsVy0rMiVtPn+QJlKFvWP/1PYpapqYn0Me2knFn+A==}
    engines: {node: '>=0.10.0'}
    dev: false

  /define-data-property@1.1.4:
    resolution: {integrity: sha512-rBMvIzlpA8v6E+SJZoo++HAYqsLrkg7MSfIinMPFhmkorw7X+dOXVJQs+QT69zGkzMyfDnIMN2Wid1+NbL3T+A==}
    engines: {node: '>= 0.4'}
    dependencies:
      es-define-property: 1.0.1
      es-errors: 1.3.0
      gopd: 1.2.0
    dev: true

  /define-properties@1.2.1:
    resolution: {integrity: sha512-8QmQKqEASLd5nx0U1B1okLElbUuuttJ/AnYmRXbbbGDWh6uS208EjD4Xqq/I9wK7u0v6O08XhTWnt5XtEbR6Dg==}
    engines: {node: '>= 0.4'}
    dependencies:
      define-data-property: 1.1.4
      has-property-descriptors: 1.0.2
      object-keys: 1.1.1
    dev: true

  /delaunator@5.0.1:
    resolution: {integrity: sha512-8nvh+XBe96aCESrGOqMp/84b13H9cdKbG5P2ejQCh4d4sK9RL4371qou9drQjMhvnPmhWl5hnmqbEE0fXr9Xnw==}
    dependencies:
      robust-predicates: 3.0.2
    dev: false

  /dequal@2.0.3:
    resolution: {integrity: sha512-0je+qPKHEMohvfRTCEo3CrPG6cAzAYgmzKyxRiYSSDkS6eGJdyVJm7WaYA5ECaAD9wLB2T4EEeymA5aFVcYXCA==}
    engines: {node: '>=6'}

  /detect-indent@6.1.0:
    resolution: {integrity: sha512-reYkTUJAZb9gUuZ2RvVCNhVHdg62RHnJ7WJl8ftMi4diZ6NWlciOzQN88pUhSELEwflJht4oQDv0F0BMlwaYtA==}
    engines: {node: '>=8'}
    dev: true

  /detect-libc@1.0.3:
    resolution: {integrity: sha512-pGjwhsmsp4kL2RTz08wcOlGN83otlqHeD/Z5T8GXZB+/YcpQ/dgo+lbU8ZsGxV0HIvqqxo9l7mqYwyYMD9bKDg==}
    engines: {node: '>=0.10'}
    hasBin: true
    dev: true

  /detect-libc@2.0.2:
    resolution: {integrity: sha512-UX6sGumvvqSaXgdKGUsgZWqcUyIXZ/vZTrlRT/iobiKhGL0zL4d3osHj3uqllWJK+i+sixDS/3COVEOFbupFyw==}
    engines: {node: '>=8'}
    dev: false

  /detect-libc@2.0.3:
    resolution: {integrity: sha512-bwy0MGW55bG41VqxxypOsdSdGqLwXPI/focwgTYCFMbdUiBAxLg9CFzG08sz2aqzknwiX7Hkl0bQENjg8iLByw==}
    engines: {node: '>=8'}

  /devlop@1.1.0:
    resolution: {integrity: sha512-RWmIqhcFf1lRYBvNmr7qTNuyCt/7/ns2jbpp1+PalgE/rDQcBT0fioSMUpJ93irlUhC5hrg4cYqe6U+0ImW0rA==}
    dependencies:
      dequal: 2.0.3

  /diff-match-patch@1.0.5:
    resolution: {integrity: sha512-IayShXAgj/QMXgB0IWmKx+rOPuGMhqm5w6jvFxmVenXKIzRqTAAsbBPT3kWQeGANj3jGgvcvv4yK6SxqYmikgw==}
    dev: false

  /diff@4.0.2:
    resolution: {integrity: sha512-58lmxKSA4BNyLz+HHMUzlOEpg09FV+ev6ZMe3vJihgdxzgcwZ8VoEEPmALCZG9LmqfVoNMMKpttIYTVG6uDY7A==}
    engines: {node: '>=0.3.1'}
    dev: true

  /dir-glob@3.0.1:
    resolution: {integrity: sha512-WkrWp9GR4KXfKGYzOLmTuGVi1UWFfws377n9cc55/tb6DuqyF6pcQ5AbiHEshaDpY9v6oaSr2XCDidGmMwdzIA==}
    engines: {node: '>=8'}
    dependencies:
      path-type: 4.0.0
    dev: true

  /doctrine@2.1.0:
    resolution: {integrity: sha512-35mSku4ZXK0vfCuHEDAwt55dg2jNajHZ1odvF+8SSr82EsZY4QmXfuWso8oEd8zRhVObSN18aM0CjSdoBX7zIw==}
    engines: {node: '>=0.10.0'}
    dependencies:
      esutils: 2.0.3
    dev: true

  /dom-helpers@5.2.1:
    resolution: {integrity: sha512-nRCa7CK3VTrM2NmGkIy4cbK7IZlgBE/PYMn55rrXefr5xXDP0LdtfPnblFDoVdcAfslJ7or6iqAUnx0CCGIWQA==}
    dependencies:
      '@babel/runtime': 7.27.1
      csstype: 3.1.3
    dev: false

  /dompurify@3.2.6:
    resolution: {integrity: sha512-/2GogDQlohXPZe6D6NOgQvXLPSYBqIWMnZ8zzOhn09REE4eyAzb+Hed3jhoM9OkuaJ8P6ZGTTVWQKAi8ieIzfQ==}
    optionalDependencies:
      '@types/trusted-types': 2.0.7
    dev: false

  /dotenv@16.0.3:
    resolution: {integrity: sha512-7GO6HghkA5fYG9TYnNxi14/7K9f5occMlp3zXAuSxn7CKCxt9xbNWG7yF8hTCSUchlfWSe3uLmlPfigevRItzQ==}
    engines: {node: '>=12'}
    dev: true

  /drizzle-kit@0.28.0:
    resolution: {integrity: sha512-KqI+CS2Ga9GYIrXpxpCDUJJrH/AT/k4UY0Pb4oRgQEGkgN1EdCnqp664cXgwPWjDr5RBtTsjZipw8+8C//K63A==}
    hasBin: true
    dependencies:
      '@drizzle-team/brocli': 0.10.2
      '@esbuild-kit/esm-loader': 2.6.5
      esbuild: 0.19.12
      esbuild-register: 3.6.0(esbuild@0.19.12)
    transitivePeerDependencies:
      - supports-color
    dev: false

  /drizzle-orm@0.36.1(@libsql/client@0.14.0):
    resolution: {integrity: sha512-F4hbimnMEhyWzDowQB4xEuVJJWXLHZYD7FYwvo8RImY+N7pStGqsbfmT95jDbec1s4qKmQbiuxEDZY90LRrfIw==}
    peerDependencies:
      '@aws-sdk/client-rds-data': '>=3'
      '@cloudflare/workers-types': '>=3'
      '@electric-sql/pglite': '>=0.2.0'
      '@libsql/client': '>=0.10.0'
      '@libsql/client-wasm': '>=0.10.0'
      '@neondatabase/serverless': '>=0.1'
      '@op-engineering/op-sqlite': '>=2'
      '@opentelemetry/api': ^1.4.1
      '@planetscale/database': '>=1'
      '@prisma/client': '*'
      '@tidbcloud/serverless': '*'
      '@types/better-sqlite3': '*'
      '@types/pg': '*'
      '@types/react': '>=18'
      '@types/sql.js': '*'
      '@vercel/postgres': '>=0.8.0'
      '@xata.io/client': '*'
      better-sqlite3: '>=7'
      bun-types: '*'
      expo-sqlite: '>=13.2.0'
      knex: '*'
      kysely: '*'
      mysql2: '>=2'
      pg: '>=8'
      postgres: '>=3'
      prisma: '*'
      react: '>=18'
      sql.js: '>=1'
      sqlite3: '>=5'
    peerDependenciesMeta:
      '@aws-sdk/client-rds-data':
        optional: true
      '@cloudflare/workers-types':
        optional: true
      '@electric-sql/pglite':
        optional: true
      '@libsql/client':
        optional: true
      '@libsql/client-wasm':
        optional: true
      '@neondatabase/serverless':
        optional: true
      '@op-engineering/op-sqlite':
        optional: true
      '@opentelemetry/api':
        optional: true
      '@planetscale/database':
        optional: true
      '@prisma/client':
        optional: true
      '@tidbcloud/serverless':
        optional: true
      '@types/better-sqlite3':
        optional: true
      '@types/pg':
        optional: true
      '@types/react':
        optional: true
      '@types/sql.js':
        optional: true
      '@vercel/postgres':
        optional: true
      '@xata.io/client':
        optional: true
      better-sqlite3:
        optional: true
      bun-types:
        optional: true
      expo-sqlite:
        optional: true
      knex:
        optional: true
      kysely:
        optional: true
      mysql2:
        optional: true
      pg:
        optional: true
      postgres:
        optional: true
      prisma:
        optional: true
      react:
        optional: true
      sql.js:
        optional: true
      sqlite3:
        optional: true
    dependencies:
      '@libsql/client': 0.14.0
    dev: false

  /dunder-proto@1.0.1:
    resolution: {integrity: sha512-KIN/nDJBQRcXw0MLVhZE9iQHmG68qAVIBg9CqmUYjmQIhgij9U5MFvrqkUL5FbtyyzZuOeOt0zdeRe4UY7ct+A==}
    engines: {node: '>= 0.4'}
    dependencies:
      call-bind-apply-helpers: 1.0.2
      es-errors: 1.3.0
      gopd: 1.2.0
    dev: true

  /eastasianwidth@0.2.0:
    resolution: {integrity: sha512-I88TYZWc9XiYHRQ4/3c5rjjfgkjhLyW2luGIheGERbNQ6OY7yTybanSpDXZa8y7VUP9YmDcYa+eyq4ca7iLqWA==}

  /emoji-regex-xs@1.0.0:
    resolution: {integrity: sha512-LRlerrMYoIDrT6jgpeZ2YYl/L8EulRTt5hQcYjy5AInh7HWXKimpqx68aknBFpGL2+/IcogTcaydJEgaTmOpDg==}
    dev: false

  /emoji-regex@8.0.0:
    resolution: {integrity: sha512-MSjYzcWNOA0ewAHpz0MxpYFvwg6yjy1NG3xteoqz644VCo/RPgnr1/GGt+ic3iJTzQ8Eu3TdM14SawnVUmGE6A==}

  /emoji-regex@9.2.2:
    resolution: {integrity: sha512-L18DaJsXSUk2+42pv8mLs5jJT2hqFkFE4j21wOmgbUqsZ2hL72NsUU785g9RXgo3s0ZNgVl42TiHp3ZtOv/Vyg==}

  /end-of-stream@1.4.4:
    resolution: {integrity: sha512-+uw1inIHVPQoaVuHzRyXd21icM+cnt4CzD5rW+NC1wjOUSTOs+Te7FOv7AhN7vS9x/oIyhLP5PR1H+phQAHu5Q==}
    dependencies:
      once: 1.4.0
    dev: false

  /enhanced-resolve@5.18.1:
    resolution: {integrity: sha512-ZSW3ma5GkcQBIpwZTSRAI8N71Uuwgs93IezB7mf7R60tC8ZbJideoDNKjHn2O9KIlx6rkGTTEk1xUCK2E1Y2Yg==}
    engines: {node: '>=10.13.0'}
    dependencies:
      graceful-fs: 4.2.11
      tapable: 2.2.1
    dev: true

  /enquirer@2.4.1:
    resolution: {integrity: sha512-rRqJg/6gd538VHvR3PSrdRBb/1Vy2YfzHqzvbhGIQpDRKIa4FgV/54b5Q1xYSxOOwKvjXweS26E0Q+nAMwp2pQ==}
    engines: {node: '>=8.6'}
    dependencies:
      ansi-colors: 4.1.3
      strip-ansi: 6.0.1
    dev: true

  /entities@6.0.0:
    resolution: {integrity: sha512-aKstq2TDOndCn4diEyp9Uq/Flu2i1GlLkc6XIDQSDMuaFE3OPW5OphLCyQ5SpSJZTb4reN+kTcYru5yIfXoRPw==}
    engines: {node: '>=0.12'}
    dev: false

  /es-abstract@1.23.9:
    resolution: {integrity: sha512-py07lI0wjxAC/DcfK1S6G7iANonniZwTISvdPzk9hzeH0IZIshbuuFxLIU96OyF89Yb9hiqWn8M/bY83KY5vzA==}
    engines: {node: '>= 0.4'}
    dependencies:
      array-buffer-byte-length: 1.0.2
      arraybuffer.prototype.slice: 1.0.4
      available-typed-arrays: 1.0.7
      call-bind: 1.0.8
      call-bound: 1.0.4
      data-view-buffer: 1.0.2
      data-view-byte-length: 1.0.2
      data-view-byte-offset: 1.0.1
      es-define-property: 1.0.1
      es-errors: 1.3.0
      es-object-atoms: 1.1.1
      es-set-tostringtag: 2.1.0
      es-to-primitive: 1.3.0
      function.prototype.name: 1.1.8
      get-intrinsic: 1.3.0
      get-proto: 1.0.1
      get-symbol-description: 1.1.0
      globalthis: 1.0.4
      gopd: 1.2.0
      has-property-descriptors: 1.0.2
      has-proto: 1.2.0
      has-symbols: 1.1.0
      hasown: 2.0.2
      internal-slot: 1.1.0
      is-array-buffer: 3.0.5
      is-callable: 1.2.7
      is-data-view: 1.0.2
      is-regex: 1.2.1
      is-shared-array-buffer: 1.0.4
      is-string: 1.1.1
      is-typed-array: 1.1.15
      is-weakref: 1.1.1
      math-intrinsics: 1.1.0
      object-inspect: 1.13.4
      object-keys: 1.1.1
      object.assign: 4.1.7
      own-keys: 1.0.1
      regexp.prototype.flags: 1.5.4
      safe-array-concat: 1.1.3
      safe-push-apply: 1.0.0
      safe-regex-test: 1.1.0
      set-proto: 1.0.0
      string.prototype.trim: 1.2.10
      string.prototype.trimend: 1.0.9
      string.prototype.trimstart: 1.0.8
      typed-array-buffer: 1.0.3
      typed-array-byte-length: 1.0.3
      typed-array-byte-offset: 1.0.4
      typed-array-length: 1.0.7
      unbox-primitive: 1.1.0
      which-typed-array: 1.1.18
    dev: true

  /es-define-property@1.0.1:
    resolution: {integrity: sha512-e3nRfgfUZ4rNGL232gUgX06QNyyez04KdjFrF+LTRoOXmrOgFKDg4BCdsjW8EnT69eqdYGmRpJwiPVYNrCaW3g==}
    engines: {node: '>= 0.4'}
    dev: true

  /es-errors@1.3.0:
    resolution: {integrity: sha512-Zf5H2Kxt2xjTvbJvP2ZWLEICxA6j+hAmMzIlypy4xcBg1vKVnx89Wy0GbS+kf5cwCVFFzdCFh2XSCFNULS6csw==}
    engines: {node: '>= 0.4'}
    dev: true

  /es-iterator-helpers@1.2.1:
    resolution: {integrity: sha512-uDn+FE1yrDzyC0pCo961B2IHbdM8y/ACZsKD4dG6WqrjV53BADjwa7D+1aom2rsNVfLyDgU/eigvlJGJ08OQ4w==}
    engines: {node: '>= 0.4'}
    dependencies:
      call-bind: 1.0.8
      call-bound: 1.0.4
      define-properties: 1.2.1
      es-abstract: 1.23.9
      es-errors: 1.3.0
      es-set-tostringtag: 2.1.0
      function-bind: 1.1.2
      get-intrinsic: 1.3.0
      globalthis: 1.0.4
      gopd: 1.2.0
      has-property-descriptors: 1.0.2
      has-proto: 1.2.0
      has-symbols: 1.1.0
      internal-slot: 1.1.0
      iterator.prototype: 1.1.5
      safe-array-concat: 1.1.3
    dev: true

  /es-module-lexer@1.7.0:
    resolution: {integrity: sha512-jEQoCwk8hyb2AZziIOLhDqpm5+2ww5uIE6lkO/6jcOCusfk6LhMHpXXfBLXTZ7Ydyt0j4VoUQv6uGNYbdW+kBA==}
    dev: true

  /es-object-atoms@1.1.1:
    resolution: {integrity: sha512-FGgH2h8zKNim9ljj7dankFPcICIK9Cp5bm+c2gQSYePhpaG5+esrLODihIorn+Pe6FGJzWhXQotPv73jTaldXA==}
    engines: {node: '>= 0.4'}
    dependencies:
      es-errors: 1.3.0
    dev: true

  /es-set-tostringtag@2.1.0:
    resolution: {integrity: sha512-j6vWzfrGVfyXxge+O0x5sh6cvxAog0a/4Rdd2K36zCMV5eJ+/+tOAngRO8cODMNWbVRdVlmGZQL2YS3yR8bIUA==}
    engines: {node: '>= 0.4'}
    dependencies:
      es-errors: 1.3.0
      get-intrinsic: 1.3.0
      has-tostringtag: 1.0.2
      hasown: 2.0.2
    dev: true

  /es-shim-unscopables@1.1.0:
    resolution: {integrity: sha512-d9T8ucsEhh8Bi1woXCf+TIKDIROLG5WCkxg8geBCbvk22kzwC5G2OnXVMO6FUsvQlgUUXQ2itephWDLqDzbeCw==}
    engines: {node: '>= 0.4'}
    dependencies:
      hasown: 2.0.2
    dev: true

  /es-to-primitive@1.3.0:
    resolution: {integrity: sha512-w+5mJ3GuFL+NjVtJlvydShqE1eN3h3PbI7/5LAsYJP/2qtuMXjfL2LpHSRqo4b4eSF5K/DH1JXKUAHSB2UW50g==}
    engines: {node: '>= 0.4'}
    dependencies:
      is-callable: 1.2.7
      is-date-object: 1.1.0
      is-symbol: 1.1.1
    dev: true

  /esast-util-from-estree@2.0.0:
    resolution: {integrity: sha512-4CyanoAudUSBAn5K13H4JhsMH6L9ZP7XbLVe/dKybkxMO7eDyLsT8UHl9TRNrU2Gr9nz+FovfSIjuXWJ81uVwQ==}
    dependencies:
      '@types/estree-jsx': 1.0.5
      devlop: 1.1.0
      estree-util-visit: 2.0.0
      unist-util-position-from-estree: 2.0.0

  /esast-util-from-js@2.0.1:
    resolution: {integrity: sha512-8Ja+rNJ0Lt56Pcf3TAmpBZjmx8ZcK5Ts4cAzIOjsjevg9oSXJnl6SUQ2EevU8tv3h6ZLWmoKL5H4fgWvdvfETw==}
    dependencies:
      '@types/estree-jsx': 1.0.5
      acorn: 8.14.1
      esast-util-from-estree: 2.0.0
      vfile-message: 4.0.2

  /esbuild-register@3.6.0(esbuild@0.19.12):
    resolution: {integrity: sha512-H2/S7Pm8a9CL1uhp9OvjwrBh5Pvx0H8qVOxNu8Wed9Y7qv56MPtq+GGM8RJpq6glYJn9Wspr8uw7l55uyinNeg==}
    peerDependencies:
      esbuild: '>=0.12 <1'
    dependencies:
      debug: 4.4.1
      esbuild: 0.19.12
    transitivePeerDependencies:
      - supports-color
    dev: false

  /esbuild@0.18.20:
    resolution: {integrity: sha512-ceqxoedUrcayh7Y7ZX6NdbbDzGROiyVBgC4PriJThBKSVPWnnFHZAkfI1lJT8QFkOwH4qOS2SJkS4wvpGl8BpA==}
    engines: {node: '>=12'}
    hasBin: true
    requiresBuild: true
    optionalDependencies:
      '@esbuild/android-arm': 0.18.20
      '@esbuild/android-arm64': 0.18.20
      '@esbuild/android-x64': 0.18.20
      '@esbuild/darwin-arm64': 0.18.20
      '@esbuild/darwin-x64': 0.18.20
      '@esbuild/freebsd-arm64': 0.18.20
      '@esbuild/freebsd-x64': 0.18.20
      '@esbuild/linux-arm': 0.18.20
      '@esbuild/linux-arm64': 0.18.20
      '@esbuild/linux-ia32': 0.18.20
      '@esbuild/linux-loong64': 0.18.20
      '@esbuild/linux-mips64el': 0.18.20
      '@esbuild/linux-ppc64': 0.18.20
      '@esbuild/linux-riscv64': 0.18.20
      '@esbuild/linux-s390x': 0.18.20
      '@esbuild/linux-x64': 0.18.20
      '@esbuild/netbsd-x64': 0.18.20
      '@esbuild/openbsd-x64': 0.18.20
      '@esbuild/sunos-x64': 0.18.20
      '@esbuild/win32-arm64': 0.18.20
      '@esbuild/win32-ia32': 0.18.20
      '@esbuild/win32-x64': 0.18.20
    dev: false

  /esbuild@0.19.12:
    resolution: {integrity: sha512-aARqgq8roFBj054KvQr5f1sFu0D65G+miZRCuJyJ0G13Zwx7vRar5Zhn2tkQNzIXcBrNVsv/8stehpj+GAjgbg==}
    engines: {node: '>=12'}
    hasBin: true
    requiresBuild: true
    optionalDependencies:
      '@esbuild/aix-ppc64': 0.19.12
      '@esbuild/android-arm': 0.19.12
      '@esbuild/android-arm64': 0.19.12
      '@esbuild/android-x64': 0.19.12
      '@esbuild/darwin-arm64': 0.19.12
      '@esbuild/darwin-x64': 0.19.12
      '@esbuild/freebsd-arm64': 0.19.12
      '@esbuild/freebsd-x64': 0.19.12
      '@esbuild/linux-arm': 0.19.12
      '@esbuild/linux-arm64': 0.19.12
      '@esbuild/linux-ia32': 0.19.12
      '@esbuild/linux-loong64': 0.19.12
      '@esbuild/linux-mips64el': 0.19.12
      '@esbuild/linux-ppc64': 0.19.12
      '@esbuild/linux-riscv64': 0.19.12
      '@esbuild/linux-s390x': 0.19.12
      '@esbuild/linux-x64': 0.19.12
      '@esbuild/netbsd-x64': 0.19.12
      '@esbuild/openbsd-x64': 0.19.12
      '@esbuild/sunos-x64': 0.19.12
      '@esbuild/win32-arm64': 0.19.12
      '@esbuild/win32-ia32': 0.19.12
      '@esbuild/win32-x64': 0.19.12
    dev: false

  /esbuild@0.20.2:
    resolution: {integrity: sha512-WdOOppmUNU+IbZ0PaDiTst80zjnrOkyJNHoKupIcVyU8Lvla3Ugx94VzkQ32Ijqd7UhHJy75gNWDMUekcrSJ6g==}
    engines: {node: '>=12'}
    hasBin: true
    requiresBuild: true
    optionalDependencies:
      '@esbuild/aix-ppc64': 0.20.2
      '@esbuild/android-arm': 0.20.2
      '@esbuild/android-arm64': 0.20.2
      '@esbuild/android-x64': 0.20.2
      '@esbuild/darwin-arm64': 0.20.2
      '@esbuild/darwin-x64': 0.20.2
      '@esbuild/freebsd-arm64': 0.20.2
      '@esbuild/freebsd-x64': 0.20.2
      '@esbuild/linux-arm': 0.20.2
      '@esbuild/linux-arm64': 0.20.2
      '@esbuild/linux-ia32': 0.20.2
      '@esbuild/linux-loong64': 0.20.2
      '@esbuild/linux-mips64el': 0.20.2
      '@esbuild/linux-ppc64': 0.20.2
      '@esbuild/linux-riscv64': 0.20.2
      '@esbuild/linux-s390x': 0.20.2
      '@esbuild/linux-x64': 0.20.2
      '@esbuild/netbsd-x64': 0.20.2
      '@esbuild/openbsd-x64': 0.20.2
      '@esbuild/sunos-x64': 0.20.2
      '@esbuild/win32-arm64': 0.20.2
      '@esbuild/win32-ia32': 0.20.2
      '@esbuild/win32-x64': 0.20.2
    dev: false

  /esbuild@0.23.1:
    resolution: {integrity: sha512-VVNz/9Sa0bs5SELtn3f7qhJCDPCF5oMEl5cO9/SSinpE9hbPVvxbd572HH5AKiP7WD8INO53GgfDDhRjkylHEg==}
    engines: {node: '>=18'}
    hasBin: true
    requiresBuild: true
    optionalDependencies:
      '@esbuild/aix-ppc64': 0.23.1
      '@esbuild/android-arm': 0.23.1
      '@esbuild/android-arm64': 0.23.1
      '@esbuild/android-x64': 0.23.1
      '@esbuild/darwin-arm64': 0.23.1
      '@esbuild/darwin-x64': 0.23.1
      '@esbuild/freebsd-arm64': 0.23.1
      '@esbuild/freebsd-x64': 0.23.1
      '@esbuild/linux-arm': 0.23.1
      '@esbuild/linux-arm64': 0.23.1
      '@esbuild/linux-ia32': 0.23.1
      '@esbuild/linux-loong64': 0.23.1
      '@esbuild/linux-mips64el': 0.23.1
      '@esbuild/linux-ppc64': 0.23.1
      '@esbuild/linux-riscv64': 0.23.1
      '@esbuild/linux-s390x': 0.23.1
      '@esbuild/linux-x64': 0.23.1
      '@esbuild/netbsd-x64': 0.23.1
      '@esbuild/openbsd-arm64': 0.23.1
      '@esbuild/openbsd-x64': 0.23.1
      '@esbuild/sunos-x64': 0.23.1
      '@esbuild/win32-arm64': 0.23.1
      '@esbuild/win32-ia32': 0.23.1
      '@esbuild/win32-x64': 0.23.1
    dev: false

  /esbuild@0.25.4:
    resolution: {integrity: sha512-8pgjLUcUjcgDg+2Q4NYXnPbo/vncAY4UmyaCm0jZevERqCHZIaWwdJHkf8XQtu4AxSKCdvrUbT0XUr1IdZzI8Q==}
    engines: {node: '>=18'}
    hasBin: true
    requiresBuild: true
    optionalDependencies:
      '@esbuild/aix-ppc64': 0.25.4
      '@esbuild/android-arm': 0.25.4
      '@esbuild/android-arm64': 0.25.4
      '@esbuild/android-x64': 0.25.4
      '@esbuild/darwin-arm64': 0.25.4
      '@esbuild/darwin-x64': 0.25.4
      '@esbuild/freebsd-arm64': 0.25.4
      '@esbuild/freebsd-x64': 0.25.4
      '@esbuild/linux-arm': 0.25.4
      '@esbuild/linux-arm64': 0.25.4
      '@esbuild/linux-ia32': 0.25.4
      '@esbuild/linux-loong64': 0.25.4
      '@esbuild/linux-mips64el': 0.25.4
      '@esbuild/linux-ppc64': 0.25.4
      '@esbuild/linux-riscv64': 0.25.4
      '@esbuild/linux-s390x': 0.25.4
      '@esbuild/linux-x64': 0.25.4
      '@esbuild/netbsd-arm64': 0.25.4
      '@esbuild/netbsd-x64': 0.25.4
      '@esbuild/openbsd-arm64': 0.25.4
      '@esbuild/openbsd-x64': 0.25.4
      '@esbuild/sunos-x64': 0.25.4
      '@esbuild/win32-arm64': 0.25.4
      '@esbuild/win32-ia32': 0.25.4
      '@esbuild/win32-x64': 0.25.4

  /escape-string-regexp@4.0.0:
    resolution: {integrity: sha512-TtpcNJ3XAzx3Gq8sWRzJaVajRs0uVxA2YAkdb1jm2YkPz4G6egUFAyA3n5vtEIZefPk5Wa4UXbKuS5fKkJWdgA==}
    engines: {node: '>=10'}
    dev: true

  /escape-string-regexp@5.0.0:
    resolution: {integrity: sha512-/veY75JbMK4j1yjvuUxuVsiS/hr/4iHs9FTT6cgTexxdE0Ly/glccBAkloH/DofkjRbZU3bnoj38mOmhkZ0lHw==}
    engines: {node: '>=12'}
    dev: false

  /eslint-config-prettier@10.1.1(eslint@9.27.0):
    resolution: {integrity: sha512-4EQQr6wXwS+ZJSzaR5ZCrYgLxqvUjdXctaEtBqHcbkW944B1NQyO4qpdHQbXBONfwxXdkAY81HH4+LUfrg+zPw==}
    hasBin: true
    peerDependencies:
      eslint: '>=7.0.0'
    dependencies:
      eslint: 9.27.0
    dev: true

  /eslint-plugin-only-warn@1.1.0:
    resolution: {integrity: sha512-2tktqUAT+Q3hCAU0iSf4xAN1k9zOpjK5WO8104mB0rT/dGhOa09582HN5HlbxNbPRZ0THV7nLGvzugcNOSjzfA==}
    engines: {node: '>=6'}
    dev: true

  /eslint-plugin-react-hooks@5.2.0(eslint@9.27.0):
    resolution: {integrity: sha512-+f15FfK64YQwZdJNELETdn5ibXEUQmW1DZL6KXhNnc2heoy/sg9VJJeT7n8TlMWouzWqSWavFkIhHyIbIAEapg==}
    engines: {node: '>=10'}
    peerDependencies:
      eslint: ^3.0.0 || ^4.0.0 || ^5.0.0 || ^6.0.0 || ^7.0.0 || ^8.0.0-0 || ^9.0.0
    dependencies:
      eslint: 9.27.0
    dev: true

  /eslint-plugin-react@7.37.4(eslint@9.27.0):
    resolution: {integrity: sha512-BGP0jRmfYyvOyvMoRX/uoUeW+GqNj9y16bPQzqAHf3AYII/tDs+jMN0dBVkl88/OZwNGwrVFxE7riHsXVfy/LQ==}
    engines: {node: '>=4'}
    peerDependencies:
      eslint: ^3 || ^4 || ^5 || ^6 || ^7 || ^8 || ^9.7
    dependencies:
      array-includes: 3.1.8
      array.prototype.findlast: 1.2.5
      array.prototype.flatmap: 1.3.3
      array.prototype.tosorted: 1.1.4
      doctrine: 2.1.0
      es-iterator-helpers: 1.2.1
      eslint: 9.27.0
      estraverse: 5.3.0
      hasown: 2.0.2
      jsx-ast-utils: 3.3.5
      minimatch: 3.1.2
      object.entries: 1.1.8
      object.fromentries: 2.0.8
      object.values: 1.2.1
      prop-types: 15.8.1
      resolve: 2.0.0-next.5
      semver: 6.3.1
      string.prototype.matchall: 4.0.12
      string.prototype.repeat: 1.0.0
    dev: true

  /eslint-plugin-turbo@2.5.0(eslint@9.27.0)(turbo@2.5.3):
    resolution: {integrity: sha512-qQk54MrUZv0gnpxV23sccTc+FL3UJ8q7vG7HmXuS2RP8gdjWDwI1CCJTJD8EdRIDjsMxF0xi0AKcMY0CwIlXVg==}
    peerDependencies:
      eslint: '>6.6.0'
      turbo: '>2.0.0'
    dependencies:
      dotenv: 16.0.3
      eslint: 9.27.0
      turbo: 2.5.3
    dev: true

  /eslint-scope@8.3.0:
    resolution: {integrity: sha512-pUNxi75F8MJ/GdeKtVLSbYg4ZI34J6C0C7sbL4YOp2exGwen7ZsuBqKzUhXd0qMQ362yET3z+uPwKeg/0C2XCQ==}
    engines: {node: ^18.18.0 || ^20.9.0 || >=21.1.0}
    dependencies:
      esrecurse: 4.3.0
      estraverse: 5.3.0
    dev: true

  /eslint-visitor-keys@3.4.3:
    resolution: {integrity: sha512-wpc+LXeiyiisxPlEkUzU6svyS1frIO3Mgxj1fdy7Pm8Ygzguax2N3Fa/D/ag1WqbOprdI+uY6wMUl8/a2G+iag==}
    engines: {node: ^12.22.0 || ^14.17.0 || >=16.0.0}
    dev: true

  /eslint-visitor-keys@4.2.0:
    resolution: {integrity: sha512-UyLnSehNt62FFhSwjZlHmeokpRK59rcz29j+F1/aDgbkbRTk7wIc9XzdoasMUbRNKDM0qQt/+BJ4BrpFeABemw==}
    engines: {node: ^18.18.0 || ^20.9.0 || >=21.1.0}
    dev: true

  /eslint@9.27.0:
    resolution: {integrity: sha512-ixRawFQuMB9DZ7fjU3iGGganFDp3+45bPOdaRurcFHSXO1e/sYwUX/FtQZpLZJR6SjMoJH8hR2pPEAfDyCoU2Q==}
    engines: {node: ^18.18.0 || ^20.9.0 || >=21.1.0}
    hasBin: true
    peerDependencies:
      jiti: '*'
    peerDependenciesMeta:
      jiti:
        optional: true
    dependencies:
      '@eslint-community/eslint-utils': 4.7.0(eslint@9.27.0)
      '@eslint-community/regexpp': 4.12.1
      '@eslint/config-array': 0.20.0
      '@eslint/config-helpers': 0.2.2
      '@eslint/core': 0.14.0
      '@eslint/eslintrc': 3.3.1
      '@eslint/js': 9.27.0
      '@eslint/plugin-kit': 0.3.1
      '@humanfs/node': 0.16.6
      '@humanwhocodes/module-importer': 1.0.1
      '@humanwhocodes/retry': 0.4.3
      '@types/estree': 1.0.7
      '@types/json-schema': 7.0.15
      ajv: 6.12.6
      chalk: 4.1.2
      cross-spawn: 7.0.6
      debug: 4.4.1
      escape-string-regexp: 4.0.0
      eslint-scope: 8.3.0
      eslint-visitor-keys: 4.2.0
      espree: 10.3.0
      esquery: 1.6.0
      esutils: 2.0.3
      fast-deep-equal: 3.1.3
      file-entry-cache: 8.0.0
      find-up: 5.0.0
      glob-parent: 6.0.2
      ignore: 5.3.2
      imurmurhash: 0.1.4
      is-glob: 4.0.3
      json-stable-stringify-without-jsonify: 1.0.1
      lodash.merge: 4.6.2
      minimatch: 3.1.2
      natural-compare: 1.4.0
      optionator: 0.9.4
    transitivePeerDependencies:
      - supports-color
    dev: true

  /esm@3.2.25:
    resolution: {integrity: sha512-U1suiZ2oDVWv4zPO56S0NcR5QriEahGtdN2OR6FiOG4WJvcjBVFB0qI4+eKoWFH483PKGuLuu6V8Z4T5g63UVA==}
    engines: {node: '>=6'}
    dev: false

  /espree@10.3.0:
    resolution: {integrity: sha512-0QYC8b24HWY8zjRnDTL6RiHfDbAWn63qb4LMj1Z4b076A4une81+z03Kg7l7mn/48PUTqoLptSXez8oknU8Clg==}
    engines: {node: ^18.18.0 || ^20.9.0 || >=21.1.0}
    dependencies:
      acorn: 8.14.1
      acorn-jsx: 5.3.2(acorn@8.14.1)
      eslint-visitor-keys: 4.2.0
    dev: true

  /esprima@4.0.1:
    resolution: {integrity: sha512-eGuFFw7Upda+g4p+QHvnW0RyTX/SVeJBDM/gCtMARO0cLuT2HcEKnTPvhjV6aGeqrCB/sbNop0Kszm0jsaWU4A==}
    engines: {node: '>=4'}
    hasBin: true

  /esquery@1.6.0:
    resolution: {integrity: sha512-ca9pw9fomFcKPvFLXhBKUK90ZvGibiGOvRJNbjljY7s7uq/5YO4BOzcYtJqExdx99rF6aAcnRxHmcUHcz6sQsg==}
    engines: {node: '>=0.10'}
    dependencies:
      estraverse: 5.3.0
    dev: true

  /esrecurse@4.3.0:
    resolution: {integrity: sha512-KmfKL3b6G+RXvP8N1vr3Tq1kL/oCFgn2NYXEtqP8/L3pKapUA4G8cFVaoF3SU323CD4XypR/ffioHmkti6/Tag==}
    engines: {node: '>=4.0'}
    dependencies:
      estraverse: 5.3.0
    dev: true

  /estraverse@5.3.0:
    resolution: {integrity: sha512-MMdARuVEQziNTeJD8DgMqmhwR11BRQ/cBP+pLtYdSTnf3MIO8fFeiINEbX36ZdNlfU/7A9f3gUw49B3oQsvwBA==}
    engines: {node: '>=4.0'}
    dev: true

  /estree-util-attach-comments@3.0.0:
    resolution: {integrity: sha512-cKUwm/HUcTDsYh/9FgnuFqpfquUbwIqwKM26BVCGDPVgvaCl/nDCCjUfiLlx6lsEZ3Z4RFxNbOQ60pkaEwFxGw==}
    dependencies:
      '@types/estree': 1.0.7

  /estree-util-build-jsx@3.0.1:
    resolution: {integrity: sha512-8U5eiL6BTrPxp/CHbs2yMgP8ftMhR5ww1eIKoWRMlqvltHF8fZn5LRDvTKuxD3DUn+shRbLGqXemcP51oFCsGQ==}
    dependencies:
      '@types/estree-jsx': 1.0.5
      devlop: 1.1.0
      estree-util-is-identifier-name: 3.0.0
      estree-walker: 3.0.3

  /estree-util-is-identifier-name@2.1.0:
    resolution: {integrity: sha512-bEN9VHRyXAUOjkKVQVvArFym08BTWB0aJPppZZr0UNyAqWsLaVfAqP7hbaTJjzHifmB5ebnR8Wm7r7yGN/HonQ==}
    dev: false

  /estree-util-is-identifier-name@3.0.0:
    resolution: {integrity: sha512-hFtqIDZTIUZ9BXLb8y4pYGyk6+wekIivNVTcmvk8NoOh+VeRn5y6cEHzbURrWbfp1fIqdVipilzj+lfaadNZmg==}

  /estree-util-scope@1.0.0:
    resolution: {integrity: sha512-2CAASclonf+JFWBNJPndcOpA8EMJwa0Q8LUFJEKqXLW6+qBvbFZuF5gItbQOs/umBUkjviCSDCbBwU2cXbmrhQ==}
    dependencies:
      '@types/estree': 1.0.7
      devlop: 1.1.0

  /estree-util-to-js@2.0.0:
    resolution: {integrity: sha512-WDF+xj5rRWmD5tj6bIqRi6CkLIXbbNQUcxQHzGysQzvHmdYG2G7p/Tf0J0gpxGgkeMZNTIjT/AoSvC9Xehcgdg==}
    dependencies:
      '@types/estree-jsx': 1.0.5
      astring: 1.9.0
      source-map: 0.7.4

  /estree-util-value-to-estree@3.4.0:
    resolution: {integrity: sha512-Zlp+gxis+gCfK12d3Srl2PdX2ybsEA8ZYy6vQGVQTNNYLEGRQQ56XB64bjemN8kxIKXP1nC9ip4Z+ILy9LGzvQ==}
    dependencies:
      '@types/estree': 1.0.7
    dev: false

  /estree-util-visit@2.0.0:
    resolution: {integrity: sha512-m5KgiH85xAhhW8Wta0vShLcUvOsh3LLPI2YVwcbio1l7E09NTLL1EyMZFM1OyWowoH0skScNbhOPl4kcBgzTww==}
    dependencies:
      '@types/estree-jsx': 1.0.5
      '@types/unist': 3.0.3

  /estree-walker@3.0.3:
    resolution: {integrity: sha512-7RUKfXgSMMkzt6ZuXmqapOurLGPPfgj6l9uRZ7lRGolvk0y2yocc35LdcxKC5PQZdn2DMqioAQ2NoWcrTKmm6g==}
    dependencies:
      '@types/estree': 1.0.7

  /esutils@2.0.3:
    resolution: {integrity: sha512-kVscqXk4OCp68SZ0dkgEKVi6/8ij300KBWTJq32P/dYeWTSwK41WyTxalN1eRmA5Z9UU/LX9D7FWSmV9SAYx6g==}
    engines: {node: '>=0.10.0'}
    dev: true

  /eventemitter3@4.0.7:
    resolution: {integrity: sha512-8guHBZCwKnFhYdHr2ysuRWErTwhoN2X8XELRlrRwpmfeY2jjuUN4taQMsULKUVo1K4DvZl+0pgfyoysHxvmvEw==}
    dev: false

  /execa@8.0.1:
    resolution: {integrity: sha512-VyhnebXciFV2DESc+p6B+y0LjSm0krU4OgJN44qFAhBY0TJ+1V61tYD2+wHusZ6F9n5K+vl8k0sTy7PEfV4qpg==}
    engines: {node: '>=16.17'}
    dependencies:
      cross-spawn: 7.0.6
      get-stream: 8.0.1
      human-signals: 5.0.0
      is-stream: 3.0.0
      merge-stream: 2.0.0
      npm-run-path: 5.3.0
      onetime: 6.0.0
      signal-exit: 4.1.0
      strip-final-newline: 3.0.0
    dev: false

  /expect-type@1.2.1:
    resolution: {integrity: sha512-/kP8CAwxzLVEeFrMm4kMmy4CCDlpipyA7MYLVrdJIkV0fYF0UaigQHRsxHiuY/GEea+bh4KSv3TIlgr+2UL6bw==}
    engines: {node: '>=12.0.0'}
    dev: true

  /exsolve@1.0.5:
    resolution: {integrity: sha512-pz5dvkYYKQ1AHVrgOzBKWeP4u4FRb3a6DNK2ucr0OoNwYIU4QWsJ+NM36LLzORT+z845MzKHHhpXiUF5nvQoJg==}
    dev: false

  /extend-shallow@2.0.1:
    resolution: {integrity: sha512-zCnTtlxNoAiDc3gqY2aYAWFx7XWWiasuF2K8Me5WbN8otHKTUKBwjPtNpRs/rbUZm7KxWAaNj7P1a/p52GbVug==}
    engines: {node: '>=0.10.0'}
    dependencies:
      is-extendable: 0.1.1
    dev: false

  /extend@3.0.2:
    resolution: {integrity: sha512-fjquC59cD7CyW6urNXK0FBufkZcoiGG80wTuPujX590cB5Ttln20E2UB4S/WARVqhXffZl2LNgS+gQdPIIim/g==}

  /extendable-error@0.1.7:
    resolution: {integrity: sha512-UOiS2in6/Q0FK0R0q6UY9vYpQ21mr/Qn1KOnte7vsACuNJf514WvCCUHSRCPcgjPT2bAhNIJdlE6bVap1GKmeg==}
    dev: true

  /external-editor@3.1.0:
    resolution: {integrity: sha512-hMQ4CX1p1izmuLYyZqLMO/qGNw10wSv9QDCPfzXfyFrOaCSSoRfqE1Kf1s5an66J5JZC62NewG+mK49jOCtQew==}
    engines: {node: '>=4'}
    dependencies:
      chardet: 0.7.0
      iconv-lite: 0.4.24
      tmp: 0.0.33
    dev: true

  /fast-copy@3.0.2:
    resolution: {integrity: sha512-dl0O9Vhju8IrcLndv2eU4ldt1ftXMqqfgN4H1cpmGV7P6jeB9FwpN9a2c8DPGE1Ys88rNUJVYDHq73CGAGOPfQ==}
    dev: false

  /fast-deep-equal@3.1.3:
    resolution: {integrity: sha512-f3qQ9oQy9j2AhBe/H9VC91wLmKBCCU/gDOnKNAYG5hswO7BLKj09Hc5HYNz9cGI++xlpDCIgDaitVs03ATR84Q==}

  /fast-equals@5.2.2:
    resolution: {integrity: sha512-V7/RktU11J3I36Nwq2JnZEM7tNm17eBJz+u25qdxBZeCKiX6BkVSZQjwWIr+IobgnZy+ag73tTZgZi7tr0LrBw==}
    engines: {node: '>=6.0.0'}
    dev: false

  /fast-glob@3.3.1:
    resolution: {integrity: sha512-kNFPyjhh5cKjrUltxs+wFx+ZkbRaxxmZ+X0ZU31SOsxCEtP9VPgtq2teZw1DebupL5GmDaNQ6yKMMVcM41iqDg==}
    engines: {node: '>=8.6.0'}
    dependencies:
      '@nodelib/fs.stat': 2.0.5
      '@nodelib/fs.walk': 1.2.8
      glob-parent: 5.1.2
      merge2: 1.4.1
      micromatch: 4.0.8
    dev: true

  /fast-glob@3.3.3:
    resolution: {integrity: sha512-7MptL8U0cqcFdzIzwOTHoilX9x5BrNqye7Z/LuC7kCMRio1EMSyqRK3BEAUD7sXRq4iT4AzTVuZdhgQ2TCvYLg==}
    engines: {node: '>=8.6.0'}
    dependencies:
      '@nodelib/fs.stat': 2.0.5
      '@nodelib/fs.walk': 1.2.8
      glob-parent: 5.1.2
      merge2: 1.4.1
      micromatch: 4.0.8

  /fast-json-stable-stringify@2.1.0:
    resolution: {integrity: sha512-lhd/wF+Lk98HZoTCtlVraHtfh5XYijIjalXck7saUtuanSDyLMxnHhSXEDJqHxD7msR8D0uCmqlkwjCV8xvwHw==}
    dev: true

  /fast-levenshtein@2.0.6:
    resolution: {integrity: sha512-DCXu6Ifhqcks7TZKY3Hxp3y6qphY5SJZmrWMDrKcERSOXWQdMhU9Ig/PYrzyw/ul9jOIyh0N4M0tbC5hodg8dw==}
    dev: true

  /fast-redact@3.5.0:
    resolution: {integrity: sha512-dwsoQlS7h9hMeYUq1W++23NDcBLV4KqONnITDV9DjfS3q1SgDGVrBdvvTLUotWtPSD7asWDV9/CmsZPy8Hf70A==}
    engines: {node: '>=6'}
    dev: false

  /fast-safe-stringify@2.1.1:
    resolution: {integrity: sha512-W+KJc2dmILlPplD/H4K9l9LcAHAfPtP6BY84uVLXQ6Evcz9Lcg33Y2z1IVblT6xdY54PXYVHEv+0Wpq8Io6zkA==}
    dev: false

  /fast-uri@3.0.6:
    resolution: {integrity: sha512-Atfo14OibSv5wAp4VWNsFYE1AchQRTv9cBGWET4pZWHzYshFSS9NQI6I57rdKn9croWVMbYFbLhJ+yJvmZIIHw==}
    dev: false

  /fastq@1.19.1:
    resolution: {integrity: sha512-GwLTyxkCXjXbxqIhTsMI2Nui8huMPtnxg7krajPJAjnEG/iiOS7i+zCtWGZR9G0NBKbXKh6X9m9UIsYX/N6vvQ==}
    dependencies:
      reusify: 1.1.0

  /fault@2.0.1:
    resolution: {integrity: sha512-WtySTkS4OKev5JtpHXnib4Gxiurzh5NCGvWrFaZ34m6JehfTUhKZvn9njTfw48t6JumVQOmrKqpmGcdwxnhqBQ==}
    dependencies:
      format: 0.2.2
    dev: false

  /fdir@6.4.4(picomatch@4.0.2):
    resolution: {integrity: sha512-1NZP+GK4GfuAv3PqKvxQRDMjdSRZjnkq7KfhlNrCNNlZ0ygQFpebfrnfnq/W7fpUnAv9aGWmY1zKx7FYL3gwhg==}
    peerDependencies:
      picomatch: ^3 || ^4
    peerDependenciesMeta:
      picomatch:
        optional: true
    dependencies:
      picomatch: 4.0.2

  /fetch-blob@3.2.0:
    resolution: {integrity: sha512-7yAQpD2UMJzLi1Dqv7qFYnPbaPx7ZfFK6PiIxQ4PfkGPyNyl2Ugx+a/umUonmKqjhM4DnfbMvdX6otXq83soQQ==}
    engines: {node: ^12.20 || >= 14.13}
    dependencies:
      node-domexception: 1.0.0
      web-streams-polyfill: 3.3.3
    dev: false

  /file-entry-cache@8.0.0:
    resolution: {integrity: sha512-XXTUwCvisa5oacNGRP9SfNtYBNAMi+RPwBFmblZEF7N7swHYQS6/Zfk7SRwx4D5j3CH211YNRco1DEMNVfZCnQ==}
    engines: {node: '>=16.0.0'}
    dependencies:
      flat-cache: 4.0.1
    dev: true

  /file-type@19.3.0:
    resolution: {integrity: sha512-mROwiKLZf/Kwa/2Rol+OOZQn1eyTkPB3ZTwC0ExY6OLFCbgxHYZvBm7xI77NvfZFMKBsmuXfmLJnD4eEftEhrA==}
    engines: {node: '>=18'}
    dependencies:
      strtok3: 8.1.0
      token-types: 6.0.0
      uint8array-extras: 1.4.0
    dev: false

  /fill-range@7.1.1:
    resolution: {integrity: sha512-YsGpe3WHLK8ZYi4tWDg2Jy3ebRz2rXowDxnld4bkQB00cc/1Zw9AWnC0i9ztDJitivtQvaI9KaLyKrc+hBW0yg==}
    engines: {node: '>=8'}
    dependencies:
      to-regex-range: 5.0.1

  /find-up@4.1.0:
    resolution: {integrity: sha512-PpOwAdQ/YlXQ2vj8a3h8IipDuYRi3wceVQQGYWxNINccq40Anw7BlsEXCMbt1Zt+OLA6Fq9suIpIWD0OsnISlw==}
    engines: {node: '>=8'}
    dependencies:
      locate-path: 5.0.0
      path-exists: 4.0.0
    dev: true

  /find-up@5.0.0:
    resolution: {integrity: sha512-78/PXT1wlLLDgTzDs7sjq9hzz0vXD+zn+7wypEe4fXQxCmdmqfGsEPQxmiCSQI3ajFV91bVSsvNtrJRiW6nGng==}
    engines: {node: '>=10'}
    dependencies:
      locate-path: 6.0.0
      path-exists: 4.0.0
    dev: true

  /fix-dts-default-cjs-exports@1.0.1:
    resolution: {integrity: sha512-pVIECanWFC61Hzl2+oOCtoJ3F17kglZC/6N94eRWycFgBH35hHx0Li604ZIzhseh97mf2p0cv7vVrOZGoqhlEg==}
    dependencies:
      magic-string: 0.30.17
      mlly: 1.7.4
      rollup: 4.41.0

  /flat-cache@4.0.1:
    resolution: {integrity: sha512-f7ccFPK3SXFHpx15UIGyRJ/FJQctuKZ0zVuN3frBo4HnK3cay9VEW0R6yPYFHC0AgqhukPzKjq22t5DmAyqGyw==}
    engines: {node: '>=16'}
    dependencies:
      flatted: 3.3.3
      keyv: 4.5.4
    dev: true

  /flatted@3.3.3:
    resolution: {integrity: sha512-GX+ysw4PBCz0PzosHDepZGANEuFCMLrnRTiEy9McGjmkCQYwRq4A/X786G/fjM/+OjsWSU1ZrY5qyARZmO/uwg==}
    dev: true

  /for-each@0.3.5:
    resolution: {integrity: sha512-dKx12eRCVIzqCxFGplyFKJMPvLEWgmNtUrpTiJIR5u97zEhRG8ySrtboPHZXx7daLxQVrl643cTzbab2tkQjxg==}
    engines: {node: '>= 0.4'}
    dependencies:
      is-callable: 1.2.7
    dev: true

  /foreground-child@3.3.1:
    resolution: {integrity: sha512-gIXjKqtFuWEgzFRJA9WCQeSJLZDjgJUOMCMzxtvFq/37KojM1BFGufqsCy0r4qSQmYLsZYMeyRqzIWOMup03sw==}
    engines: {node: '>=14'}
    dependencies:
      cross-spawn: 7.0.6
      signal-exit: 4.1.0

  /format@0.2.2:
    resolution: {integrity: sha512-wzsgA6WOq+09wrU1tsJ09udeR/YZRaeArL9e1wPbFg3GG2yDnC2ldKpxs4xunpFF9DgqCqOIra3bc1HWrJ37Ww==}
    engines: {node: '>=0.4.x'}
    dev: false

  /formdata-polyfill@4.0.10:
    resolution: {integrity: sha512-buewHzMvYL29jdeQTVILecSaZKnt/RJWjoZCF5OW60Z67/GmSLBkOFM7qh1PI3zFNtJbaZL5eQu1vLfazOwj4g==}
    engines: {node: '>=12.20.0'}
    dependencies:
      fetch-blob: 3.2.0
    dev: false

  /fs-extra@7.0.1:
    resolution: {integrity: sha512-YJDaCJZEnBmcbw13fvdAM9AwNOJwOzrE4pqMqBq5nFiEqXUqHwlK4B+3pUw6JNvfSPtX05xFHtYy/1ni01eGCw==}
    engines: {node: '>=6 <7 || >=8'}
    dependencies:
      graceful-fs: 4.2.11
      jsonfile: 4.0.0
      universalify: 0.1.2
    dev: true

  /fs-extra@8.1.0:
    resolution: {integrity: sha512-yhlQgA6mnOJUKOsRUFsgJdQCvkKhcz8tlZG5HBQfReYZy46OwLcY+Zia0mtdHsOo9y/hP+CxMN0TU9QxoOtG4g==}
    engines: {node: '>=6 <7 || >=8'}
    dependencies:
      graceful-fs: 4.2.11
      jsonfile: 4.0.0
      universalify: 0.1.2
    dev: true

  /fsevents@2.3.3:
    resolution: {integrity: sha512-5xoDfX+fL7faATnagmWPpbFtwh/R77WmMMqqHGS65C3vvB0YHrgF+B1YmZ3441tMj5n63k0212XNoJwzlhffQw==}
    engines: {node: ^8.16.0 || ^10.6.0 || >=11.0.0}
    os: [darwin]
    requiresBuild: true
    optional: true

  /function-bind@1.1.2:
    resolution: {integrity: sha512-7XHNxH7qX9xG5mIwxkhumTox/MIRNcOgDrxWsMt2pAr23WHp6MrRlN7FBSFpCpr+oVO0F744iUgR82nJMfG2SA==}
    dev: true

  /function.prototype.name@1.1.8:
    resolution: {integrity: sha512-e5iwyodOHhbMr/yNrc7fDYG4qlbIvI5gajyzPnb5TCwyhjApznQh1BMFou9b30SevY43gCJKXycoCBjMbsuW0Q==}
    engines: {node: '>= 0.4'}
    dependencies:
      call-bind: 1.0.8
      call-bound: 1.0.4
      define-properties: 1.2.1
      functions-have-names: 1.2.3
      hasown: 2.0.2
      is-callable: 1.2.7
    dev: true

  /functions-have-names@1.2.3:
    resolution: {integrity: sha512-xckBUXyTIqT97tq2x2AMb+g163b5JFysYk0x4qxNFwbfQkmNZoiRHb6sPzI9/QV33WeuvVYBUIiD4NzNIyqaRQ==}
    dev: true

  /functions.do@0.0.5:
    resolution: {integrity: sha512-e6ujw9AvbeWqZVM1m/TXgvp5m6TPkOZneyXZPTBBeJ+SSJw4sQv43USORss1WPSNDYOWsWL/QqfrSRk7lQp5lg==}
    dev: false

  /get-intrinsic@1.3.0:
    resolution: {integrity: sha512-9fSjSaos/fRIVIp+xSJlE6lfwhES7LNtKaCBIamHsjr2na1BiABJPo0mOjjz8GJDURarmCPGqaiVg5mfjb98CQ==}
    engines: {node: '>= 0.4'}
    dependencies:
      call-bind-apply-helpers: 1.0.2
      es-define-property: 1.0.1
      es-errors: 1.3.0
      es-object-atoms: 1.1.1
      function-bind: 1.1.2
      get-proto: 1.0.1
      gopd: 1.2.0
      has-symbols: 1.1.0
      hasown: 2.0.2
      math-intrinsics: 1.1.0
    dev: true

  /get-proto@1.0.1:
    resolution: {integrity: sha512-sTSfBjoXBp89JvIKIefqw7U2CCebsc74kiY6awiGogKtoSGbgjYE/G/+l9sF3MWFPNc9IcoOC4ODfKHfxFmp0g==}
    engines: {node: '>= 0.4'}
    dependencies:
      dunder-proto: 1.0.1
      es-object-atoms: 1.1.1
    dev: true

  /get-stream@8.0.1:
    resolution: {integrity: sha512-VaUJspBffn/LMCJVoMvSAdmscJyS1auj5Zulnn5UoYcY531UWmdwhRWkcGKnGU93m5HSXP9LP2usOryrBtQowA==}
    engines: {node: '>=16'}
    dev: false

  /get-symbol-description@1.1.0:
    resolution: {integrity: sha512-w9UMqWwJxHNOvoNzSJ2oPF5wvYcvP7jUvYzhp67yEhTi17ZDBBC1z9pTdGuzjD+EFIqLSYRweZjqfiPzQ06Ebg==}
    engines: {node: '>= 0.4'}
    dependencies:
      call-bound: 1.0.4
      es-errors: 1.3.0
      get-intrinsic: 1.3.0
    dev: true

  /get-tsconfig@4.10.0:
    resolution: {integrity: sha512-kGzZ3LWWQcGIAmg6iWvXn0ei6WDtV26wzHRMwDSzmAbcXrTEXxHy6IehI6/4eT6VRKyMP1eF1VqwrVUmE/LR7A==}
    dependencies:
      resolve-pkg-maps: 1.0.0

  /get-tsconfig@4.8.1:
    resolution: {integrity: sha512-k9PN+cFBmaLWtVz29SkUoqU5O0slLuHJXt/2P+tMVFT+phsSGXGkp9t3rQIqdz0e+06EHNGs3oM6ZX1s2zHxRg==}
    dependencies:
      resolve-pkg-maps: 1.0.0
    dev: false

  /github-slugger@2.0.0:
    resolution: {integrity: sha512-IaOQ9puYtjrkq7Y0Ygl9KDZnrf/aiUJYUpVf89y8kyaxbRG7Y1SrX/jaumrv81vc61+kiMempujsM3Yw7w5qcw==}
    dev: false

  /glob-parent@5.1.2:
    resolution: {integrity: sha512-AOIgSQCepiJYwP3ARnGx+5VnTu2HBYdzbGP45eLw1vr3zB3vZLeyed1sC9hnbcOc9/SrMyM5RPQrkGz4aS9Zow==}
    engines: {node: '>= 6'}
    dependencies:
      is-glob: 4.0.3

  /glob-parent@6.0.2:
    resolution: {integrity: sha512-XxwI8EOhVQgWp6iDL+3b0r86f4d6AX6zSU55HfB4ydCEuXLXc5FcYeOu+nnGftS4TEju/11rt4KJPTMgbfmv4A==}
    engines: {node: '>=10.13.0'}
    dependencies:
      is-glob: 4.0.3
    dev: true

  /glob@10.4.5:
    resolution: {integrity: sha512-7Bv8RF0k6xjo7d4A/PxYLbUCfb6c+Vpd2/mB2yRDlew7Jb5hEXiCD9ibfO7wpk8i4sevK6DFny9h7EYbM3/sHg==}
    hasBin: true
    dependencies:
      foreground-child: 3.3.1
      jackspeak: 3.4.3
      minimatch: 9.0.5
      minipass: 7.1.2
      package-json-from-dist: 1.0.1
      path-scurry: 1.11.1

  /globals@14.0.0:
    resolution: {integrity: sha512-oahGvuMGQlPw/ivIYBjVSrWAfWLBeku5tpPE2fOPLi+WHffIWbuh2tCjhyQhTBPMf5E9jDEH4FOmTYgYwbKwtQ==}
    engines: {node: '>=18'}
    dev: true

  /globals@15.15.0:
    resolution: {integrity: sha512-7ACyT3wmyp3I61S4fG682L0VA2RGD9otkqGJIwNUMF1SWUombIIk+af1unuDYgMm082aHYwD+mzJvv9Iu8dsgg==}
    engines: {node: '>=18'}
    dev: false

  /globals@16.1.0:
    resolution: {integrity: sha512-aibexHNbb/jiUSObBgpHLj+sIuUmJnYcgXBlrfsiDZ9rt4aF2TFRbyLgZ2iFQuVZ1K5Mx3FVkbKRSgKrbK3K2g==}
    engines: {node: '>=18'}
    dev: true

  /globalthis@1.0.4:
    resolution: {integrity: sha512-DpLKbNU4WylpxJykQujfCcwYWiV/Jhm50Goo0wrVILAv5jOr9d+H+UR3PhSCD2rCCEIg0uc+G+muBTwD54JhDQ==}
    engines: {node: '>= 0.4'}
    dependencies:
      define-properties: 1.2.1
      gopd: 1.2.0
    dev: true

  /globby@11.1.0:
    resolution: {integrity: sha512-jhIXaOzy1sb8IyocaruWSn1TjmnBVs8Ayhcy83rmxNJ8q2uWKCAj3CnJY+KpGSXCueAPc0i05kVvVKtP1t9S3g==}
    engines: {node: '>=10'}
    dependencies:
      array-union: 2.1.0
      dir-glob: 3.0.1
      fast-glob: 3.3.3
      ignore: 5.3.2
      merge2: 1.4.1
      slash: 3.0.0
    dev: true

  /gopd@1.2.0:
    resolution: {integrity: sha512-ZUKRh6/kUFoAiTAtTYPZJ3hw9wNxx+BIBOijnlG9PnrJsCcSjs1wyyD6vJpaYtgnzDrKYRSqf3OO6Rfa93xsRg==}
    engines: {node: '>= 0.4'}
    dev: true

  /graceful-fs@4.2.11:
    resolution: {integrity: sha512-RbJ5/jmFcNNCcDV5o9eTnBLJ/HszWV0P73bc+Ff4nS/rJj+YaS6IGyiOL0VoBYX+l1Wrl3k63h/KrH+nhJ0XvQ==}
    dev: true

  /graphemer@1.4.0:
    resolution: {integrity: sha512-EtKwoO6kxCL9WO5xipiHTZlSzBm7WLT627TqC/uVRd0HKmq8NXyebnNYxDoBi7wt8eTWrUrKXCOVaFq9x1kgag==}
    dev: true

  /graphql@16.11.0:
    resolution: {integrity: sha512-mS1lbMsxgQj6hge1XZ6p7GPhbrtFwUFYi3wRzXAC/FmYnyXMTvvI3td3rjmQ2u8ewXueaSvRPWaEcgVVOT9Jnw==}
    engines: {node: ^12.22.0 || ^14.16.0 || ^16.0.0 || >=17.0.0}
    dev: false

  /gray-matter@4.0.3:
    resolution: {integrity: sha512-5v6yZd4JK3eMI3FqqCouswVqwugaA9r4dNZB1wwcmrD02QkV5H0y7XBQW8QwQqEaZY1pM9aqORSORhJRdNK44Q==}
    engines: {node: '>=6.0'}
    dependencies:
      js-yaml: 3.14.1
      kind-of: 6.0.3
      section-matter: 1.0.0
      strip-bom-string: 1.0.0
    dev: false

  /hachure-fill@0.5.2:
    resolution: {integrity: sha512-3GKBOn+m2LX9iq+JC1064cSFprJY4jL1jCXTcpnfER5HYE2l/4EfWSGzkPa/ZDBmYI0ZOEj5VHV/eKnPGkHuOg==}
    dev: false

  /has-bigints@1.1.0:
    resolution: {integrity: sha512-R3pbpkcIqv2Pm3dUwgjclDRVmWpTJW2DcMzcIhEXEx1oh/CEMObMm3KLmRJOdvhM7o4uQBnwr8pzRK2sJWIqfg==}
    engines: {node: '>= 0.4'}
    dev: true

  /has-flag@4.0.0:
    resolution: {integrity: sha512-EykJT/Q1KjTWctppgIAgfSO0tKVuZUjhgMr17kqTumMl6Afv3EISleU7qZUzoXDFTAHTDC4NOoG/ZxU3EvlMPQ==}
    engines: {node: '>=8'}
    dev: true

  /has-property-descriptors@1.0.2:
    resolution: {integrity: sha512-55JNKuIW+vq4Ke1BjOTjM2YctQIvCT7GFzHwmfZPGo5wnrgkid0YQtnAleFSqumZm4az3n2BS+erby5ipJdgrg==}
    dependencies:
      es-define-property: 1.0.1
    dev: true

  /has-proto@1.2.0:
    resolution: {integrity: sha512-KIL7eQPfHQRC8+XluaIw7BHUwwqL19bQn4hzNgdr+1wXoU0KKj6rufu47lhY7KbJR2C6T6+PfyN0Ea7wkSS+qQ==}
    engines: {node: '>= 0.4'}
    dependencies:
      dunder-proto: 1.0.1
    dev: true

  /has-symbols@1.1.0:
    resolution: {integrity: sha512-1cDNdwJ2Jaohmb3sg4OmKaMBwuC48sYni5HUw2DvsC8LjGTLK9h+eb1X6RyuOHe4hT0ULCW68iomhjUoKUqlPQ==}
    engines: {node: '>= 0.4'}
    dev: true

  /has-tostringtag@1.0.2:
    resolution: {integrity: sha512-NqADB8VjPFLM2V0VvHUewwwsw0ZWBaIdgo+ieHtK3hasLz4qeCRjYcqfB6AQrBggRKppKF8L52/VqdVsO47Dlw==}
    engines: {node: '>= 0.4'}
    dependencies:
      has-symbols: 1.1.0
    dev: true

  /hasown@2.0.2:
    resolution: {integrity: sha512-0hJU9SCPvmMzIBdZFqNPXWa6dqh7WdH0cII9y+CyS8rG3nL48Bclra9HmKhVVUHyPWNH5Y7xDwAB7bfgSjkUMQ==}
    engines: {node: '>= 0.4'}
    dependencies:
      function-bind: 1.1.2
    dev: true

  /hast-util-from-dom@5.0.1:
    resolution: {integrity: sha512-N+LqofjR2zuzTjCPzyDUdSshy4Ma6li7p/c3pA78uTwzFgENbgbUrm2ugwsOdcjI1muO+o6Dgzp9p8WHtn/39Q==}
    dependencies:
      '@types/hast': 3.0.4
      hastscript: 9.0.1
      web-namespaces: 2.0.1
    dev: false

  /hast-util-from-html-isomorphic@2.0.0:
    resolution: {integrity: sha512-zJfpXq44yff2hmE0XmwEOzdWin5xwH+QIhMLOScpX91e/NSGPsAzNCvLQDIEPyO2TXi+lBmU6hjLIhV8MwP2kw==}
    dependencies:
      '@types/hast': 3.0.4
      hast-util-from-dom: 5.0.1
      hast-util-from-html: 2.0.3
      unist-util-remove-position: 5.0.0
    dev: false

  /hast-util-from-html@2.0.3:
    resolution: {integrity: sha512-CUSRHXyKjzHov8yKsQjGOElXy/3EKpyX56ELnkHH34vDVw1N1XSQ1ZcAvTyAPtGqLTuKP/uxM+aLkSPqF/EtMw==}
    dependencies:
      '@types/hast': 3.0.4
      devlop: 1.1.0
      hast-util-from-parse5: 8.0.3
      parse5: 7.3.0
      vfile: 6.0.3
      vfile-message: 4.0.2
    dev: false

  /hast-util-from-parse5@8.0.3:
    resolution: {integrity: sha512-3kxEVkEKt0zvcZ3hCRYI8rqrgwtlIOFMWkbclACvjlDw8Li9S2hk/d51OI0nr/gIpdMHNepwgOKqZ/sy0Clpyg==}
    dependencies:
      '@types/hast': 3.0.4
      '@types/unist': 3.0.3
      devlop: 1.1.0
      hastscript: 9.0.1
      property-information: 7.1.0
      vfile: 6.0.3
      vfile-location: 5.0.3
      web-namespaces: 2.0.1
    dev: false

  /hast-util-is-element@3.0.0:
    resolution: {integrity: sha512-Val9mnv2IWpLbNPqc/pUem+a7Ipj2aHacCwgNfTiK0vJKl0LF+4Ba4+v1oPHFpf3bLYmreq0/l3Gud9S5OH42g==}
    dependencies:
      '@types/hast': 3.0.4
    dev: false

  /hast-util-parse-selector@4.0.0:
    resolution: {integrity: sha512-wkQCkSYoOGCRKERFWcxMVMOcYE2K1AaNLU8DXS9arxnLOUEWbOXKXiJUNzEpqZ3JOKpnha3jkFrumEjVliDe7A==}
    dependencies:
      '@types/hast': 3.0.4
    dev: false

  /hast-util-raw@9.1.0:
    resolution: {integrity: sha512-Y8/SBAHkZGoNkpzqqfCldijcuUKh7/su31kEBp67cFY09Wy0mTRgtsLYsiIxMJxlu0f6AA5SUTbDR8K0rxnbUw==}
    dependencies:
      '@types/hast': 3.0.4
      '@types/unist': 3.0.3
      '@ungap/structured-clone': 1.3.0
      hast-util-from-parse5: 8.0.3
      hast-util-to-parse5: 8.0.0
      html-void-elements: 3.0.0
      mdast-util-to-hast: 13.2.0
      parse5: 7.3.0
      unist-util-position: 5.0.0
      unist-util-visit: 5.0.0
      vfile: 6.0.3
      web-namespaces: 2.0.1
      zwitch: 2.0.4
    dev: false

  /hast-util-to-estree@3.1.3:
    resolution: {integrity: sha512-48+B/rJWAp0jamNbAAf9M7Uf//UVqAoMmgXhBdxTDJLGKY+LRnZ99qcG+Qjl5HfMpYNzS5v4EAwVEF34LeAj7w==}
    dependencies:
      '@types/estree': 1.0.7
      '@types/estree-jsx': 1.0.5
      '@types/hast': 3.0.4
      comma-separated-tokens: 2.0.3
      devlop: 1.1.0
      estree-util-attach-comments: 3.0.0
      estree-util-is-identifier-name: 3.0.0
      hast-util-whitespace: 3.0.0
      mdast-util-mdx-expression: 2.0.1
      mdast-util-mdx-jsx: 3.2.0
      mdast-util-mdxjs-esm: 2.0.1
      property-information: 7.1.0
      space-separated-tokens: 2.0.2
      style-to-js: 1.1.16
      unist-util-position: 5.0.0
      zwitch: 2.0.4
    transitivePeerDependencies:
      - supports-color

  /hast-util-to-html@9.0.5:
    resolution: {integrity: sha512-OguPdidb+fbHQSU4Q4ZiLKnzWo8Wwsf5bZfbvu7//a9oTYoqD/fWpe96NuHkoS9h0ccGOTe0C4NGXdtS0iObOw==}
    dependencies:
      '@types/hast': 3.0.4
      '@types/unist': 3.0.3
      ccount: 2.0.1
      comma-separated-tokens: 2.0.3
      hast-util-whitespace: 3.0.0
      html-void-elements: 3.0.0
      mdast-util-to-hast: 13.2.0
      property-information: 7.1.0
      space-separated-tokens: 2.0.2
      stringify-entities: 4.0.4
      zwitch: 2.0.4
    dev: false

  /hast-util-to-jsx-runtime@2.3.6:
    resolution: {integrity: sha512-zl6s8LwNyo1P9uw+XJGvZtdFF1GdAkOg8ujOw+4Pyb76874fLps4ueHXDhXWdk6YHQ6OgUtinliG7RsYvCbbBg==}
    dependencies:
      '@types/estree': 1.0.7
      '@types/hast': 3.0.4
      '@types/unist': 3.0.3
      comma-separated-tokens: 2.0.3
      devlop: 1.1.0
      estree-util-is-identifier-name: 3.0.0
      hast-util-whitespace: 3.0.0
      mdast-util-mdx-expression: 2.0.1
      mdast-util-mdx-jsx: 3.2.0
      mdast-util-mdxjs-esm: 2.0.1
      property-information: 7.1.0
      space-separated-tokens: 2.0.2
      style-to-js: 1.1.16
      unist-util-position: 5.0.0
      vfile-message: 4.0.2
    transitivePeerDependencies:
      - supports-color

  /hast-util-to-parse5@8.0.0:
    resolution: {integrity: sha512-3KKrV5ZVI8if87DVSi1vDeByYrkGzg4mEfeu4alwgmmIeARiBLKCZS2uw5Gb6nU9x9Yufyj3iudm6i7nl52PFw==}
    dependencies:
      '@types/hast': 3.0.4
      comma-separated-tokens: 2.0.3
      devlop: 1.1.0
      property-information: 6.5.0
      space-separated-tokens: 2.0.2
      web-namespaces: 2.0.1
      zwitch: 2.0.4
    dev: false

  /hast-util-to-string@3.0.1:
    resolution: {integrity: sha512-XelQVTDWvqcl3axRfI0xSeoVKzyIFPwsAGSLIsKdJKQMXDYJS4WYrBNF/8J7RdhIcFI2BOHgAifggsvsxp/3+A==}
    dependencies:
      '@types/hast': 3.0.4
    dev: false

  /hast-util-to-text@4.0.2:
    resolution: {integrity: sha512-KK6y/BN8lbaq654j7JgBydev7wuNMcID54lkRav1P0CaE1e47P72AWWPiGKXTJU271ooYzcvTAn/Zt0REnvc7A==}
    dependencies:
      '@types/hast': 3.0.4
      '@types/unist': 3.0.3
      hast-util-is-element: 3.0.0
      unist-util-find-after: 5.0.0
    dev: false

  /hast-util-whitespace@3.0.0:
    resolution: {integrity: sha512-88JUN06ipLwsnv+dVn+OIYOvAuvBMy/Qoi6O7mQHxdPXpjy+Cd6xRkWwux7DKO+4sYILtLBRIKgsdpS2gQc7qw==}
    dependencies:
      '@types/hast': 3.0.4

  /hastscript@9.0.1:
    resolution: {integrity: sha512-g7df9rMFX/SPi34tyGCyUBREQoKkapwdY/T04Qn9TDWfHhAYt4/I0gMVirzK5wEzeUqIjEB+LXC/ypb7Aqno5w==}
    dependencies:
      '@types/hast': 3.0.4
      comma-separated-tokens: 2.0.3
      hast-util-parse-selector: 4.0.0
      property-information: 7.1.0
      space-separated-tokens: 2.0.2
    dev: false

  /help-me@5.0.0:
    resolution: {integrity: sha512-7xgomUX6ADmcYzFik0HzAxh/73YlKR9bmFzf51CZwR+b6YtzU2m0u49hQCqV6SvlqIqsaxovfwdvbnsw3b/zpg==}
    dev: false

  /html-void-elements@3.0.0:
    resolution: {integrity: sha512-bEqo66MRXsUGxWHV5IP0PUiAWwoEjba4VCzg0LjFJBpchPaTfyfCKTG6bc5F8ucKec3q5y6qOdGyYTSBEvhCrg==}
    dev: false

  /http-status@2.1.0:
    resolution: {integrity: sha512-O5kPr7AW7wYd/BBiOezTwnVAnmSNFY+J7hlZD2X5IOxVBetjcHAiTXhzj0gMrnojQlwy+UT1/Y3H3vJ3UlmvLA==}
    engines: {node: '>= 0.4.0'}
    dev: false

  /human-id@4.1.1:
    resolution: {integrity: sha512-3gKm/gCSUipeLsRYZbbdA1BD83lBoWUkZ7G9VFrhWPAU76KwYo5KR8V28bpoPm/ygy0x5/GCbpRQdY7VLYCoIg==}
    hasBin: true
    dev: true

  /human-signals@5.0.0:
    resolution: {integrity: sha512-AXcZb6vzzrFAUE61HnN4mpLqd/cSIwNQjtNWR0euPm6y0iqx3G4gOXaIDdtdDwZmhwe82LA6+zinmW4UBWVePQ==}
    engines: {node: '>=16.17.0'}
    dev: false

  /iconv-lite@0.4.24:
    resolution: {integrity: sha512-v3MXnZAcvnywkTUEZomIActle7RXXeedOR31wwl7VlyoXO4Qi9arvSenNQWne1TcRwhCL1HwLI21bEqdpj8/rA==}
    engines: {node: '>=0.10.0'}
    dependencies:
      safer-buffer: 2.1.2
    dev: true

  /iconv-lite@0.6.3:
    resolution: {integrity: sha512-4fCk79wshMdzMp2rH06qWrJE4iolqLhCUH+OiuIgU++RB0+94NlDL81atO7GX55uUKueo0txHNtvEyI6D7WdMw==}
    engines: {node: '>=0.10.0'}
    dependencies:
      safer-buffer: 2.1.2
    dev: false

  /ieee754@1.2.1:
    resolution: {integrity: sha512-dcyqhDvX1C46lXZcVqCpK+FtMRQVdIMN6/Df5js2zouUsqG7I6sFxitIC+7KYK29KdXOLHdu9zL4sFnoVQnqaA==}
    dev: false

  /ignore@5.3.2:
    resolution: {integrity: sha512-hsBTNUqQTDwkWtcdYI2i06Y/nUBEsNEDJKjWdigLvegy8kDuJAS8uRlpkkcQpyEXL0Z/pjDy5HBmMjRCJ2gq+g==}
    engines: {node: '>= 4'}
    dev: true

  /image-size@2.0.2:
    resolution: {integrity: sha512-IRqXKlaXwgSMAMtpNzZa1ZAe8m+Sa1770Dhk8VkSsP9LS+iHD62Zd8FQKs8fbPiagBE7BzoFX23cxFnwshpV6w==}
    engines: {node: '>=16.x'}
    hasBin: true
    dev: false

  /import-fresh@3.3.1:
    resolution: {integrity: sha512-TR3KfrTZTYLPB6jUjfx6MF9WcWrHL9su5TObK4ZkYgBdWKPOFoSoQIdEuTuR82pmtxH2spWG9h6etwfr1pLBqQ==}
    engines: {node: '>=6'}
    dependencies:
      parent-module: 1.0.1
      resolve-from: 4.0.0
    dev: true

  /imurmurhash@0.1.4:
    resolution: {integrity: sha512-JmXMZ6wuvDmLiHEml9ykzqO6lwFbof0GG4IkcGaENdCRDDmMVnny7s5HsIgHCbaq0w2MyPhDqkhTUgS2LU2PHA==}
    engines: {node: '>=0.8.19'}
    dev: true

  /inline-style-parser@0.2.4:
    resolution: {integrity: sha512-0aO8FkhNZlj/ZIbNi7Lxxr12obT7cL1moPfE4tg1LkX7LlLfC6DeX4l2ZEud1ukP9jNQyNnfzQVqwbwmAATY4Q==}

  /internal-slot@1.1.0:
    resolution: {integrity: sha512-4gd7VpWNQNB4UKKCFFVcp1AVv+FMOgs9NKzjHKusc8jTMhd5eL1NqQqOpE0KzMds804/yHlglp3uxgluOqAPLw==}
    engines: {node: '>= 0.4'}
    dependencies:
      es-errors: 1.3.0
      hasown: 2.0.2
      side-channel: 1.1.0
    dev: true

  /internmap@1.0.1:
    resolution: {integrity: sha512-lDB5YccMydFBtasVtxnZ3MRBHuaoE8GKsppq+EchKL2U4nK/DmEpPHNH8MZe5HkMtpSiTSOZwfN0tzYjO/lJEw==}
    dev: false

  /internmap@2.0.3:
    resolution: {integrity: sha512-5Hh7Y1wQbvY5ooGgPbDaL5iYLAPzMTUrjMulskHLH6wnv/A+1q5rgEaiuqEjB+oxGXIVZs1FF+R/KPN3ZSQYYg==}
    engines: {node: '>=12'}
    dev: false

  /is-alphabetical@2.0.1:
    resolution: {integrity: sha512-FWyyY60MeTNyeSRpkM2Iry0G9hpr7/9kD40mD/cGQEuilcZYS4okz8SN2Q6rLCJ8gbCt6fN+rC+6tMGS99LaxQ==}

  /is-alphanumerical@2.0.1:
    resolution: {integrity: sha512-hmbYhX/9MUMF5uh7tOXyK/n0ZvWpad5caBA17GsC6vyuCqaWliRG5K1qS9inmUhEMaOBIW7/whAnSwveW/LtZw==}
    dependencies:
      is-alphabetical: 2.0.1
      is-decimal: 2.0.1

  /is-array-buffer@3.0.5:
    resolution: {integrity: sha512-DDfANUiiG2wC1qawP66qlTugJeL5HyzMpfr8lLK+jMQirGzNod0B12cFB/9q838Ru27sBwfw78/rdoU7RERz6A==}
    engines: {node: '>= 0.4'}
    dependencies:
      call-bind: 1.0.8
      call-bound: 1.0.4
      get-intrinsic: 1.3.0
    dev: true

  /is-arrayish@0.3.2:
    resolution: {integrity: sha512-eVRqCvVlZbuw3GrM63ovNSNAeA1K16kaR/LRY/92w0zxQ5/1YzwblUX652i4Xs9RwAGjW9d9y6X88t8OaAJfWQ==}
    requiresBuild: true

  /is-async-function@2.1.1:
    resolution: {integrity: sha512-9dgM/cZBnNvjzaMYHVoxxfPj2QXt22Ev7SuuPrs+xav0ukGB0S6d4ydZdEiM48kLx5kDV+QBPrpVnFyefL8kkQ==}
    engines: {node: '>= 0.4'}
    dependencies:
      async-function: 1.0.0
      call-bound: 1.0.4
      get-proto: 1.0.1
      has-tostringtag: 1.0.2
      safe-regex-test: 1.1.0
    dev: true

  /is-bigint@1.1.0:
    resolution: {integrity: sha512-n4ZT37wG78iz03xPRKJrHTdZbe3IicyucEtdRsV5yglwc3GyUfbAfpSeD0FJ41NbUNSt5wbhqfp1fS+BgnvDFQ==}
    engines: {node: '>= 0.4'}
    dependencies:
      has-bigints: 1.1.0
    dev: true

  /is-boolean-object@1.2.2:
    resolution: {integrity: sha512-wa56o2/ElJMYqjCjGkXri7it5FbebW5usLw/nPmCMs5DeZ7eziSYZhSmPRn0txqeW4LnAmQQU7FgqLpsEFKM4A==}
    engines: {node: '>= 0.4'}
    dependencies:
      call-bound: 1.0.4
      has-tostringtag: 1.0.2
    dev: true

  /is-callable@1.2.7:
    resolution: {integrity: sha512-1BC0BVFhS/p0qtw6enp8e+8OD0UrK0oFLztSjNzhcKA3WDuJxxAPXzPuPtKkjEY9UUoEWlX/8fgKeu2S8i9JTA==}
    engines: {node: '>= 0.4'}
    dev: true

  /is-core-module@2.16.1:
    resolution: {integrity: sha512-UfoeMA6fIJ8wTYFEUjelnaGI67v6+N7qXJEvQuIGa99l4xsCruSYOVSQ0uPANn4dAzm8lkYPaKLrrijLq7x23w==}
    engines: {node: '>= 0.4'}
    dependencies:
      hasown: 2.0.2
    dev: true

  /is-data-view@1.0.2:
    resolution: {integrity: sha512-RKtWF8pGmS87i2D6gqQu/l7EYRlVdfzemCJN/P3UOs//x1QE7mfhvzHIApBTRf7axvT6DMGwSwBXYCT0nfB9xw==}
    engines: {node: '>= 0.4'}
    dependencies:
      call-bound: 1.0.4
      get-intrinsic: 1.3.0
      is-typed-array: 1.1.15
    dev: true

  /is-date-object@1.1.0:
    resolution: {integrity: sha512-PwwhEakHVKTdRNVOw+/Gyh0+MzlCl4R6qKvkhuvLtPMggI1WAHt9sOwZxQLSGpUaDnrdyDsomoRgNnCfKNSXXg==}
    engines: {node: '>= 0.4'}
    dependencies:
      call-bound: 1.0.4
      has-tostringtag: 1.0.2
    dev: true

  /is-decimal@2.0.1:
    resolution: {integrity: sha512-AAB9hiomQs5DXWcRB1rqsxGUstbRroFOPPVAomNk/3XHR5JyEZChOyTWe2oayKnsSsr/kcGqF+z6yuH6HHpN0A==}

  /is-docker@3.0.0:
    resolution: {integrity: sha512-eljcgEDlEns/7AXFosB5K/2nCM4P7FQPkGc/DWLy5rmFEWvZayGrik1d9/QIY5nJ4f9YsVvBkA6kJpHn9rISdQ==}
    engines: {node: ^12.20.0 || ^14.13.1 || >=16.0.0}
    hasBin: true
    dev: false

  /is-extendable@0.1.1:
    resolution: {integrity: sha512-5BMULNob1vgFX6EjQw5izWDxrecWK9AM72rugNr0TFldMOi0fj6Jk+zeKIt0xGj4cEfQIJth4w3OKWOJ4f+AFw==}
    engines: {node: '>=0.10.0'}
    dev: false

  /is-extglob@2.1.1:
    resolution: {integrity: sha512-SbKbANkN603Vi4jEZv49LeVJMn4yGwsbzZworEoyEiutsN3nJYdbO36zfhGJ6QEDpOZIFkDtnq5JRxmvl3jsoQ==}
    engines: {node: '>=0.10.0'}

  /is-finalizationregistry@1.1.1:
    resolution: {integrity: sha512-1pC6N8qWJbWoPtEjgcL2xyhQOP491EQjeUo3qTKcmV8YSDDJrOepfG8pcC7h/QgnQHYSv0mJ3Z/ZWxmatVrysg==}
    engines: {node: '>= 0.4'}
    dependencies:
      call-bound: 1.0.4
    dev: true

  /is-fullwidth-code-point@3.0.0:
    resolution: {integrity: sha512-zymm5+u+sCsSWyD9qNaejV3DFvhCKclKdizYaJUuHA83RLjb7nSuGnddCHGv0hk+KY7BMAlsWeK4Ueg6EV6XQg==}
    engines: {node: '>=8'}

  /is-generator-function@1.1.0:
    resolution: {integrity: sha512-nPUB5km40q9e8UfN/Zc24eLlzdSf9OfKByBw9CIdw4H1giPMeA0OIJvbchsCu4npfI2QcMVBsGEBHKZ7wLTWmQ==}
    engines: {node: '>= 0.4'}
    dependencies:
      call-bound: 1.0.4
      get-proto: 1.0.1
      has-tostringtag: 1.0.2
      safe-regex-test: 1.1.0
    dev: true

  /is-glob@4.0.3:
    resolution: {integrity: sha512-xelSayHH36ZgE7ZWhli7pW34hNbNl8Ojv5KVmkJD4hBdD3th8Tfk9vYasLM+mXWOZhFkgZfxhLSnrwRr4elSSg==}
    engines: {node: '>=0.10.0'}
    dependencies:
      is-extglob: 2.1.1

  /is-hexadecimal@2.0.1:
    resolution: {integrity: sha512-DgZQp241c8oO6cA1SbTEWiXeoxV42vlcJxgH+B3hi1AiqqKruZR3ZGF8In3fj4+/y/7rHvlOZLZtgJ/4ttYGZg==}

  /is-inside-container@1.0.0:
    resolution: {integrity: sha512-KIYLCCJghfHZxqjYBE7rEy0OBuTd5xCHS7tHVgvCLkx7StIoaxwNW3hCALgEUjFfeRk+MG/Qxmp/vtETEF3tRA==}
    engines: {node: '>=14.16'}
    hasBin: true
    dependencies:
      is-docker: 3.0.0
    dev: false

  /is-map@2.0.3:
    resolution: {integrity: sha512-1Qed0/Hr2m+YqxnM09CjA2d/i6YZNfF6R2oRAOj36eUdS6qIV/huPJNSEpKbupewFs+ZsJlxsjjPbc0/afW6Lw==}
    engines: {node: '>= 0.4'}
    dev: true

  /is-number-object@1.1.1:
    resolution: {integrity: sha512-lZhclumE1G6VYD8VHe35wFaIif+CTy5SJIi5+3y4psDgWu4wPDoBhF8NxUOinEc7pHgiTsT6MaBb92rKhhD+Xw==}
    engines: {node: '>= 0.4'}
    dependencies:
      call-bound: 1.0.4
      has-tostringtag: 1.0.2
    dev: true

  /is-number@7.0.0:
    resolution: {integrity: sha512-41Cifkg6e8TylSpdtTpeLVMqvSBEVzTttHvERD741+pnZ8ANv0004MRL43QKPDlK9cGvNp6NZWZUBlbGXYxxng==}
    engines: {node: '>=0.12.0'}

  /is-plain-obj@4.1.0:
    resolution: {integrity: sha512-+Pgi+vMuUNkJyExiMBt5IlFoMyKnr5zhJ4Uspz58WOhBF5QoIZkFyNHIbBAtHwzVAgk5RtndVNsDRN61/mmDqg==}
    engines: {node: '>=12'}

  /is-regex@1.2.1:
    resolution: {integrity: sha512-MjYsKHO5O7mCsmRGxWcLWheFqN9DJ/2TmngvjKXihe6efViPqc274+Fx/4fYj/r03+ESvBdTXK0V6tA3rgez1g==}
    engines: {node: '>= 0.4'}
    dependencies:
      call-bound: 1.0.4
      gopd: 1.2.0
      has-tostringtag: 1.0.2
      hasown: 2.0.2
    dev: true

  /is-set@2.0.3:
    resolution: {integrity: sha512-iPAjerrse27/ygGLxw+EBR9agv9Y6uLeYVJMu+QNCoouJ1/1ri0mGrcWpfCqFZuzzx3WjtwxG098X+n4OuRkPg==}
    engines: {node: '>= 0.4'}
    dev: true

  /is-shared-array-buffer@1.0.4:
    resolution: {integrity: sha512-ISWac8drv4ZGfwKl5slpHG9OwPNty4jOWPRIhBpxOoD+hqITiwuipOQ2bNthAzwA3B4fIjO4Nln74N0S9byq8A==}
    engines: {node: '>= 0.4'}
    dependencies:
      call-bound: 1.0.4
    dev: true

  /is-stream@3.0.0:
    resolution: {integrity: sha512-LnQR4bZ9IADDRSkvpqMGvt/tEJWclzklNgSw48V5EAaAeDd6qGvN8ei6k5p0tvxSR171VmGyHuTiAOfxAbr8kA==}
    engines: {node: ^12.20.0 || ^14.13.1 || >=16.0.0}
    dev: false

  /is-string@1.1.1:
    resolution: {integrity: sha512-BtEeSsoaQjlSPBemMQIrY1MY0uM6vnS1g5fmufYOtnxLGUZM2178PKbhsk7Ffv58IX+ZtcvoGwccYsh0PglkAA==}
    engines: {node: '>= 0.4'}
    dependencies:
      call-bound: 1.0.4
      has-tostringtag: 1.0.2
    dev: true

  /is-subdir@1.2.0:
    resolution: {integrity: sha512-2AT6j+gXe/1ueqbW6fLZJiIw3F8iXGJtt0yDrZaBhAZEG1raiTxKWU+IPqMCzQAXOUCKdA4UDMgacKH25XG2Cw==}
    engines: {node: '>=4'}
    dependencies:
      better-path-resolve: 1.0.0
    dev: true

  /is-symbol@1.1.1:
    resolution: {integrity: sha512-9gGx6GTtCQM73BgmHQXfDmLtfjjTUDSyoxTCbp5WtoixAhfgsDirWIcVQ/IHpvI5Vgd5i/J5F7B9cN/WlVbC/w==}
    engines: {node: '>= 0.4'}
    dependencies:
      call-bound: 1.0.4
      has-symbols: 1.1.0
      safe-regex-test: 1.1.0
    dev: true

  /is-typed-array@1.1.15:
    resolution: {integrity: sha512-p3EcsicXjit7SaskXHs1hA91QxgTw46Fv6EFKKGS5DRFLD8yKnohjF3hxoju94b/OcMZoQukzpPpBE9uLVKzgQ==}
    engines: {node: '>= 0.4'}
    dependencies:
      which-typed-array: 1.1.18
    dev: true

  /is-weakmap@2.0.2:
    resolution: {integrity: sha512-K5pXYOm9wqY1RgjpL3YTkF39tni1XajUIkawTLUo9EZEVUFga5gSQJF8nNS7ZwJQ02y+1YCNYcMh+HIf1ZqE+w==}
    engines: {node: '>= 0.4'}
    dev: true

  /is-weakref@1.1.1:
    resolution: {integrity: sha512-6i9mGWSlqzNMEqpCp93KwRS1uUOodk2OJ6b+sq7ZPDSy2WuI5NFIxp/254TytR8ftefexkWn5xNiHUNpPOfSew==}
    engines: {node: '>= 0.4'}
    dependencies:
      call-bound: 1.0.4
    dev: true

  /is-weakset@2.0.4:
    resolution: {integrity: sha512-mfcwb6IzQyOKTs84CQMrOwW4gQcaTOAWJ0zzJCl2WSPDrWk/OzDaImWFH3djXhb24g4eudZfLRozAvPGw4d9hQ==}
    engines: {node: '>= 0.4'}
    dependencies:
      call-bound: 1.0.4
      get-intrinsic: 1.3.0
    dev: true

  /is-windows@1.0.2:
    resolution: {integrity: sha512-eXK1UInq2bPmjyX6e3VHIzMLobc4J94i4AWn+Hpq3OU5KkrRC96OAcR3PRJ/pGu6m8TRnBHP9dkXQVsT/COVIA==}
    engines: {node: '>=0.10.0'}
    dev: true

  /is-wsl@3.1.0:
    resolution: {integrity: sha512-UcVfVfaK4Sc4m7X3dUSoHoozQGBEFeDC+zVo06t98xe8CzHSZZBekNXH+tu0NalHolcJ/QAGqS46Hef7QXBIMw==}
    engines: {node: '>=16'}
    dependencies:
      is-inside-container: 1.0.0
    dev: false

  /is64bit@2.0.0:
    resolution: {integrity: sha512-jv+8jaWCl0g2lSBkNSVXdzfBA0npK1HGC2KtWM9FumFRoGS94g3NbCCLVnCYHLjp4GrW2KZeeSTMo5ddtznmGw==}
    engines: {node: '>=18'}
    dependencies:
      system-architecture: 0.1.0
    dev: false

  /isarray@2.0.5:
    resolution: {integrity: sha512-xHjhDr3cNBK0BzdUJSPXZntQUx/mwMS5Rw4A7lPJ90XGAO6ISP/ePDNuo0vhqOZU+UD5JoodwCAAoZQd3FeAKw==}
    dev: true

  /isexe@2.0.0:
    resolution: {integrity: sha512-RHxMLp9lnKHGHRng9QFhRCMbYAcVpn69smSGcq3f36xjgVVWThj4qqLbTLlq7Ssj8B+fIQ1EuCEGI2lKsyQeIw==}

  /iterator.prototype@1.1.5:
    resolution: {integrity: sha512-H0dkQoCa3b2VEeKQBOxFph+JAbcrQdE7KC0UkqwpLmv2EC4P41QXP+rqo9wYodACiG5/WM5s9oDApTU8utwj9g==}
    engines: {node: '>= 0.4'}
    dependencies:
      define-data-property: 1.1.4
      es-object-atoms: 1.1.1
      get-intrinsic: 1.3.0
      get-proto: 1.0.1
      has-symbols: 1.1.0
      set-function-name: 2.0.2
    dev: true

  /jackspeak@3.4.3:
    resolution: {integrity: sha512-OGlZQpz2yfahA/Rd1Y8Cd9SIEsqvXkLVoSw/cgwhnhFMDbsQFeZYoJJ7bIZBS9BcamUW96asq/npPWugM+RQBw==}
    dependencies:
      '@isaacs/cliui': 8.0.2
    optionalDependencies:
      '@pkgjs/parseargs': 0.11.0

  /jiti@2.4.2:
    resolution: {integrity: sha512-rg9zJN+G4n2nfJl5MW3BMygZX56zKPNVEYYqq7adpmMh4Jn2QNEwhvQlFy6jPVdcod7txZtKHWnyZiA3a0zP7A==}
    dev: true

  /jose@5.9.6:
    resolution: {integrity: sha512-AMlnetc9+CV9asI19zHmrgS/WYsWUwCn2R7RzlbJWD7F9eWYUTGyBmU9o6PxngtLGOiDGPRu+Uc4fhKzbpteZQ==}
    dev: false

  /joycon@3.1.1:
    resolution: {integrity: sha512-34wB/Y7MW7bzjKRjUKTa46I2Z7eV62Rkhva+KkopW7Qvv/OSWBqvkSY7vusOPrNuZcUG3tApvdVgNB8POj3SPw==}
    engines: {node: '>=10'}

  /js-base64@3.7.7:
    resolution: {integrity: sha512-7rCnleh0z2CkXhH67J8K1Ytz0b2Y+yxTPL+/KOJoa20hfnVQ/3/T6W/KflYI4bRHRagNeXeU2bkNGI3v1oS/lw==}
    dev: false

  /js-tokens@4.0.0:
    resolution: {integrity: sha512-RdJUflcE3cUzKiMqQgsCu06FPu9UdIJO0beYbPhHN4k6apgJtifcoCtT9bcxOpYBtpD2kCM6Sbzg4CausW/PKQ==}

  /js-yaml@3.14.1:
    resolution: {integrity: sha512-okMH7OXXJ7YrN9Ok3/SXrnu4iX9yOk+25nqX4imS2npuvTYDmo/QEZoqwZkYaIDk3jVvBOTOIEgEhaLOynBS9g==}
    hasBin: true
    dependencies:
      argparse: 1.0.10
      esprima: 4.0.1

  /js-yaml@4.1.0:
    resolution: {integrity: sha512-wpxZs9NoxZaJESJGIZTyDEaYpl0FKSA+FB9aJiyemKhMwkxQg63h4T1KJgUGHpTqPDNRcmmYLugrRjJlBtWvRA==}
    dependencies:
      argparse: 2.0.1

  /json-buffer@3.0.1:
    resolution: {integrity: sha512-4bV5BfR2mqfQTJm+V5tPPdf+ZpuhiIvTuAB5g8kcrXOZpTT/QwwVRWBywX1ozr6lEuPdbHxwaJlm9G6mI2sfSQ==}
    dev: true

  /json-schema-to-typescript@15.0.3:
    resolution: {integrity: sha512-iOKdzTUWEVM4nlxpFudFsWyUiu/Jakkga4OZPEt7CGoSEsAsUgdOZqR6pcgx2STBek9Gm4hcarJpXSzIvZ/hKA==}
    engines: {node: '>=16.0.0'}
    hasBin: true
    dependencies:
      '@apidevtools/json-schema-ref-parser': 11.9.3
      '@types/json-schema': 7.0.15
      '@types/lodash': 4.17.16
      is-glob: 4.0.3
      js-yaml: 4.1.0
      lodash: 4.17.21
      minimist: 1.2.8
      prettier: 3.5.3
      tinyglobby: 0.2.13
    dev: false

  /json-schema-traverse@0.4.1:
    resolution: {integrity: sha512-xbbCH5dCYU5T8LcEhhuh7HJ88HXuW3qsI3Y0zOZFKfZEHcpWiHU/Jxzk629Brsab/mMiHQti9wMP+845RPe3Vg==}
    dev: true

  /json-schema-traverse@1.0.0:
    resolution: {integrity: sha512-NM8/P9n3XjXhIZn1lLhkFaACTOURQXjWhV4BA/RnOv8xvgqtqpAX9IO4mRQxSx1Rlo4tqzeqb0sOlruaOy3dug==}
    dev: false

  /json-schema@0.4.0:
    resolution: {integrity: sha512-es94M3nTIfsEPisRafak+HDLfHXnKBhV3vU5eqPcS3flIWqcxJWgXHXiey3YrpaNsanY5ei1VoYEbOzijuq9BA==}
    dev: false

  /json-stable-stringify-without-jsonify@1.0.1:
    resolution: {integrity: sha512-Bdboy+l7tA3OGW6FjyFHWkP5LuByj1Tk33Ljyq0axyzdk9//JSi2u3fP1QSmd1KNwq6VOKYGlAu87CisVir6Pw==}
    dev: true

  /jsondiffpatch@0.6.0:
    resolution: {integrity: sha512-3QItJOXp2AP1uv7waBkao5nCvhEv+QmJAd38Ybq7wNI74Q+BBmnLn4EDKz6yI9xGAIQoUF87qHt+kc1IVxB4zQ==}
    engines: {node: ^18.0.0 || >=20.0.0}
    hasBin: true
    dependencies:
      '@types/diff-match-patch': 1.0.36
      chalk: 5.4.1
      diff-match-patch: 1.0.5
    dev: false

  /jsonfile@4.0.0:
    resolution: {integrity: sha512-m6F1R3z8jjlf2imQHS2Qez5sjKWQzbuuhuJ/FKYFRZvPE3PuHcSMVZzfsLhGVOkfd20obL5SWEBew5ShlquNxg==}
    optionalDependencies:
      graceful-fs: 4.2.11
    dev: true

  /jsx-ast-utils@3.3.5:
    resolution: {integrity: sha512-ZZow9HBI5O6EPgSJLUb8n2NKgmVWTwCvHGwFuJlMjvLFqlGG6pjirPhtdsseaLZjSibD8eegzmYpUZwoIlj2cQ==}
    engines: {node: '>=4.0'}
    dependencies:
      array-includes: 3.1.8
      array.prototype.flat: 1.3.3
      object.assign: 4.1.7
      object.values: 1.2.1
    dev: true

  /katex@0.16.22:
    resolution: {integrity: sha512-XCHRdUw4lf3SKBaJe4EvgqIuWwkPSo9XoeO8GjQW94Bp7TWv9hNhzZjZ+OH9yf1UmLygb7DIT5GSFQiyt16zYg==}
    hasBin: true
    dependencies:
      commander: 8.3.0
    dev: false

  /keyv@4.5.4:
    resolution: {integrity: sha512-oxVHkHR/EJf2CNXnWxRLW6mg7JyCCUcG0DtEGmL2ctUo1PNTin1PUil+r/+4r5MpVgC/fn1kjsx7mjSujKqIpw==}
    dependencies:
      json-buffer: 3.0.1
    dev: true

  /khroma@2.1.0:
    resolution: {integrity: sha512-Ls993zuzfayK269Svk9hzpeGUKob/sIgZzyHYdjQoAdQetRKpOLj+k/QQQ/6Qi0Yz65mlROrfd+Ev+1+7dz9Kw==}
    dev: false

  /kind-of@6.0.3:
    resolution: {integrity: sha512-dcS1ul+9tmeD95T+x28/ehLgd9mENa3LsvDTtzm3vyBEO7RPptvAD+t44WVXaUjTBRcrpFeFlC8WCruUR456hw==}
    engines: {node: '>=0.10.0'}
    dev: false

  /kleur@3.0.3:
    resolution: {integrity: sha512-eTIzlVOSUR+JxdDFepEYcBMtZ9Qqdef+rnzWdRZuMbOywu5tO2w2N7rqjoANZ5k9vywhL6Br1VRjUIgTQx4E8w==}
    engines: {node: '>=6'}
    dev: false

  /kolorist@1.8.0:
    resolution: {integrity: sha512-Y+60/zizpJ3HRH8DCss+q95yr6145JXZo46OTpFvDZWLfRCE4qChOyk1b26nMaNpfHHgxagk9dXT5OP0Tfe+dQ==}
    dev: false

  /langium@3.3.1:
    resolution: {integrity: sha512-QJv/h939gDpvT+9SiLVlY7tZC3xB2qK57v0J04Sh9wpMb6MP1q8gB21L3WIo8T5P1MSMg3Ep14L7KkDCFG3y4w==}
    engines: {node: '>=16.0.0'}
    dependencies:
      chevrotain: 11.0.3
      chevrotain-allstar: 0.3.1(chevrotain@11.0.3)
      vscode-languageserver: 9.0.1
      vscode-languageserver-textdocument: 1.0.12
      vscode-uri: 3.0.8
    dev: false

  /layout-base@1.0.2:
    resolution: {integrity: sha512-8h2oVEZNktL4BH2JCOI90iD1yXwL6iNW7KcCKT2QZgQJR2vbqDsldCTPRU9NifTCqHZci57XvQQ15YTu+sTYPg==}
    dev: false

  /layout-base@2.0.1:
    resolution: {integrity: sha512-dp3s92+uNI1hWIpPGH3jK2kxE2lMjdXdr+DH8ynZHpd6PUlH6x6cbuXnoMmiNumznqaNO31xu9e79F0uuZ0JFg==}
    dev: false

  /levn@0.4.1:
    resolution: {integrity: sha512-+bT2uH4E5LGE7h/n3evcS/sQlJXCpIp6ym8OWJ5eV6+67Dsql/LaaT7qJBAt2rzfoa/5QBGBhxDix1dMt2kQKQ==}
    engines: {node: '>= 0.8.0'}
    dependencies:
      prelude-ls: 1.2.1
      type-check: 0.4.0
    dev: true

  /libsql@0.4.7:
    resolution: {integrity: sha512-T9eIRCs6b0J1SHKYIvD8+KCJMcWZ900iZyxdnSCdqxN12Z1ijzT+jY5nrk72Jw4B0HGzms2NgpryArlJqvc3Lw==}
    cpu: [x64, arm64, wasm32]
    os: [darwin, linux, win32]
    dependencies:
      '@neon-rs/load': 0.0.4
      detect-libc: 2.0.2
    optionalDependencies:
      '@libsql/darwin-arm64': 0.4.7
      '@libsql/darwin-x64': 0.4.7
      '@libsql/linux-arm64-gnu': 0.4.7
      '@libsql/linux-arm64-musl': 0.4.7
      '@libsql/linux-x64-gnu': 0.4.7
      '@libsql/linux-x64-musl': 0.4.7
      '@libsql/win32-x64-msvc': 0.4.7
    dev: false

  /libsql@0.5.11:
    resolution: {integrity: sha512-P2xY1nL2Jl7oM75LcguAEYqouVcevWhLWT8RU/p9ldaqQx5s/chF9t5ZFXPWP0x9myQQ4SguRqPO+FqdnCzKQg==}
    cpu: [x64, arm64, wasm32, arm]
    os: [darwin, linux, win32]
    dependencies:
      '@neon-rs/load': 0.0.4
      detect-libc: 2.0.2
    optionalDependencies:
      '@libsql/darwin-arm64': 0.5.11
      '@libsql/darwin-x64': 0.5.11
      '@libsql/linux-arm-gnueabihf': 0.5.11
      '@libsql/linux-arm-musleabihf': 0.5.11
      '@libsql/linux-arm64-gnu': 0.5.11
      '@libsql/linux-arm64-musl': 0.5.11
      '@libsql/linux-x64-gnu': 0.5.11
      '@libsql/linux-x64-musl': 0.5.11
      '@libsql/win32-x64-msvc': 0.5.11
    dev: false

  /lightningcss-darwin-arm64@1.29.2:
    resolution: {integrity: sha512-cK/eMabSViKn/PG8U/a7aCorpeKLMlK0bQeNHmdb7qUnBkNPnL+oV5DjJUo0kqWsJUapZsM4jCfYItbqBDvlcA==}
    engines: {node: '>= 12.0.0'}
    cpu: [arm64]
    os: [darwin]
    requiresBuild: true
    dev: true
    optional: true

  /lightningcss-darwin-x64@1.29.2:
    resolution: {integrity: sha512-j5qYxamyQw4kDXX5hnnCKMf3mLlHvG44f24Qyi2965/Ycz829MYqjrVg2H8BidybHBp9kom4D7DR5VqCKDXS0w==}
    engines: {node: '>= 12.0.0'}
    cpu: [x64]
    os: [darwin]
    requiresBuild: true
    dev: true
    optional: true

  /lightningcss-freebsd-x64@1.29.2:
    resolution: {integrity: sha512-wDk7M2tM78Ii8ek9YjnY8MjV5f5JN2qNVO+/0BAGZRvXKtQrBC4/cn4ssQIpKIPP44YXw6gFdpUF+Ps+RGsCwg==}
    engines: {node: '>= 12.0.0'}
    cpu: [x64]
    os: [freebsd]
    requiresBuild: true
    dev: true
    optional: true

  /lightningcss-linux-arm-gnueabihf@1.29.2:
    resolution: {integrity: sha512-IRUrOrAF2Z+KExdExe3Rz7NSTuuJ2HvCGlMKoquK5pjvo2JY4Rybr+NrKnq0U0hZnx5AnGsuFHjGnNT14w26sg==}
    engines: {node: '>= 12.0.0'}
    cpu: [arm]
    os: [linux]
    requiresBuild: true
    dev: true
    optional: true

  /lightningcss-linux-arm64-gnu@1.29.2:
    resolution: {integrity: sha512-KKCpOlmhdjvUTX/mBuaKemp0oeDIBBLFiU5Fnqxh1/DZ4JPZi4evEH7TKoSBFOSOV3J7iEmmBaw/8dpiUvRKlQ==}
    engines: {node: '>= 12.0.0'}
    cpu: [arm64]
    os: [linux]
    requiresBuild: true
    dev: true
    optional: true

  /lightningcss-linux-arm64-musl@1.29.2:
    resolution: {integrity: sha512-Q64eM1bPlOOUgxFmoPUefqzY1yV3ctFPE6d/Vt7WzLW4rKTv7MyYNky+FWxRpLkNASTnKQUaiMJ87zNODIrrKQ==}
    engines: {node: '>= 12.0.0'}
    cpu: [arm64]
    os: [linux]
    requiresBuild: true
    dev: true
    optional: true

  /lightningcss-linux-x64-gnu@1.29.2:
    resolution: {integrity: sha512-0v6idDCPG6epLXtBH/RPkHvYx74CVziHo6TMYga8O2EiQApnUPZsbR9nFNrg2cgBzk1AYqEd95TlrsL7nYABQg==}
    engines: {node: '>= 12.0.0'}
    cpu: [x64]
    os: [linux]
    requiresBuild: true
    dev: true
    optional: true

  /lightningcss-linux-x64-musl@1.29.2:
    resolution: {integrity: sha512-rMpz2yawkgGT8RULc5S4WiZopVMOFWjiItBT7aSfDX4NQav6M44rhn5hjtkKzB+wMTRlLLqxkeYEtQ3dd9696w==}
    engines: {node: '>= 12.0.0'}
    cpu: [x64]
    os: [linux]
    requiresBuild: true
    dev: true
    optional: true

  /lightningcss-win32-arm64-msvc@1.29.2:
    resolution: {integrity: sha512-nL7zRW6evGQqYVu/bKGK+zShyz8OVzsCotFgc7judbt6wnB2KbiKKJwBE4SGoDBQ1O94RjW4asrCjQL4i8Fhbw==}
    engines: {node: '>= 12.0.0'}
    cpu: [arm64]
    os: [win32]
    requiresBuild: true
    dev: true
    optional: true

  /lightningcss-win32-x64-msvc@1.29.2:
    resolution: {integrity: sha512-EdIUW3B2vLuHmv7urfzMI/h2fmlnOQBk1xlsDxkN1tCWKjNFjfLhGxYk8C8mzpSfr+A6jFFIi8fU6LbQGsRWjA==}
    engines: {node: '>= 12.0.0'}
    cpu: [x64]
    os: [win32]
    requiresBuild: true
    dev: true
    optional: true

  /lightningcss@1.29.2:
    resolution: {integrity: sha512-6b6gd/RUXKaw5keVdSEtqFVdzWnU5jMxTUjA2bVcMNPLwSQ08Sv/UodBVtETLCn7k4S1Ibxwh7k68IwLZPgKaA==}
    engines: {node: '>= 12.0.0'}
    dependencies:
      detect-libc: 2.0.3
    optionalDependencies:
      lightningcss-darwin-arm64: 1.29.2
      lightningcss-darwin-x64: 1.29.2
      lightningcss-freebsd-x64: 1.29.2
      lightningcss-linux-arm-gnueabihf: 1.29.2
      lightningcss-linux-arm64-gnu: 1.29.2
      lightningcss-linux-arm64-musl: 1.29.2
      lightningcss-linux-x64-gnu: 1.29.2
      lightningcss-linux-x64-musl: 1.29.2
      lightningcss-win32-arm64-msvc: 1.29.2
      lightningcss-win32-x64-msvc: 1.29.2
    dev: true

  /lilconfig@3.1.3:
    resolution: {integrity: sha512-/vlFKAoH5Cgt3Ie+JLhRbwOsCQePABiU3tJ1egGvyQ+33R/vcwM2Zl2QR/LzjsBeItPt3oSVXapn+m4nQDvpzw==}
    engines: {node: '>=14'}

  /lines-and-columns@1.2.4:
    resolution: {integrity: sha512-7ylylesZQ/PV29jhEDl3Ufjo6ZX7gCqJr5F7PKrqc93v7fzSymt1BpwEU8nAUXs8qzzvqhbjhK5QZg6Mt/HkBg==}

  /load-tsconfig@0.2.5:
    resolution: {integrity: sha512-IXO6OCs9yg8tMKzfPZ1YmheJbZCiEsnBdcB03l0OcfK9prKnJb96siuHCr5Fl37/yo9DnKU+TLpxzTUspw9shg==}
    engines: {node: ^12.20.0 || ^14.13.1 || >=16.0.0}

  /local-pkg@1.1.1:
    resolution: {integrity: sha512-WunYko2W1NcdfAFpuLUoucsgULmgDBRkdxHxWQ7mK0cQqwPiy8E1enjuRBrhLtZkB5iScJ1XIPdhVEFK8aOLSg==}
    engines: {node: '>=14'}
    dependencies:
      mlly: 1.7.4
      pkg-types: 2.1.0
      quansync: 0.2.10
    dev: false

  /locate-path@5.0.0:
    resolution: {integrity: sha512-t7hw9pI+WvuwNJXwk5zVHpyhIqzg2qTlklJOf0mVxGSbe3Fp2VieZcduNYjaLDoy6p9uGpQEGWG87WpMKlNq8g==}
    engines: {node: '>=8'}
    dependencies:
      p-locate: 4.1.0
    dev: true

  /locate-path@6.0.0:
    resolution: {integrity: sha512-iPZK6eYjbxRu3uB4/WZ3EsEIMJFMqAoopl3R+zuq0UjcAm/MO6KCweDgPfP3elTztoKP3KtnVHxTn2NHBSDVUw==}
    engines: {node: '>=10'}
    dependencies:
      p-locate: 5.0.0
    dev: true

  /lodash-es@4.17.21:
    resolution: {integrity: sha512-mKnC+QJ9pWVzv+C4/U3rRsHapFfHvQFoFB92e52xeyGMcX6/OlIl78je1u8vePzYZSkkogMPJ2yjxxsb89cxyw==}
    dev: false

  /lodash.merge@4.6.2:
    resolution: {integrity: sha512-0KpjqXRVvrYyCsX1swR/XTK0va6VQkQM6MNo7PqW77ByjAhoARA8EfrP1N4+KlKj8YS0ZUCtRT/YUuhyYDujIQ==}
    dev: true

  /lodash.sortby@4.7.0:
    resolution: {integrity: sha512-HDWXG8isMntAyRF5vZ7xKuEvOhT4AhlRt/3czTSjvGUxjYCBVRQY48ViDHyfYz9VIoBkW4TMGQNapx+l3RUwdA==}

  /lodash.startcase@4.4.0:
    resolution: {integrity: sha512-+WKqsK294HMSc2jEbNgpHpd0JfIBhp7rEV4aqXWqFr6AlXov+SlcgB1Fv01y2kGe3Gc8nMW7VA0SrGuSkRfIEg==}
    dev: true

  /lodash@4.17.21:
    resolution: {integrity: sha512-v2kDEe57lecTulaDIuNTPy3Ry4gLGJ6Z1O3vE1krgXZNrsQ+LFTGHVxVjcXPs17LhbZVGedAJv8XZ1tvj5FvSg==}
    dev: false

  /longest-streak@3.1.0:
    resolution: {integrity: sha512-9Ri+o0JYgehTaVBBDoMqIl8GXtbWg711O3srftcHhZ0dqnETqLaoIK0x17fUw9rFSlK/0NlsKe0Ahhyl5pXE2g==}

  /loose-envify@1.4.0:
    resolution: {integrity: sha512-lyuxPGr/Wfhrlem2CL/UcnUc1zcqKAImBDzukY7Y5F/yQiNdko6+fRLevlw1HgMySw7f611UIY408EtxRSoK3Q==}
    hasBin: true
    dependencies:
      js-tokens: 4.0.0

  /loupe@3.1.3:
    resolution: {integrity: sha512-kkIp7XSkP78ZxJEsSxW3712C6teJVoeHHwgo9zJ380de7IYyJ2ISlxojcH2pC5OFLewESmnRi/+XCDIEEVyoug==}
    dev: true

  /lru-cache@10.4.3:
    resolution: {integrity: sha512-JNAzZcXrCt42VGLuYz0zfAzDfAvJWW6AfYlDBQyDV5DClI2m5sAmK+OIO7s59XfsRsWHp02jAJrRadPRGTt6SQ==}

  /lucide-react@0.330.0(react@19.1.0):
    resolution: {integrity: sha512-CQwY+Fpbt2kxCoVhuN0RCZDCYlbYnqB870Bl/vIQf3ER/cnDDQ6moLmEkguRyruAUGd4j3Lc4mtnJosXnqHheA==}
    peerDependencies:
      react: ^16.5.1 || ^17.0.0 || ^18.0.0
    dependencies:
      react: 19.1.0
    dev: true

  /magic-string@0.30.17:
    resolution: {integrity: sha512-sNPKHvyjVf7gyjwS4xGTaW/mCnF8wnjtifKBEhxfZ7E/S8tQ0rssrwGNn6q8JH/ohItJfSQp9mBtQYuTlH5QnA==}
    dependencies:
      '@jridgewell/sourcemap-codec': 1.5.0

  /make-error@1.3.6:
    resolution: {integrity: sha512-s8UhlNe7vPKomQhC1qFelMokr/Sc3AgNbso3n74mVPA5LTZwkB9NlXf4XPamLxJE8h0gh73rM94xvwRT2CVInw==}
    dev: true

  /markdown-extensions@2.0.0:
    resolution: {integrity: sha512-o5vL7aDWatOTX8LzaS1WMoaoxIiLRQJuIKKe2wAw6IeULDHaqbiqiggmx+pKvZDb1Sj+pE46Sn1T7lCqfFtg1Q==}
    engines: {node: '>=16'}

  /markdown-table@3.0.4:
    resolution: {integrity: sha512-wiYz4+JrLyb/DqW2hkFJxP7Vd7JuTDm77fvbM8VfEQdmSMqcImWeeRbHwZjBjIFki/VaMK2BhFi7oUUZeM5bqw==}
    dev: false

  /marked@15.0.12:
    resolution: {integrity: sha512-8dD6FusOQSrpv9Z1rdNMdlSgQOIP880DHqnohobOmYLElGEqAL/JvxvuxZO16r4HtjTlfPRDC1hbvxC9dPN2nA==}
    engines: {node: '>= 18'}
    hasBin: true
    dev: false

  /math-intrinsics@1.1.0:
    resolution: {integrity: sha512-/IXtbwEk5HTPyEwyKX6hGkYXxM9nbj64B+ilVJnC/R6B0pH5G4V3b0pVbL7DBj4tkhBAppbQUlf6F6Xl9LHu1g==}
    engines: {node: '>= 0.4'}
    dev: true

  /mathjax-full@3.2.2:
    resolution: {integrity: sha512-+LfG9Fik+OuI8SLwsiR02IVdjcnRCy5MufYLi0C3TdMT56L/pjB0alMVGgoWJF8pN9Rc7FESycZB9BMNWIid5w==}
    dependencies:
      esm: 3.2.25
      mhchemparser: 4.2.1
      mj-context-menu: 0.6.1
      speech-rule-engine: 4.1.2
    dev: false

  /mdast-util-find-and-replace@3.0.2:
    resolution: {integrity: sha512-Tmd1Vg/m3Xz43afeNxDIhWRtFZgM2VLyaf4vSTYwudTyeuTneoL3qtWMA5jeLyz/O1vDJmmV4QuScFCA2tBPwg==}
    dependencies:
      '@types/mdast': 4.0.4
      escape-string-regexp: 5.0.0
      unist-util-is: 6.0.0
      unist-util-visit-parents: 6.0.1
    dev: false

  /mdast-util-from-markdown@2.0.2:
    resolution: {integrity: sha512-uZhTV/8NBuw0WHkPTrCqDOl0zVe1BIng5ZtHoDk49ME1qqcjYmmLmOf0gELgcRMxN4w2iuIeVso5/6QymSrgmA==}
    dependencies:
      '@types/mdast': 4.0.4
      '@types/unist': 3.0.3
      decode-named-character-reference: 1.1.0
      devlop: 1.1.0
      mdast-util-to-string: 4.0.0
      micromark: 4.0.2
      micromark-util-decode-numeric-character-reference: 2.0.2
      micromark-util-decode-string: 2.0.1
      micromark-util-normalize-identifier: 2.0.1
      micromark-util-symbol: 2.0.1
      micromark-util-types: 2.0.2
      unist-util-stringify-position: 4.0.0
    transitivePeerDependencies:
      - supports-color

  /mdast-util-frontmatter@2.0.1:
    resolution: {integrity: sha512-LRqI9+wdgC25P0URIJY9vwocIzCcksduHQ9OF2joxQoyTNVduwLAFUzjoopuRJbJAReaKrNQKAZKL3uCMugWJA==}
    dependencies:
      '@types/mdast': 4.0.4
      devlop: 1.1.0
      escape-string-regexp: 5.0.0
      mdast-util-from-markdown: 2.0.2
      mdast-util-to-markdown: 2.1.2
      micromark-extension-frontmatter: 2.0.0
    transitivePeerDependencies:
      - supports-color
    dev: false

  /mdast-util-gfm-autolink-literal@2.0.1:
    resolution: {integrity: sha512-5HVP2MKaP6L+G6YaxPNjuL0BPrq9orG3TsrZ9YXbA3vDw/ACI4MEsnoDpn6ZNm7GnZgtAcONJyPhOP8tNJQavQ==}
    dependencies:
      '@types/mdast': 4.0.4
      ccount: 2.0.1
      devlop: 1.1.0
      mdast-util-find-and-replace: 3.0.2
      micromark-util-character: 2.1.1
    dev: false

  /mdast-util-gfm-footnote@2.1.0:
    resolution: {integrity: sha512-sqpDWlsHn7Ac9GNZQMeUzPQSMzR6Wv0WKRNvQRg0KqHh02fpTz69Qc1QSseNX29bhz1ROIyNyxExfawVKTm1GQ==}
    dependencies:
      '@types/mdast': 4.0.4
      devlop: 1.1.0
      mdast-util-from-markdown: 2.0.2
      mdast-util-to-markdown: 2.1.2
      micromark-util-normalize-identifier: 2.0.1
    transitivePeerDependencies:
      - supports-color
    dev: false

  /mdast-util-gfm-strikethrough@2.0.0:
    resolution: {integrity: sha512-mKKb915TF+OC5ptj5bJ7WFRPdYtuHv0yTRxK2tJvi+BDqbkiG7h7u/9SI89nRAYcmap2xHQL9D+QG/6wSrTtXg==}
    dependencies:
      '@types/mdast': 4.0.4
      mdast-util-from-markdown: 2.0.2
      mdast-util-to-markdown: 2.1.2
    transitivePeerDependencies:
      - supports-color
    dev: false

  /mdast-util-gfm-table@2.0.0:
    resolution: {integrity: sha512-78UEvebzz/rJIxLvE7ZtDd/vIQ0RHv+3Mh5DR96p7cS7HsBhYIICDBCu8csTNWNO6tBWfqXPWekRuj2FNOGOZg==}
    dependencies:
      '@types/mdast': 4.0.4
      devlop: 1.1.0
      markdown-table: 3.0.4
      mdast-util-from-markdown: 2.0.2
      mdast-util-to-markdown: 2.1.2
    transitivePeerDependencies:
      - supports-color
    dev: false

  /mdast-util-gfm-task-list-item@2.0.0:
    resolution: {integrity: sha512-IrtvNvjxC1o06taBAVJznEnkiHxLFTzgonUdy8hzFVeDun0uTjxxrRGVaNFqkU1wJR3RBPEfsxmU6jDWPofrTQ==}
    dependencies:
      '@types/mdast': 4.0.4
      devlop: 1.1.0
      mdast-util-from-markdown: 2.0.2
      mdast-util-to-markdown: 2.1.2
    transitivePeerDependencies:
      - supports-color
    dev: false

  /mdast-util-gfm@3.1.0:
    resolution: {integrity: sha512-0ulfdQOM3ysHhCJ1p06l0b0VKlhU0wuQs3thxZQagjcjPrlFRqY215uZGHHJan9GEAXd9MbfPjFJz+qMkVR6zQ==}
    dependencies:
      mdast-util-from-markdown: 2.0.2
      mdast-util-gfm-autolink-literal: 2.0.1
      mdast-util-gfm-footnote: 2.1.0
      mdast-util-gfm-strikethrough: 2.0.0
      mdast-util-gfm-table: 2.0.0
      mdast-util-gfm-task-list-item: 2.0.0
      mdast-util-to-markdown: 2.1.2
    transitivePeerDependencies:
      - supports-color
    dev: false

  /mdast-util-math@3.0.0:
    resolution: {integrity: sha512-Tl9GBNeG/AhJnQM221bJR2HPvLOSnLE/T9cJI9tlc6zwQk2nPk/4f0cHkOdEixQPC/j8UtKDdITswvLAy1OZ1w==}
    dependencies:
      '@types/hast': 3.0.4
      '@types/mdast': 4.0.4
      devlop: 1.1.0
      longest-streak: 3.1.0
      mdast-util-from-markdown: 2.0.2
      mdast-util-to-markdown: 2.1.2
      unist-util-remove-position: 5.0.0
    transitivePeerDependencies:
      - supports-color
    dev: false

  /mdast-util-mdx-expression@2.0.1:
    resolution: {integrity: sha512-J6f+9hUp+ldTZqKRSg7Vw5V6MqjATc+3E4gf3CFNcuZNWD8XdyI6zQ8GqH7f8169MM6P7hMBRDVGnn7oHB9kXQ==}
    dependencies:
      '@types/estree-jsx': 1.0.5
      '@types/hast': 3.0.4
      '@types/mdast': 4.0.4
      devlop: 1.1.0
      mdast-util-from-markdown: 2.0.2
      mdast-util-to-markdown: 2.1.2
    transitivePeerDependencies:
      - supports-color

  /mdast-util-mdx-jsx@3.2.0:
    resolution: {integrity: sha512-lj/z8v0r6ZtsN/cGNNtemmmfoLAFZnjMbNyLzBafjzikOM+glrjNHPlf6lQDOTccj9n5b0PPihEBbhneMyGs1Q==}
    dependencies:
      '@types/estree-jsx': 1.0.5
      '@types/hast': 3.0.4
      '@types/mdast': 4.0.4
      '@types/unist': 3.0.3
      ccount: 2.0.1
      devlop: 1.1.0
      mdast-util-from-markdown: 2.0.2
      mdast-util-to-markdown: 2.1.2
      parse-entities: 4.0.2
      stringify-entities: 4.0.4
      unist-util-stringify-position: 4.0.0
      vfile-message: 4.0.2
    transitivePeerDependencies:
      - supports-color

  /mdast-util-mdx@3.0.0:
    resolution: {integrity: sha512-JfbYLAW7XnYTTbUsmpu0kdBUVe+yKVJZBItEjwyYJiDJuZ9w4eeaqks4HQO+R7objWgS2ymV60GYpI14Ug554w==}
    dependencies:
      mdast-util-from-markdown: 2.0.2
      mdast-util-mdx-expression: 2.0.1
      mdast-util-mdx-jsx: 3.2.0
      mdast-util-mdxjs-esm: 2.0.1
      mdast-util-to-markdown: 2.1.2
    transitivePeerDependencies:
      - supports-color

  /mdast-util-mdxjs-esm@2.0.1:
    resolution: {integrity: sha512-EcmOpxsZ96CvlP03NghtH1EsLtr0n9Tm4lPUJUBccV9RwUOneqSycg19n5HGzCf+10LozMRSObtVr3ee1WoHtg==}
    dependencies:
      '@types/estree-jsx': 1.0.5
      '@types/hast': 3.0.4
      '@types/mdast': 4.0.4
      devlop: 1.1.0
      mdast-util-from-markdown: 2.0.2
      mdast-util-to-markdown: 2.1.2
    transitivePeerDependencies:
      - supports-color

  /mdast-util-phrasing@4.1.0:
    resolution: {integrity: sha512-TqICwyvJJpBwvGAMZjj4J2n0X8QWp21b9l0o7eXyVJ25YNWYbJDVIyD1bZXE6WtV6RmKJVYmQAKWa0zWOABz2w==}
    dependencies:
      '@types/mdast': 4.0.4
      unist-util-is: 6.0.0

  /mdast-util-to-hast@13.2.0:
    resolution: {integrity: sha512-QGYKEuUsYT9ykKBCMOEDLsU5JRObWQusAolFMeko/tYPufNkRffBAQjIE+99jbA87xv6FgmjLtwjh9wBWajwAA==}
    dependencies:
      '@types/hast': 3.0.4
      '@types/mdast': 4.0.4
      '@ungap/structured-clone': 1.3.0
      devlop: 1.1.0
      micromark-util-sanitize-uri: 2.0.1
      trim-lines: 3.0.1
      unist-util-position: 5.0.0
      unist-util-visit: 5.0.0
      vfile: 6.0.3

  /mdast-util-to-markdown@2.1.2:
    resolution: {integrity: sha512-xj68wMTvGXVOKonmog6LwyJKrYXZPvlwabaryTjLh9LuvovB/KAH+kvi8Gjj+7rJjsFi23nkUxRQv1KqSroMqA==}
    dependencies:
      '@types/mdast': 4.0.4
      '@types/unist': 3.0.3
      longest-streak: 3.1.0
      mdast-util-phrasing: 4.1.0
      mdast-util-to-string: 4.0.0
      micromark-util-classify-character: 2.0.1
      micromark-util-decode-string: 2.0.1
      unist-util-visit: 5.0.0
      zwitch: 2.0.4

  /mdast-util-to-string@4.0.0:
    resolution: {integrity: sha512-0H44vDimn51F0YwvxSJSm0eCDOJTRlmN0R1yBh4HLj9wiV1Dn0QoXGbvFAWj2hSItVTlCmBF1hqKlIyUBVFLPg==}
    dependencies:
      '@types/mdast': 4.0.4

  /merge-stream@2.0.0:
    resolution: {integrity: sha512-abv/qOcuPfk3URPfDzmZU1LKmuw8kT+0nIHvKrKgFrwifol/doWcdA4ZqsWQ8ENrFKkd67Mfpo/LovbIUsbt3w==}
    dev: false

  /merge2@1.4.1:
    resolution: {integrity: sha512-8q7VEgMJW4J8tcfVPy8g09NcQwZdbwFEqhe/WZkoIzjn/3TGDwtOCYtXGxA3O8tPzpczCCDgv+P2P5y00ZJOOg==}
    engines: {node: '>= 8'}

  /mermaid@11.6.0:
    resolution: {integrity: sha512-PE8hGUy1LDlWIHWBP05SFdqUHGmRcCcK4IzpOKPE35eOw+G9zZgcnMpyunJVUEOgb//KBORPjysKndw8bFLuRg==}
    dependencies:
      '@braintree/sanitize-url': 7.1.1
      '@iconify/utils': 2.3.0
      '@mermaid-js/parser': 0.4.0
      '@types/d3': 7.4.3
      cytoscape: 3.32.0
      cytoscape-cose-bilkent: 4.1.0(cytoscape@3.32.0)
      cytoscape-fcose: 2.2.0(cytoscape@3.32.0)
      d3: 7.9.0
      d3-sankey: 0.12.3
      dagre-d3-es: 7.0.11
      dayjs: 1.11.13
      dompurify: 3.2.6
      katex: 0.16.22
      khroma: 2.1.0
      lodash-es: 4.17.21
      marked: 15.0.12
      roughjs: 4.6.6
      stylis: 4.3.6
      ts-dedent: 2.2.0
      uuid: 11.1.0
    transitivePeerDependencies:
      - supports-color
    dev: false

  /mhchemparser@4.2.1:
    resolution: {integrity: sha512-kYmyrCirqJf3zZ9t/0wGgRZ4/ZJw//VwaRVGA75C4nhE60vtnIzhl9J9ndkX/h6hxSN7pjg/cE0VxbnNM+bnDQ==}
    dev: false

  /micromark-core-commonmark@2.0.3:
    resolution: {integrity: sha512-RDBrHEMSxVFLg6xvnXmb1Ayr2WzLAWjeSATAoxwKYJV94TeNavgoIdA0a9ytzDSVzBy2YKFK+emCPOEibLeCrg==}
    dependencies:
      decode-named-character-reference: 1.1.0
      devlop: 1.1.0
      micromark-factory-destination: 2.0.1
      micromark-factory-label: 2.0.1
      micromark-factory-space: 2.0.1
      micromark-factory-title: 2.0.1
      micromark-factory-whitespace: 2.0.1
      micromark-util-character: 2.1.1
      micromark-util-chunked: 2.0.1
      micromark-util-classify-character: 2.0.1
      micromark-util-html-tag-name: 2.0.1
      micromark-util-normalize-identifier: 2.0.1
      micromark-util-resolve-all: 2.0.1
      micromark-util-subtokenize: 2.1.0
      micromark-util-symbol: 2.0.1
      micromark-util-types: 2.0.2

  /micromark-extension-frontmatter@2.0.0:
    resolution: {integrity: sha512-C4AkuM3dA58cgZha7zVnuVxBhDsbttIMiytjgsM2XbHAB2faRVaHRle40558FBN+DJcrLNCoqG5mlrpdU4cRtg==}
    dependencies:
      fault: 2.0.1
      micromark-util-character: 2.1.1
      micromark-util-symbol: 2.0.1
      micromark-util-types: 2.0.2
    dev: false

  /micromark-extension-gfm-autolink-literal@2.1.0:
    resolution: {integrity: sha512-oOg7knzhicgQ3t4QCjCWgTmfNhvQbDDnJeVu9v81r7NltNCVmhPy1fJRX27pISafdjL+SVc4d3l48Gb6pbRypw==}
    dependencies:
      micromark-util-character: 2.1.1
      micromark-util-sanitize-uri: 2.0.1
      micromark-util-symbol: 2.0.1
      micromark-util-types: 2.0.2
    dev: false

  /micromark-extension-gfm-footnote@2.1.0:
    resolution: {integrity: sha512-/yPhxI1ntnDNsiHtzLKYnE3vf9JZ6cAisqVDauhp4CEHxlb4uoOTxOCJ+9s51bIB8U1N1FJ1RXOKTIlD5B/gqw==}
    dependencies:
      devlop: 1.1.0
      micromark-core-commonmark: 2.0.3
      micromark-factory-space: 2.0.1
      micromark-util-character: 2.1.1
      micromark-util-normalize-identifier: 2.0.1
      micromark-util-sanitize-uri: 2.0.1
      micromark-util-symbol: 2.0.1
      micromark-util-types: 2.0.2
    dev: false

  /micromark-extension-gfm-strikethrough@2.1.0:
    resolution: {integrity: sha512-ADVjpOOkjz1hhkZLlBiYA9cR2Anf8F4HqZUO6e5eDcPQd0Txw5fxLzzxnEkSkfnD0wziSGiv7sYhk/ktvbf1uw==}
    dependencies:
      devlop: 1.1.0
      micromark-util-chunked: 2.0.1
      micromark-util-classify-character: 2.0.1
      micromark-util-resolve-all: 2.0.1
      micromark-util-symbol: 2.0.1
      micromark-util-types: 2.0.2
    dev: false

  /micromark-extension-gfm-table@2.1.1:
    resolution: {integrity: sha512-t2OU/dXXioARrC6yWfJ4hqB7rct14e8f7m0cbI5hUmDyyIlwv5vEtooptH8INkbLzOatzKuVbQmAYcbWoyz6Dg==}
    dependencies:
      devlop: 1.1.0
      micromark-factory-space: 2.0.1
      micromark-util-character: 2.1.1
      micromark-util-symbol: 2.0.1
      micromark-util-types: 2.0.2
    dev: false

  /micromark-extension-gfm-tagfilter@2.0.0:
    resolution: {integrity: sha512-xHlTOmuCSotIA8TW1mDIM6X2O1SiX5P9IuDtqGonFhEK0qgRI4yeC6vMxEV2dgyr2TiD+2PQ10o+cOhdVAcwfg==}
    dependencies:
      micromark-util-types: 2.0.2
    dev: false

  /micromark-extension-gfm-task-list-item@2.1.0:
    resolution: {integrity: sha512-qIBZhqxqI6fjLDYFTBIa4eivDMnP+OZqsNwmQ3xNLE4Cxwc+zfQEfbs6tzAo2Hjq+bh6q5F+Z8/cksrLFYWQQw==}
    dependencies:
      devlop: 1.1.0
      micromark-factory-space: 2.0.1
      micromark-util-character: 2.1.1
      micromark-util-symbol: 2.0.1
      micromark-util-types: 2.0.2
    dev: false

  /micromark-extension-gfm@3.0.0:
    resolution: {integrity: sha512-vsKArQsicm7t0z2GugkCKtZehqUm31oeGBV/KVSorWSy8ZlNAv7ytjFhvaryUiCUJYqs+NoE6AFhpQvBTM6Q4w==}
    dependencies:
      micromark-extension-gfm-autolink-literal: 2.1.0
      micromark-extension-gfm-footnote: 2.1.0
      micromark-extension-gfm-strikethrough: 2.1.0
      micromark-extension-gfm-table: 2.1.1
      micromark-extension-gfm-tagfilter: 2.0.0
      micromark-extension-gfm-task-list-item: 2.1.0
      micromark-util-combine-extensions: 2.0.1
      micromark-util-types: 2.0.2
    dev: false

  /micromark-extension-math@3.1.0:
    resolution: {integrity: sha512-lvEqd+fHjATVs+2v/8kg9i5Q0AP2k85H0WUOwpIVvUML8BapsMvh1XAogmQjOCsLpoKRCVQqEkQBB3NhVBcsOg==}
    dependencies:
      '@types/katex': 0.16.7
      devlop: 1.1.0
      katex: 0.16.22
      micromark-factory-space: 2.0.1
      micromark-util-character: 2.1.1
      micromark-util-symbol: 2.0.1
      micromark-util-types: 2.0.2
    dev: false

  /micromark-extension-mdx-expression@3.0.1:
    resolution: {integrity: sha512-dD/ADLJ1AeMvSAKBwO22zG22N4ybhe7kFIZ3LsDI0GlsNr2A3KYxb0LdC1u5rj4Nw+CHKY0RVdnHX8vj8ejm4Q==}
    dependencies:
      '@types/estree': 1.0.7
      devlop: 1.1.0
      micromark-factory-mdx-expression: 2.0.3
      micromark-factory-space: 2.0.1
      micromark-util-character: 2.1.1
      micromark-util-events-to-acorn: 2.0.3
      micromark-util-symbol: 2.0.1
      micromark-util-types: 2.0.2

  /micromark-extension-mdx-jsx@3.0.2:
    resolution: {integrity: sha512-e5+q1DjMh62LZAJOnDraSSbDMvGJ8x3cbjygy2qFEi7HCeUT4BDKCvMozPozcD6WmOt6sVvYDNBKhFSz3kjOVQ==}
    dependencies:
      '@types/estree': 1.0.7
      devlop: 1.1.0
      estree-util-is-identifier-name: 3.0.0
      micromark-factory-mdx-expression: 2.0.3
      micromark-factory-space: 2.0.1
      micromark-util-character: 2.1.1
      micromark-util-events-to-acorn: 2.0.3
      micromark-util-symbol: 2.0.1
      micromark-util-types: 2.0.2
      vfile-message: 4.0.2

  /micromark-extension-mdx-md@2.0.0:
    resolution: {integrity: sha512-EpAiszsB3blw4Rpba7xTOUptcFeBFi+6PY8VnJ2hhimH+vCQDirWgsMpz7w1XcZE7LVrSAUGb9VJpG9ghlYvYQ==}
    dependencies:
      micromark-util-types: 2.0.2

  /micromark-extension-mdxjs-esm@3.0.0:
    resolution: {integrity: sha512-DJFl4ZqkErRpq/dAPyeWp15tGrcrrJho1hKK5uBS70BCtfrIFg81sqcTVu3Ta+KD1Tk5vAtBNElWxtAa+m8K9A==}
    dependencies:
      '@types/estree': 1.0.7
      devlop: 1.1.0
      micromark-core-commonmark: 2.0.3
      micromark-util-character: 2.1.1
      micromark-util-events-to-acorn: 2.0.3
      micromark-util-symbol: 2.0.1
      micromark-util-types: 2.0.2
      unist-util-position-from-estree: 2.0.0
      vfile-message: 4.0.2

  /micromark-extension-mdxjs@3.0.0:
    resolution: {integrity: sha512-A873fJfhnJ2siZyUrJ31l34Uqwy4xIFmvPY1oj+Ean5PHcPBYzEsvqvWGaWcfEIr11O5Dlw3p2y0tZWpKHDejQ==}
    dependencies:
      acorn: 8.14.1
      acorn-jsx: 5.3.2(acorn@8.14.1)
      micromark-extension-mdx-expression: 3.0.1
      micromark-extension-mdx-jsx: 3.0.2
      micromark-extension-mdx-md: 2.0.0
      micromark-extension-mdxjs-esm: 3.0.0
      micromark-util-combine-extensions: 2.0.1
      micromark-util-types: 2.0.2

  /micromark-factory-destination@2.0.1:
    resolution: {integrity: sha512-Xe6rDdJlkmbFRExpTOmRj9N3MaWmbAgdpSrBQvCFqhezUn4AHqJHbaEnfbVYYiexVSs//tqOdY/DxhjdCiJnIA==}
    dependencies:
      micromark-util-character: 2.1.1
      micromark-util-symbol: 2.0.1
      micromark-util-types: 2.0.2

  /micromark-factory-label@2.0.1:
    resolution: {integrity: sha512-VFMekyQExqIW7xIChcXn4ok29YE3rnuyveW3wZQWWqF4Nv9Wk5rgJ99KzPvHjkmPXF93FXIbBp6YdW3t71/7Vg==}
    dependencies:
      devlop: 1.1.0
      micromark-util-character: 2.1.1
      micromark-util-symbol: 2.0.1
      micromark-util-types: 2.0.2

  /micromark-factory-mdx-expression@2.0.3:
    resolution: {integrity: sha512-kQnEtA3vzucU2BkrIa8/VaSAsP+EJ3CKOvhMuJgOEGg9KDC6OAY6nSnNDVRiVNRqj7Y4SlSzcStaH/5jge8JdQ==}
    dependencies:
      '@types/estree': 1.0.7
      devlop: 1.1.0
      micromark-factory-space: 2.0.1
      micromark-util-character: 2.1.1
      micromark-util-events-to-acorn: 2.0.3
      micromark-util-symbol: 2.0.1
      micromark-util-types: 2.0.2
      unist-util-position-from-estree: 2.0.0
      vfile-message: 4.0.2

  /micromark-factory-space@2.0.1:
    resolution: {integrity: sha512-zRkxjtBxxLd2Sc0d+fbnEunsTj46SWXgXciZmHq0kDYGnck/ZSGj9/wULTV95uoeYiK5hRXP2mJ98Uo4cq/LQg==}
    dependencies:
      micromark-util-character: 2.1.1
      micromark-util-types: 2.0.2

  /micromark-factory-title@2.0.1:
    resolution: {integrity: sha512-5bZ+3CjhAd9eChYTHsjy6TGxpOFSKgKKJPJxr293jTbfry2KDoWkhBb6TcPVB4NmzaPhMs1Frm9AZH7OD4Cjzw==}
    dependencies:
      micromark-factory-space: 2.0.1
      micromark-util-character: 2.1.1
      micromark-util-symbol: 2.0.1
      micromark-util-types: 2.0.2

  /micromark-factory-whitespace@2.0.1:
    resolution: {integrity: sha512-Ob0nuZ3PKt/n0hORHyvoD9uZhr+Za8sFoP+OnMcnWK5lngSzALgQYKMr9RJVOWLqQYuyn6ulqGWSXdwf6F80lQ==}
    dependencies:
      micromark-factory-space: 2.0.1
      micromark-util-character: 2.1.1
      micromark-util-symbol: 2.0.1
      micromark-util-types: 2.0.2

  /micromark-util-character@2.1.1:
    resolution: {integrity: sha512-wv8tdUTJ3thSFFFJKtpYKOYiGP2+v96Hvk4Tu8KpCAsTMs6yi+nVmGh1syvSCsaxz45J6Jbw+9DD6g97+NV67Q==}
    dependencies:
      micromark-util-symbol: 2.0.1
      micromark-util-types: 2.0.2

  /micromark-util-chunked@2.0.1:
    resolution: {integrity: sha512-QUNFEOPELfmvv+4xiNg2sRYeS/P84pTW0TCgP5zc9FpXetHY0ab7SxKyAQCNCc1eK0459uoLI1y5oO5Vc1dbhA==}
    dependencies:
      micromark-util-symbol: 2.0.1

  /micromark-util-classify-character@2.0.1:
    resolution: {integrity: sha512-K0kHzM6afW/MbeWYWLjoHQv1sgg2Q9EccHEDzSkxiP/EaagNzCm7T/WMKZ3rjMbvIpvBiZgwR3dKMygtA4mG1Q==}
    dependencies:
      micromark-util-character: 2.1.1
      micromark-util-symbol: 2.0.1
      micromark-util-types: 2.0.2

  /micromark-util-combine-extensions@2.0.1:
    resolution: {integrity: sha512-OnAnH8Ujmy59JcyZw8JSbK9cGpdVY44NKgSM7E9Eh7DiLS2E9RNQf0dONaGDzEG9yjEl5hcqeIsj4hfRkLH/Bg==}
    dependencies:
      micromark-util-chunked: 2.0.1
      micromark-util-types: 2.0.2

  /micromark-util-decode-numeric-character-reference@2.0.2:
    resolution: {integrity: sha512-ccUbYk6CwVdkmCQMyr64dXz42EfHGkPQlBj5p7YVGzq8I7CtjXZJrubAYezf7Rp+bjPseiROqe7G6foFd+lEuw==}
    dependencies:
      micromark-util-symbol: 2.0.1

  /micromark-util-decode-string@2.0.1:
    resolution: {integrity: sha512-nDV/77Fj6eH1ynwscYTOsbK7rR//Uj0bZXBwJZRfaLEJ1iGBR6kIfNmlNqaqJf649EP0F3NWNdeJi03elllNUQ==}
    dependencies:
      decode-named-character-reference: 1.1.0
      micromark-util-character: 2.1.1
      micromark-util-decode-numeric-character-reference: 2.0.2
      micromark-util-symbol: 2.0.1

  /micromark-util-encode@2.0.1:
    resolution: {integrity: sha512-c3cVx2y4KqUnwopcO9b/SCdo2O67LwJJ/UyqGfbigahfegL9myoEFoDYZgkT7f36T0bLrM9hZTAaAyH+PCAXjw==}

  /micromark-util-events-to-acorn@2.0.3:
    resolution: {integrity: sha512-jmsiEIiZ1n7X1Rr5k8wVExBQCg5jy4UXVADItHmNk1zkwEVhBuIUKRu3fqv+hs4nxLISi2DQGlqIOGiFxgbfHg==}
    dependencies:
      '@types/estree': 1.0.7
      '@types/unist': 3.0.3
      devlop: 1.1.0
      estree-util-visit: 2.0.0
      micromark-util-symbol: 2.0.1
      micromark-util-types: 2.0.2
      vfile-message: 4.0.2

  /micromark-util-html-tag-name@2.0.1:
    resolution: {integrity: sha512-2cNEiYDhCWKI+Gs9T0Tiysk136SnR13hhO8yW6BGNyhOC4qYFnwF1nKfD3HFAIXA5c45RrIG1ub11GiXeYd1xA==}

  /micromark-util-normalize-identifier@2.0.1:
    resolution: {integrity: sha512-sxPqmo70LyARJs0w2UclACPUUEqltCkJ6PhKdMIDuJ3gSf/Q+/GIe3WKl0Ijb/GyH9lOpUkRAO2wp0GVkLvS9Q==}
    dependencies:
      micromark-util-symbol: 2.0.1

  /micromark-util-resolve-all@2.0.1:
    resolution: {integrity: sha512-VdQyxFWFT2/FGJgwQnJYbe1jjQoNTS4RjglmSjTUlpUMa95Htx9NHeYW4rGDJzbjvCsl9eLjMQwGeElsqmzcHg==}
    dependencies:
      micromark-util-types: 2.0.2

  /micromark-util-sanitize-uri@2.0.1:
    resolution: {integrity: sha512-9N9IomZ/YuGGZZmQec1MbgxtlgougxTodVwDzzEouPKo3qFWvymFHWcnDi2vzV1ff6kas9ucW+o3yzJK9YB1AQ==}
    dependencies:
      micromark-util-character: 2.1.1
      micromark-util-encode: 2.0.1
      micromark-util-symbol: 2.0.1

  /micromark-util-subtokenize@2.1.0:
    resolution: {integrity: sha512-XQLu552iSctvnEcgXw6+Sx75GflAPNED1qx7eBJ+wydBb2KCbRZe+NwvIEEMM83uml1+2WSXpBAcp9IUCgCYWA==}
    dependencies:
      devlop: 1.1.0
      micromark-util-chunked: 2.0.1
      micromark-util-symbol: 2.0.1
      micromark-util-types: 2.0.2

  /micromark-util-symbol@2.0.1:
    resolution: {integrity: sha512-vs5t8Apaud9N28kgCrRUdEed4UJ+wWNvicHLPxCa9ENlYuAY31M0ETy5y1vA33YoNPDFTghEbnh6efaE8h4x0Q==}

  /micromark-util-types@2.0.2:
    resolution: {integrity: sha512-Yw0ECSpJoViF1qTU4DC6NwtC4aWGt1EkzaQB8KPPyCRR8z9TWeV0HbEFGTO+ZY1wB22zmxnJqhPyTpOVCpeHTA==}

  /micromark@4.0.2:
    resolution: {integrity: sha512-zpe98Q6kvavpCr1NPVSCMebCKfD7CA2NqZ+rykeNhONIJBpc1tFKt9hucLGwha3jNTNI8lHpctWJWoimVF4PfA==}
    dependencies:
      '@types/debug': 4.1.12
      debug: 4.4.1
      decode-named-character-reference: 1.1.0
      devlop: 1.1.0
      micromark-core-commonmark: 2.0.3
      micromark-factory-space: 2.0.1
      micromark-util-character: 2.1.1
      micromark-util-chunked: 2.0.1
      micromark-util-combine-extensions: 2.0.1
      micromark-util-decode-numeric-character-reference: 2.0.2
      micromark-util-encode: 2.0.1
      micromark-util-normalize-identifier: 2.0.1
      micromark-util-resolve-all: 2.0.1
      micromark-util-sanitize-uri: 2.0.1
      micromark-util-subtokenize: 2.1.0
      micromark-util-symbol: 2.0.1
      micromark-util-types: 2.0.2
    transitivePeerDependencies:
      - supports-color

  /micromatch@4.0.8:
    resolution: {integrity: sha512-PXwfBhYu0hBCPw8Dn0E+WDYb7af3dSLVWKi3HGv84IdF4TyFoC0ysxFd0Goxw7nSv4T/PzEJQxsYsEiFCKo2BA==}
    engines: {node: '>=8.6'}
    dependencies:
      braces: 3.0.3
      picomatch: 2.3.1

  /mimic-fn@4.0.0:
    resolution: {integrity: sha512-vqiC06CuhBTUdZH+RYl8sFrL096vA45Ok5ISO6sE/Mr1jRbGH4Csnhi8f3wKVl7x8mO4Au7Ir9D3Oyv1VYMFJw==}
    engines: {node: '>=12'}
    dev: false

  /minimatch@3.1.2:
    resolution: {integrity: sha512-J7p63hRiAjw1NDEww1W7i37+ByIrOWO5XQQAzZ3VOcL0PNybwpfmV/N05zFAzwQ9USyEcX6t3UO+K5aqBQOIHw==}
    dependencies:
      brace-expansion: 1.1.11
    dev: true

  /minimatch@9.0.5:
    resolution: {integrity: sha512-G6T0ZX48xgozx7587koeX9Ys2NYy6Gmv//P89sEte9V9whIapMNF4idKxnW2QtCcLiTWlb/wfCabAtAFWhhBow==}
    engines: {node: '>=16 || 14 >=14.17'}
    dependencies:
      brace-expansion: 2.0.1

  /minimist@1.2.8:
    resolution: {integrity: sha512-2yyAR8qBkN3YuheJanUpWC5U3bb5osDywNB8RzDVlDwDHbocAJveqqj1u8+SVD7jkWT4yvsHCpWqqWqAxb0zCA==}
    dev: false

  /minipass@7.1.2:
    resolution: {integrity: sha512-qOOzS1cBTWYF4BH8fVePDBOO9iptMnGUEZwNc/cMWnTV2nVLZ7VoNWEPHkYczZA0pdoA7dl6e7FL659nX9S2aw==}
    engines: {node: '>=16 || 14 >=14.17'}

  /mj-context-menu@0.6.1:
    resolution: {integrity: sha512-7NO5s6n10TIV96d4g2uDpG7ZDpIhMh0QNfGdJw/W47JswFcosz457wqz/b5sAKvl12sxINGFCn80NZHKwxQEXA==}
    dev: false

  /mlly@1.7.4:
    resolution: {integrity: sha512-qmdSIPC4bDJXgZTCR7XosJiNKySV7O215tsPtDN9iEO/7q/76b/ijtgRu/+epFXSJhijtTCCGp3DWS549P3xKw==}
    dependencies:
      acorn: 8.14.1
      pathe: 2.0.3
      pkg-types: 1.3.1
      ufo: 1.6.1

  /mri@1.2.0:
    resolution: {integrity: sha512-tzzskb3bG8LvYGFF/mDTpq3jpI6Q9wc3LEmBaghu+DdCssd1FakN7Bc0hVNmEyGq1bq3RgfkCb3cmQLpNPOroA==}
    engines: {node: '>=4'}
    dev: true

  /ms@2.1.3:
    resolution: {integrity: sha512-6FlzubTLZG3J2a/NVCAleEhjzq5oxgHyaCU9yYXvcLsvoVaHJq/s5xXI6/XXP6tz7R9xAOtHnSO/tXtF3WRTlA==}

  /mz@2.7.0:
    resolution: {integrity: sha512-z81GNO7nnYMEhrGh9LeymoE4+Yr0Wn5McHIZMK5cfQCl+NDX08sCZgUc9/6MHni9IWuFLm1Z3HTCXu2z9fN62Q==}
    dependencies:
      any-promise: 1.3.0
      object-assign: 4.1.1
      thenify-all: 1.6.0

  /nanoid@3.3.11:
    resolution: {integrity: sha512-N8SpfPUnUp1bK+PMYW8qSWdl9U+wwNWI4QKxOYDy9JAro3WMX7p2OeVRF9v+347pnakNevPmiHhNmZ2HbFA76w==}
    engines: {node: ^10 || ^12 || ^13.7 || ^14 || >=15.0.1}
    hasBin: true
    dev: false

  /nanoid@3.3.8:
    resolution: {integrity: sha512-WNLf5Sd8oZxOm+TzppcYk8gVOgP+l58xNy58D0nbUnOxOWRWvlcCV4kUF7ltmI6PsrLl/BgKEyS4mqsGChFN0w==}
    engines: {node: ^10 || ^12 || ^13.7 || ^14 || >=15.0.1}
    dev: true

  /natural-compare@1.4.0:
    resolution: {integrity: sha512-OWND8ei3VtNC9h7V60qff3SVobHr996CTwgxubgyQYEpg290h9J0buyECNNJexkFm5sOajh5G116RYA1c8ZMSw==}
    dev: true

  /negotiator@1.0.0:
    resolution: {integrity: sha512-8Ofs/AUQh8MaEcrlq5xOX0CQ9ypTF5dl78mjlMNfOK08fzpgTHQRQPBxcPlEtIw0yRpws+Zo/3r+5WRby7u3Gg==}
    engines: {node: '>= 0.6'}
    dev: false

  /next-mdx-remote-client@2.1.2(@types/react@18.3.22)(acorn@8.14.1)(react-dom@18.3.1)(react@18.3.1):
    resolution: {integrity: sha512-isNeqjdW+aeJR8cUAReb4niGr4UYU8zOIzSpKNEHoQUqnABrns6j5QwkMdAOLhQa+efoVSZzqygnQAhLkjSqKg==}
    engines: {node: '>=18.18.0'}
    peerDependencies:
      react: ^19.1.0
      react-dom: ^19.1.0
    dependencies:
      '@babel/code-frame': 7.27.1
      '@mdx-js/mdx': 3.1.0(acorn@8.14.1)
      '@mdx-js/react': 3.1.0(@types/react@18.3.22)(react@18.3.1)
      react: 18.3.1
      react-dom: 18.3.1(react@18.3.1)
      remark-mdx-remove-esm: 1.1.0
      serialize-error: 12.0.0
      vfile: 6.0.3
      vfile-matter: 5.0.1
    transitivePeerDependencies:
      - '@types/react'
      - acorn
      - supports-color
    dev: false

  /next-themes@0.4.6(react-dom@19.1.0)(react@19.1.0):
    resolution: {integrity: sha512-pZvgD5L0IEvX5/9GWyHMf3m8BKiVQwsCMHfoFosXtXBMnaS0ZnIJ9ST4b4NqLVKDEm8QBxoNNGNaBv2JNF6XNA==}
    peerDependencies:
      react: ^16.8 || ^17 || ^18 || ^19 || ^19.0.0-rc
      react-dom: ^16.8 || ^17 || ^18 || ^19 || ^19.0.0-rc
    dependencies:
      react: 19.1.0
      react-dom: 19.1.0(react@19.1.0)
    dev: false

  /next@15.3.0(react-dom@19.1.0)(react@19.1.0):
    resolution: {integrity: sha512-k0MgP6BsK8cZ73wRjMazl2y2UcXj49ZXLDEgx6BikWuby/CN+nh81qFFI16edgd7xYpe/jj2OZEIwCoqnzz0bQ==}
    engines: {node: ^18.18.0 || ^19.8.0 || >= 20.0.0}
    hasBin: true
    peerDependencies:
      '@opentelemetry/api': ^1.1.0
      '@playwright/test': ^1.41.2
      babel-plugin-react-compiler: '*'
      react: ^18.2.0 || 19.0.0-rc-de68d2f4-20241204 || ^19.0.0
      react-dom: ^18.2.0 || 19.0.0-rc-de68d2f4-20241204 || ^19.0.0
      sass: ^1.3.0
    peerDependenciesMeta:
      '@opentelemetry/api':
        optional: true
      '@playwright/test':
        optional: true
      babel-plugin-react-compiler:
        optional: true
      sass:
        optional: true
    dependencies:
      '@next/env': 15.3.0
      '@swc/counter': 0.1.3
      '@swc/helpers': 0.5.15
      busboy: 1.6.0
      caniuse-lite: 1.0.30001713
      postcss: 8.4.31
      react: 19.1.0
      react-dom: 19.1.0(react@19.1.0)
      styled-jsx: 5.1.6(react@19.1.0)
    optionalDependencies:
      '@next/swc-darwin-arm64': 15.3.0
      '@next/swc-darwin-x64': 15.3.0
      '@next/swc-linux-arm64-gnu': 15.3.0
      '@next/swc-linux-arm64-musl': 15.3.0
      '@next/swc-linux-x64-gnu': 15.3.0
      '@next/swc-linux-x64-musl': 15.3.0
      '@next/swc-win32-arm64-msvc': 15.3.0
      '@next/swc-win32-x64-msvc': 15.3.0
      sharp: 0.34.1
    transitivePeerDependencies:
      - '@babel/core'
      - babel-plugin-macros
    dev: false

  /nextra-theme-docs@4.2.17(@types/react@19.1.0)(next@15.3.0)(nextra@4.2.17)(react-dom@19.1.0)(react@19.1.0):
    resolution: {integrity: sha512-QQ7iPHQ7zqh7dKJZ3SQbxqoFt7r8RHD9v7dFtJ+x8evEfxwM23oBGHNBqIjBoPl5uSwtvufEiVd7WMhK+Dxdww==}
    peerDependencies:
      next: '>=14'
      nextra: 4.2.17
      react: '>=18'
      react-dom: '>=18'
    dependencies:
      '@headlessui/react': 2.2.3(react-dom@19.1.0)(react@19.1.0)
      clsx: 2.1.1
      next: 15.3.0(react-dom@19.1.0)(react@19.1.0)
      next-themes: 0.4.6(react-dom@19.1.0)(react@19.1.0)
      nextra: 4.2.17(acorn@8.14.1)(next@15.3.0)(react-dom@19.1.0)(react@19.1.0)(typescript@5.8.2)
      react: 19.1.0
      react-compiler-runtime: 0.0.0-experimental-22c6e49-20241219(react@19.1.0)
      react-dom: 19.1.0(react@19.1.0)
      scroll-into-view-if-needed: 3.1.0
      zod: 3.25.7
      zod-validation-error: 3.4.1(zod@3.25.7)
      zustand: 5.0.4(@types/react@19.1.0)(react@19.1.0)
    transitivePeerDependencies:
      - '@types/react'
      - immer
      - use-sync-external-store
    dev: false

  /nextra@4.2.17(acorn@8.14.1)(next@15.3.0)(react-dom@19.1.0)(react@19.1.0)(typescript@5.8.2):
    resolution: {integrity: sha512-WBZGSUeUJqkYm3F3F7+4N1oMP84r/YK/rAg96wkywu/MIsuUREY8fLXQgQbKkvcLbBl/7Wk2Iy+9xlhDu+weNg==}
    engines: {node: '>=18'}
    peerDependencies:
      next: '>=14'
      react: '>=18'
      react-dom: '>=18'
    dependencies:
      '@formatjs/intl-localematcher': 0.6.1
      '@headlessui/react': 2.2.3(react-dom@19.1.0)(react@19.1.0)
      '@mdx-js/mdx': 3.1.0(acorn@8.14.1)
      '@napi-rs/simple-git': 0.1.19
      '@shikijs/twoslash': 2.5.0(typescript@5.8.2)
      '@theguild/remark-mermaid': 0.2.0(react@19.1.0)
      '@theguild/remark-npm2yarn': 0.3.3
      better-react-mathjax: 2.3.0(react@19.1.0)
      clsx: 2.1.1
      estree-util-to-js: 2.0.0
      estree-util-value-to-estree: 3.4.0
      fast-glob: 3.3.3
      github-slugger: 2.0.0
      hast-util-to-estree: 3.1.3
      katex: 0.16.22
      mdast-util-from-markdown: 2.0.2
      mdast-util-gfm: 3.1.0
      mdast-util-to-hast: 13.2.0
      negotiator: 1.0.0
      next: 15.3.0(react-dom@19.1.0)(react@19.1.0)
      react: 19.1.0
      react-compiler-runtime: 0.0.0-experimental-22c6e49-20241219(react@19.1.0)
      react-dom: 19.1.0(react@19.1.0)
      react-medium-image-zoom: 5.2.14(react-dom@19.1.0)(react@19.1.0)
      rehype-katex: 7.0.1
      rehype-pretty-code: 0.14.1(shiki@2.5.0)
      rehype-raw: 7.0.0
      remark-frontmatter: 5.0.0
      remark-gfm: 4.0.1
      remark-math: 6.0.0
      remark-reading-time: 2.0.2
      remark-smartypants: 3.0.2
      shiki: 2.5.0
      slash: 5.1.0
      title: 4.0.1
      unist-util-remove: 4.0.0
      unist-util-visit: 5.0.0
      unist-util-visit-children: 3.0.0
      yaml: 2.8.0
      zod: 3.25.7
      zod-validation-error: 3.4.1(zod@3.25.7)
    transitivePeerDependencies:
      - acorn
      - supports-color
      - typescript
    dev: false

  /nlcst-to-string@4.0.0:
    resolution: {integrity: sha512-YKLBCcUYKAg0FNlOBT6aI91qFmSiFKiluk655WzPF+DDMA02qIyy8uiRqI8QXtcFpEvll12LpL5MXqEmAZ+dcA==}
    dependencies:
      '@types/nlcst': 2.0.3
    dev: false

  /node-addon-api@7.1.1:
    resolution: {integrity: sha512-5m3bsyrjFWE1xf7nz7YXdN4udnVtXK6/Yfgn5qnahL6bCkf2yKt4k3nuTKAtT4r3IG8JNR2ncsIMdZuAzJjHQQ==}
    dev: true

  /node-domexception@1.0.0:
    resolution: {integrity: sha512-/jKZoMpw0F8GRwl4/eLROPA3cfcXtLApP0QzLmUT/HuPCZWyB7IY9ZrMeKw2O/nFIqPQB3PVM9aYm0F312AXDQ==}
    engines: {node: '>=10.5.0'}
    deprecated: Use your platform's native DOMException instead
    dev: false

  /node-fetch@3.3.2:
    resolution: {integrity: sha512-dRB78srN/l6gqWulah9SrxeYnxeddIG30+GOqK/9OlLVyLg3HPnr6SqOWTWOXKRwC2eGYCkZ59NNuSgvSrpgOA==}
    engines: {node: ^12.20.0 || ^14.13.1 || >=16.0.0}
    dependencies:
      data-uri-to-buffer: 4.0.1
      fetch-blob: 3.2.0
      formdata-polyfill: 4.0.10
    dev: false

  /npm-run-path@5.3.0:
    resolution: {integrity: sha512-ppwTtiJZq0O/ai0z7yfudtBpWIoxM8yE6nHi1X47eFR2EWORqfbu6CnPlNsjeN683eT0qG6H/Pyf9fCcvjnnnQ==}
    engines: {node: ^12.20.0 || ^14.13.1 || >=16.0.0}
    dependencies:
      path-key: 4.0.0
    dev: false

  /npm-to-yarn@3.0.1:
    resolution: {integrity: sha512-tt6PvKu4WyzPwWUzy/hvPFqn+uwXO0K1ZHka8az3NnrhWJDmSqI8ncWq0fkL0k/lmmi5tAC11FXwXuh0rFbt1A==}
    engines: {node: ^12.22.0 || ^14.17.0 || >=16.0.0}
    dev: false

  /object-assign@4.1.1:
    resolution: {integrity: sha512-rJgTQnkUnH1sFw8yT6VSU3zD3sWmu6sZhIseY8VX+GRu3P6F7Fu+JNDoXfklElbLJSnc3FUQHVe4cU5hj+BcUg==}
    engines: {node: '>=0.10.0'}

  /object-inspect@1.13.4:
    resolution: {integrity: sha512-W67iLl4J2EXEGTbfeHCffrjDfitvLANg0UlX3wFUUSTx92KXRFegMHUVgSqE+wvhAbi4WqjGg9czysTV2Epbew==}
    engines: {node: '>= 0.4'}
    dev: true

  /object-keys@1.1.1:
    resolution: {integrity: sha512-NuAESUOUMrlIXOfHKzD6bpPu3tYt3xvjNdRIQ+FeT0lNb4K8WR70CaDxhuNguS2XG+GjkyMwOzsN5ZktImfhLA==}
    engines: {node: '>= 0.4'}
    dev: true

  /object.assign@4.1.7:
    resolution: {integrity: sha512-nK28WOo+QIjBkDduTINE4JkF/UJJKyf2EJxvJKfblDpyg0Q+pkOHNTL0Qwy6NP6FhE/EnzV73BxxqcJaXY9anw==}
    engines: {node: '>= 0.4'}
    dependencies:
      call-bind: 1.0.8
      call-bound: 1.0.4
      define-properties: 1.2.1
      es-object-atoms: 1.1.1
      has-symbols: 1.1.0
      object-keys: 1.1.1
    dev: true

  /object.entries@1.1.8:
    resolution: {integrity: sha512-cmopxi8VwRIAw/fkijJohSfpef5PdN0pMQJN6VC/ZKvn0LIknWD8KtgY6KlQdEc4tIjcQ3HxSMmnvtzIscdaYQ==}
    engines: {node: '>= 0.4'}
    dependencies:
      call-bind: 1.0.8
      define-properties: 1.2.1
      es-object-atoms: 1.1.1
    dev: true

  /object.fromentries@2.0.8:
    resolution: {integrity: sha512-k6E21FzySsSK5a21KRADBd/NGneRegFO5pLHfdQLpRDETUNJueLXs3WCzyQ3tFRDYgbq3KHGXfTbi2bs8WQ6rQ==}
    engines: {node: '>= 0.4'}
    dependencies:
      call-bind: 1.0.8
      define-properties: 1.2.1
      es-abstract: 1.23.9
      es-object-atoms: 1.1.1
    dev: true

  /object.values@1.2.1:
    resolution: {integrity: sha512-gXah6aZrcUxjWg2zR2MwouP2eHlCBzdV4pygudehaKXSGW4v2AsRQUK+lwwXhii6KFZcunEnmSUoYp5CXibxtA==}
    engines: {node: '>= 0.4'}
    dependencies:
      call-bind: 1.0.8
      call-bound: 1.0.4
      define-properties: 1.2.1
      es-object-atoms: 1.1.1
    dev: true

  /on-exit-leak-free@2.1.2:
    resolution: {integrity: sha512-0eJJY6hXLGf1udHwfNftBqH+g73EU4B504nZeKpz1sYRKafAghwxEJunB2O7rDZkL4PGfsMVnTXZ2EjibbqcsA==}
    engines: {node: '>=14.0.0'}
    dev: false

  /once@1.4.0:
    resolution: {integrity: sha512-lNaJgI+2Q5URQBkccEKHTQOPaXdUxnZZElQTZY0MFUAuaEqe1E+Nyvgdz/aIyNi6Z9MzO5dv1H8n58/GELp3+w==}
    dependencies:
      wrappy: 1.0.2
    dev: false

  /onetime@6.0.0:
    resolution: {integrity: sha512-1FlR+gjXK7X+AsAHso35MnyN5KqGwJRi/31ft6x0M194ht7S+rWAvd7PHss9xSKMzE0asv1pyIHaJYq+BbacAQ==}
    engines: {node: '>=12'}
    dependencies:
      mimic-fn: 4.0.0
    dev: false

  /oniguruma-to-es@3.1.1:
    resolution: {integrity: sha512-bUH8SDvPkH3ho3dvwJwfonjlQ4R80vjyvrU8YpxuROddv55vAEJrTuCuCVUhhsHbtlD9tGGbaNApGQckXhS8iQ==}
    dependencies:
      emoji-regex-xs: 1.0.0
      regex: 6.0.1
      regex-recursion: 6.0.2
    dev: false

  /optionator@0.9.4:
    resolution: {integrity: sha512-6IpQ7mKUxRcZNLIObR0hz7lxsapSSIYNZJwXPGeF0mTVqGKFIXj1DQcMoT22S3ROcLyY/rz0PWaWZ9ayWmad9g==}
    engines: {node: '>= 0.8.0'}
    dependencies:
      deep-is: 0.1.4
      fast-levenshtein: 2.0.6
      levn: 0.4.1
      prelude-ls: 1.2.1
      type-check: 0.4.0
      word-wrap: 1.2.5
    dev: true

  /os-tmpdir@1.0.2:
    resolution: {integrity: sha512-D2FR03Vir7FIu45XBY20mTb+/ZSWB00sjU9jdQXt83gDrI4Ztz5Fs7/yy74g2N5SVQY4xY1qDr4rNddwYRVX0g==}
    engines: {node: '>=0.10.0'}
    dev: true

  /outdent@0.5.0:
    resolution: {integrity: sha512-/jHxFIzoMXdqPzTaCpFzAAWhpkSjZPF4Vsn6jAfNpmbH/ymsmd7Qc6VE9BGn0L6YMj6uwpQLxCECpus4ukKS9Q==}
    dev: true

  /own-keys@1.0.1:
    resolution: {integrity: sha512-qFOyK5PjiWZd+QQIh+1jhdb9LpxTF0qs7Pm8o5QHYZ0M3vKqSqzsZaEB6oWlxZ+q2sJBMI/Ktgd2N5ZwQoRHfg==}
    engines: {node: '>= 0.4'}
    dependencies:
      get-intrinsic: 1.3.0
      object-keys: 1.1.1
      safe-push-apply: 1.0.0
    dev: true

  /p-filter@2.1.0:
    resolution: {integrity: sha512-ZBxxZ5sL2HghephhpGAQdoskxplTwr7ICaehZwLIlfL6acuVgZPm8yBNuRAFBGEqtD/hmUeq9eqLg2ys9Xr/yw==}
    engines: {node: '>=8'}
    dependencies:
      p-map: 2.1.0
    dev: true

  /p-limit@2.3.0:
    resolution: {integrity: sha512-//88mFWSJx8lxCzwdAABTJL2MyWB12+eIY7MDL2SqLmAkeKU9qxRvWuSyTjm3FUmpBEMuFfckAIqEaVGUDxb6w==}
    engines: {node: '>=6'}
    dependencies:
      p-try: 2.2.0
    dev: true

  /p-limit@3.1.0:
    resolution: {integrity: sha512-TYOanM3wGwNGsZN2cVTYPArw454xnXj5qmWF1bEoAc4+cU/ol7GVh7odevjp1FNHduHc3KZMcFduxU5Xc6uJRQ==}
    engines: {node: '>=10'}
    dependencies:
      yocto-queue: 0.1.0
    dev: true

  /p-locate@4.1.0:
    resolution: {integrity: sha512-R79ZZ/0wAxKGu3oYMlz8jy/kbhsNrS7SKZ7PxEHBgJ5+F2mtFW2fK2cOtBh1cHYkQsbzFV7I+EoRKe6Yt0oK7A==}
    engines: {node: '>=8'}
    dependencies:
      p-limit: 2.3.0
    dev: true

  /p-locate@5.0.0:
    resolution: {integrity: sha512-LaNjtRWUBY++zB5nE/NwcaoMylSPk+S+ZHNB1TzdbMJMny6dynpAGt7X/tl/QYq3TIeE6nxHppbo2LGymrG5Pw==}
    engines: {node: '>=10'}
    dependencies:
      p-limit: 3.1.0
    dev: true

  /p-map@2.1.0:
    resolution: {integrity: sha512-y3b8Kpd8OAN444hxfBbFfj1FY/RjtTd8tzYwhUqNYXx0fXx2iX4maP4Qr6qhIKbQXI02wTLAda4fYUbDagTUFw==}
    engines: {node: '>=6'}
    dev: true

  /p-try@2.2.0:
    resolution: {integrity: sha512-R4nPAVTAU0B9D35/Gk3uJf/7XYbQcyohSKdvAxIRSNghFl4e71hVoGnBNQz9cWaXxO2I10KTC+3jMdvvoKw6dQ==}
    engines: {node: '>=6'}
    dev: true

  /package-json-from-dist@1.0.1:
    resolution: {integrity: sha512-UEZIS3/by4OC8vL3P2dTXRETpebLI2NiI5vIrjaD/5UtrkFX/tNbwjTSRAGC/+7CAo2pIcBaRgWmcBBHcsaCIw==}

  /package-manager-detector@0.2.11:
    resolution: {integrity: sha512-BEnLolu+yuz22S56CU1SUKq3XC3PkwD5wv4ikR4MfGvnRVcmzXR9DwSlW2fEamyTPyXHomBJRzgapeuBvRNzJQ==}
    dependencies:
      quansync: 0.2.10
    dev: true

  /package-manager-detector@1.3.0:
    resolution: {integrity: sha512-ZsEbbZORsyHuO00lY1kV3/t72yp6Ysay6Pd17ZAlNGuGwmWDLCJxFpRs0IzfXfj1o4icJOkUEioexFHzyPurSQ==}
    dev: false

  /pagefind@1.3.0:
    resolution: {integrity: sha512-8KPLGT5g9s+olKMRTU9LFekLizkVIu9tes90O1/aigJ0T5LmyPqTzGJrETnSw3meSYg58YH7JTzhTTW/3z6VAw==}
    hasBin: true
    optionalDependencies:
      '@pagefind/darwin-arm64': 1.3.0
      '@pagefind/darwin-x64': 1.3.0
      '@pagefind/linux-arm64': 1.3.0
      '@pagefind/linux-x64': 1.3.0
      '@pagefind/windows-x64': 1.3.0
    dev: true

  /parent-module@1.0.1:
    resolution: {integrity: sha512-GQ2EWRpQV8/o+Aw8YqtfZZPfNRWZYkbidE9k5rpl/hC3vtHHBfGm2Ifi6qWV+coDGkrUKZAxE3Lot5kcsRlh+g==}
    engines: {node: '>=6'}
    dependencies:
      callsites: 3.1.0
    dev: true

  /parse-entities@4.0.2:
    resolution: {integrity: sha512-GG2AQYWoLgL877gQIKeRPGO1xF9+eG1ujIb5soS5gPvLQ1y2o8FL90w2QWNdf9I361Mpp7726c+lj3U0qK1uGw==}
    dependencies:
      '@types/unist': 2.0.11
      character-entities-legacy: 3.0.0
      character-reference-invalid: 2.0.1
      decode-named-character-reference: 1.1.0
      is-alphanumerical: 2.0.1
      is-decimal: 2.0.1
      is-hexadecimal: 2.0.1

  /parse-latin@7.0.0:
    resolution: {integrity: sha512-mhHgobPPua5kZ98EF4HWiH167JWBfl4pvAIXXdbaVohtK7a6YBOy56kvhCqduqyo/f3yrHFWmqmiMg/BkBkYYQ==}
    dependencies:
      '@types/nlcst': 2.0.3
      '@types/unist': 3.0.3
      nlcst-to-string: 4.0.0
      unist-util-modify-children: 4.0.0
      unist-util-visit-children: 3.0.0
      vfile: 6.0.3
    dev: false

  /parse-numeric-range@1.3.0:
    resolution: {integrity: sha512-twN+njEipszzlMJd4ONUYgSfZPDxgHhT9Ahed5uTigpQn90FggW4SA/AIPq/6a149fTbE9qBEcSwE3FAEp6wQQ==}
    dev: false

  /parse5@7.3.0:
    resolution: {integrity: sha512-IInvU7fabl34qmi9gY8XOVxhYyMyuH2xUNpb2q8/Y+7552KlejkRvqvD19nMoUW/uQGGbqNpA6Tufu5FL5BZgw==}
    dependencies:
      entities: 6.0.0
    dev: false

  /path-data-parser@0.1.0:
    resolution: {integrity: sha512-NOnmBpt5Y2RWbuv0LMzsayp3lVylAHLPUTut412ZA3l+C4uw4ZVkQbjShYCQ8TCpUMdPapr4YjUqLYD6v68j+w==}
    dev: false

  /path-exists@4.0.0:
    resolution: {integrity: sha512-ak9Qy5Q7jYb2Wwcey5Fpvg2KoAc/ZIhLSLOSBmRmygPsGwkVVt0fZa0qrtMz+m6tJTAHfZQ8FnmB4MG4LWy7/w==}
    engines: {node: '>=8'}
    dev: true

  /path-key@3.1.1:
    resolution: {integrity: sha512-ojmeN0qd+y0jszEtoY48r0Peq5dwMEkIlCOu6Q5f41lfkswXuKtYrhgoTpLnyIcHm24Uhqx+5Tqm2InSwLhE6Q==}
    engines: {node: '>=8'}

  /path-key@4.0.0:
    resolution: {integrity: sha512-haREypq7xkM7ErfgIyA0z+Bj4AGKlMSdlQE2jvJo6huWD1EdkKYV+G/T4nq0YEF2vgTT8kqMFKo1uHn950r4SQ==}
    engines: {node: '>=12'}
    dev: false

  /path-parse@1.0.7:
    resolution: {integrity: sha512-LDJzPVEEEPR+y48z93A0Ed0yXb8pAByGWo/k5YYdYgpY2/2EsOsksJrq7lOHxryrVOn1ejG6oAp8ahvOIQD8sw==}
    dev: true

  /path-scurry@1.11.1:
    resolution: {integrity: sha512-Xa4Nw17FS9ApQFJ9umLiJS4orGjm7ZzwUrwamcGQuHSzDyth9boKDaycYdDcZDuqYATXw4HFXgaqWTctW/v1HA==}
    engines: {node: '>=16 || 14 >=14.18'}
    dependencies:
      lru-cache: 10.4.3
      minipass: 7.1.2

  /path-to-regexp@6.3.0:
    resolution: {integrity: sha512-Yhpw4T9C6hPpgPeA28us07OJeqZ5EzQTkbfwuhsUg0c237RomFoETJgmp2sa3F/41gfLE6G5cqcYwznmeEeOlQ==}
    dev: false

  /path-type@4.0.0:
    resolution: {integrity: sha512-gDKb8aZMDeD/tZWs9P6+q0J9Mwkdl6xMV8TjnGP3qJVJ06bdMgkbBlLU8IdfOsIsFz2BW1rNVT3XuNEl8zPAvw==}
    engines: {node: '>=8'}
    dev: true

  /pathe@2.0.3:
    resolution: {integrity: sha512-WUjGcAqP1gQacoQe+OBJsFA7Ld4DyXuUIjZ5cc75cLHvJ7dtNsTugphxIADwspS+AraAUePCKrSVtPLFj/F88w==}

  /pathval@2.0.0:
    resolution: {integrity: sha512-vE7JKRyES09KiunauX7nd2Q9/L7lhok4smP9RZTDeD4MVs72Dp2qNFVz39Nz5a0FVEW0BJR6C0DYrq6unoziZA==}
    engines: {node: '>= 14.16'}
    dev: true

  /payload@3.38.0(graphql@16.11.0)(typescript@5.8.3):
    resolution: {integrity: sha512-A+KpKyn05Y4vlWTH4uAxkMySfBw4rtES1GydzFtjYEN8gxht1yXiK6zhfldGPyJrFuwPkzVpYC/7Lvg20Np7EA==}
    engines: {node: ^18.20.2 || >=20.9.0}
    hasBin: true
    peerDependencies:
      graphql: ^16.8.1
    dependencies:
      '@next/env': 15.3.0
      '@payloadcms/translations': 3.38.0
      '@types/busboy': 1.5.4
      ajv: 8.17.1
      bson-objectid: 2.0.4
      busboy: 1.6.0
      ci-info: 4.2.0
      console-table-printer: 2.12.1
      croner: 9.0.0
      dataloader: 2.2.3
      deepmerge: 4.3.1
      file-type: 19.3.0
      get-tsconfig: 4.8.1
      graphql: 16.11.0
      http-status: 2.1.0
      image-size: 2.0.2
      jose: 5.9.6
      json-schema-to-typescript: 15.0.3
      minimist: 1.2.8
      path-to-regexp: 6.3.0
      pino: 9.5.0
      pino-pretty: 13.0.0
      pluralize: 8.0.0
      qs-esm: 7.0.2
      sanitize-filename: 1.6.3
      scmp: 2.1.0
      ts-essentials: 10.0.3(typescript@5.8.3)
      tsx: 4.19.2
      uuid: 10.0.0
      ws: 8.18.2
    transitivePeerDependencies:
      - bufferutil
      - typescript
      - utf-8-validate
    dev: false

  /peek-readable@5.4.2:
    resolution: {integrity: sha512-peBp3qZyuS6cNIJ2akRNG1uo1WJ1d0wTxg/fxMdZ0BqCVhx242bSFHM9eNqflfJVS9SsgkzgT/1UgnsurBOTMg==}
    engines: {node: '>=14.16'}
    dev: false

  /picocolors@1.1.1:
    resolution: {integrity: sha512-xceH2snhtb5M9liqDsmEw56le376mTZkEX/jEb/RxNFyegNul7eNslCXP9FDj/Lcu0X8KEyMceP2ntpaHrDEVA==}

  /picomatch@2.3.1:
    resolution: {integrity: sha512-JU3teHTNjmE2VCGFzuY8EXzCDVwEqB2a8fsIvwaStHhAWJEeVd1o1QD80CU6+ZdEXXSLbSsuLwJjkCBWqRQUVA==}
    engines: {node: '>=8.6'}

  /picomatch@4.0.2:
    resolution: {integrity: sha512-M7BAV6Rlcy5u+m6oPhAPFgJTzAioX/6B0DxyvDlo9l8+T3nLKbrczg2WLUyzd45L8RqfUMyGPzekbMvX2Ldkwg==}
    engines: {node: '>=12'}

  /pify@4.0.1:
    resolution: {integrity: sha512-uB80kBFb/tfd68bVleG9T5GGsGPjJrLAUpR5PZIrhBnIaRTQRjqdJSsIKkOP6OAIFbj7GOrcudc5pNjZ+geV2g==}
    engines: {node: '>=6'}
    dev: true

  /pino-abstract-transport@2.0.0:
    resolution: {integrity: sha512-F63x5tizV6WCh4R6RHyi2Ml+M70DNRXt/+HANowMflpgGFMAym/VKm6G7ZOQRjqN7XbGxK1Lg9t6ZrtzOaivMw==}
    dependencies:
      split2: 4.2.0
    dev: false

  /pino-pretty@13.0.0:
    resolution: {integrity: sha512-cQBBIVG3YajgoUjo1FdKVRX6t9XPxwB9lcNJVD5GCnNM4Y6T12YYx8c6zEejxQsU0wrg9TwmDulcE9LR7qcJqA==}
    hasBin: true
    dependencies:
      colorette: 2.0.20
      dateformat: 4.6.3
      fast-copy: 3.0.2
      fast-safe-stringify: 2.1.1
      help-me: 5.0.0
      joycon: 3.1.1
      minimist: 1.2.8
      on-exit-leak-free: 2.1.2
      pino-abstract-transport: 2.0.0
      pump: 3.0.2
      secure-json-parse: 2.7.0
      sonic-boom: 4.2.0
      strip-json-comments: 3.1.1
    dev: false

  /pino-std-serializers@7.0.0:
    resolution: {integrity: sha512-e906FRY0+tV27iq4juKzSYPbUj2do2X2JX4EzSca1631EB2QJQUqGbDuERal7LCtOpxl6x3+nvo9NPZcmjkiFA==}
    dev: false

  /pino@9.5.0:
    resolution: {integrity: sha512-xSEmD4pLnV54t0NOUN16yCl7RIB1c5UUOse5HSyEXtBp+FgFQyPeDutc+Q2ZO7/22vImV7VfEjH/1zV2QuqvYw==}
    hasBin: true
    dependencies:
      atomic-sleep: 1.0.0
      fast-redact: 3.5.0
      on-exit-leak-free: 2.1.2
      pino-abstract-transport: 2.0.0
      pino-std-serializers: 7.0.0
      process-warning: 4.0.1
      quick-format-unescaped: 4.0.4
      real-require: 0.2.0
      safe-stable-stringify: 2.5.0
      sonic-boom: 4.2.0
      thread-stream: 3.1.0
    dev: false

  /pirates@4.0.7:
    resolution: {integrity: sha512-TfySrs/5nm8fQJDcBDuUng3VOUKsd7S+zqvbOTiGXHfxX4wK31ard+hoNuvkicM/2YFzlpDgABOevKSsB4G/FA==}
    engines: {node: '>= 6'}

  /pkg-types@1.3.1:
    resolution: {integrity: sha512-/Jm5M4RvtBFVkKWRu2BLUTNP8/M2a+UwuAX+ae4770q1qVGtfjG+WTCupoZixokjmHiry8uI+dlY8KXYV5HVVQ==}
    dependencies:
      confbox: 0.1.8
      mlly: 1.7.4
      pathe: 2.0.3

  /pkg-types@2.1.0:
    resolution: {integrity: sha512-wmJwA+8ihJixSoHKxZJRBQG1oY8Yr9pGLzRmSsNms0iNWyHHAlZCa7mmKiFR10YPZuz/2k169JiS/inOjBCZ2A==}
    dependencies:
      confbox: 0.2.2
      exsolve: 1.0.5
      pathe: 2.0.3
    dev: false

  /pluralize@8.0.0:
    resolution: {integrity: sha512-Nc3IT5yHzflTfbjgqWcCPpo7DaKy4FnpB0l/zCAW0Tc7jxAiuqSxHasntB3D7887LSrA93kDJ9IXovxJYxyLCA==}
    engines: {node: '>=4'}
    dev: false

  /pnpm@10.11.0:
    resolution: {integrity: sha512-ZUBYP0HMX2KOs9l3Ps7oAvT575kjzEW2mJD7R5kdSwkpZGlOw6T3OKQgyRijMwYsi5JdMS9C5PDCY+tgNVH5dw==}
    engines: {node: '>=18.12'}
    hasBin: true
    dev: false

  /points-on-curve@0.2.0:
    resolution: {integrity: sha512-0mYKnYYe9ZcqMCWhUjItv/oHjvgEsfKvnUTg8sAtnHr3GVy7rGkXCb6d5cSyqrWqL4k81b9CPg3urd+T7aop3A==}
    dev: false

  /points-on-path@0.2.1:
    resolution: {integrity: sha512-25ClnWWuw7JbWZcgqY/gJ4FQWadKxGWk+3kR/7kD0tCaDtPPMj7oHu2ToLaVhfpnHrZzYby2w6tUA0eOIuUg8g==}
    dependencies:
      path-data-parser: 0.1.0
      points-on-curve: 0.2.0
    dev: false

  /possible-typed-array-names@1.1.0:
    resolution: {integrity: sha512-/+5VFTchJDoVj3bhoqi6UeymcD00DAwb1nJwamzPvHEszJ4FpF6SNNbUbOS8yI56qHzdV8eK0qEfOSiodkTdxg==}
    engines: {node: '>= 0.4'}
    dev: true

  /postcss-load-config@6.0.1:
    resolution: {integrity: sha512-oPtTM4oerL+UXmx+93ytZVN82RrlY/wPUV8IeDxFrzIjXOLF1pN+EmKPLbubvKHT2HC20xXsCAH2Z+CKV6Oz/g==}
    engines: {node: '>= 18'}
    peerDependencies:
      jiti: '>=1.21.0'
      postcss: '>=8.0.9'
      tsx: ^4.8.1
      yaml: ^2.4.2
    peerDependenciesMeta:
      jiti:
        optional: true
      postcss:
        optional: true
      tsx:
        optional: true
      yaml:
        optional: true
    dependencies:
      lilconfig: 3.1.3

  /postcss-load-config@6.0.1(tsx@4.19.4):
    resolution: {integrity: sha512-oPtTM4oerL+UXmx+93ytZVN82RrlY/wPUV8IeDxFrzIjXOLF1pN+EmKPLbubvKHT2HC20xXsCAH2Z+CKV6Oz/g==}
    engines: {node: '>= 18'}
    peerDependencies:
      jiti: '>=1.21.0'
      postcss: '>=8.0.9'
      tsx: ^4.8.1
      yaml: ^2.4.2
    peerDependenciesMeta:
      jiti:
        optional: true
      postcss:
        optional: true
      tsx:
        optional: true
      yaml:
        optional: true
    dependencies:
      lilconfig: 3.1.3
      tsx: 4.19.4
    dev: true

  /postcss-load-config@6.0.1(yaml@2.8.0):
    resolution: {integrity: sha512-oPtTM4oerL+UXmx+93ytZVN82RrlY/wPUV8IeDxFrzIjXOLF1pN+EmKPLbubvKHT2HC20xXsCAH2Z+CKV6Oz/g==}
    engines: {node: '>= 18'}
    peerDependencies:
      jiti: '>=1.21.0'
      postcss: '>=8.0.9'
      tsx: ^4.8.1
      yaml: ^2.4.2
    peerDependenciesMeta:
      jiti:
        optional: true
      postcss:
        optional: true
      tsx:
        optional: true
      yaml:
        optional: true
    dependencies:
      lilconfig: 3.1.3
      yaml: 2.8.0
    dev: true

  /postcss@8.4.31:
    resolution: {integrity: sha512-PS08Iboia9mts/2ygV3eLpY5ghnUcfLV/EXTOW1E2qYxJKGGBUtNjN76FYHnMs36RmARn41bC0AZmn+rR0OVpQ==}
    engines: {node: ^10 || ^12 || >=14}
    dependencies:
      nanoid: 3.3.11
      picocolors: 1.1.1
      source-map-js: 1.2.1
    dev: false

  /postcss@8.5.3:
    resolution: {integrity: sha512-dle9A3yYxlBSrt8Fu+IpjGT8SY8hN0mlaA6GY8t0P5PjIOZemULz/E2Bnm/2dcUOena75OTNkHI76uZBNUUq3A==}
    engines: {node: ^10 || ^12 || >=14}
    dependencies:
      nanoid: 3.3.8
      picocolors: 1.1.1
      source-map-js: 1.2.1
    dev: true

  /prelude-ls@1.2.1:
    resolution: {integrity: sha512-vkcDPrRZo1QZLbn5RLGPpg/WmIQ65qoWWhcGKf/b5eplkkarX0m9z8ppCat4mlOqUsWpyNuYgO3VRyrYHSzX5g==}
    engines: {node: '>= 0.8.0'}
    dev: true

  /prettier-plugin-tailwindcss@0.6.11(prettier@3.5.3):
    resolution: {integrity: sha512-YxaYSIvZPAqhrrEpRtonnrXdghZg1irNg4qrjboCXrpybLWVs55cW2N3juhspVJiO0JBvYJT8SYsJpc8OQSnsA==}
    engines: {node: '>=14.21.3'}
    peerDependencies:
      '@ianvs/prettier-plugin-sort-imports': '*'
      '@prettier/plugin-pug': '*'
      '@shopify/prettier-plugin-liquid': '*'
      '@trivago/prettier-plugin-sort-imports': '*'
      '@zackad/prettier-plugin-twig': '*'
      prettier: ^3.0
      prettier-plugin-astro: '*'
      prettier-plugin-css-order: '*'
      prettier-plugin-import-sort: '*'
      prettier-plugin-jsdoc: '*'
      prettier-plugin-marko: '*'
      prettier-plugin-multiline-arrays: '*'
      prettier-plugin-organize-attributes: '*'
      prettier-plugin-organize-imports: '*'
      prettier-plugin-sort-imports: '*'
      prettier-plugin-style-order: '*'
      prettier-plugin-svelte: '*'
    peerDependenciesMeta:
      '@ianvs/prettier-plugin-sort-imports':
        optional: true
      '@prettier/plugin-pug':
        optional: true
      '@shopify/prettier-plugin-liquid':
        optional: true
      '@trivago/prettier-plugin-sort-imports':
        optional: true
      '@zackad/prettier-plugin-twig':
        optional: true
      prettier-plugin-astro:
        optional: true
      prettier-plugin-css-order:
        optional: true
      prettier-plugin-import-sort:
        optional: true
      prettier-plugin-jsdoc:
        optional: true
      prettier-plugin-marko:
        optional: true
      prettier-plugin-multiline-arrays:
        optional: true
      prettier-plugin-organize-attributes:
        optional: true
      prettier-plugin-organize-imports:
        optional: true
      prettier-plugin-sort-imports:
        optional: true
      prettier-plugin-style-order:
        optional: true
      prettier-plugin-svelte:
        optional: true
    dependencies:
      prettier: 3.5.3
    dev: true

  /prettier@2.8.8:
    resolution: {integrity: sha512-tdN8qQGvNjw4CHbY+XXk0JgCXn9QiF21a55rBe5LJAU+kDyC4WQn4+awm2Xfk2lQMk5fKup9XgzTZtGkjBdP9Q==}
    engines: {node: '>=10.13.0'}
    hasBin: true
    dev: true

  /prettier@3.5.3:
    resolution: {integrity: sha512-QQtaxnoDJeAkDvDKWCLiwIXkTgRhwYDEQCghU9Z6q03iyek/rxRh/2lC3HB7P8sWT2xC/y5JDctPLBIGzHKbhw==}
    engines: {node: '>=14'}

  /process-warning@4.0.1:
    resolution: {integrity: sha512-3c2LzQ3rY9d0hc1emcsHhfT9Jwz0cChib/QN89oME2R451w5fy3f0afAhERFZAwrbDU43wk12d0ORBpDVME50Q==}
    dev: false

  /promise-limit@2.7.0:
    resolution: {integrity: sha512-7nJ6v5lnJsXwGprnGXga4wx6d1POjvi5Qmf1ivTRxTjH4Z/9Czja/UCMLVmB9N93GeWOU93XaFaEt6jbuoagNw==}
    dev: false

  /prompts@2.4.2:
    resolution: {integrity: sha512-NxNv/kLguCA7p3jE8oL2aEBsrJWgAakBpgmgK6lpPWV+WuOmY6r2/zbAVnP+T8bQlA0nzHXSJSJW0Hq7ylaD2Q==}
    engines: {node: '>= 6'}
    dependencies:
      kleur: 3.0.3
      sisteransi: 1.0.5
    dev: false

  /prop-types@15.8.1:
    resolution: {integrity: sha512-oj87CgZICdulUohogVAR7AjlC0327U4el4L6eAvOqCeudMDVU0NThNaV+b9Df4dXgSP1gXMTnPdhfe/2qDH5cg==}
    dependencies:
      loose-envify: 1.4.0
      object-assign: 4.1.1
      react-is: 16.13.1

  /property-information@6.5.0:
    resolution: {integrity: sha512-PgTgs/BlvHxOu8QuEN7wi5A0OmXaBcHpmCSTehcs6Uuu9IkDIEo13Hy7n898RHfrQ49vKCoGeWZSaAK01nwVig==}
    dev: false

  /property-information@7.1.0:
    resolution: {integrity: sha512-TwEZ+X+yCJmYfL7TPUOcvBZ4QfoT5YenQiJuX//0th53DE6w0xxLEtfK3iyryQFddXuvkIk51EEgrJQ0WJkOmQ==}

  /pump@3.0.2:
    resolution: {integrity: sha512-tUPXtzlGM8FE3P0ZL6DVs/3P58k9nk8/jZeQCurTJylQA8qFYzHFfhBJkuqyE0FifOsQ0uKWekiZ5g8wtr28cw==}
    dependencies:
      end-of-stream: 1.4.4
      once: 1.4.0
    dev: false

  /punycode@2.3.1:
    resolution: {integrity: sha512-vYt7UD1U9Wg6138shLtLOvdAu+8DsC/ilFtEVHcH+wydcSpNE20AfSOduf6MkRFahL5FY7X1oU7nKVZFtfq8Fg==}
    engines: {node: '>=6'}

  /qs-esm@7.0.2:
    resolution: {integrity: sha512-D8NAthKSD7SGn748v+GLaaO6k08Mvpoqroa35PqIQC4gtUa8/Pb/k+r0m0NnGBVbHDP1gKZ2nVywqfMisRhV5A==}
    engines: {node: '>=18'}
    dev: false

  /quansync@0.2.10:
    resolution: {integrity: sha512-t41VRkMYbkHyCYmOvx/6URnN80H7k4X0lLdBMGsz+maAwrJQYB1djpV6vHrQIBE0WBSGqhtEHrK9U3DWWH8v7A==}

  /queue-microtask@1.2.3:
    resolution: {integrity: sha512-NuaNSa6flKT5JaSYQzJok04JzTL1CA6aGhv5rfLW3PgqA+M2ChpZQnAC8h8i4ZFkBS8X5RqkDBHA7r4hej3K9A==}

  /quick-format-unescaped@4.0.4:
    resolution: {integrity: sha512-tYC1Q1hgyRuHgloV/YXs2w15unPVh8qfu/qCTfhTYamaw7fyhumKa2yGpdSo87vY32rIclj+4fWYQXUMs9EHvg==}
    dev: false

  /react-compiler-runtime@0.0.0-experimental-22c6e49-20241219(react@19.1.0):
    resolution: {integrity: sha512-bOAGaRL1ldfIIpbDsl+uV025Ta6RS6/cOjvvh8r2Vo7KtqB+RSvihVYRsWQz7ECKNPWdq5MClS845acwAwieDw==}
    peerDependencies:
      react: ^17.0.0 || ^18.0.0 || ^19.0.0
    dependencies:
      react: 19.1.0
    dev: false

  /react-day-picker@8.10.1(date-fns@3.6.0)(react@19.1.0):
    resolution: {integrity: sha512-TMx7fNbhLk15eqcMt+7Z7S2KF7mfTId/XJDjKE8f+IUcFn0l08/kI4FiYTL/0yuOLmEcbR4Fwe3GJf/NiiMnPA==}
    peerDependencies:
      date-fns: ^2.28.0 || ^3.0.0
      react: ^16.8.0 || ^17.0.0 || ^18.0.0
    dependencies:
      date-fns: 3.6.0
      react: 19.1.0
    dev: false

  /react-dom@18.3.1(react@18.3.1):
    resolution: {integrity: sha512-5m4nQKp+rZRb09LNH59GM4BxTh9251/ylbKIbpe7TpGxfJ+9kv6BLkLBXIjjspbgbnIBNqlI23tRnTWT0snUIw==}
    peerDependencies:
      react: ^18.3.1
    dependencies:
      loose-envify: 1.4.0
      react: 18.3.1
      scheduler: 0.23.2
    dev: false

  /react-dom@19.1.0(react@19.1.0):
    resolution: {integrity: sha512-Xs1hdnE+DyKgeHJeJznQmYMIBG3TKIHJJT95Q58nHLSrElKlGQqDTR2HQ9fx5CN/Gk6Vh/kupBTDLU11/nDk/g==}
    peerDependencies:
      react: ^19.1.0
    dependencies:
      react: 19.1.0
      scheduler: 0.26.0
    dev: false

  /react-is@16.13.1:
    resolution: {integrity: sha512-24e6ynE2H+OKt4kqsOvNd8kBpV65zoxbA4BVsEOB3ARVWQki/DHzaUoC5KuON/BiccDaCCTZBuOcfZs70kR8bQ==}

  /react-is@18.3.1:
    resolution: {integrity: sha512-/LLMVyas0ljjAtoYiPqYiL8VWXzUUdThrmU5+n20DZv+a+ClRoevUzw5JxU+Ieh5/c87ytoTBV9G1FiKfNJdmg==}
    dev: false

  /react-medium-image-zoom@5.2.14(react-dom@19.1.0)(react@19.1.0):
    resolution: {integrity: sha512-nfTVYcAUnBzXQpPDcZL+cG/e6UceYUIG+zDcnemL7jtAqbJjVVkA85RgneGtJeni12dTyiRPZVM6Szkmwd/o8w==}
    peerDependencies:
      react: ^16.8.0 || ^17.0.0 || ^18.0.0 || ^19.0.0
      react-dom: ^16.8.0 || ^17.0.0 || ^18.0.0 || ^19.0.0
    dependencies:
      react: 19.1.0
      react-dom: 19.1.0(react@19.1.0)
    dev: false

  /react-smooth@4.0.4(react-dom@19.1.0)(react@19.1.0):
    resolution: {integrity: sha512-gnGKTpYwqL0Iii09gHobNolvX4Kiq4PKx6eWBCYYix+8cdw+cGo3do906l1NBPKkSWx1DghC1dlWG9L2uGd61Q==}
    peerDependencies:
      react: ^16.8.0 || ^17.0.0 || ^18.0.0 || ^19.0.0
      react-dom: ^16.8.0 || ^17.0.0 || ^18.0.0 || ^19.0.0
    dependencies:
      fast-equals: 5.2.2
      prop-types: 15.8.1
      react: 19.1.0
      react-dom: 19.1.0(react@19.1.0)
      react-transition-group: 4.4.5(react-dom@19.1.0)(react@19.1.0)
    dev: false

  /react-transition-group@4.4.5(react-dom@19.1.0)(react@19.1.0):
    resolution: {integrity: sha512-pZcd1MCJoiKiBR2NRxeCRg13uCXbydPnmB4EOeRrY7480qNWO8IIgQG6zlDkm6uRMsURXPuKq0GWtiM59a5Q6g==}
    peerDependencies:
      react: '>=16.6.0'
      react-dom: '>=16.6.0'
    dependencies:
      '@babel/runtime': 7.27.1
      dom-helpers: 5.2.1
      loose-envify: 1.4.0
      prop-types: 15.8.1
      react: 19.1.0
      react-dom: 19.1.0(react@19.1.0)
    dev: false

  /react@18.3.1:
    resolution: {integrity: sha512-wS+hAgJShR0KhEvPJArfuPVN1+Hz1t0Y6n5jLrGQbkb4urgPE/0Rve+1kMB1v/oWgHgm4WIcV+i7F2pTVj+2iQ==}
    engines: {node: '>=0.10.0'}
    dependencies:
      loose-envify: 1.4.0
    dev: false

  /react@19.1.0:
    resolution: {integrity: sha512-FS+XFBNvn3GTAWq26joslQgWNoFu08F4kl0J4CgdNKADkdSGXQyTCnKteIAJy96Br6YbpEU1LSzV5dYtjMkMDg==}
    engines: {node: '>=0.10.0'}

  /read-yaml-file@1.1.0:
    resolution: {integrity: sha512-VIMnQi/Z4HT2Fxuwg5KrY174U1VdUIASQVWXXyqtNRtxSr9IYkn1rsI6Tb6HsrHCmB7gVpNwX6JxPTHcH6IoTA==}
    engines: {node: '>=6'}
    dependencies:
      graceful-fs: 4.2.11
      js-yaml: 3.14.1
      pify: 4.0.1
      strip-bom: 3.0.0
    dev: true

  /readdirp@4.1.2:
    resolution: {integrity: sha512-GDhwkLfywWL2s6vEjyhri+eXmfH6j1L7JE27WhqLeYzoh/A3DBaYGEj2H/HFZCn/kMfim73FXxEJTw06WtxQwg==}
    engines: {node: '>= 14.18.0'}

  /reading-time@1.5.0:
    resolution: {integrity: sha512-onYyVhBNr4CmAxFsKS7bz+uTLRakypIe4R+5A824vBSkQy/hB3fZepoVEf8OVAxzLvK+H/jm9TzpI3ETSm64Kg==}
    dev: false

  /real-require@0.2.0:
    resolution: {integrity: sha512-57frrGM/OCTLqLOAh0mhVA9VBMHd+9U7Zb2THMGdBUoZVOtGbJzjxsYGDJ3A9AYYCP4hn6y1TVbaOfzWtm5GFg==}
    engines: {node: '>= 12.13.0'}
    dev: false

  /recharts-scale@0.4.5:
    resolution: {integrity: sha512-kivNFO+0OcUNu7jQquLXAxz1FIwZj8nrj+YkOKc5694NbjCvcT6aSZiIzNzd2Kul4o4rTto8QVR9lMNtxD4G1w==}
    dependencies:
      decimal.js-light: 2.5.1
    dev: false

  /recharts@2.15.3(react-dom@19.1.0)(react@19.1.0):
    resolution: {integrity: sha512-EdOPzTwcFSuqtvkDoaM5ws/Km1+WTAO2eizL7rqiG0V2UVhTnz0m7J2i0CjVPUCdEkZImaWvXLbZDS2H5t6GFQ==}
    engines: {node: '>=14'}
    peerDependencies:
      react: ^16.0.0 || ^17.0.0 || ^18.0.0 || ^19.0.0
      react-dom: ^16.0.0 || ^17.0.0 || ^18.0.0 || ^19.0.0
    dependencies:
      clsx: 2.1.1
      eventemitter3: 4.0.7
      lodash: 4.17.21
      react: 19.1.0
      react-dom: 19.1.0(react@19.1.0)
      react-is: 18.3.1
      react-smooth: 4.0.4(react-dom@19.1.0)(react@19.1.0)
      recharts-scale: 0.4.5
      tiny-invariant: 1.3.3
      victory-vendor: 36.9.2
    dev: false

  /recma-build-jsx@1.0.0:
    resolution: {integrity: sha512-8GtdyqaBcDfva+GUKDr3nev3VpKAhup1+RvkMvUxURHpW7QyIvk9F5wz7Vzo06CEMSilw6uArgRqhpiUcWp8ew==}
    dependencies:
      '@types/estree': 1.0.7
      estree-util-build-jsx: 3.0.1
      vfile: 6.0.3

  /recma-jsx@1.0.0(acorn@8.14.1):
    resolution: {integrity: sha512-5vwkv65qWwYxg+Atz95acp8DMu1JDSqdGkA2Of1j6rCreyFUE/gp15fC8MnGEuG1W68UKjM6x6+YTWIh7hZM/Q==}
    dependencies:
      acorn-jsx: 5.3.2(acorn@8.14.1)
      estree-util-to-js: 2.0.0
      recma-parse: 1.0.0
      recma-stringify: 1.0.0
      unified: 11.0.5
    transitivePeerDependencies:
      - acorn

  /recma-parse@1.0.0:
    resolution: {integrity: sha512-OYLsIGBB5Y5wjnSnQW6t3Xg7q3fQ7FWbw/vcXtORTnyaSFscOtABg+7Pnz6YZ6c27fG1/aN8CjfwoUEUIdwqWQ==}
    dependencies:
      '@types/estree': 1.0.7
      esast-util-from-js: 2.0.1
      unified: 11.0.5
      vfile: 6.0.3

  /recma-stringify@1.0.0:
    resolution: {integrity: sha512-cjwII1MdIIVloKvC9ErQ+OgAtwHBmcZ0Bg4ciz78FtbT8In39aAYbaA7zvxQ61xVMSPE8WxhLwLbhif4Js2C+g==}
    dependencies:
      '@types/estree': 1.0.7
      estree-util-to-js: 2.0.0
      unified: 11.0.5
      vfile: 6.0.3

  /reflect.getprototypeof@1.0.10:
    resolution: {integrity: sha512-00o4I+DVrefhv+nX0ulyi3biSHCPDe+yLv5o/p6d/UVlirijB8E16FtfwSAi4g3tcqrQ4lRAqQSoFEZJehYEcw==}
    engines: {node: '>= 0.4'}
    dependencies:
      call-bind: 1.0.8
      define-properties: 1.2.1
      es-abstract: 1.23.9
      es-errors: 1.3.0
      es-object-atoms: 1.1.1
      get-intrinsic: 1.3.0
      get-proto: 1.0.1
      which-builtin-type: 1.2.1
    dev: true

  /regex-recursion@6.0.2:
    resolution: {integrity: sha512-0YCaSCq2VRIebiaUviZNs0cBz1kg5kVS2UKUfNIx8YVs1cN3AV7NTctO5FOKBA+UT2BPJIWZauYHPqJODG50cg==}
    dependencies:
      regex-utilities: 2.3.0
    dev: false

  /regex-utilities@2.3.0:
    resolution: {integrity: sha512-8VhliFJAWRaUiVvREIiW2NXXTmHs4vMNnSzuJVhscgmGav3g9VDxLrQndI3dZZVVdp0ZO/5v0xmX516/7M9cng==}
    dev: false

  /regex@6.0.1:
    resolution: {integrity: sha512-uorlqlzAKjKQZ5P+kTJr3eeJGSVroLKoHmquUj4zHWuR+hEyNqlXsSKlYYF5F4NI6nl7tWCs0apKJ0lmfsXAPA==}
    dependencies:
      regex-utilities: 2.3.0
    dev: false

  /regexp.prototype.flags@1.5.4:
    resolution: {integrity: sha512-dYqgNSZbDwkaJ2ceRd9ojCGjBq+mOm9LmtXnAnEGyHhN/5R7iDW2TRw3h+o/jCFxus3P2LfWIIiwowAjANm7IA==}
    engines: {node: '>= 0.4'}
    dependencies:
      call-bind: 1.0.8
      define-properties: 1.2.1
      es-errors: 1.3.0
      get-proto: 1.0.1
      gopd: 1.2.0
      set-function-name: 2.0.2
    dev: true

  /rehype-katex@7.0.1:
    resolution: {integrity: sha512-OiM2wrZ/wuhKkigASodFoo8wimG3H12LWQaH8qSPVJn9apWKFSH3YOCtbKpBorTVw/eI7cuT21XBbvwEswbIOA==}
    dependencies:
      '@types/hast': 3.0.4
      '@types/katex': 0.16.7
      hast-util-from-html-isomorphic: 2.0.0
      hast-util-to-text: 4.0.2
      katex: 0.16.22
      unist-util-visit-parents: 6.0.1
      vfile: 6.0.3
    dev: false

  /rehype-parse@9.0.1:
    resolution: {integrity: sha512-ksCzCD0Fgfh7trPDxr2rSylbwq9iYDkSn8TCDmEJ49ljEUBxDVCzCHv7QNzZOfODanX4+bWQ4WZqLCRWYLfhag==}
    dependencies:
      '@types/hast': 3.0.4
      hast-util-from-html: 2.0.3
      unified: 11.0.5
    dev: false

  /rehype-pretty-code@0.14.1(shiki@2.5.0):
    resolution: {integrity: sha512-IpG4OL0iYlbx78muVldsK86hdfNoht0z63AP7sekQNW2QOTmjxB7RbTO+rhIYNGRljgHxgVZoPwUl6bIC9SbjA==}
    engines: {node: '>=18'}
    peerDependencies:
      shiki: ^1.0.0 || ^2.0.0 || ^3.0.0
    dependencies:
      '@types/hast': 3.0.4
      hast-util-to-string: 3.0.1
      parse-numeric-range: 1.3.0
      rehype-parse: 9.0.1
      shiki: 2.5.0
      unified: 11.0.5
      unist-util-visit: 5.0.0
    dev: false

  /rehype-raw@7.0.0:
    resolution: {integrity: sha512-/aE8hCfKlQeA8LmyeyQvQF3eBiLRGNlfBJEvWH7ivp9sBqs7TNqBL5X3v157rM4IFETqDnIOO+z5M/biZbo9Ww==}
    dependencies:
      '@types/hast': 3.0.4
      hast-util-raw: 9.1.0
      vfile: 6.0.3
    dev: false

  /rehype-recma@1.0.0:
    resolution: {integrity: sha512-lqA4rGUf1JmacCNWWZx0Wv1dHqMwxzsDWYMTowuplHF3xH0N/MmrZ/G3BDZnzAkRmxDadujCjaKM2hqYdCBOGw==}
    dependencies:
      '@types/estree': 1.0.7
      '@types/hast': 3.0.4
      hast-util-to-estree: 3.1.3
    transitivePeerDependencies:
      - supports-color

  /remark-frontmatter@5.0.0:
    resolution: {integrity: sha512-XTFYvNASMe5iPN0719nPrdItC9aU0ssC4v14mH1BCi1u0n1gAocqcujWUrByftZTbLhRtiKRyjYTSIOcr69UVQ==}
    dependencies:
      '@types/mdast': 4.0.4
      mdast-util-frontmatter: 2.0.1
      micromark-extension-frontmatter: 2.0.0
      unified: 11.0.5
    transitivePeerDependencies:
      - supports-color
    dev: false

  /remark-gfm@4.0.1:
    resolution: {integrity: sha512-1quofZ2RQ9EWdeN34S79+KExV1764+wCUGop5CPL1WGdD0ocPpu91lzPGbwWMECpEpd42kJGQwzRfyov9j4yNg==}
    dependencies:
      '@types/mdast': 4.0.4
      mdast-util-gfm: 3.1.0
      micromark-extension-gfm: 3.0.0
      remark-parse: 11.0.0
      remark-stringify: 11.0.0
      unified: 11.0.5
    transitivePeerDependencies:
      - supports-color
    dev: false

  /remark-math@6.0.0:
    resolution: {integrity: sha512-MMqgnP74Igy+S3WwnhQ7kqGlEerTETXMvJhrUzDikVZ2/uogJCb+WHUg97hK9/jcfc0dkD73s3LN8zU49cTEtA==}
    dependencies:
      '@types/mdast': 4.0.4
      mdast-util-math: 3.0.0
      micromark-extension-math: 3.1.0
      unified: 11.0.5
    transitivePeerDependencies:
      - supports-color
    dev: false

  /remark-mdx-remove-esm@1.1.0:
    resolution: {integrity: sha512-oN3F9QRuPKSdzZi+wvEodBVjKwya63sl403pWzJvm0+c503iUjCDR+JAnP3Ho/4205IWbQ2NujPQi/B9kU6ZrA==}
    dependencies:
      '@types/mdast': 4.0.4
      mdast-util-mdxjs-esm: 2.0.1
      unist-util-remove: 4.0.0
    transitivePeerDependencies:
      - supports-color
    dev: false

  /remark-mdx@3.1.0:
    resolution: {integrity: sha512-Ngl/H3YXyBV9RcRNdlYsZujAmhsxwzxpDzpDEhFBVAGthS4GDgnctpDjgFl/ULx5UEDzqtW1cyBSNKqYYrqLBA==}
    dependencies:
      mdast-util-mdx: 3.0.0
      micromark-extension-mdxjs: 3.0.0
    transitivePeerDependencies:
      - supports-color

  /remark-parse@11.0.0:
    resolution: {integrity: sha512-FCxlKLNGknS5ba/1lmpYijMUzX2esxW5xQqjWxw2eHFfS2MSdaHVINFmhjo+qN1WhZhNimq0dZATN9pH0IDrpA==}
    dependencies:
      '@types/mdast': 4.0.4
      mdast-util-from-markdown: 2.0.2
      micromark-util-types: 2.0.2
      unified: 11.0.5
    transitivePeerDependencies:
      - supports-color

  /remark-reading-time@2.0.2:
    resolution: {integrity: sha512-ILjIuR0dQQ8pELPgaFvz7ralcSN62rD/L1pTUJgWb4gfua3ZwYEI8mnKGxEQCbrXSUF/OvycTkcUbifGOtOn5A==}
    dependencies:
      estree-util-is-identifier-name: 2.1.0
      estree-util-value-to-estree: 3.4.0
      reading-time: 1.5.0
      unist-util-visit: 3.1.0
    dev: false

  /remark-rehype@11.1.2:
    resolution: {integrity: sha512-Dh7l57ianaEoIpzbp0PC9UKAdCSVklD8E5Rpw7ETfbTl3FqcOOgq5q2LVDhgGCkaBv7p24JXikPdvhhmHvKMsw==}
    dependencies:
      '@types/hast': 3.0.4
      '@types/mdast': 4.0.4
      mdast-util-to-hast: 13.2.0
      unified: 11.0.5
      vfile: 6.0.3

  /remark-smartypants@3.0.2:
    resolution: {integrity: sha512-ILTWeOriIluwEvPjv67v7Blgrcx+LZOkAUVtKI3putuhlZm84FnqDORNXPPm+HY3NdZOMhyDwZ1E+eZB/Df5dA==}
    engines: {node: '>=16.0.0'}
    dependencies:
      retext: 9.0.0
      retext-smartypants: 6.2.0
      unified: 11.0.5
      unist-util-visit: 5.0.0
    dev: false

  /remark-stringify@11.0.0:
    resolution: {integrity: sha512-1OSmLd3awB/t8qdoEOMazZkNsfVTeY4fTsgzcQFdXNq8ToTN4ZGwrMnlda4K6smTFKD+GRV6O48i6Z4iKgPPpw==}
    dependencies:
      '@types/mdast': 4.0.4
      mdast-util-to-markdown: 2.1.2
      unified: 11.0.5
    dev: false

  /require-from-string@2.0.2:
    resolution: {integrity: sha512-Xf0nWe6RseziFMu+Ap9biiUbmplq6S9/p+7w7YXP/JBHhrUDDUhwa+vANyubuqfZWTveU//DYVGsDG7RKL/vEw==}
    engines: {node: '>=0.10.0'}
    dev: false

  /resolve-from@4.0.0:
    resolution: {integrity: sha512-pb/MYmXstAkysRFx8piNI1tGFNQIFA3vkE3Gq4EuA1dF6gHp/+vgZqsCGJapvy8N3Q+4o7FwvquPJcnZ7RYy4g==}
    engines: {node: '>=4'}
    dev: true

  /resolve-from@5.0.0:
    resolution: {integrity: sha512-qYg9KP24dD5qka9J47d0aVky0N+b4fTU89LN9iDnjB5waksiC49rvMB0PrUJQGoTmH50XPiqOvAjDfaijGxYZw==}
    engines: {node: '>=8'}

  /resolve-pkg-maps@1.0.0:
    resolution: {integrity: sha512-seS2Tj26TBVOC2NIc2rOe2y2ZO7efxITtLZcGSOnHHNOQ7CkiUBfw0Iw2ck6xkIhPwLhKNLS8BO+hEpngQlqzw==}

  /resolve@2.0.0-next.5:
    resolution: {integrity: sha512-U7WjGVG9sH8tvjW5SmGbQuui75FiyjAX72HX15DwBBwF9dNiQZRQAg9nnPhYy+TUnE0+VcrttuvNI8oSxZcocA==}
    hasBin: true
    dependencies:
      is-core-module: 2.16.1
      path-parse: 1.0.7
      supports-preserve-symlinks-flag: 1.0.0
    dev: true

  /retext-latin@4.0.0:
    resolution: {integrity: sha512-hv9woG7Fy0M9IlRQloq/N6atV82NxLGveq+3H2WOi79dtIYWN8OaxogDm77f8YnVXJL2VD3bbqowu5E3EMhBYA==}
    dependencies:
      '@types/nlcst': 2.0.3
      parse-latin: 7.0.0
      unified: 11.0.5
    dev: false

  /retext-smartypants@6.2.0:
    resolution: {integrity: sha512-kk0jOU7+zGv//kfjXEBjdIryL1Acl4i9XNkHxtM7Tm5lFiCog576fjNC9hjoR7LTKQ0DsPWy09JummSsH1uqfQ==}
    dependencies:
      '@types/nlcst': 2.0.3
      nlcst-to-string: 4.0.0
      unist-util-visit: 5.0.0
    dev: false

  /retext-stringify@4.0.0:
    resolution: {integrity: sha512-rtfN/0o8kL1e+78+uxPTqu1Klt0yPzKuQ2BfWwwfgIUSayyzxpM1PJzkKt4V8803uB9qSy32MvI7Xep9khTpiA==}
    dependencies:
      '@types/nlcst': 2.0.3
      nlcst-to-string: 4.0.0
      unified: 11.0.5
    dev: false

  /retext@9.0.0:
    resolution: {integrity: sha512-sbMDcpHCNjvlheSgMfEcVrZko3cDzdbe1x/e7G66dFp0Ff7Mldvi2uv6JkJQzdRcvLYE8CA8Oe8siQx8ZOgTcA==}
    dependencies:
      '@types/nlcst': 2.0.3
      retext-latin: 4.0.0
      retext-stringify: 4.0.0
      unified: 11.0.5
    dev: false

  /reusify@1.1.0:
    resolution: {integrity: sha512-g6QUff04oZpHs0eG5p83rFLhHeV00ug/Yf9nZM6fLeUrPguBTkTQOdpAWWspMh55TZfVQDPaN3NQJfbVRAxdIw==}
    engines: {iojs: '>=1.0.0', node: '>=0.10.0'}

  /robust-predicates@3.0.2:
    resolution: {integrity: sha512-IXgzBWvWQwE6PrDI05OvmXUIruQTcoMDzRsOd5CDvHCVLcLHMTSYvOK5Cm46kWqlV3yAbuSpBZdJ5oP5OUoStg==}
    dev: false

  /rollup@4.41.0:
    resolution: {integrity: sha512-HqMFpUbWlf/tvcxBFNKnJyzc7Lk+XO3FGc3pbNBLqEbOz0gPLRgcrlS3UF4MfUrVlstOaP/q0kM6GVvi+LrLRg==}
    engines: {node: '>=18.0.0', npm: '>=8.0.0'}
    hasBin: true
    dependencies:
      '@types/estree': 1.0.7
    optionalDependencies:
      '@rollup/rollup-android-arm-eabi': 4.41.0
      '@rollup/rollup-android-arm64': 4.41.0
      '@rollup/rollup-darwin-arm64': 4.41.0
      '@rollup/rollup-darwin-x64': 4.41.0
      '@rollup/rollup-freebsd-arm64': 4.41.0
      '@rollup/rollup-freebsd-x64': 4.41.0
      '@rollup/rollup-linux-arm-gnueabihf': 4.41.0
      '@rollup/rollup-linux-arm-musleabihf': 4.41.0
      '@rollup/rollup-linux-arm64-gnu': 4.41.0
      '@rollup/rollup-linux-arm64-musl': 4.41.0
      '@rollup/rollup-linux-loongarch64-gnu': 4.41.0
      '@rollup/rollup-linux-powerpc64le-gnu': 4.41.0
      '@rollup/rollup-linux-riscv64-gnu': 4.41.0
      '@rollup/rollup-linux-riscv64-musl': 4.41.0
      '@rollup/rollup-linux-s390x-gnu': 4.41.0
      '@rollup/rollup-linux-x64-gnu': 4.41.0
      '@rollup/rollup-linux-x64-musl': 4.41.0
      '@rollup/rollup-win32-arm64-msvc': 4.41.0
      '@rollup/rollup-win32-ia32-msvc': 4.41.0
      '@rollup/rollup-win32-x64-msvc': 4.41.0
      fsevents: 2.3.3

  /roughjs@4.6.6:
    resolution: {integrity: sha512-ZUz/69+SYpFN/g/lUlo2FXcIjRkSu3nDarreVdGGndHEBJ6cXPdKguS8JGxwj5HA5xIbVKSmLgr5b3AWxtRfvQ==}
    dependencies:
      hachure-fill: 0.5.2
      path-data-parser: 0.1.0
      points-on-curve: 0.2.0
      points-on-path: 0.2.1
    dev: false

  /run-parallel@1.2.0:
    resolution: {integrity: sha512-5l4VyZR86LZ/lDxZTR6jqL8AFE2S0IFLMP26AbjsLVADxHdhB/c0GUsH+y39UfCi3dzz8OlQuPmnaJOMoDHQBA==}
    dependencies:
      queue-microtask: 1.2.3

  /rw@1.3.3:
    resolution: {integrity: sha512-PdhdWy89SiZogBLaw42zdeqtRJ//zFd2PgQavcICDUgJT5oW10QCRKbJ6bg4r0/UY2M6BWd5tkxuGFRvCkgfHQ==}
    dev: false

  /safe-array-concat@1.1.3:
    resolution: {integrity: sha512-AURm5f0jYEOydBj7VQlVvDrjeFgthDdEF5H1dP+6mNpoXOMo1quQqJ4wvJDyRZ9+pO3kGWoOdmV08cSv2aJV6Q==}
    engines: {node: '>=0.4'}
    dependencies:
      call-bind: 1.0.8
      call-bound: 1.0.4
      get-intrinsic: 1.3.0
      has-symbols: 1.1.0
      isarray: 2.0.5
    dev: true

  /safe-push-apply@1.0.0:
    resolution: {integrity: sha512-iKE9w/Z7xCzUMIZqdBsp6pEQvwuEebH4vdpjcDWnyzaI6yl6O9FHvVpmGelvEHNsoY6wGblkxR6Zty/h00WiSA==}
    engines: {node: '>= 0.4'}
    dependencies:
      es-errors: 1.3.0
      isarray: 2.0.5
    dev: true

  /safe-regex-test@1.1.0:
    resolution: {integrity: sha512-x/+Cz4YrimQxQccJf5mKEbIa1NzeCRNI5Ecl/ekmlYaampdNLPalVyIcCZNNH3MvmqBugV5TMYZXv0ljslUlaw==}
    engines: {node: '>= 0.4'}
    dependencies:
      call-bound: 1.0.4
      es-errors: 1.3.0
      is-regex: 1.2.1
    dev: true

  /safe-stable-stringify@2.5.0:
    resolution: {integrity: sha512-b3rppTKm9T+PsVCBEOUR46GWI7fdOs00VKZ1+9c1EWDaDMvjQc6tUwuFyIprgGgTcWoVHSKrU8H31ZHA2e0RHA==}
    engines: {node: '>=10'}
    dev: false

  /safer-buffer@2.1.2:
    resolution: {integrity: sha512-YZo3K82SD7Riyi0E1EQPojLz7kpepnSQI9IyPbHHg1XXXevb5dJI7tpyN2ADxGcQbHG7vcyRHk0cbwqcQriUtg==}

  /sanitize-filename@1.6.3:
    resolution: {integrity: sha512-y/52Mcy7aw3gRm7IrcGDFx/bCk4AhRh2eI9luHOQM86nZsqwiRkkq2GekHXBBD+SmPidc8i2PqtYZl+pWJ8Oeg==}
    dependencies:
      truncate-utf8-bytes: 1.0.2
    dev: false

  /scheduler@0.23.2:
    resolution: {integrity: sha512-UOShsPwz7NrMUqhR6t0hWjFduvOzbtv7toDH1/hIrfRNIDBnnBWd0CwJTGvTpngVlmwGCdP9/Zl/tVrDqcuYzQ==}
    dependencies:
      loose-envify: 1.4.0
    dev: false

  /scheduler@0.26.0:
    resolution: {integrity: sha512-NlHwttCI/l5gCPR3D1nNXtWABUmBwvZpEQiD4IXSbIDq8BzLIK/7Ir5gTFSGZDUu37K5cMNp0hFtzO38sC7gWA==}
    dev: false

  /schema-dts@1.1.5:
    resolution: {integrity: sha512-RJr9EaCmsLzBX2NDiO5Z3ux2BVosNZN5jo0gWgsyKvxKIUL5R3swNvoorulAeL9kLB0iTSX7V6aokhla2m7xbg==}
    dev: false

  /scmp@2.1.0:
    resolution: {integrity: sha512-o/mRQGk9Rcer/jEEw/yw4mwo3EU/NvYvp577/Btqrym9Qy5/MdWGBqipbALgd2lrdWTJ5/gqDusxfnQBxOxT2Q==}
    dev: false

  /scroll-into-view-if-needed@3.1.0:
    resolution: {integrity: sha512-49oNpRjWRvnU8NyGVmUaYG4jtTkNonFZI86MmGRDqBphEK2EXT9gdEUoQPZhuBM8yWHxCWbobltqYO5M4XrUvQ==}
    dependencies:
      compute-scroll-into-view: 3.1.1
    dev: false

  /section-matter@1.0.0:
    resolution: {integrity: sha512-vfD3pmTzGpufjScBh50YHKzEu2lxBWhVEHsNGoEXmCmn2hKGfeNLYMzCJpe8cD7gqX7TJluOVpBkAequ6dgMmA==}
    engines: {node: '>=4'}
    dependencies:
      extend-shallow: 2.0.1
      kind-of: 6.0.3
    dev: false

  /secure-json-parse@2.7.0:
    resolution: {integrity: sha512-6aU+Rwsezw7VR8/nyvKTx8QpWH9FrcYiXXlqC4z5d5XQBDRqtbfsRjnwGyqbi3gddNtWHuEk9OANUotL26qKUw==}
    dev: false

  /semver@6.3.1:
    resolution: {integrity: sha512-BR7VvDCVHO+q2xBEWskxS6DJE1qRnb7DxzUrogb71CWoSficBxYsiAGd+Kl0mmq/MprG9yArRkyrQxTO6XjMzA==}
    hasBin: true
    dev: true

  /semver@7.7.1:
    resolution: {integrity: sha512-hlq8tAfn0m/61p4BVRcPzIGr6LKiMwo4VM6dGi6pt4qcRkmNzTcWq6eCEjEh+qXjkMDvPlOFFSGwQjoEa6gyMA==}
    engines: {node: '>=10'}
    hasBin: true

  /serialize-error@12.0.0:
    resolution: {integrity: sha512-ZYkZLAvKTKQXWuh5XpBw7CdbSzagarX39WyZ2H07CDLC5/KfsRGlIXV8d4+tfqX1M7916mRqR1QfNHSij+c9Pw==}
    engines: {node: '>=18'}
    dependencies:
      type-fest: 4.41.0
    dev: false

  /set-function-length@1.2.2:
    resolution: {integrity: sha512-pgRc4hJ4/sNjWCSS9AmnS40x3bNMDTknHgL5UaMBTMyJnU90EgWh1Rz+MC9eFu4BuN/UwZjKQuY/1v3rM7HMfg==}
    engines: {node: '>= 0.4'}
    dependencies:
      define-data-property: 1.1.4
      es-errors: 1.3.0
      function-bind: 1.1.2
      get-intrinsic: 1.3.0
      gopd: 1.2.0
      has-property-descriptors: 1.0.2
    dev: true

  /set-function-name@2.0.2:
    resolution: {integrity: sha512-7PGFlmtwsEADb0WYyvCMa1t+yke6daIG4Wirafur5kcf+MhUnPms1UeR0CKQdTZD81yESwMHbtn+TR+dMviakQ==}
    engines: {node: '>= 0.4'}
    dependencies:
      define-data-property: 1.1.4
      es-errors: 1.3.0
      functions-have-names: 1.2.3
      has-property-descriptors: 1.0.2
    dev: true

  /set-proto@1.0.0:
    resolution: {integrity: sha512-RJRdvCo6IAnPdsvP/7m6bsQqNnn1FCBX5ZNtFL98MmFF/4xAIJTIg1YbHW5DC2W5SKZanrC6i4HsJqlajw/dZw==}
    engines: {node: '>= 0.4'}
    dependencies:
      dunder-proto: 1.0.1
      es-errors: 1.3.0
      es-object-atoms: 1.1.1
    dev: true

  /sharp@0.34.1:
    resolution: {integrity: sha512-1j0w61+eVxu7DawFJtnfYcvSv6qPFvfTaqzTQ2BLknVhHTwGS8sc63ZBF4rzkWMBVKybo4S5OBtDdZahh2A1xg==}
    engines: {node: ^18.17.0 || ^20.3.0 || >=21.0.0}
    requiresBuild: true
    dependencies:
      color: 4.2.3
      detect-libc: 2.0.3
      semver: 7.7.1
    optionalDependencies:
      '@img/sharp-darwin-arm64': 0.34.1
      '@img/sharp-darwin-x64': 0.34.1
      '@img/sharp-libvips-darwin-arm64': 1.1.0
      '@img/sharp-libvips-darwin-x64': 1.1.0
      '@img/sharp-libvips-linux-arm': 1.1.0
      '@img/sharp-libvips-linux-arm64': 1.1.0
      '@img/sharp-libvips-linux-ppc64': 1.1.0
      '@img/sharp-libvips-linux-s390x': 1.1.0
      '@img/sharp-libvips-linux-x64': 1.1.0
      '@img/sharp-libvips-linuxmusl-arm64': 1.1.0
      '@img/sharp-libvips-linuxmusl-x64': 1.1.0
      '@img/sharp-linux-arm': 0.34.1
      '@img/sharp-linux-arm64': 0.34.1
      '@img/sharp-linux-s390x': 0.34.1
      '@img/sharp-linux-x64': 0.34.1
      '@img/sharp-linuxmusl-arm64': 0.34.1
      '@img/sharp-linuxmusl-x64': 0.34.1
      '@img/sharp-wasm32': 0.34.1
      '@img/sharp-win32-ia32': 0.34.1
      '@img/sharp-win32-x64': 0.34.1

  /shebang-command@2.0.0:
    resolution: {integrity: sha512-kHxr2zZpYtdmrN1qDjrrX/Z1rR1kG8Dx+gkpK1G4eXmvXswmcE1hTWBWYUzlraYw1/yZp6YuDY77YtvbN0dmDA==}
    engines: {node: '>=8'}
    dependencies:
      shebang-regex: 3.0.0

  /shebang-regex@3.0.0:
    resolution: {integrity: sha512-7++dFhtcx3353uBaq8DDR4NuxBetBzC7ZQOhmTQInHEd6bSrXdiEyzCvG07Z44UYdLShWUyXt5M/yhz8ekcb1A==}
    engines: {node: '>=8'}

  /shiki@2.5.0:
    resolution: {integrity: sha512-mI//trrsaiCIPsja5CNfsyNOqgAZUb6VpJA+340toL42UpzQlXpwRV9nch69X6gaUxrr9kaOOa6e3y3uAkGFxQ==}
    dependencies:
      '@shikijs/core': 2.5.0
      '@shikijs/engine-javascript': 2.5.0
      '@shikijs/engine-oniguruma': 2.5.0
      '@shikijs/langs': 2.5.0
      '@shikijs/themes': 2.5.0
      '@shikijs/types': 2.5.0
      '@shikijs/vscode-textmate': 10.0.2
      '@types/hast': 3.0.4
    dev: false

  /side-channel-list@1.0.0:
    resolution: {integrity: sha512-FCLHtRD/gnpCiCHEiJLOwdmFP+wzCmDEkc9y7NsYxeF4u7Btsn1ZuwgwJGxImImHicJArLP4R0yX4c2KCrMrTA==}
    engines: {node: '>= 0.4'}
    dependencies:
      es-errors: 1.3.0
      object-inspect: 1.13.4
    dev: true

  /side-channel-map@1.0.1:
    resolution: {integrity: sha512-VCjCNfgMsby3tTdo02nbjtM/ewra6jPHmpThenkTYh8pG9ucZ/1P8So4u4FGBek/BjpOVsDCMoLA/iuBKIFXRA==}
    engines: {node: '>= 0.4'}
    dependencies:
      call-bound: 1.0.4
      es-errors: 1.3.0
      get-intrinsic: 1.3.0
      object-inspect: 1.13.4
    dev: true

  /side-channel-weakmap@1.0.2:
    resolution: {integrity: sha512-WPS/HvHQTYnHisLo9McqBHOJk2FkHO/tlpvldyrnem4aeQp4hai3gythswg6p01oSoTl58rcpiFAjF2br2Ak2A==}
    engines: {node: '>= 0.4'}
    dependencies:
      call-bound: 1.0.4
      es-errors: 1.3.0
      get-intrinsic: 1.3.0
      object-inspect: 1.13.4
      side-channel-map: 1.0.1
    dev: true

  /side-channel@1.1.0:
    resolution: {integrity: sha512-ZX99e6tRweoUXqR+VBrslhda51Nh5MTQwou5tnUDgbtyM0dBgmhEDtWGP/xbKn6hqfPRHujUNwz5fy/wbbhnpw==}
    engines: {node: '>= 0.4'}
    dependencies:
      es-errors: 1.3.0
      object-inspect: 1.13.4
      side-channel-list: 1.0.0
      side-channel-map: 1.0.1
      side-channel-weakmap: 1.0.2
    dev: true

  /siginfo@2.0.0:
    resolution: {integrity: sha512-ybx0WO1/8bSBLEWXZvEd7gMW3Sn3JFlW3TvX1nREbDLRNQNaeNN8WK0meBwPdAaOI7TtRRRJn/Es1zhrrCHu7g==}
    dev: true

  /signal-exit@4.1.0:
    resolution: {integrity: sha512-bzyZ1e88w9O1iNJbKnOlvYTrWPDl46O1bG0D3XInv+9tkPrxrN8jUUTiFlDkkmKWgn1M6CfIA13SuGqOa9Korw==}
    engines: {node: '>=14'}

  /simple-git@3.27.0:
    resolution: {integrity: sha512-ivHoFS9Yi9GY49ogc6/YAi3Fl9ROnF4VyubNylgCkA+RVqLaKWnDSzXOVzya8csELIaWaYNutsEuAhZrtOjozA==}
    dependencies:
      '@kwsites/file-exists': 1.1.1
      '@kwsites/promise-deferred': 1.1.1
      debug: 4.4.1
    transitivePeerDependencies:
      - supports-color
    dev: false

  /simple-swizzle@0.2.2:
    resolution: {integrity: sha512-JA//kQgZtbuY83m+xT+tXJkmJncGMTFT+C+g2h2R9uxkYIrE2yy9sgmcLhCnw57/WSD+Eh3J97FPEDFnbXnDUg==}
    requiresBuild: true
    dependencies:
      is-arrayish: 0.3.2

  /simple-wcswidth@1.0.1:
    resolution: {integrity: sha512-xMO/8eNREtaROt7tJvWJqHBDTMFN4eiQ5I4JRMuilwfnFcV5W9u7RUkueNkdw0jPqGMX36iCywelS5yilTuOxg==}
    dev: false

  /sisteransi@1.0.5:
    resolution: {integrity: sha512-bLGGlR1QxBcynn2d5YmDX4MGjlZvy2MRBDRNHLJ8VI6l6+9FUiyTFNJ0IveOSP0bcXgVDPRcfGqA0pjaqUpfVg==}
    dev: false

  /slash@3.0.0:
    resolution: {integrity: sha512-g9Q1haeby36OSStwb4ntCGGGaKsaVSjQ68fBxoQcutl5fS1vuY18H3wSt3jFyFtrkx+Kz0V1G85A4MyAdDMi2Q==}
    engines: {node: '>=8'}
    dev: true

  /slash@5.1.0:
    resolution: {integrity: sha512-ZA6oR3T/pEyuqwMgAKT0/hAv8oAXckzbkmR0UkUosQ+Mc4RxGoJkRmwHgHufaenlyAgE1Mxgpdcrf75y6XcnDg==}
    engines: {node: '>=14.16'}
    dev: false

  /sonic-boom@4.2.0:
    resolution: {integrity: sha512-INb7TM37/mAcsGmc9hyyI6+QR3rR1zVRu36B0NeGXKnOOLiZOfER5SA+N7X7k3yUYRzLWafduTDvJAfDswwEww==}
    dependencies:
      atomic-sleep: 1.0.0
    dev: false

  /source-map-js@1.2.1:
    resolution: {integrity: sha512-UXWMKhLOwVKb728IUtQPXxfYU+usdybtUrK/8uGE8CQMvrhOpwvzDBwj0QhSL7MQc7vIsISBG8VQ8+IDQxpfQA==}
    engines: {node: '>=0.10.0'}

  /source-map-support@0.5.21:
    resolution: {integrity: sha512-uBHU3L3czsIyYXKX88fdrGovxdSCoTGDRZ6SYXtSRxLZUzHg5P/66Ht6uoUlHu9EZod+inXhKo3qQgwXUT/y1w==}
    dependencies:
      buffer-from: 1.1.2
      source-map: 0.6.1

  /source-map@0.6.1:
    resolution: {integrity: sha512-UjgapumWlbMhkBgzT7Ykc5YXUT46F0iKu8SGXq0bcwP5dz/h0Plj6enJqjz1Zbq2l5WaqYnrVbwWOWMyF3F47g==}
    engines: {node: '>=0.10.0'}

  /source-map@0.7.4:
    resolution: {integrity: sha512-l3BikUxvPOcn5E74dZiq5BGsTb5yEwhaTSzccU6t4sDOH8NWJCstKO5QT2CvtFoK6F0saL7p9xHAqHOlCPJygA==}
    engines: {node: '>= 8'}

  /source-map@0.8.0-beta.0:
    resolution: {integrity: sha512-2ymg6oRBpebeZi9UUNsgQ89bhx01TcTkmNTGnNO88imTmbSgy4nfujrgVEFKWpMTEGA11EDkTt7mqObTPdigIA==}
    engines: {node: '>= 8'}
    dependencies:
      whatwg-url: 7.1.0

  /space-separated-tokens@2.0.2:
    resolution: {integrity: sha512-PEGlAwrG8yXGXRjW32fGbg66JAlOAwbObuqVoJpv/mRgoWDQfgH1wDPvtzWyUSNAXBGSk8h755YDbbcEy3SH2Q==}

  /spawndamnit@3.0.1:
    resolution: {integrity: sha512-MmnduQUuHCoFckZoWnXsTg7JaiLBJrKFj9UI2MbRPGaJeVpsLcVBu6P/IGZovziM/YBsellCmsprgNA+w0CzVg==}
    dependencies:
      cross-spawn: 7.0.6
      signal-exit: 4.1.0
    dev: true

  /speech-rule-engine@4.1.2:
    resolution: {integrity: sha512-S6ji+flMEga+1QU79NDbwZ8Ivf0S/MpupQQiIC0rTpU/ZTKgcajijJJb1OcByBQDjrXCN1/DJtGz4ZJeBMPGJw==}
    hasBin: true
    dependencies:
      '@xmldom/xmldom': 0.9.8
      commander: 13.1.0
      wicked-good-xpath: 1.3.0
    dev: false

  /split2@4.2.0:
    resolution: {integrity: sha512-UcjcJOWknrNkF6PLX83qcHM6KHgVKNkV62Y8a5uYDVv9ydGQVwAHMKqHdJje1VTWpljG0WYpCDhrCdAOYH4TWg==}
    engines: {node: '>= 10.x'}
    dev: false

  /sprintf-js@1.0.3:
    resolution: {integrity: sha512-D9cPgkvLlV3t3IzL0D0YLvGA9Ahk4PcvVwUbN0dSGr1aP0Nrt4AEnTUbuGvquEC0mA64Gqt1fzirlRs5ibXx8g==}

  /stackback@0.0.2:
    resolution: {integrity: sha512-1XMJE5fQo1jGH6Y/7ebnwPOBEkIEnT4QF32d5R1+VXdXveM0IBMJt8zfaxX1P3QhVwrYe+576+jkANtSS2mBbw==}
    dev: true

  /std-env@3.9.0:
    resolution: {integrity: sha512-UGvjygr6F6tpH7o2qyqR6QYpwraIjKSdtzyBdyytFOHmPZY917kwdwLG0RbOjWOnKmnm3PeHjaoLLMie7kPLQw==}
    dev: true

  /streamsearch@1.1.0:
    resolution: {integrity: sha512-Mcc5wHehp9aXz1ax6bZUyY5afg9u2rv5cqQI3mRrYkGC8rW2hM02jWuwjtL++LS5qinSyhj2QfLyNsuc+VsExg==}
    engines: {node: '>=10.0.0'}
    dev: false

  /string-width@4.2.3:
    resolution: {integrity: sha512-wKyQRQpjJ0sIp62ErSZdGsjMJWsap5oRNihHhu6G7JVO/9jIB6UyevL+tXuOqrng8j/cxKTWyWUwvSTriiZz/g==}
    engines: {node: '>=8'}
    dependencies:
      emoji-regex: 8.0.0
      is-fullwidth-code-point: 3.0.0
      strip-ansi: 6.0.1

  /string-width@5.1.2:
    resolution: {integrity: sha512-HnLOCR3vjcY8beoNLtcjZ5/nxn2afmME6lhrDrebokqMap+XbeW8n9TXpPDOqdGK5qcI3oT0GKTW6wC7EMiVqA==}
    engines: {node: '>=12'}
    dependencies:
      eastasianwidth: 0.2.0
      emoji-regex: 9.2.2
      strip-ansi: 7.1.0

  /string.prototype.matchall@4.0.12:
    resolution: {integrity: sha512-6CC9uyBL+/48dYizRf7H7VAYCMCNTBeM78x/VTUe9bFEaxBepPJDa1Ow99LqI/1yF7kuy7Q3cQsYMrcjGUcskA==}
    engines: {node: '>= 0.4'}
    dependencies:
      call-bind: 1.0.8
      call-bound: 1.0.4
      define-properties: 1.2.1
      es-abstract: 1.23.9
      es-errors: 1.3.0
      es-object-atoms: 1.1.1
      get-intrinsic: 1.3.0
      gopd: 1.2.0
      has-symbols: 1.1.0
      internal-slot: 1.1.0
      regexp.prototype.flags: 1.5.4
      set-function-name: 2.0.2
      side-channel: 1.1.0
    dev: true

  /string.prototype.repeat@1.0.0:
    resolution: {integrity: sha512-0u/TldDbKD8bFCQ/4f5+mNRrXwZ8hg2w7ZR8wa16e8z9XpePWl3eGEcUD0OXpEH/VJH/2G3gjUtR3ZOiBe2S/w==}
    dependencies:
      define-properties: 1.2.1
      es-abstract: 1.23.9
    dev: true

  /string.prototype.trim@1.2.10:
    resolution: {integrity: sha512-Rs66F0P/1kedk5lyYyH9uBzuiI/kNRmwJAR9quK6VOtIpZ2G+hMZd+HQbbv25MgCA6gEffoMZYxlTod4WcdrKA==}
    engines: {node: '>= 0.4'}
    dependencies:
      call-bind: 1.0.8
      call-bound: 1.0.4
      define-data-property: 1.1.4
      define-properties: 1.2.1
      es-abstract: 1.23.9
      es-object-atoms: 1.1.1
      has-property-descriptors: 1.0.2
    dev: true

  /string.prototype.trimend@1.0.9:
    resolution: {integrity: sha512-G7Ok5C6E/j4SGfyLCloXTrngQIQU3PWtXGst3yM7Bea9FRURf1S42ZHlZZtsNque2FN2PoUhfZXYLNWwEr4dLQ==}
    engines: {node: '>= 0.4'}
    dependencies:
      call-bind: 1.0.8
      call-bound: 1.0.4
      define-properties: 1.2.1
      es-object-atoms: 1.1.1
    dev: true

  /string.prototype.trimstart@1.0.8:
    resolution: {integrity: sha512-UXSH262CSZY1tfu3G3Secr6uGLCFVPMhIqHjlgCUtCCcgihYc/xKs9djMTMUOb2j1mVSeU8EU6NWc/iQKU6Gfg==}
    engines: {node: '>= 0.4'}
    dependencies:
      call-bind: 1.0.8
      define-properties: 1.2.1
      es-object-atoms: 1.1.1
    dev: true

  /stringify-entities@4.0.4:
    resolution: {integrity: sha512-IwfBptatlO+QCJUo19AqvrPNqlVMpW9YEL2LIVY+Rpv2qsjCGxaDLNRgeGsQWJhfItebuJhsGSLjaBbNSQ+ieg==}
    dependencies:
      character-entities-html4: 2.1.0
      character-entities-legacy: 3.0.0

  /strip-ansi@6.0.1:
    resolution: {integrity: sha512-Y38VPSHcqkFrCpFnQ9vuSXmquuv5oXOKpGeT6aGrr3o3Gc9AlVa6JBfUSOCnbxGGZF+/0ooI7KrPuUSztUdU5A==}
    engines: {node: '>=8'}
    dependencies:
      ansi-regex: 5.0.1

  /strip-ansi@7.1.0:
    resolution: {integrity: sha512-iq6eVVI64nQQTRYq2KtEg2d2uU7LElhTJwsH4YzIHZshxlgZms/wIc4VoDQTlG/IvVIrBKG06CrZnp0qv7hkcQ==}
    engines: {node: '>=12'}
    dependencies:
      ansi-regex: 6.1.0

  /strip-bom-string@1.0.0:
    resolution: {integrity: sha512-uCC2VHvQRYu+lMh4My/sFNmF2klFymLX1wHJeXnbEJERpV/ZsVuonzerjfrGpIGF7LBVa1O7i9kjiWvJiFck8g==}
    engines: {node: '>=0.10.0'}
    dev: false

  /strip-bom@3.0.0:
    resolution: {integrity: sha512-vavAMRXOgBVNF6nyEEmL3DBK19iRpDcoIwW+swQ+CbGiu7lju6t+JklA1MHweoWtadgt4ISVUsXLyDq34ddcwA==}
    engines: {node: '>=4'}
    dev: true

  /strip-final-newline@3.0.0:
    resolution: {integrity: sha512-dOESqjYr96iWYylGObzd39EuNTa5VJxyvVAEm5Jnh7KGo75V43Hk1odPQkNDyXNmUR6k+gEiDVXnjB8HJ3crXw==}
    engines: {node: '>=12'}
    dev: false

  /strip-json-comments@3.1.1:
    resolution: {integrity: sha512-6fPc+R4ihwqP6N/aIv2f1gMH8lOVtWQHoqC4yK6oSDVVocumAsfCqjkXnqiYMhmMwS/mEHLp7Vehlt3ql6lEig==}
    engines: {node: '>=8'}

  /strtok3@8.1.0:
    resolution: {integrity: sha512-ExzDvHYPj6F6QkSNe/JxSlBxTh3OrI6wrAIz53ulxo1c4hBJ1bT9C/JrAthEKHWG9riVH3Xzg7B03Oxty6S2Lw==}
    engines: {node: '>=16'}
    dependencies:
      '@tokenizer/token': 0.3.0
      peek-readable: 5.4.2
    dev: false

  /style-to-js@1.1.16:
    resolution: {integrity: sha512-/Q6ld50hKYPH3d/r6nr117TZkHR0w0kGGIVfpG9N6D8NymRPM9RqCUv4pRpJ62E5DqOYx2AFpbZMyCPnjQCnOw==}
    dependencies:
      style-to-object: 1.0.8

  /style-to-object@1.0.8:
    resolution: {integrity: sha512-xT47I/Eo0rwJmaXC4oilDGDWLohVhR6o/xAQcPQN8q6QBuZVL8qMYL85kLmST5cPjAorwvqIA4qXTRQoYHaL6g==}
    dependencies:
      inline-style-parser: 0.2.4

  /styled-jsx@5.1.6(react@19.1.0):
    resolution: {integrity: sha512-qSVyDTeMotdvQYoHWLNGwRFJHC+i+ZvdBRYosOFgC+Wg1vx4frN2/RG/NA7SYqqvKNLf39P2LSRA2pu6n0XYZA==}
    engines: {node: '>= 12.0.0'}
    peerDependencies:
      '@babel/core': '*'
      babel-plugin-macros: '*'
      react: '>= 16.8.0 || 17.x.x || ^18.0.0-0 || ^19.0.0-0'
    peerDependenciesMeta:
      '@babel/core':
        optional: true
      babel-plugin-macros:
        optional: true
    dependencies:
      client-only: 0.0.1
      react: 19.1.0
    dev: false

  /stylis@4.3.6:
    resolution: {integrity: sha512-yQ3rwFWRfwNUY7H5vpU0wfdkNSnvnJinhF9830Swlaxl03zsOjCfmX0ugac+3LtK0lYSgwL/KXc8oYL3mG4YFQ==}
    dev: false

  /sucrase@3.35.0:
    resolution: {integrity: sha512-8EbVDiu9iN/nESwxeSxDKe0dunta1GOlHufmSSXxMD2z2/tMZpDMpvXQGsc+ajGo8y2uYUmixaSRUc/QPoQ0GA==}
    engines: {node: '>=16 || 14 >=14.17'}
    hasBin: true
    dependencies:
      '@jridgewell/gen-mapping': 0.3.8
      commander: 4.1.1
      glob: 10.4.5
      lines-and-columns: 1.2.4
      mz: 2.7.0
      pirates: 4.0.7
      ts-interface-checker: 0.1.13

  /supports-color@7.2.0:
    resolution: {integrity: sha512-qpCAvRl9stuOHveKsn7HncJRvv501qIacKzQlO/+Lwxc9+0q2wLyv4Dfvt80/DPn2pqOBsJdDiogXGR9+OvwRw==}
    engines: {node: '>=8'}
    dependencies:
      has-flag: 4.0.0
    dev: true

  /supports-preserve-symlinks-flag@1.0.0:
    resolution: {integrity: sha512-ot0WnXS9fgdkgIcePe6RHNk1WA8+muPa6cSjeR3V8K27q9BB1rTE3R1p7Hv0z1ZyAc8s6Vvv8DIyWf681MAt0w==}
    engines: {node: '>= 0.4'}
    dev: true

  /swr@2.3.3(react@19.1.0):
    resolution: {integrity: sha512-dshNvs3ExOqtZ6kJBaAsabhPdHyeY4P2cKwRCniDVifBMoG/SVI7tfLWqPXriVspf2Rg4tPzXJTnwaihIeFw2A==}
    peerDependencies:
      react: ^16.11.0 || ^17.0.0 || ^18.0.0 || ^19.0.0
    dependencies:
      dequal: 2.0.3
      react: 19.1.0
      use-sync-external-store: 1.5.0(react@19.1.0)
    dev: false

  /system-architecture@0.1.0:
    resolution: {integrity: sha512-ulAk51I9UVUyJgxlv9M6lFot2WP3e7t8Kz9+IS6D4rVba1tR9kON+Ey69f+1R4Q8cd45Lod6a4IcJIxnzGc/zA==}
    engines: {node: '>=18'}
    dev: false

  /tabbable@6.2.0:
    resolution: {integrity: sha512-Cat63mxsVJlzYvN51JmVXIgNoUokrIaT2zLclCXjRd8boZ0004U4KCs/sToJ75C6sdlByWxpYnb5Boif1VSFew==}
    dev: false

  /tailwind-merge@2.5.4:
    resolution: {integrity: sha512-0q8cfZHMu9nuYP/b5Shb7Y7Sh1B7Nnl5GqNr1U+n2p6+mybvRtayrQ+0042Z5byvTA8ihjlP8Odo8/VnHbZu4Q==}
    dev: false

  /tailwind-merge@2.6.0:
    resolution: {integrity: sha512-P+Vu1qXfzediirmHOC3xKGAYeZtPcV9g76X+xg2FD4tYgR71ewMA35Y3sCz3zhiN/dwefRpJX0yBcgwi1fXNQA==}

  /tailwind-variants@0.3.1(tailwindcss@4.1.5):
    resolution: {integrity: sha512-krn67M3FpPwElg4FsZrOQd0U26o7UDH/QOkK8RNaiCCrr052f6YJPBUfNKnPo/s/xRzNPtv1Mldlxsg8Tb46BQ==}
    engines: {node: '>=16.x', pnpm: '>=7.x'}
    peerDependencies:
      tailwindcss: '*'
    dependencies:
      tailwind-merge: 2.5.4
      tailwindcss: 4.1.5
    dev: false

  /tailwindcss@4.1.5:
    resolution: {integrity: sha512-nYtSPfWGDiWgCkwQG/m+aX83XCwf62sBgg3bIlNiiOcggnS1x3uVRDAuyelBFL+vJdOPPCGElxv9DjHJjRHiVA==}

  /tapable@2.2.1:
    resolution: {integrity: sha512-GNzQvQTOIP6RyTfE2Qxb8ZVlNmw0n88vp1szwWRimP02mnTsx3Wtn5qRdqY9w2XduFNUgvOwhNnQsjwCp+kqaQ==}
    engines: {node: '>=6'}
    dev: true

  /term-size@2.2.1:
    resolution: {integrity: sha512-wK0Ri4fOGjv/XPy8SBHZChl8CM7uMc5VML7SqiQ0zG7+J5Vr+RMQDoHa2CNT6KHUnTGIXH34UDMkPzAUyapBZg==}
    engines: {node: '>=8'}
    dev: true

  /terser@5.39.2:
    resolution: {integrity: sha512-yEPUmWve+VA78bI71BW70Dh0TuV4HHd+I5SHOAfS1+QBOmvmCiiffgjR8ryyEd3KIfvPGFqoADt8LdQ6XpXIvg==}
    engines: {node: '>=10'}
    hasBin: true
    dependencies:
      '@jridgewell/source-map': 0.3.6
      acorn: 8.14.1
      commander: 2.20.3
      source-map-support: 0.5.21

  /thenify-all@1.6.0:
    resolution: {integrity: sha512-RNxQH/qI8/t3thXJDwcstUO4zeqo64+Uy/+sNVRBx4Xn2OX+OZ9oP+iJnNFqplFra2ZUVeKCSa2oVWi3T4uVmA==}
    engines: {node: '>=0.8'}
    dependencies:
      thenify: 3.3.1

  /thenify@3.3.1:
    resolution: {integrity: sha512-RVZSIV5IG10Hk3enotrhvz0T9em6cyHBLkH/YAZuKqd8hRkKhSfCGIcP2KUY0EPxndzANBmNllzWPwak+bheSw==}
    dependencies:
      any-promise: 1.3.0

  /thread-stream@3.1.0:
    resolution: {integrity: sha512-OqyPZ9u96VohAyMfJykzmivOrY2wfMSf3C5TtFJVgN+Hm6aj+voFhlK+kZEIv2FBh1X6Xp3DlnCOfEQ3B2J86A==}
    dependencies:
      real-require: 0.2.0
    dev: false

  /throttleit@2.1.0:
    resolution: {integrity: sha512-nt6AMGKW1p/70DF/hGBdJB57B8Tspmbp5gfJ8ilhLnt7kkr2ye7hzD6NVG8GGErk2HWF34igrL2CXmNIkzKqKw==}
    engines: {node: '>=18'}
    dev: false

  /tiny-invariant@1.3.3:
    resolution: {integrity: sha512-+FbBPE1o9QAYvviau/qC5SE3caw21q3xkvWKBtja5vgqOWIHHJ3ioaq1VPfn/Szqctz2bU/oYeKd9/z5BL+PVg==}
    dev: false

  /tinybench@2.9.0:
    resolution: {integrity: sha512-0+DUvqWMValLmha6lr4kD8iAMK1HzV0/aKnCtWb9v9641TnP/MFb7Pc2bxoxQjTXAErryXVgUOfv2YqNllqGeg==}
    dev: true

  /tinyexec@0.3.2:
    resolution: {integrity: sha512-KQQR9yN7R5+OSwaK0XQoj22pwHoTlgYqmUscPYoknOoWCWfj/5/ABTMRi69FrKU5ffPVh5QcFikpWJI/P1ocHA==}

  /tinyexec@1.0.1:
    resolution: {integrity: sha512-5uC6DDlmeqiOwCPmK9jMSdOuZTh8bU39Ys6yidB+UTt5hfZUPGAypSgFRiEp+jbi9qH40BLDvy85jIU88wKSqw==}
    dev: false

  /tinyglobby@0.2.13:
    resolution: {integrity: sha512-mEwzpUgrLySlveBwEVDMKk5B57bhLPYovRfPAXD5gA/98Opn0rCDj3GtLwFvCvH5RK9uPCExUROW5NjDwvqkxw==}
    engines: {node: '>=12.0.0'}
    dependencies:
      fdir: 6.4.4(picomatch@4.0.2)
      picomatch: 4.0.2

  /tinypool@1.0.2:
    resolution: {integrity: sha512-al6n+QEANGFOMf/dmUMsuS5/r9B06uwlyNjZZql/zv8J7ybHCgoihBNORZCY2mzUuAnomQa2JdhyHKzZxPCrFA==}
    engines: {node: ^18.0.0 || >=20.0.0}
    dev: true

  /tinyrainbow@2.0.0:
    resolution: {integrity: sha512-op4nsTR47R6p0vMUUoYl/a+ljLFVtlfaXkLQmqfLR1qHma1h/ysYk4hEXZ880bf2CYgTskvTa/e196Vd5dDQXw==}
    engines: {node: '>=14.0.0'}
    dev: true

  /tinyspy@3.0.2:
    resolution: {integrity: sha512-n1cw8k1k0x4pgA2+9XrOkFydTerNcJ1zWCO5Nn9scWHTD+5tp8dghT2x1uduQePZTZgd3Tupf+x9BxJjeJi77Q==}
    engines: {node: '>=14.0.0'}
    dev: true

  /title@4.0.1:
    resolution: {integrity: sha512-xRnPkJx9nvE5MF6LkB5e8QJjE2FW8269wTu/LQdf7zZqBgPly0QJPf/CWAo7srj5so4yXfoLEdCFgurlpi47zg==}
    hasBin: true
    dependencies:
      arg: 5.0.2
      chalk: 5.4.1
      clipboardy: 4.0.0
    dev: false

  /tmp@0.0.33:
    resolution: {integrity: sha512-jRCJlojKnZ3addtTOjdIqoRuPEKBvNXcGYqzO6zWZX8KfKEpnGY5jfggJQ3EjKuu8D4bJRr0y+cYJFmYbImXGw==}
    engines: {node: '>=0.6.0'}
    dependencies:
      os-tmpdir: 1.0.2
    dev: true

  /to-no-case@1.0.2:
    resolution: {integrity: sha512-Z3g735FxuZY8rodxV4gH7LxClE4H0hTIyHNIHdk+vpQxjLm0cwnKXq/OFVZ76SOQmto7txVcwSCwkU5kqp+FKg==}
    dev: false

  /to-regex-range@5.0.1:
    resolution: {integrity: sha512-65P7iz6X5yEr1cwcgvQxbbIw7Uk3gOy5dIdtZ4rDveLqhrdJP+Li/Hx6tyK0NEb+2GCyneCMJiGqrADCSNk8sQ==}
    engines: {node: '>=8.0'}
    dependencies:
      is-number: 7.0.0

  /to-snake-case@1.0.0:
    resolution: {integrity: sha512-joRpzBAk1Bhi2eGEYBjukEWHOe/IvclOkiJl3DtA91jV6NwQ3MwXA4FHYeqk8BNp/D8bmi9tcNbRu/SozP0jbQ==}
    dependencies:
      to-space-case: 1.0.0
    dev: false

  /to-space-case@1.0.0:
    resolution: {integrity: sha512-rLdvwXZ39VOn1IxGL3V6ZstoTbwLRckQmn/U8ZDLuWwIXNpuZDhQ3AiRUlhTbOXFVE9C+dR51wM0CBDhk31VcA==}
    dependencies:
      to-no-case: 1.0.2
    dev: false

  /token-types@6.0.0:
    resolution: {integrity: sha512-lbDrTLVsHhOMljPscd0yitpozq7Ga2M5Cvez5AjGg8GASBjtt6iERCAJ93yommPmz62fb45oFIXHEZ3u9bfJEA==}
    engines: {node: '>=14.16'}
    dependencies:
      '@tokenizer/token': 0.3.0
      ieee754: 1.2.1
    dev: false

  /tr46@1.0.1:
    resolution: {integrity: sha512-dTpowEjclQ7Kgx5SdBkqRzVhERQXov8/l9Ft9dVM9fmg0W0KQSVaXX9T4i6twCPNtYiZM53lpSSUAwJbFPOHxA==}
    dependencies:
      punycode: 2.3.1

  /tree-kill@1.2.2:
    resolution: {integrity: sha512-L0Orpi8qGpRG//Nd+H90vFB+3iHnue1zSSGmNOOCh1GLJ7rUKVwV2HvijphGQS2UmhUZewS9VgvxYIdgr+fG1A==}
    hasBin: true

  /trim-lines@3.0.1:
    resolution: {integrity: sha512-kRj8B+YHZCc9kQYdWfJB2/oUl9rA99qbowYYBtr4ui4mZyAQ2JpvVBd/6U2YloATfqBhBTSMhTpgBHtU0Mf3Rg==}

  /trough@2.2.0:
    resolution: {integrity: sha512-tmMpK00BjZiUyVyvrBK7knerNgmgvcV/KLVyuma/SC+TQN167GrMRciANTz09+k3zW8L8t60jWO1GpfkZdjTaw==}

  /truncate-utf8-bytes@1.0.2:
    resolution: {integrity: sha512-95Pu1QXQvruGEhv62XCMO3Mm90GscOCClvrIUwCM0PYOXK3kaF3l3sIHxx71ThJfcbM2O5Au6SO3AWCSEfW4mQ==}
    dependencies:
      utf8-byte-length: 1.0.5
    dev: false

  /ts-api-utils@2.1.0(typescript@5.8.2):
    resolution: {integrity: sha512-CUgTZL1irw8u29bzrOD/nH85jqyc74D6SshFgujOIA7osm2Rz7dYH77agkx7H4FBNxDq7Cjf+IjaX/8zwFW+ZQ==}
    engines: {node: '>=18.12'}
    peerDependencies:
      typescript: '>=4.8.4'
    dependencies:
      typescript: 5.8.2
    dev: true

  /ts-dedent@2.2.0:
    resolution: {integrity: sha512-q5W7tVM71e2xjHZTlgfTDoPF/SmqKG5hddq9SzR49CH2hayqRKJtQ4mtRlSxKaJlR/+9rEM+mnBHf7I2/BQcpQ==}
    engines: {node: '>=6.10'}
    dev: false

  /ts-essentials@10.0.3(typescript@5.8.3):
    resolution: {integrity: sha512-/FrVAZ76JLTWxJOERk04fm8hYENDo0PWSP3YLQKxevLwWtxemGcl5JJEzN4iqfDlRve0ckyfFaOBu4xbNH/wZw==}
    peerDependencies:
      typescript: '>=4.5.0'
    peerDependenciesMeta:
      typescript:
        optional: true
    dependencies:
      typescript: 5.8.3
    dev: false

  /ts-interface-checker@0.1.13:
    resolution: {integrity: sha512-Y/arvbn+rrz3JCKl9C4kVNfTfSm2/mEp5FSz5EsZSANGPSlQrpRI5M4PKF+mJnE52jOO90PnPSc3Ur3bTQw0gA==}

  /ts-node@10.9.2(@types/node@20.17.49)(typescript@5.8.3):
    resolution: {integrity: sha512-f0FFpIdcHgn8zcPSbf1dRevwt047YMnaiJM3u2w2RewrB+fob/zePZcrOyQoLMMO7aBIddLcQIEK5dYjkLnGrQ==}
    hasBin: true
    peerDependencies:
      '@swc/core': '>=1.2.50'
      '@swc/wasm': '>=1.2.50'
      '@types/node': '*'
      typescript: '>=2.7'
    peerDependenciesMeta:
      '@swc/core':
        optional: true
      '@swc/wasm':
        optional: true
    dependencies:
      '@cspotcode/source-map-support': 0.8.1
      '@tsconfig/node10': 1.0.11
      '@tsconfig/node12': 1.0.11
      '@tsconfig/node14': 1.0.3
      '@tsconfig/node16': 1.0.4
      '@types/node': 20.17.49
      acorn: 8.14.1
      acorn-walk: 8.3.4
      arg: 4.1.3
      create-require: 1.1.1
      diff: 4.0.2
      make-error: 1.3.6
      typescript: 5.8.3
      v8-compile-cache-lib: 3.0.1
      yn: 3.1.1
    dev: true

  /tslib@2.8.1:
    resolution: {integrity: sha512-oJFu94HQb+KVduSUQL7wnpmqnfmLsOA/nAh6b6EH0wCEoK0/mPeXU6c3wKDV83MkOuHPRHtSXKKU99IBazS/2w==}

  /tsup@8.5.0(tsx@4.19.4)(typescript@5.8.3):
    resolution: {integrity: sha512-VmBp77lWNQq6PfuMqCHD3xWl22vEoWsKajkF8t+yMBawlUS8JzEI+vOVMeuNZIuMML8qXRizFKi9oD5glKQVcQ==}
    engines: {node: '>=18'}
    hasBin: true
    peerDependencies:
      '@microsoft/api-extractor': ^7.36.0
      '@swc/core': ^1
      postcss: ^8.4.12
      typescript: '>=4.5.0'
    peerDependenciesMeta:
      '@microsoft/api-extractor':
        optional: true
      '@swc/core':
        optional: true
      postcss:
        optional: true
      typescript:
        optional: true
    dependencies:
      bundle-require: 5.1.0(esbuild@0.25.4)
      cac: 6.7.14
      chokidar: 4.0.3
      consola: 3.4.2
      debug: 4.4.1
      esbuild: 0.25.4
      fix-dts-default-cjs-exports: 1.0.1
      joycon: 3.1.1
      picocolors: 1.1.1
      postcss-load-config: 6.0.1(tsx@4.19.4)
      resolve-from: 5.0.0
      rollup: 4.41.0
      source-map: 0.8.0-beta.0
      sucrase: 3.35.0
      tinyexec: 0.3.2
      tinyglobby: 0.2.13
      tree-kill: 1.2.2
      typescript: 5.8.3
    transitivePeerDependencies:
      - jiti
      - supports-color
      - tsx
      - yaml
    dev: true

  /tsup@8.5.0(typescript@5.8.2):
    resolution: {integrity: sha512-VmBp77lWNQq6PfuMqCHD3xWl22vEoWsKajkF8t+yMBawlUS8JzEI+vOVMeuNZIuMML8qXRizFKi9oD5glKQVcQ==}
    engines: {node: '>=18'}
    hasBin: true
    peerDependencies:
      '@microsoft/api-extractor': ^7.36.0
      '@swc/core': ^1
      postcss: ^8.4.12
      typescript: '>=4.5.0'
    peerDependenciesMeta:
      '@microsoft/api-extractor':
        optional: true
      '@swc/core':
        optional: true
      postcss:
        optional: true
      typescript:
        optional: true
    dependencies:
      bundle-require: 5.1.0(esbuild@0.25.4)
      cac: 6.7.14
      chokidar: 4.0.3
      consola: 3.4.2
      debug: 4.4.1
      esbuild: 0.25.4
      fix-dts-default-cjs-exports: 1.0.1
      joycon: 3.1.1
      picocolors: 1.1.1
      postcss-load-config: 6.0.1
      resolve-from: 5.0.0
      rollup: 4.41.0
      source-map: 0.8.0-beta.0
      sucrase: 3.35.0
      tinyexec: 0.3.2
      tinyglobby: 0.2.13
      tree-kill: 1.2.2
      typescript: 5.8.2
    transitivePeerDependencies:
      - jiti
      - supports-color
      - tsx
      - yaml
    dev: true

  /tsup@8.5.0(typescript@5.8.3):
    resolution: {integrity: sha512-VmBp77lWNQq6PfuMqCHD3xWl22vEoWsKajkF8t+yMBawlUS8JzEI+vOVMeuNZIuMML8qXRizFKi9oD5glKQVcQ==}
    engines: {node: '>=18'}
    hasBin: true
    peerDependencies:
      '@microsoft/api-extractor': ^7.36.0
      '@swc/core': ^1
      postcss: ^8.4.12
      typescript: '>=4.5.0'
    peerDependenciesMeta:
      '@microsoft/api-extractor':
        optional: true
      '@swc/core':
        optional: true
      postcss:
        optional: true
      typescript:
        optional: true
    dependencies:
      bundle-require: 5.1.0(esbuild@0.25.4)
      cac: 6.7.14
      chokidar: 4.0.3
      consola: 3.4.2
      debug: 4.4.1
      esbuild: 0.25.4
      fix-dts-default-cjs-exports: 1.0.1
      joycon: 3.1.1
      picocolors: 1.1.1
      postcss-load-config: 6.0.1
      resolve-from: 5.0.0
      rollup: 4.41.0
      source-map: 0.8.0-beta.0
      sucrase: 3.35.0
      tinyexec: 0.3.2
      tinyglobby: 0.2.13
      tree-kill: 1.2.2
      typescript: 5.8.3
    transitivePeerDependencies:
      - jiti
      - supports-color
      - tsx
      - yaml

  /tsup@8.5.0(typescript@5.8.3)(yaml@2.8.0):
    resolution: {integrity: sha512-VmBp77lWNQq6PfuMqCHD3xWl22vEoWsKajkF8t+yMBawlUS8JzEI+vOVMeuNZIuMML8qXRizFKi9oD5glKQVcQ==}
    engines: {node: '>=18'}
    hasBin: true
    peerDependencies:
      '@microsoft/api-extractor': ^7.36.0
      '@swc/core': ^1
      postcss: ^8.4.12
      typescript: '>=4.5.0'
    peerDependenciesMeta:
      '@microsoft/api-extractor':
        optional: true
      '@swc/core':
        optional: true
      postcss:
        optional: true
      typescript:
        optional: true
    dependencies:
      bundle-require: 5.1.0(esbuild@0.25.4)
      cac: 6.7.14
      chokidar: 4.0.3
      consola: 3.4.2
      debug: 4.4.1
      esbuild: 0.25.4
      fix-dts-default-cjs-exports: 1.0.1
      joycon: 3.1.1
      picocolors: 1.1.1
      postcss-load-config: 6.0.1(yaml@2.8.0)
      resolve-from: 5.0.0
      rollup: 4.41.0
      source-map: 0.8.0-beta.0
      sucrase: 3.35.0
      tinyexec: 0.3.2
      tinyglobby: 0.2.13
      tree-kill: 1.2.2
      typescript: 5.8.3
    transitivePeerDependencies:
      - jiti
      - supports-color
      - tsx
      - yaml
    dev: true

  /tsx@4.19.2:
    resolution: {integrity: sha512-pOUl6Vo2LUq/bSa8S5q7b91cgNSjctn9ugq/+Mvow99qW6x/UZYwzxy/3NmqoT66eHYfCVvFvACC58UBPFf28g==}
    engines: {node: '>=18.0.0'}
    hasBin: true
    dependencies:
      esbuild: 0.23.1
      get-tsconfig: 4.10.0
    optionalDependencies:
      fsevents: 2.3.3
    dev: false

  /tsx@4.19.4:
    resolution: {integrity: sha512-gK5GVzDkJK1SI1zwHf32Mqxf2tSJkNx+eYcNly5+nHvWqXUJYUkWBQtKauoESz3ymezAI++ZwT855x5p5eop+Q==}
    engines: {node: '>=18.0.0'}
    hasBin: true
    dependencies:
      esbuild: 0.25.4
      get-tsconfig: 4.10.0
    optionalDependencies:
      fsevents: 2.3.3
    dev: true

  /turbo-darwin-64@2.5.3:
    resolution: {integrity: sha512-YSItEVBUIvAGPUDpAB9etEmSqZI3T6BHrkBkeSErvICXn3dfqXUfeLx35LfptLDEbrzFUdwYFNmt8QXOwe9yaw==}
    cpu: [x64]
    os: [darwin]
    requiresBuild: true
    dev: true
    optional: true

  /turbo-darwin-arm64@2.5.3:
    resolution: {integrity: sha512-5PefrwHd42UiZX7YA9m1LPW6x9YJBDErXmsegCkVp+GjmWrADfEOxpFrGQNonH3ZMj77WZB2PVE5Aw3gA+IOhg==}
    cpu: [arm64]
    os: [darwin]
    requiresBuild: true
    dev: true
    optional: true

  /turbo-linux-64@2.5.3:
    resolution: {integrity: sha512-M9xigFgawn5ofTmRzvjjLj3Lqc05O8VHKuOlWNUlnHPUltFquyEeSkpQNkE/vpPdOR14AzxqHbhhxtfS4qvb1w==}
    cpu: [x64]
    os: [linux]
    requiresBuild: true
    dev: true
    optional: true

  /turbo-linux-arm64@2.5.3:
    resolution: {integrity: sha512-auJRbYZ8SGJVqvzTikpg1bsRAsiI9Tk0/SDkA5Xgg0GdiHDH/BOzv1ZjDE2mjmlrO/obr19Dw+39OlMhwLffrw==}
    cpu: [arm64]
    os: [linux]
    requiresBuild: true
    dev: true
    optional: true

  /turbo-windows-64@2.5.3:
    resolution: {integrity: sha512-arLQYohuHtIEKkmQSCU9vtrKUg+/1TTstWB9VYRSsz+khvg81eX6LYHtXJfH/dK7Ho6ck+JaEh5G+QrE1jEmCQ==}
    cpu: [x64]
    os: [win32]
    requiresBuild: true
    dev: true
    optional: true

  /turbo-windows-arm64@2.5.3:
    resolution: {integrity: sha512-3JPn66HAynJ0gtr6H+hjY4VHpu1RPKcEwGATvGUTmLmYSYBQieVlnGDRMMoYN066YfyPqnNGCfhYbXfH92Cm0g==}
    cpu: [arm64]
    os: [win32]
    requiresBuild: true
    dev: true
    optional: true

  /turbo@2.5.3:
    resolution: {integrity: sha512-iHuaNcq5GZZnr3XDZNuu2LSyCzAOPwDuo5Qt+q64DfsTP1i3T2bKfxJhni2ZQxsvAoxRbuUK5QetJki4qc5aYA==}
    hasBin: true
    optionalDependencies:
      turbo-darwin-64: 2.5.3
      turbo-darwin-arm64: 2.5.3
      turbo-linux-64: 2.5.3
      turbo-linux-arm64: 2.5.3
      turbo-windows-64: 2.5.3
      turbo-windows-arm64: 2.5.3
    dev: true

  /tw-animate-css@1.3.0:
    resolution: {integrity: sha512-jrJ0XenzS9KVuDThJDvnhalbl4IYiMQ/XvpA0a2FL8KmlK+6CSMviO7ROY/I7z1NnUs5NnDhlM6fXmF40xPxzw==}
    dev: true

  /twoslash-protocol@0.2.12:
    resolution: {integrity: sha512-5qZLXVYfZ9ABdjqbvPc4RWMr7PrpPaaDSeaYY55vl/w1j6H6kzsWK/urAEIXlzYlyrFmyz1UbwIt+AA0ck+wbg==}
    dev: false

  /twoslash@0.2.12(typescript@5.8.2):
    resolution: {integrity: sha512-tEHPASMqi7kqwfJbkk7hc/4EhlrKCSLcur+TcvYki3vhIfaRMXnXjaYFgXpoZRbT6GdprD4tGuVBEmTpUgLBsw==}
    peerDependencies:
      typescript: '*'
    dependencies:
      '@typescript/vfs': 1.6.1(typescript@5.8.2)
      twoslash-protocol: 0.2.12
      typescript: 5.8.2
    transitivePeerDependencies:
      - supports-color
    dev: false

  /type-check@0.4.0:
    resolution: {integrity: sha512-XleUoc9uwGXqjWwXaUTZAmzMcFZ5858QA2vvx1Ur5xIcixXIP+8LnFDgRplU30us6teqdlskFfu+ae4K79Ooew==}
    engines: {node: '>= 0.8.0'}
    dependencies:
      prelude-ls: 1.2.1
    dev: true

  /type-fest@4.41.0:
    resolution: {integrity: sha512-TeTSQ6H5YHvpqVwBRcnLDCBnDOHWYu7IvGbHT6N8AOymcr9PJGjc1GTtiWZTYg0NCgYwvnYWEkVChQAr9bjfwA==}
    engines: {node: '>=16'}
    dev: false

  /typed-array-buffer@1.0.3:
    resolution: {integrity: sha512-nAYYwfY3qnzX30IkA6AQZjVbtK6duGontcQm1WSG1MD94YLqK0515GNApXkoxKOWMusVssAHWLh9SeaoefYFGw==}
    engines: {node: '>= 0.4'}
    dependencies:
      call-bound: 1.0.4
      es-errors: 1.3.0
      is-typed-array: 1.1.15
    dev: true

  /typed-array-byte-length@1.0.3:
    resolution: {integrity: sha512-BaXgOuIxz8n8pIq3e7Atg/7s+DpiYrxn4vdot3w9KbnBhcRQq6o3xemQdIfynqSeXeDrF32x+WvfzmOjPiY9lg==}
    engines: {node: '>= 0.4'}
    dependencies:
      call-bind: 1.0.8
      for-each: 0.3.5
      gopd: 1.2.0
      has-proto: 1.2.0
      is-typed-array: 1.1.15
    dev: true

  /typed-array-byte-offset@1.0.4:
    resolution: {integrity: sha512-bTlAFB/FBYMcuX81gbL4OcpH5PmlFHqlCCpAl8AlEzMz5k53oNDvN8p1PNOWLEmI2x4orp3raOFB51tv9X+MFQ==}
    engines: {node: '>= 0.4'}
    dependencies:
      available-typed-arrays: 1.0.7
      call-bind: 1.0.8
      for-each: 0.3.5
      gopd: 1.2.0
      has-proto: 1.2.0
      is-typed-array: 1.1.15
      reflect.getprototypeof: 1.0.10
    dev: true

  /typed-array-length@1.0.7:
    resolution: {integrity: sha512-3KS2b+kL7fsuk/eJZ7EQdnEmQoaho/r6KUef7hxvltNA5DR8NAUM+8wJMbJyZ4G9/7i3v5zPBIMN5aybAh2/Jg==}
    engines: {node: '>= 0.4'}
    dependencies:
      call-bind: 1.0.8
      for-each: 0.3.5
      gopd: 1.2.0
      is-typed-array: 1.1.15
      possible-typed-array-names: 1.1.0
      reflect.getprototypeof: 1.0.10
    dev: true

  /typescript-eslint@8.32.0(eslint@9.27.0)(typescript@5.8.2):
    resolution: {integrity: sha512-UMq2kxdXCzinFFPsXc9o2ozIpYCCOiEC46MG3yEh5Vipq6BO27otTtEBZA1fQ66DulEUgE97ucQ/3YY66CPg0A==}
    engines: {node: ^18.18.0 || ^20.9.0 || >=21.1.0}
    peerDependencies:
      eslint: ^8.57.0 || ^9.0.0
      typescript: '>=4.8.4 <5.9.0'
    dependencies:
      '@typescript-eslint/eslint-plugin': 8.32.0(@typescript-eslint/parser@8.32.0)(eslint@9.27.0)(typescript@5.8.2)
      '@typescript-eslint/parser': 8.32.0(eslint@9.27.0)(typescript@5.8.2)
      '@typescript-eslint/utils': 8.32.0(eslint@9.27.0)(typescript@5.8.2)
      eslint: 9.27.0
      typescript: 5.8.2
    transitivePeerDependencies:
      - supports-color
    dev: true

  /typescript@5.8.2:
    resolution: {integrity: sha512-aJn6wq13/afZp/jT9QZmwEjDqqvSGp1VT5GVg+f/t6/oVyrgXM6BY1h9BRh/O5p3PlUPAe+WuiEZOmb/49RqoQ==}
    engines: {node: '>=14.17'}
    hasBin: true

  /typescript@5.8.3:
    resolution: {integrity: sha512-p1diW6TqL9L07nNxvRMM7hMMw4c5XOo/1ibL4aAIGmSAt9slTE1Xgw5KWuof2uTOvCg9BY7ZRi+GaF+7sfgPeQ==}
    engines: {node: '>=14.17'}
    hasBin: true

  /ufo@1.6.1:
    resolution: {integrity: sha512-9a4/uxlTWJ4+a5i0ooc1rU7C7YOw3wT+UGqdeNNHWnOF9qcMBgLRS+4IYUqbczewFx4mLEig6gawh7X6mFlEkA==}

  /uint8array-extras@1.4.0:
    resolution: {integrity: sha512-ZPtzy0hu4cZjv3z5NW9gfKnNLjoz4y6uv4HlelAjDK7sY/xOkKZv9xK/WQpcsBB3jEybChz9DPC2U/+cusjJVQ==}
    engines: {node: '>=18'}
    dev: false

  /unbox-primitive@1.1.0:
    resolution: {integrity: sha512-nWJ91DjeOkej/TA8pXQ3myruKpKEYgqvpw9lz4OPHj/NWFNluYrjbz9j01CJ8yKQd2g4jFoOkINCTW2I5LEEyw==}
    engines: {node: '>= 0.4'}
    dependencies:
      call-bound: 1.0.4
      has-bigints: 1.1.0
      has-symbols: 1.1.0
      which-boxed-primitive: 1.1.1
    dev: true

  /undici-types@6.19.8:
    resolution: {integrity: sha512-ve2KP6f/JnbPBFyobGHuerC9g1FYGn/F8n1LWTwNxCEzd6IfqTwUQcNXgEtmmQ6DlRrC1hrSrBnCZPokRrDHjw==}
    dev: true

  /undici-types@6.21.0:
    resolution: {integrity: sha512-iwDZqg0QAGrg9Rav5H4n0M64c3mkR59cJ6wQp+7C4nI0gsmExaedaYLNO44eT4AtBBwjbTiGPMlt2Md0T9H9JQ==}

  /unified@11.0.5:
    resolution: {integrity: sha512-xKvGhPWw3k84Qjh8bI3ZeJjqnyadK+GEFtazSfZv/rKeTkTjOJho6mFqh2SM96iIcZokxiOpg78GazTSg8+KHA==}
    dependencies:
      '@types/unist': 3.0.3
      bail: 2.0.2
      devlop: 1.1.0
      extend: 3.0.2
      is-plain-obj: 4.1.0
      trough: 2.2.0
      vfile: 6.0.3

  /unist-util-find-after@5.0.0:
    resolution: {integrity: sha512-amQa0Ep2m6hE2g72AugUItjbuM8X8cGQnFoHk0pGfrFeT9GZhzN5SW8nRsiGKK7Aif4CrACPENkA6P/Lw6fHGQ==}
    dependencies:
      '@types/unist': 3.0.3
      unist-util-is: 6.0.0
    dev: false

  /unist-util-is@5.2.1:
    resolution: {integrity: sha512-u9njyyfEh43npf1M+yGKDGVPbY/JWEemg5nH05ncKPfi+kBbKBJoTdsogMu33uhytuLlv9y0O7GH7fEdwLdLQw==}
    dependencies:
      '@types/unist': 2.0.11
    dev: false

  /unist-util-is@6.0.0:
    resolution: {integrity: sha512-2qCTHimwdxLfz+YzdGfkqNlH0tLi9xjTnHddPmJwtIG9MGsdbutfTc4P+haPD7l7Cjxf/WZj+we5qfVPvvxfYw==}
    dependencies:
      '@types/unist': 3.0.3

  /unist-util-modify-children@4.0.0:
    resolution: {integrity: sha512-+tdN5fGNddvsQdIzUF3Xx82CU9sMM+fA0dLgR9vOmT0oPT2jH+P1nd5lSqfCfXAw+93NhcXNY2qqvTUtE4cQkw==}
    dependencies:
      '@types/unist': 3.0.3
      array-iterate: 2.0.1
    dev: false

  /unist-util-position-from-estree@2.0.0:
    resolution: {integrity: sha512-KaFVRjoqLyF6YXCbVLNad/eS4+OfPQQn2yOd7zF/h5T/CSL2v8NpN6a5TPvtbXthAGw5nG+PuTtq+DdIZr+cRQ==}
    dependencies:
      '@types/unist': 3.0.3

  /unist-util-position@5.0.0:
    resolution: {integrity: sha512-fucsC7HjXvkB5R3kTCO7kUjRdrS0BJt3M/FPxmHMBOm8JQi2BsHAHFsy27E0EolP8rp0NzXsJ+jNPyDWvOJZPA==}
    dependencies:
      '@types/unist': 3.0.3

  /unist-util-remove-position@5.0.0:
    resolution: {integrity: sha512-Hp5Kh3wLxv0PHj9m2yZhhLt58KzPtEYKQQ4yxfYFEO7EvHwzyDYnduhHnY1mDxoqr7VUwVuHXk9RXKIiYS1N8Q==}
    dependencies:
      '@types/unist': 3.0.3
      unist-util-visit: 5.0.0
    dev: false

  /unist-util-remove@4.0.0:
    resolution: {integrity: sha512-b4gokeGId57UVRX/eVKej5gXqGlc9+trkORhFJpu9raqZkZhU0zm8Doi05+HaiBsMEIJowL+2WtQ5ItjsngPXg==}
    dependencies:
      '@types/unist': 3.0.3
      unist-util-is: 6.0.0
      unist-util-visit-parents: 6.0.1
    dev: false

  /unist-util-stringify-position@4.0.0:
    resolution: {integrity: sha512-0ASV06AAoKCDkS2+xw5RXJywruurpbC4JZSm7nr7MOt1ojAzvyyaO+UxZf18j8FCF6kmzCZKcAgN/yu2gm2XgQ==}
    dependencies:
      '@types/unist': 3.0.3

  /unist-util-visit-children@3.0.0:
    resolution: {integrity: sha512-RgmdTfSBOg04sdPcpTSD1jzoNBjt9a80/ZCzp5cI9n1qPzLZWF9YdvWGN2zmTumP1HWhXKdUWexjy/Wy/lJ7tA==}
    dependencies:
      '@types/unist': 3.0.3
    dev: false

  /unist-util-visit-parents@4.1.1:
    resolution: {integrity: sha512-1xAFJXAKpnnJl8G7K5KgU7FY55y3GcLIXqkzUj5QF/QVP7biUm0K0O2oqVkYsdjzJKifYeWn9+o6piAK2hGSHw==}
    dependencies:
      '@types/unist': 2.0.11
      unist-util-is: 5.2.1
    dev: false

  /unist-util-visit-parents@6.0.1:
    resolution: {integrity: sha512-L/PqWzfTP9lzzEa6CKs0k2nARxTdZduw3zyh8d2NVBnsyvHjSX4TWse388YrrQKbvI8w20fGjGlhgT96WwKykw==}
    dependencies:
      '@types/unist': 3.0.3
      unist-util-is: 6.0.0

  /unist-util-visit@3.1.0:
    resolution: {integrity: sha512-Szoh+R/Ll68QWAyQyZZpQzZQm2UPbxibDvaY8Xc9SUtYgPsDzx5AWSk++UUt2hJuow8mvwR+rG+LQLw+KsuAKA==}
    dependencies:
      '@types/unist': 2.0.11
      unist-util-is: 5.2.1
      unist-util-visit-parents: 4.1.1
    dev: false

  /unist-util-visit@5.0.0:
    resolution: {integrity: sha512-MR04uvD+07cwl/yhVuVWAtw+3GOR/knlL55Nd/wAdblk27GCVt3lqpTivy/tkJcZoNPzTwS1Y+KMojlLDhoTzg==}
    dependencies:
      '@types/unist': 3.0.3
      unist-util-is: 6.0.0
      unist-util-visit-parents: 6.0.1

  /universalify@0.1.2:
    resolution: {integrity: sha512-rBJeI5CXAlmy1pV+617WB9J63U6XcazHHF2f2dbJix4XzpUF0RS3Zbj0FGIOCAva5P/d/GBOYaACQ1w+0azUkg==}
    engines: {node: '>= 4.0.0'}
    dev: true

  /uri-js@4.4.1:
    resolution: {integrity: sha512-7rKUyy33Q1yc98pQ1DAmLtwX109F7TIfWlW1Ydo8Wl1ii1SeHieeh0HHfPeL2fMXK6z0s8ecKs9frCuLJvndBg==}
    dependencies:
      punycode: 2.3.1
    dev: true

  /use-sync-external-store@1.5.0(react@19.1.0):
    resolution: {integrity: sha512-Rb46I4cGGVBmjamjphe8L/UnvJD+uPPtTkNvX5mZgqdbavhI4EbgIWJiIHXJ8bc/i9EQGPRh4DwEURJ552Do0A==}
    peerDependencies:
      react: ^16.8.0 || ^17.0.0 || ^18.0.0 || ^19.0.0
    dependencies:
      react: 19.1.0
    dev: false

  /utf8-byte-length@1.0.5:
    resolution: {integrity: sha512-Xn0w3MtiQ6zoz2vFyUVruaCL53O/DwUvkEeOvj+uulMm0BkUGYWmBYVyElqZaSLhY6ZD0ulfU3aBra2aVT4xfA==}
    dev: false

  /uuid@10.0.0:
    resolution: {integrity: sha512-8XkAphELsDnEGrDxUOHB3RGvXz6TeuYSGEZBOjtTtPm2lwhGBjLgOzLHB63IUWfBpNucQjND6d3AOudO+H3RWQ==}
    hasBin: true
    dev: false

  /uuid@11.1.0:
    resolution: {integrity: sha512-0/A9rDy9P7cJ+8w1c9WD9V//9Wj15Ce2MPz8Ri6032usz+NfePxx5AcN3bN+r6ZL6jEo066/yNYB3tn4pQEx+A==}
    hasBin: true
    dev: false

  /uuid@9.0.0:
    resolution: {integrity: sha512-MXcSTerfPa4uqyzStbRoTgt5XIe3x5+42+q1sDuy3R5MDk66URdLMOZe5aPX/SQd+kuYAh0FdP/pO28IkQyTeg==}
    hasBin: true
    dev: false

  /v8-compile-cache-lib@3.0.1:
    resolution: {integrity: sha512-wa7YjyUGfNZngI/vtK0UHAN+lgDCxBPCylVXGp0zu59Fz5aiGtNXaq3DhIov063MorB+VfufLh3JlF2KdTK3xg==}
    dev: true

  /velite@0.2.4(acorn@8.14.1):
    resolution: {integrity: sha512-mNmtPBnEtsYEMlqZb5i0Adr0UJUHoaggQ81srsl+kjvJ3itWTmkCcNZ1zLzY3eQUcZAFXW49EdqyFcwhilAGvw==}
    engines: {node: ^18.17.0 || >=20.3.0}
    hasBin: true
    dependencies:
      '@mdx-js/mdx': 3.1.0(acorn@8.14.1)
      esbuild: 0.25.4
      sharp: 0.34.1
      terser: 5.39.2
    transitivePeerDependencies:
      - acorn
      - supports-color

  /vfile-location@5.0.3:
    resolution: {integrity: sha512-5yXvWDEgqeiYiBe1lbxYF7UMAIm/IcopxMHrMQDq3nvKcjPKIhZklUKL+AE7J7uApI4kwe2snsK+eI6UTj9EHg==}
    dependencies:
      '@types/unist': 3.0.3
      vfile: 6.0.3
    dev: false

  /vfile-matter@5.0.1:
    resolution: {integrity: sha512-o6roP82AiX0XfkyTHyRCMXgHfltUNlXSEqCIS80f+mbAyiQBE2fxtDVMtseyytGx75sihiJFo/zR6r/4LTs2Cw==}
    dependencies:
      vfile: 6.0.3
      yaml: 2.8.0
    dev: false

  /vfile-message@4.0.2:
    resolution: {integrity: sha512-jRDZ1IMLttGj41KcZvlrYAaI3CfqpLpfpf+Mfig13viT6NKvRzWZ+lXz0Y5D60w6uJIBAOGq9mSHf0gktF0duw==}
    dependencies:
      '@types/unist': 3.0.3
      unist-util-stringify-position: 4.0.0

  /vfile@6.0.3:
    resolution: {integrity: sha512-KzIbH/9tXat2u30jf+smMwFCsno4wHVdNmzFyL+T/L3UGqqk6JKfVqOFOZEpZSHADH1k40ab6NUIXZq422ov3Q==}
    dependencies:
      '@types/unist': 3.0.3
      vfile-message: 4.0.2

  /victory-vendor@36.9.2:
    resolution: {integrity: sha512-PnpQQMuxlwYdocC8fIJqVXvkeViHYzotI+NJrCuav0ZYFoq912ZHBk3mCeuj+5/VpodOjPe1z0Fk2ihgzlXqjQ==}
    dependencies:
      '@types/d3-array': 3.2.1
      '@types/d3-ease': 3.0.2
      '@types/d3-interpolate': 3.0.4
      '@types/d3-scale': 4.0.9
      '@types/d3-shape': 3.1.7
      '@types/d3-time': 3.0.4
      '@types/d3-timer': 3.0.2
      d3-array: 3.2.4
      d3-ease: 3.0.1
      d3-interpolate: 3.0.1
      d3-scale: 4.0.2
      d3-shape: 3.2.0
      d3-time: 3.1.0
      d3-timer: 3.0.1
    dev: false

  /vite-node@3.1.4(@types/node@20.17.49)(tsx@4.19.4):
    resolution: {integrity: sha512-6enNwYnpyDo4hEgytbmc6mYWHXDHYEn0D1/rw4Q+tnHUGtKTJsn8T1YkX6Q18wI5LCrS8CTYlBaiCqxOy2kvUA==}
    engines: {node: ^18.0.0 || ^20.0.0 || >=22.0.0}
    hasBin: true
    dependencies:
      cac: 6.7.14
      debug: 4.4.1
      es-module-lexer: 1.7.0
      pathe: 2.0.3
      vite: 6.3.5(@types/node@20.17.49)(tsx@4.19.4)
    transitivePeerDependencies:
      - '@types/node'
      - jiti
      - less
      - lightningcss
      - sass
      - sass-embedded
      - stylus
      - sugarss
      - supports-color
      - terser
      - tsx
      - yaml
    dev: true

  /vite-node@3.1.4(@types/node@20.17.49)(tsx@4.19.4)(yaml@2.8.0):
    resolution: {integrity: sha512-6enNwYnpyDo4hEgytbmc6mYWHXDHYEn0D1/rw4Q+tnHUGtKTJsn8T1YkX6Q18wI5LCrS8CTYlBaiCqxOy2kvUA==}
    engines: {node: ^18.0.0 || ^20.0.0 || >=22.0.0}
    hasBin: true
    dependencies:
      cac: 6.7.14
      debug: 4.4.1
      es-module-lexer: 1.7.0
      pathe: 2.0.3
      vite: 6.3.5(@types/node@20.17.49)(tsx@4.19.4)(yaml@2.8.0)
    transitivePeerDependencies:
      - '@types/node'
      - jiti
      - less
      - lightningcss
      - sass
      - sass-embedded
      - stylus
      - sugarss
      - supports-color
      - terser
      - tsx
      - yaml
    dev: true

  /vite-node@3.1.4(@types/node@22.15.20)(tsx@4.19.4):
    resolution: {integrity: sha512-6enNwYnpyDo4hEgytbmc6mYWHXDHYEn0D1/rw4Q+tnHUGtKTJsn8T1YkX6Q18wI5LCrS8CTYlBaiCqxOy2kvUA==}
    engines: {node: ^18.0.0 || ^20.0.0 || >=22.0.0}
    hasBin: true
    dependencies:
      cac: 6.7.14
      debug: 4.4.1
      es-module-lexer: 1.7.0
      pathe: 2.0.3
      vite: 6.3.5(@types/node@22.15.20)(tsx@4.19.4)
    transitivePeerDependencies:
      - '@types/node'
      - jiti
      - less
      - lightningcss
      - sass
      - sass-embedded
      - stylus
      - sugarss
      - supports-color
      - terser
      - tsx
      - yaml
    dev: true

  /vite-node@3.1.4(@types/node@22.15.21)(tsx@4.19.4):
    resolution: {integrity: sha512-6enNwYnpyDo4hEgytbmc6mYWHXDHYEn0D1/rw4Q+tnHUGtKTJsn8T1YkX6Q18wI5LCrS8CTYlBaiCqxOy2kvUA==}
    engines: {node: ^18.0.0 || ^20.0.0 || >=22.0.0}
    hasBin: true
    dependencies:
      cac: 6.7.14
      debug: 4.4.1
      es-module-lexer: 1.7.0
      pathe: 2.0.3
      vite: 6.3.5(@types/node@22.15.21)(tsx@4.19.4)
    transitivePeerDependencies:
      - '@types/node'
      - jiti
      - less
      - lightningcss
      - sass
      - sass-embedded
      - stylus
      - sugarss
      - supports-color
      - terser
      - tsx
      - yaml
    dev: true

  /vite@6.3.5(@types/node@20.17.49)(tsx@4.19.4):
    resolution: {integrity: sha512-cZn6NDFE7wdTpINgs++ZJ4N49W2vRp8LCKrn3Ob1kYNtOo21vfDoaV5GzBfLU4MovSAB8uNRm4jgzVQZ+mBzPQ==}
    engines: {node: ^18.0.0 || ^20.0.0 || >=22.0.0}
    hasBin: true
    peerDependencies:
      '@types/node': ^18.0.0 || ^20.0.0 || >=22.0.0
      jiti: '>=1.21.0'
      less: '*'
      lightningcss: ^1.21.0
      sass: '*'
      sass-embedded: '*'
      stylus: '*'
      sugarss: '*'
      terser: ^5.16.0
      tsx: ^4.8.1
      yaml: ^2.4.2
    peerDependenciesMeta:
      '@types/node':
        optional: true
      jiti:
        optional: true
      less:
        optional: true
      lightningcss:
        optional: true
      sass:
        optional: true
      sass-embedded:
        optional: true
      stylus:
        optional: true
      sugarss:
        optional: true
      terser:
        optional: true
      tsx:
        optional: true
      yaml:
        optional: true
    dependencies:
      '@types/node': 20.17.49
      esbuild: 0.25.4
      fdir: 6.4.4(picomatch@4.0.2)
      picomatch: 4.0.2
      postcss: 8.5.3
      rollup: 4.41.0
      tinyglobby: 0.2.13
      tsx: 4.19.4
    optionalDependencies:
      fsevents: 2.3.3
    dev: true

  /vite@6.3.5(@types/node@20.17.49)(tsx@4.19.4)(yaml@2.8.0):
    resolution: {integrity: sha512-cZn6NDFE7wdTpINgs++ZJ4N49W2vRp8LCKrn3Ob1kYNtOo21vfDoaV5GzBfLU4MovSAB8uNRm4jgzVQZ+mBzPQ==}
    engines: {node: ^18.0.0 || ^20.0.0 || >=22.0.0}
    hasBin: true
    peerDependencies:
      '@types/node': ^18.0.0 || ^20.0.0 || >=22.0.0
      jiti: '>=1.21.0'
      less: '*'
      lightningcss: ^1.21.0
      sass: '*'
      sass-embedded: '*'
      stylus: '*'
      sugarss: '*'
      terser: ^5.16.0
      tsx: ^4.8.1
      yaml: ^2.4.2
    peerDependenciesMeta:
      '@types/node':
        optional: true
      jiti:
        optional: true
      less:
        optional: true
      lightningcss:
        optional: true
      sass:
        optional: true
      sass-embedded:
        optional: true
      stylus:
        optional: true
      sugarss:
        optional: true
      terser:
        optional: true
      tsx:
        optional: true
      yaml:
        optional: true
    dependencies:
      '@types/node': 20.17.49
      esbuild: 0.25.4
      fdir: 6.4.4(picomatch@4.0.2)
      picomatch: 4.0.2
      postcss: 8.5.3
      rollup: 4.41.0
      tinyglobby: 0.2.13
      tsx: 4.19.4
      yaml: 2.8.0
    optionalDependencies:
      fsevents: 2.3.3
    dev: true

  /vite@6.3.5(@types/node@22.15.20)(tsx@4.19.4):
    resolution: {integrity: sha512-cZn6NDFE7wdTpINgs++ZJ4N49W2vRp8LCKrn3Ob1kYNtOo21vfDoaV5GzBfLU4MovSAB8uNRm4jgzVQZ+mBzPQ==}
    engines: {node: ^18.0.0 || ^20.0.0 || >=22.0.0}
    hasBin: true
    peerDependencies:
      '@types/node': ^18.0.0 || ^20.0.0 || >=22.0.0
      jiti: '>=1.21.0'
      less: '*'
      lightningcss: ^1.21.0
      sass: '*'
      sass-embedded: '*'
      stylus: '*'
      sugarss: '*'
      terser: ^5.16.0
      tsx: ^4.8.1
      yaml: ^2.4.2
    peerDependenciesMeta:
      '@types/node':
        optional: true
      jiti:
        optional: true
      less:
        optional: true
      lightningcss:
        optional: true
      sass:
        optional: true
      sass-embedded:
        optional: true
      stylus:
        optional: true
      sugarss:
        optional: true
      terser:
        optional: true
      tsx:
        optional: true
      yaml:
        optional: true
    dependencies:
      '@types/node': 22.15.20
      esbuild: 0.25.4
      fdir: 6.4.4(picomatch@4.0.2)
      picomatch: 4.0.2
      postcss: 8.5.3
      rollup: 4.41.0
      tinyglobby: 0.2.13
      tsx: 4.19.4
    optionalDependencies:
      fsevents: 2.3.3
    dev: true

  /vite@6.3.5(@types/node@22.15.21)(tsx@4.19.4):
    resolution: {integrity: sha512-cZn6NDFE7wdTpINgs++ZJ4N49W2vRp8LCKrn3Ob1kYNtOo21vfDoaV5GzBfLU4MovSAB8uNRm4jgzVQZ+mBzPQ==}
    engines: {node: ^18.0.0 || ^20.0.0 || >=22.0.0}
    hasBin: true
    peerDependencies:
      '@types/node': ^18.0.0 || ^20.0.0 || >=22.0.0
      jiti: '>=1.21.0'
      less: '*'
      lightningcss: ^1.21.0
      sass: '*'
      sass-embedded: '*'
      stylus: '*'
      sugarss: '*'
      terser: ^5.16.0
      tsx: ^4.8.1
      yaml: ^2.4.2
    peerDependenciesMeta:
      '@types/node':
        optional: true
      jiti:
        optional: true
      less:
        optional: true
      lightningcss:
        optional: true
      sass:
        optional: true
      sass-embedded:
        optional: true
      stylus:
        optional: true
      sugarss:
        optional: true
      terser:
        optional: true
      tsx:
        optional: true
      yaml:
        optional: true
    dependencies:
      '@types/node': 22.15.21
      esbuild: 0.25.4
      fdir: 6.4.4(picomatch@4.0.2)
      picomatch: 4.0.2
      postcss: 8.5.3
      rollup: 4.41.0
      tinyglobby: 0.2.13
      tsx: 4.19.4
    optionalDependencies:
      fsevents: 2.3.3
    dev: true

  /vitest@3.1.4(@types/node@20.17.49)(tsx@4.19.4):
    resolution: {integrity: sha512-Ta56rT7uWxCSJXlBtKgIlApJnT6e6IGmTYxYcmxjJ4ujuZDI59GUQgVDObXXJujOmPDBYXHK1qmaGtneu6TNIQ==}
    engines: {node: ^18.0.0 || ^20.0.0 || >=22.0.0}
    hasBin: true
    peerDependencies:
      '@edge-runtime/vm': '*'
      '@types/debug': ^4.1.12
      '@types/node': ^18.0.0 || ^20.0.0 || >=22.0.0
      '@vitest/browser': 3.1.4
      '@vitest/ui': 3.1.4
      happy-dom: '*'
      jsdom: '*'
    peerDependenciesMeta:
      '@edge-runtime/vm':
        optional: true
      '@types/debug':
        optional: true
      '@types/node':
        optional: true
      '@vitest/browser':
        optional: true
      '@vitest/ui':
        optional: true
      happy-dom:
        optional: true
      jsdom:
        optional: true
    dependencies:
      '@types/node': 20.17.49
      '@vitest/expect': 3.1.4
      '@vitest/mocker': 3.1.4(vite@6.3.5)
      '@vitest/pretty-format': 3.1.4
      '@vitest/runner': 3.1.4
      '@vitest/snapshot': 3.1.4
      '@vitest/spy': 3.1.4
      '@vitest/utils': 3.1.4
      chai: 5.2.0
      debug: 4.4.1
      expect-type: 1.2.1
      magic-string: 0.30.17
      pathe: 2.0.3
      std-env: 3.9.0
      tinybench: 2.9.0
      tinyexec: 0.3.2
      tinyglobby: 0.2.13
      tinypool: 1.0.2
      tinyrainbow: 2.0.0
      vite: 6.3.5(@types/node@20.17.49)(tsx@4.19.4)
      vite-node: 3.1.4(@types/node@20.17.49)(tsx@4.19.4)
      why-is-node-running: 2.3.0
    transitivePeerDependencies:
      - jiti
      - less
      - lightningcss
      - msw
      - sass
      - sass-embedded
      - stylus
      - sugarss
      - supports-color
      - terser
      - tsx
      - yaml
    dev: true

  /vitest@3.1.4(@types/node@20.17.49)(tsx@4.19.4)(yaml@2.8.0):
    resolution: {integrity: sha512-Ta56rT7uWxCSJXlBtKgIlApJnT6e6IGmTYxYcmxjJ4ujuZDI59GUQgVDObXXJujOmPDBYXHK1qmaGtneu6TNIQ==}
    engines: {node: ^18.0.0 || ^20.0.0 || >=22.0.0}
    hasBin: true
    peerDependencies:
      '@edge-runtime/vm': '*'
      '@types/debug': ^4.1.12
      '@types/node': ^18.0.0 || ^20.0.0 || >=22.0.0
      '@vitest/browser': 3.1.4
      '@vitest/ui': 3.1.4
      happy-dom: '*'
      jsdom: '*'
    peerDependenciesMeta:
      '@edge-runtime/vm':
        optional: true
      '@types/debug':
        optional: true
      '@types/node':
        optional: true
      '@vitest/browser':
        optional: true
      '@vitest/ui':
        optional: true
      happy-dom:
        optional: true
      jsdom:
        optional: true
    dependencies:
      '@types/node': 20.17.49
      '@vitest/expect': 3.1.4
      '@vitest/mocker': 3.1.4(vite@6.3.5)
      '@vitest/pretty-format': 3.1.4
      '@vitest/runner': 3.1.4
      '@vitest/snapshot': 3.1.4
      '@vitest/spy': 3.1.4
      '@vitest/utils': 3.1.4
      chai: 5.2.0
      debug: 4.4.1
      expect-type: 1.2.1
      magic-string: 0.30.17
      pathe: 2.0.3
      std-env: 3.9.0
      tinybench: 2.9.0
      tinyexec: 0.3.2
      tinyglobby: 0.2.13
      tinypool: 1.0.2
      tinyrainbow: 2.0.0
      vite: 6.3.5(@types/node@20.17.49)(tsx@4.19.4)(yaml@2.8.0)
      vite-node: 3.1.4(@types/node@20.17.49)(tsx@4.19.4)(yaml@2.8.0)
      why-is-node-running: 2.3.0
    transitivePeerDependencies:
      - jiti
      - less
      - lightningcss
      - msw
      - sass
      - sass-embedded
      - stylus
      - sugarss
      - supports-color
      - terser
      - tsx
      - yaml
    dev: true

  /vitest@3.1.4(@types/node@22.15.20)(tsx@4.19.4):
    resolution: {integrity: sha512-Ta56rT7uWxCSJXlBtKgIlApJnT6e6IGmTYxYcmxjJ4ujuZDI59GUQgVDObXXJujOmPDBYXHK1qmaGtneu6TNIQ==}
    engines: {node: ^18.0.0 || ^20.0.0 || >=22.0.0}
    hasBin: true
    peerDependencies:
      '@edge-runtime/vm': '*'
      '@types/debug': ^4.1.12
      '@types/node': ^18.0.0 || ^20.0.0 || >=22.0.0
      '@vitest/browser': 3.1.4
      '@vitest/ui': 3.1.4
      happy-dom: '*'
      jsdom: '*'
    peerDependenciesMeta:
      '@edge-runtime/vm':
        optional: true
      '@types/debug':
        optional: true
      '@types/node':
        optional: true
      '@vitest/browser':
        optional: true
      '@vitest/ui':
        optional: true
      happy-dom:
        optional: true
      jsdom:
        optional: true
    dependencies:
      '@types/node': 22.15.20
      '@vitest/expect': 3.1.4
      '@vitest/mocker': 3.1.4(vite@6.3.5)
      '@vitest/pretty-format': 3.1.4
      '@vitest/runner': 3.1.4
      '@vitest/snapshot': 3.1.4
      '@vitest/spy': 3.1.4
      '@vitest/utils': 3.1.4
      chai: 5.2.0
      debug: 4.4.1
      expect-type: 1.2.1
      magic-string: 0.30.17
      pathe: 2.0.3
      std-env: 3.9.0
      tinybench: 2.9.0
      tinyexec: 0.3.2
      tinyglobby: 0.2.13
      tinypool: 1.0.2
      tinyrainbow: 2.0.0
      vite: 6.3.5(@types/node@22.15.20)(tsx@4.19.4)
      vite-node: 3.1.4(@types/node@22.15.20)(tsx@4.19.4)
      why-is-node-running: 2.3.0
    transitivePeerDependencies:
      - jiti
      - less
      - lightningcss
      - msw
      - sass
      - sass-embedded
      - stylus
      - sugarss
      - supports-color
      - terser
      - tsx
      - yaml
    dev: true

  /vitest@3.1.4(@types/node@22.15.21)(tsx@4.19.4):
    resolution: {integrity: sha512-Ta56rT7uWxCSJXlBtKgIlApJnT6e6IGmTYxYcmxjJ4ujuZDI59GUQgVDObXXJujOmPDBYXHK1qmaGtneu6TNIQ==}
    engines: {node: ^18.0.0 || ^20.0.0 || >=22.0.0}
    hasBin: true
    peerDependencies:
      '@edge-runtime/vm': '*'
      '@types/debug': ^4.1.12
      '@types/node': ^18.0.0 || ^20.0.0 || >=22.0.0
      '@vitest/browser': 3.1.4
      '@vitest/ui': 3.1.4
      happy-dom: '*'
      jsdom: '*'
    peerDependenciesMeta:
      '@edge-runtime/vm':
        optional: true
      '@types/debug':
        optional: true
      '@types/node':
        optional: true
      '@vitest/browser':
        optional: true
      '@vitest/ui':
        optional: true
      happy-dom:
        optional: true
      jsdom:
        optional: true
    dependencies:
      '@types/node': 22.15.21
      '@vitest/expect': 3.1.4
      '@vitest/mocker': 3.1.4(vite@6.3.5)
      '@vitest/pretty-format': 3.1.4
      '@vitest/runner': 3.1.4
      '@vitest/snapshot': 3.1.4
      '@vitest/spy': 3.1.4
      '@vitest/utils': 3.1.4
      chai: 5.2.0
      debug: 4.4.1
      expect-type: 1.2.1
      magic-string: 0.30.17
      pathe: 2.0.3
      std-env: 3.9.0
      tinybench: 2.9.0
      tinyexec: 0.3.2
      tinyglobby: 0.2.13
      tinypool: 1.0.2
      tinyrainbow: 2.0.0
      vite: 6.3.5(@types/node@22.15.21)(tsx@4.19.4)
      vite-node: 3.1.4(@types/node@22.15.21)(tsx@4.19.4)
      why-is-node-running: 2.3.0
    transitivePeerDependencies:
      - jiti
      - less
      - lightningcss
      - msw
      - sass
      - sass-embedded
      - stylus
      - sugarss
      - supports-color
      - terser
      - tsx
      - yaml
    dev: true

  /vscode-jsonrpc@8.2.0:
    resolution: {integrity: sha512-C+r0eKJUIfiDIfwJhria30+TYWPtuHJXHtI7J0YlOmKAo7ogxP20T0zxB7HZQIFhIyvoBPwWskjxrvAtfjyZfA==}
    engines: {node: '>=14.0.0'}
    dev: false

  /vscode-languageserver-protocol@3.17.5:
    resolution: {integrity: sha512-mb1bvRJN8SVznADSGWM9u/b07H7Ecg0I3OgXDuLdn307rl/J3A9YD6/eYOssqhecL27hK1IPZAsaqh00i/Jljg==}
    dependencies:
      vscode-jsonrpc: 8.2.0
      vscode-languageserver-types: 3.17.5
    dev: false

  /vscode-languageserver-textdocument@1.0.12:
    resolution: {integrity: sha512-cxWNPesCnQCcMPeenjKKsOCKQZ/L6Tv19DTRIGuLWe32lyzWhihGVJ/rcckZXJxfdKCFvRLS3fpBIsV/ZGX4zA==}
    dev: false

  /vscode-languageserver-types@3.17.5:
    resolution: {integrity: sha512-Ld1VelNuX9pdF39h2Hgaeb5hEZM2Z3jUrrMgWQAu82jMtZp7p3vJT3BzToKtZI7NgQssZje5o0zryOrhQvzQAg==}
    dev: false

  /vscode-languageserver@9.0.1:
    resolution: {integrity: sha512-woByF3PDpkHFUreUa7Hos7+pUWdeWMXRd26+ZX2A8cFx6v/JPTtd4/uN0/jB6XQHYaOlHbio03NTHCqrgG5n7g==}
    hasBin: true
    dependencies:
      vscode-languageserver-protocol: 3.17.5
    dev: false

  /vscode-uri@3.0.8:
    resolution: {integrity: sha512-AyFQ0EVmsOZOlAnxoFOGOq1SQDWAB7C6aqMGS23svWAllfOaxbuFvcT8D1i8z3Gyn8fraVeZNNmN6e9bxxXkKw==}
    dev: false

  /web-namespaces@2.0.1:
    resolution: {integrity: sha512-bKr1DkiNa2krS7qxNtdrtHAmzuYGFQLiQ13TsorsdT6ULTkPLKuu5+GsFpDlg6JFjUTwX2DyhMPG2be8uPrqsQ==}
    dev: false

  /web-streams-polyfill@3.3.3:
    resolution: {integrity: sha512-d2JWLCivmZYTSIoge9MsgFCZrt571BikcWGYkjC1khllbTeDlGqZ2D8vD8E/lJa8WGWbb7Plm8/XJYV7IJHZZw==}
    engines: {node: '>= 8'}
    dev: false

  /webidl-conversions@4.0.2:
    resolution: {integrity: sha512-YQ+BmxuTgd6UXZW3+ICGfyqRyHXVlD5GtQr5+qjiNW7bF0cqrzX500HVXPBOvgXb5YnzDd+h0zqyv61KUD7+Sg==}

  /whatwg-url@7.1.0:
    resolution: {integrity: sha512-WUu7Rg1DroM7oQvGWfOiAK21n74Gg+T4elXEQYkOhtyLeWiJFoOGLXPKI/9gzIie9CtwVLm8wtw6YJdKyxSjeg==}
    dependencies:
      lodash.sortby: 4.7.0
      tr46: 1.0.1
      webidl-conversions: 4.0.2

  /which-boxed-primitive@1.1.1:
    resolution: {integrity: sha512-TbX3mj8n0odCBFVlY8AxkqcHASw3L60jIuF8jFP78az3C2YhmGvqbHBpAjTRH2/xqYunrJ9g1jSyjCjpoWzIAA==}
    engines: {node: '>= 0.4'}
    dependencies:
      is-bigint: 1.1.0
      is-boolean-object: 1.2.2
      is-number-object: 1.1.1
      is-string: 1.1.1
      is-symbol: 1.1.1
    dev: true

  /which-builtin-type@1.2.1:
    resolution: {integrity: sha512-6iBczoX+kDQ7a3+YJBnh3T+KZRxM/iYNPXicqk66/Qfm1b93iu+yOImkg0zHbj5LNOcNv1TEADiZ0xa34B4q6Q==}
    engines: {node: '>= 0.4'}
    dependencies:
      call-bound: 1.0.4
      function.prototype.name: 1.1.8
      has-tostringtag: 1.0.2
      is-async-function: 2.1.1
      is-date-object: 1.1.0
      is-finalizationregistry: 1.1.1
      is-generator-function: 1.1.0
      is-regex: 1.2.1
      is-weakref: 1.1.1
      isarray: 2.0.5
      which-boxed-primitive: 1.1.1
      which-collection: 1.0.2
      which-typed-array: 1.1.18
    dev: true

  /which-collection@1.0.2:
    resolution: {integrity: sha512-K4jVyjnBdgvc86Y6BkaLZEN933SwYOuBFkdmBu9ZfkcAbdVbpITnDmjvZ/aQjRXQrv5EPkTnD1s39GiiqbngCw==}
    engines: {node: '>= 0.4'}
    dependencies:
      is-map: 2.0.3
      is-set: 2.0.3
      is-weakmap: 2.0.2
      is-weakset: 2.0.4
    dev: true

  /which-typed-array@1.1.18:
    resolution: {integrity: sha512-qEcY+KJYlWyLH9vNbsr6/5j59AXk5ni5aakf8ldzBvGde6Iz4sxZGkJyWSAueTG7QhOvNRYb1lDdFmL5Td0QKA==}
    engines: {node: '>= 0.4'}
    dependencies:
      available-typed-arrays: 1.0.7
      call-bind: 1.0.8
      call-bound: 1.0.4
      for-each: 0.3.5
      gopd: 1.2.0
      has-tostringtag: 1.0.2
    dev: true

  /which@2.0.2:
    resolution: {integrity: sha512-BLI3Tl1TW3Pvl70l3yq3Y64i+awpwXqsGBYWkkqMtnbXgrMD+yj7rhW0kuEDxzJaYXGjEW5ogapKNMEKNMjibA==}
    engines: {node: '>= 8'}
    dependencies:
      isexe: 2.0.0

  /why-is-node-running@2.3.0:
    resolution: {integrity: sha512-hUrmaWBdVDcxvYqnyh09zunKzROWjbZTiNy8dBEjkS7ehEDQibXJ7XvlmtbwuTclUiIyN+CyXQD4Vmko8fNm8w==}
    engines: {node: '>=8'}
    hasBin: true
    dependencies:
      siginfo: 2.0.0
      stackback: 0.0.2
    dev: true

  /wicked-good-xpath@1.3.0:
    resolution: {integrity: sha512-Gd9+TUn5nXdwj/hFsPVx5cuHHiF5Bwuc30jZ4+ronF1qHK5O7HD0sgmXWSEgwKquT3ClLoKPVbO6qGwVwLzvAw==}
    dev: false

  /word-wrap@1.2.5:
    resolution: {integrity: sha512-BN22B5eaMMI9UMtjrGd5g5eCYPpCPDUy0FJXbYsaT5zYxjFOckS53SQDE3pWkVoWpHXVb3BrYcEN4Twa55B5cA==}
    engines: {node: '>=0.10.0'}
    dev: true

  /workflows.do@0.0.1:
    resolution: {integrity: sha512-2UaSOg3p49zXCaXcdt8f5JyM2Y7B4Arv2rJoOv4SPT/vQ9bpl1Svn7FtN5M9V7u4x8I65O7T4c0B4+xEwTHlfQ==}
    dev: false

  /wrap-ansi@7.0.0:
    resolution: {integrity: sha512-YVGIj2kamLSTxw6NsZjoBxfSwsn0ycdesmc4p+Q21c5zPuZ1pl+NfxVdxPtdHvmNVOQ6XSYG4AUtyt/Fi7D16Q==}
    engines: {node: '>=10'}
    dependencies:
      ansi-styles: 4.3.0
      string-width: 4.2.3
      strip-ansi: 6.0.1

  /wrap-ansi@8.1.0:
    resolution: {integrity: sha512-si7QWI6zUMq56bESFvagtmzMdGOtoxfR+Sez11Mobfc7tm+VkUckk9bW2UeffTGVUbOksxmSw0AA2gs8g71NCQ==}
    engines: {node: '>=12'}
    dependencies:
      ansi-styles: 6.2.1
      string-width: 5.1.2
      strip-ansi: 7.1.0

  /wrappy@1.0.2:
    resolution: {integrity: sha512-l4Sp/DRseor9wL6EvV2+TuQn63dMkPjZ/sp9XkghTEbV9KlPS1xUsZ3u7/IQO4wxtcFB4bgpQPRcR3QCvezPcQ==}
    dev: false

  /ws@8.18.2:
    resolution: {integrity: sha512-DMricUmwGZUVr++AEAe2uiVM7UoO9MAVZMDu05UQOaUII0lp+zOzLLU4Xqh/JvTqklB1T4uELaaPBKyjE1r4fQ==}
    engines: {node: '>=10.0.0'}
    peerDependencies:
      bufferutil: ^4.0.1
      utf-8-validate: '>=5.0.2'
    peerDependenciesMeta:
      bufferutil:
        optional: true
      utf-8-validate:
        optional: true
    dev: false

  /yaml@2.8.0:
    resolution: {integrity: sha512-4lLa/EcQCB0cJkyts+FpIRx5G/llPxfP6VQU5KByHEhLxY3IJCH0f0Hy1MHI8sClTvsIb8qwRJ6R/ZdlDJ/leQ==}
    engines: {node: '>= 14.6'}
    hasBin: true

  /yn@3.1.1:
    resolution: {integrity: sha512-Ux4ygGWsu2c7isFWe8Yu1YluJmqVhxqK2cLXNQA5AcC3QfbGNpM7fu0Y8b/z16pXLnFxZYvWhd3fhBY9DLmC6Q==}
    engines: {node: '>=6'}
    dev: true

  /yocto-queue@0.1.0:
    resolution: {integrity: sha512-rVksvsnNCdJ/ohGc6xgPwyN8eheCxsiLM8mxuE/t/mOVqJewPuO1miLpTHQiRgTKCLexL4MeAFVagts7HmNZ2Q==}
    engines: {node: '>=10'}
    dev: true

  /zod-to-json-schema@3.24.5(zod@3.25.7):
    resolution: {integrity: sha512-/AuWwMP+YqiPbsJx5D6TfgRTc4kTLjsh5SOcd4bLsfUg2RcEXrFMJl1DGgdHy2aCfsIA/cr/1JM0xcB2GZji8g==}
    peerDependencies:
      zod: ^3.24.1
    dependencies:
      zod: 3.25.7
    dev: false

  /zod-validation-error@3.4.1(zod@3.25.7):
    resolution: {integrity: sha512-1KP64yqDPQ3rupxNv7oXhf7KdhHHgaqbKuspVoiN93TT0xrBjql+Svjkdjq/Qh/7GSMmgQs3AfvBT0heE35thw==}
    engines: {node: '>=18.0.0'}
    peerDependencies:
      zod: ^3.24.4
    dependencies:
      zod: 3.25.7
    dev: false

  /zod@3.25.7:
    resolution: {integrity: sha512-YGdT1cVRmKkOg6Sq7vY7IkxdphySKnXhaUmFI4r4FcuFVNgpCb9tZfNwXbT6BPjD5oz0nubFsoo9pIqKrDcCvg==}
    dev: false

  /zustand@5.0.4(@types/react@19.1.0)(react@19.1.0):
    resolution: {integrity: sha512-39VFTN5InDtMd28ZhjLyuTnlytDr9HfwO512Ai4I8ZABCoyAj4F1+sr7sD1jP/+p7k77Iko0Pb5NhgBFDCX0kQ==}
    engines: {node: '>=12.20.0'}
    peerDependencies:
      '@types/react': '>=18.0.0'
      immer: '>=9.0.6'
      react: '>=18.0.0'
      use-sync-external-store: '>=1.2.0'
    peerDependenciesMeta:
      '@types/react':
        optional: true
      immer:
        optional: true
      react:
        optional: true
      use-sync-external-store:
        optional: true
    dependencies:
      '@types/react': 19.1.0
      react: 19.1.0
    dev: false

  /zwitch@2.0.4:
    resolution: {integrity: sha512-bXE4cR/kVZhKZX/RjPEflHaKVhUVl85noU3v6b8apfQEc1x4A+zBxjZ4lN8LqGd6WZ3dl98pY4o717VFmoPp+A==}<|MERGE_RESOLUTION|>--- conflicted
+++ resolved
@@ -300,11 +300,7 @@
         version: 8.5.0(typescript@5.8.2)
       vitest:
         specifier: ^3.1.4
-<<<<<<< HEAD
-        version: 3.1.4(@types/node@22.15.21)(tsx@4.19.4)
-=======
         version: 3.1.4(@types/node@20.17.49)
->>>>>>> 51076a43
 
   packages/mdxld:
     dependencies:
