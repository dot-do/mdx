lockfileVersion: '6.0'

settings:
  autoInstallPeers: true
  excludeLinksFromLockfile: false

importers:

  .:
    devDependencies:
      '@changesets/cli':
        specifier: ^2.29.4
        version: 2.29.4
      prettier:
        specifier: ^3.5.3
        version: 3.5.3
      prettier-plugin-tailwindcss:
        specifier: ^0.6.11
        version: 0.6.11(prettier@3.5.3)
      turbo:
        specifier: ^2.5.3
        version: 2.5.3

  apps/docs:
    dependencies:
      mdxui:
        specifier: workspace:*
        version: link:../../packages/mdxui
      next:
        specifier: ^15.3.0
        version: 15.3.0(react-dom@19.1.0)(react@19.1.0)
      react:
        specifier: ^19.1.0
        version: 19.1.0
      react-dom:
        specifier: ^19.1.0
        version: 19.1.0(react@19.1.0)
    devDependencies:
      '@next/eslint-plugin-next':
        specifier: ^15.3.0
        version: 15.3.0
      '@repo/eslint-config':
        specifier: workspace:*
        version: link:../../config/eslint-config
      '@repo/tailwind-config':
        specifier: workspace:*
        version: link:../../config/tailwind-config
      '@repo/typescript-config':
        specifier: workspace:*
        version: link:../../config/typescript-config
      '@tailwindcss/postcss':
        specifier: ^4.1.5
        version: 4.1.5
      '@types/node':
        specifier: ^22.15.3
        version: 22.15.3
      '@types/react':
        specifier: ^19.1.0
        version: 19.1.0
      '@types/react-dom':
        specifier: ^19.1.1
        version: 19.1.1(@types/react@19.1.0)
      autoprefixer:
        specifier: ^10.4.20
        version: 10.4.20(postcss@8.5.3)
      eslint:
        specifier: ^9.27.0
        version: 9.27.0
      postcss:
        specifier: ^8.5.3
        version: 8.5.3
      tailwindcss:
        specifier: ^4.1.5
        version: 4.1.5
      typescript:
        specifier: 5.8.2
        version: 5.8.2

  apps/mdx.org.ai:
    dependencies:
      apis.do:
        specifier: ^0.0.1
        version: 0.0.1
      business-as-code:
        specifier: ^0.1.0
        version: 0.1.0
      functions.do:
        specifier: ^0.0.5
        version: 0.0.5
      mdxui:
        specifier: workspace:*
        version: link:../../packages/mdxui
      next:
        specifier: ^15.3.0
        version: 15.3.0(react-dom@19.1.0)(react@19.1.0)
      nextra:
        specifier: ^4.2.17
        version: 4.2.17(acorn@8.14.1)(next@15.3.0)(react-dom@19.1.0)(react@19.1.0)(typescript@5.8.2)
      nextra-theme-docs:
        specifier: ^4.2.17
        version: 4.2.17(@types/react@19.1.0)(next@15.3.0)(nextra@4.2.17)(react-dom@19.1.0)(react@19.1.0)
      react:
        specifier: ^19.1.0
        version: 19.1.0
      react-dom:
        specifier: ^19.1.0
        version: 19.1.0(react@19.1.0)
      workflows.do:
        specifier: ^0.0.1
        version: 0.0.1
    devDependencies:
      '@repo/eslint-config':
        specifier: workspace:*
        version: link:../../config/eslint-config
      '@repo/typescript-config':
        specifier: workspace:*
        version: link:../../config/typescript-config
      '@types/node':
        specifier: ^22.15.3
        version: 22.15.3
      '@types/react':
        specifier: 19.1.0
        version: 19.1.0
      '@types/react-dom':
        specifier: 19.1.1
        version: 19.1.1(@types/react@19.1.0)
      eslint:
        specifier: ^9.26.0
        version: 9.27.0
      pagefind:
        specifier: ^1.3.0
        version: 1.3.0
      typescript:
        specifier: 5.8.2
        version: 5.8.2

  apps/mdxld.org:
    dependencies:
      mdxui:
        specifier: workspace:*
        version: link:../../packages/mdxui
      next:
        specifier: ^15.3.0
        version: 15.3.0(react-dom@19.1.0)(react@19.1.0)
      nextra:
        specifier: ^4.2.17
        version: 4.2.17(acorn@8.14.1)(next@15.3.0)(react-dom@19.1.0)(react@19.1.0)(typescript@5.8.2)
      nextra-theme-docs:
        specifier: ^4.2.17
        version: 4.2.17(@types/react@19.1.0)(next@15.3.0)(nextra@4.2.17)(react-dom@19.1.0)(react@19.1.0)
      react:
        specifier: ^19.1.0
        version: 19.1.0
      react-dom:
        specifier: ^19.1.0
        version: 19.1.0(react@19.1.0)
    devDependencies:
      '@repo/eslint-config':
        specifier: workspace:*
        version: link:../../config/eslint-config
      '@repo/typescript-config':
        specifier: workspace:*
        version: link:../../config/typescript-config
      '@types/node':
        specifier: ^22.15.3
        version: 22.15.3
      '@types/react':
        specifier: 19.1.0
        version: 19.1.0
      '@types/react-dom':
        specifier: 19.1.1
        version: 19.1.1(@types/react@19.1.0)
      eslint:
        specifier: ^9.26.0
        version: 9.27.0
      pagefind:
        specifier: ^1.3.0
        version: 1.3.0
      typescript:
        specifier: 5.8.2
        version: 5.8.2

  apps/web:
    dependencies:
      mdxui:
        specifier: workspace:*
        version: link:../../packages/mdxui
      next:
        specifier: ^15.3.0
        version: 15.3.0(react-dom@19.1.0)(react@19.1.0)
      react:
        specifier: ^19.1.0
        version: 19.1.0
      react-dom:
        specifier: ^19.1.0
        version: 19.1.0(react@19.1.0)
    devDependencies:
      '@next/eslint-plugin-next':
        specifier: ^15.3.0
        version: 15.3.0
      '@repo/eslint-config':
        specifier: workspace:*
        version: link:../../config/eslint-config
      '@repo/tailwind-config':
        specifier: workspace:*
        version: link:../../config/tailwind-config
      '@repo/typescript-config':
        specifier: workspace:*
        version: link:../../config/typescript-config
      '@tailwindcss/postcss':
        specifier: ^4.1.5
        version: 4.1.5
      '@types/node':
        specifier: ^22.15.3
        version: 22.15.3
      '@types/react':
        specifier: ^19.1.0
        version: 19.1.0
      '@types/react-dom':
        specifier: ^19.1.1
        version: 19.1.1(@types/react@19.1.0)
      autoprefixer:
        specifier: ^10.4.20
        version: 10.4.20(postcss@8.5.3)
      eslint:
        specifier: ^9.27.0
        version: 9.27.0
      postcss:
        specifier: ^8.5.3
        version: 8.5.3
      tailwindcss:
        specifier: ^4.1.5
        version: 4.1.5
      typescript:
        specifier: 5.8.2
        version: 5.8.2

  config/eslint-config:
    devDependencies:
      '@eslint/js':
        specifier: ^9.27.0
        version: 9.27.0
      '@next/eslint-plugin-next':
        specifier: ^15.3.0
        version: 15.3.0
      eslint:
        specifier: ^9.27.0
        version: 9.27.0
      eslint-config-prettier:
        specifier: ^10.1.1
        version: 10.1.1(eslint@9.27.0)
      eslint-plugin-only-warn:
        specifier: ^1.1.0
        version: 1.1.0
      eslint-plugin-react:
        specifier: ^7.37.4
        version: 7.37.4(eslint@9.27.0)
      eslint-plugin-react-hooks:
        specifier: ^5.2.0
        version: 5.2.0(eslint@9.27.0)
      eslint-plugin-turbo:
        specifier: ^2.5.0
        version: 2.5.0(eslint@9.27.0)(turbo@2.5.3)
      globals:
        specifier: ^16.1.0
        version: 16.1.0
      typescript:
        specifier: ^5.8.2
        version: 5.8.2
      typescript-eslint:
        specifier: ^8.32.0
        version: 8.32.0(eslint@9.27.0)(typescript@5.8.2)

  config/tailwind-config:
    devDependencies:
      postcss:
        specifier: ^8.5.3
        version: 8.5.3
      tailwindcss:
        specifier: ^4.1.5
        version: 4.1.5

  config/tsup-config:
    dependencies:
      tsup:
        specifier: ^8.0.2
        version: 8.5.0(typescript@5.8.3)
    devDependencies:
      '@types/node':
        specifier: ^20.14.10
        version: 20.17.49
      typescript:
        specifier: ^5.5.3
        version: 5.8.3
      vitest:
        specifier: ^3.1.4
        version: 3.1.4(@types/node@20.17.49)

  config/typescript-config: {}

  packages/mdxai:
    dependencies:
      '@ai-sdk/openai':
        specifier: ^1.3.22
        version: 1.3.22(zod@3.25.7)
      ai:
        specifier: ^4.3.16
        version: 4.3.16(react@19.1.0)(zod@3.25.7)
      commander:
        specifier: ^12.1.0
        version: 12.1.0
    devDependencies:
      '@repo/tsup-config':
        specifier: workspace:*
        version: link:../../config/tsup-config
      '@types/node':
        specifier: ^20.14.10
        version: 20.17.49
      ts-node:
        specifier: ^10.9.2
        version: 10.9.2(@types/node@20.17.49)(typescript@5.8.3)
      tsup:
        specifier: ^8.0.2
        version: 8.5.0(typescript@5.8.3)
      typescript:
        specifier: ^5.5.3
        version: 5.8.3
      vitest:
        specifier: ^3.1.4
        version: 3.1.4(@types/node@20.17.49)

  packages/mdxdb-fs:
    dependencies:
      '@payloadcms/db-sqlite':
        specifier: ^3.38.0
        version: 3.38.0(payload@3.38.0)
      add:
        specifier: ^2.0.6
        version: 2.0.6
      gray-matter:
        specifier: ^4.0.3
        version: 4.0.3
      libsql:
        specifier: ^0.5.11
        version: 0.5.11
      payload:
        specifier: ^3.38.0
        version: 3.38.0(graphql@16.11.0)(typescript@5.8.3)
      pnpm:
        specifier: ^10.11.0
        version: 10.11.0
      simple-git:
        specifier: ^3.27.0
        version: 3.27.0
    devDependencies:
      '@repo/tsup-config':
        specifier: workspace:*
        version: link:../../config/tsup-config
      '@types/node':
        specifier: ^22.15.20
        version: 22.15.20
      tsup:
        specifier: ^8.0.2
        version: 8.5.0(tsx@4.19.4)(typescript@5.8.3)
      tsx:
        specifier: ^4.19.4
        version: 4.19.4
      typescript:
        specifier: ^5.8.3
        version: 5.8.3
      velite:
        specifier: ^0.2.4
        version: 0.2.4(acorn@8.14.1)
      vitest:
        specifier: ^3.1.4
        version: 3.1.4(@types/node@22.15.20)(tsx@4.19.4)

  packages/mdxe:
    dependencies:
      commander:
        specifier: ^12.0.0
        version: 12.1.0
      mdxui:
        specifier: workspace:*
        version: link:../mdxui
      next:
        specifier: ^15.3.0
        version: 15.3.0(react-dom@19.1.0)(react@19.1.0)
      react:
        specifier: ^19.1.0
        version: 19.1.0
      react-dom:
        specifier: ^19.1.0
        version: 19.1.0(react@19.1.0)
    devDependencies:
      '@repo/tsup-config':
        specifier: workspace:*
        version: link:../../config/tsup-config
      '@types/node':
        specifier: ^20.14.10
        version: 20.17.49
      tsup:
        specifier: ^8.0.2
        version: 8.5.0(typescript@5.8.3)
      vitest:
        specifier: ^3.1.4
        version: 3.1.4(@types/node@20.17.49)

  packages/mdxld:
    dependencies:
      next-mdx-remote-client:
        specifier: ^2.1.2
        version: 2.1.2(@types/react@19.1.0)(acorn@8.14.1)(react-dom@19.1.0)(react@19.1.0)
      schema-dts:
        specifier: ^1.1.2
        version: 1.1.5
      yaml:
        specifier: ^2.4.0
        version: 2.8.0
    devDependencies:
      '@repo/tsup-config':
        specifier: workspace:*
        version: link:../../config/tsup-config
      '@types/node':
        specifier: ^20.14.10
        version: 20.17.49
      tsup:
        specifier: ^8.0.2
        version: 8.5.0(yaml@2.8.0)
      vitest:
        specifier: ^3.1.4
        version: 3.1.4(@types/node@20.17.49)(yaml@2.8.0)

  packages/mdxui:
    dependencies:
      react:
        specifier: ^19
        version: 19.1.0
    devDependencies:
      '@radix-ui/react-slot':
        specifier: ^1.0.2
        version: 1.2.3(@types/react@19.1.0)(react@19.1.0)
      '@repo/eslint-config':
        specifier: workspace:*
        version: link:../../config/eslint-config
      '@repo/tailwind-config':
        specifier: workspace:*
        version: link:../../config/tailwind-config
      '@repo/tsup-config':
        specifier: workspace:*
        version: link:../../config/tsup-config
      '@repo/typescript-config':
        specifier: workspace:*
        version: link:../../config/typescript-config
      '@tailwindcss/cli':
        specifier: ^4.1.5
        version: 4.1.5
      '@types/react':
        specifier: ^19.1.0
        version: 19.1.0
      class-variance-authority:
        specifier: ^0.7.0
        version: 0.7.1
      clsx:
        specifier: ^2.1.0
        version: 2.1.1
      eslint:
        specifier: ^9.27.0
        version: 9.27.0
      lucide-react:
        specifier: ^0.330.0
        version: 0.330.0(react@19.1.0)
      tailwind-merge:
        specifier: ^2.2.1
        version: 2.6.0
      tailwindcss:
        specifier: ^4.1.5
        version: 4.1.5
<<<<<<< HEAD
      tsup:
        specifier: ^8.0.2
        version: 8.5.0(typescript@5.8.2)
=======
      tw-animate-css:
        specifier: ^1.3.0
        version: 1.3.0
>>>>>>> 9b23ec6d
      typescript:
        specifier: 5.8.2
        version: 5.8.2

packages:

  /@ai-sdk/openai@1.3.22(zod@3.25.7):
    resolution: {integrity: sha512-QwA+2EkG0QyjVR+7h6FE7iOu2ivNqAVMm9UJZkVxxTk5OIq5fFJDTEI/zICEMuHImTTXR2JjsL6EirJ28Jc4cw==}
    engines: {node: '>=18'}
    peerDependencies:
      zod: ^3.0.0
    dependencies:
      '@ai-sdk/provider': 1.1.3
      '@ai-sdk/provider-utils': 2.2.8(zod@3.25.7)
      zod: 3.25.7
    dev: false

  /@ai-sdk/provider-utils@2.2.8(zod@3.25.7):
    resolution: {integrity: sha512-fqhG+4sCVv8x7nFzYnFo19ryhAa3w096Kmc3hWxMQfW/TubPOmt3A6tYZhl4mUfQWWQMsuSkLrtjlWuXBVSGQA==}
    engines: {node: '>=18'}
    peerDependencies:
      zod: ^3.23.8
    dependencies:
      '@ai-sdk/provider': 1.1.3
      nanoid: 3.3.11
      secure-json-parse: 2.7.0
      zod: 3.25.7
    dev: false

  /@ai-sdk/provider@1.1.3:
    resolution: {integrity: sha512-qZMxYJ0qqX/RfnuIaab+zp8UAeJn/ygXXAffR5I4N0n1IrvA6qBsjc8hXLmBiMV2zoXlifkacF7sEFnYnjBcqg==}
    engines: {node: '>=18'}
    dependencies:
      json-schema: 0.4.0
    dev: false

  /@ai-sdk/react@1.2.12(react@19.1.0)(zod@3.25.7):
    resolution: {integrity: sha512-jK1IZZ22evPZoQW3vlkZ7wvjYGYF+tRBKXtrcolduIkQ/m/sOAVcVeVDUDvh1T91xCnWCdUGCPZg2avZ90mv3g==}
    engines: {node: '>=18'}
    peerDependencies:
      react: ^18 || ^19 || ^19.0.0-rc
      zod: ^3.23.8
    peerDependenciesMeta:
      zod:
        optional: true
    dependencies:
      '@ai-sdk/provider-utils': 2.2.8(zod@3.25.7)
      '@ai-sdk/ui-utils': 1.2.11(zod@3.25.7)
      react: 19.1.0
      swr: 2.3.3(react@19.1.0)
      throttleit: 2.1.0
      zod: 3.25.7
    dev: false

  /@ai-sdk/ui-utils@1.2.11(zod@3.25.7):
    resolution: {integrity: sha512-3zcwCc8ezzFlwp3ZD15wAPjf2Au4s3vAbKsXQVyhxODHcmu0iyPO2Eua6D/vicq/AUm/BAo60r97O6HU+EI0+w==}
    engines: {node: '>=18'}
    peerDependencies:
      zod: ^3.23.8
    dependencies:
      '@ai-sdk/provider': 1.1.3
      '@ai-sdk/provider-utils': 2.2.8(zod@3.25.7)
      zod: 3.25.7
      zod-to-json-schema: 3.24.5(zod@3.25.7)
    dev: false

  /@alloc/quick-lru@5.2.0:
    resolution: {integrity: sha512-UrcABB+4bUrFABwbluTIBErXwvbsU/V7TZWfmbgJfbkwiBuziS9gxdODUyuiecfdGQ85jglMW6juS3+z5TsKLw==}
    engines: {node: '>=10'}
    dev: true

  /@antfu/install-pkg@1.1.0:
    resolution: {integrity: sha512-MGQsmw10ZyI+EJo45CdSER4zEb+p31LpDAFp2Z3gkSd1yqVZGi0Ebx++YTEMonJy4oChEMLsxZ64j8FH6sSqtQ==}
    dependencies:
      package-manager-detector: 1.3.0
      tinyexec: 1.0.1
    dev: false

  /@antfu/utils@8.1.1:
    resolution: {integrity: sha512-Mex9nXf9vR6AhcXmMrlz/HVgYYZpVGJ6YlPgwl7UnaFpnshXs6EK/oa5Gpf3CzENMjkvEx2tQtntGnb7UtSTOQ==}
    dev: false

  /@apidevtools/json-schema-ref-parser@11.9.3:
    resolution: {integrity: sha512-60vepv88RwcJtSHrD6MjIL6Ta3SOYbgfnkHb+ppAVK+o9mXprRtulx7VlRl3lN3bbvysAfCS7WMVfhUYemB0IQ==}
    engines: {node: '>= 16'}
    dependencies:
      '@jsdevtools/ono': 7.1.3
      '@types/json-schema': 7.0.15
      js-yaml: 4.1.0
    dev: false

  /@babel/code-frame@7.27.1:
    resolution: {integrity: sha512-cjQ7ZlQ0Mv3b47hABuTevyTuYN4i+loJKGeV9flcCgIK37cCXRh+L1bd3iBHlynerhQ7BhCkn2BPbQUL+rGqFg==}
    engines: {node: '>=6.9.0'}
    dependencies:
      '@babel/helper-validator-identifier': 7.27.1
      js-tokens: 4.0.0
      picocolors: 1.1.1
    dev: false

  /@babel/helper-validator-identifier@7.27.1:
    resolution: {integrity: sha512-D2hP9eA+Sqx1kBZgzxZh0y1trbuU+JoDkiEwqhQ36nodYqJwyEIhPSdMNd7lOm/4io72luTPWH20Yda0xOuUow==}
    engines: {node: '>=6.9.0'}
    dev: false

  /@babel/runtime@7.27.1:
    resolution: {integrity: sha512-1x3D2xEk2fRo3PAhwQwu5UubzgiVWSXTBfWpVd2Mx2AzRqJuDJCsgaDVZ7HB5iGzDW1Hl1sWN2mFyKjmR9uAog==}
    engines: {node: '>=6.9.0'}
    dev: true

  /@braintree/sanitize-url@7.1.1:
    resolution: {integrity: sha512-i1L7noDNxtFyL5DmZafWy1wRVhGehQmzZaz1HiN5e7iylJMSZR7ekOV7NsIqa5qBldlLrsKv4HbgFUVlQrz8Mw==}
    dev: false

  /@changesets/apply-release-plan@7.0.12:
    resolution: {integrity: sha512-EaET7As5CeuhTzvXTQCRZeBUcisoYPDDcXvgTE/2jmmypKp0RC7LxKj/yzqeh/1qFTZI7oDGFcL1PHRuQuketQ==}
    dependencies:
      '@changesets/config': 3.1.1
      '@changesets/get-version-range-type': 0.4.0
      '@changesets/git': 3.0.4
      '@changesets/should-skip-package': 0.1.2
      '@changesets/types': 6.1.0
      '@manypkg/get-packages': 1.1.3
      detect-indent: 6.1.0
      fs-extra: 7.0.1
      lodash.startcase: 4.4.0
      outdent: 0.5.0
      prettier: 2.8.8
      resolve-from: 5.0.0
      semver: 7.7.1
    dev: true

  /@changesets/assemble-release-plan@6.0.8:
    resolution: {integrity: sha512-y8+8LvZCkKJdbUlpXFuqcavpzJR80PN0OIfn8HZdwK7Sh6MgLXm4hKY5vu6/NDoKp8lAlM4ERZCqRMLxP4m+MQ==}
    dependencies:
      '@changesets/errors': 0.2.0
      '@changesets/get-dependents-graph': 2.1.3
      '@changesets/should-skip-package': 0.1.2
      '@changesets/types': 6.1.0
      '@manypkg/get-packages': 1.1.3
      semver: 7.7.1
    dev: true

  /@changesets/changelog-git@0.2.1:
    resolution: {integrity: sha512-x/xEleCFLH28c3bQeQIyeZf8lFXyDFVn1SgcBiR2Tw/r4IAWlk1fzxCEZ6NxQAjF2Nwtczoen3OA2qR+UawQ8Q==}
    dependencies:
      '@changesets/types': 6.1.0
    dev: true

  /@changesets/cli@2.29.4:
    resolution: {integrity: sha512-VW30x9oiFp/un/80+5jLeWgEU6Btj8IqOgI+X/zAYu4usVOWXjPIK5jSSlt5jsCU7/6Z7AxEkarxBxGUqkAmNg==}
    hasBin: true
    dependencies:
      '@changesets/apply-release-plan': 7.0.12
      '@changesets/assemble-release-plan': 6.0.8
      '@changesets/changelog-git': 0.2.1
      '@changesets/config': 3.1.1
      '@changesets/errors': 0.2.0
      '@changesets/get-dependents-graph': 2.1.3
      '@changesets/get-release-plan': 4.0.12
      '@changesets/git': 3.0.4
      '@changesets/logger': 0.1.1
      '@changesets/pre': 2.0.2
      '@changesets/read': 0.6.5
      '@changesets/should-skip-package': 0.1.2
      '@changesets/types': 6.1.0
      '@changesets/write': 0.4.0
      '@manypkg/get-packages': 1.1.3
      ansi-colors: 4.1.3
      ci-info: 3.9.0
      enquirer: 2.4.1
      external-editor: 3.1.0
      fs-extra: 7.0.1
      mri: 1.2.0
      p-limit: 2.3.0
      package-manager-detector: 0.2.11
      picocolors: 1.1.1
      resolve-from: 5.0.0
      semver: 7.7.1
      spawndamnit: 3.0.1
      term-size: 2.2.1
    dev: true

  /@changesets/config@3.1.1:
    resolution: {integrity: sha512-bd+3Ap2TKXxljCggI0mKPfzCQKeV/TU4yO2h2C6vAihIo8tzseAn2e7klSuiyYYXvgu53zMN1OeYMIQkaQoWnA==}
    dependencies:
      '@changesets/errors': 0.2.0
      '@changesets/get-dependents-graph': 2.1.3
      '@changesets/logger': 0.1.1
      '@changesets/types': 6.1.0
      '@manypkg/get-packages': 1.1.3
      fs-extra: 7.0.1
      micromatch: 4.0.8
    dev: true

  /@changesets/errors@0.2.0:
    resolution: {integrity: sha512-6BLOQUscTpZeGljvyQXlWOItQyU71kCdGz7Pi8H8zdw6BI0g3m43iL4xKUVPWtG+qrrL9DTjpdn8eYuCQSRpow==}
    dependencies:
      extendable-error: 0.1.7
    dev: true

  /@changesets/get-dependents-graph@2.1.3:
    resolution: {integrity: sha512-gphr+v0mv2I3Oxt19VdWRRUxq3sseyUpX9DaHpTUmLj92Y10AGy+XOtV+kbM6L/fDcpx7/ISDFK6T8A/P3lOdQ==}
    dependencies:
      '@changesets/types': 6.1.0
      '@manypkg/get-packages': 1.1.3
      picocolors: 1.1.1
      semver: 7.7.1
    dev: true

  /@changesets/get-release-plan@4.0.12:
    resolution: {integrity: sha512-KukdEgaafnyGryUwpHG2kZ7xJquOmWWWk5mmoeQaSvZTWH1DC5D/Sw6ClgGFYtQnOMSQhgoEbDxAbpIIayKH1g==}
    dependencies:
      '@changesets/assemble-release-plan': 6.0.8
      '@changesets/config': 3.1.1
      '@changesets/pre': 2.0.2
      '@changesets/read': 0.6.5
      '@changesets/types': 6.1.0
      '@manypkg/get-packages': 1.1.3
    dev: true

  /@changesets/get-version-range-type@0.4.0:
    resolution: {integrity: sha512-hwawtob9DryoGTpixy1D3ZXbGgJu1Rhr+ySH2PvTLHvkZuQ7sRT4oQwMh0hbqZH1weAooedEjRsbrWcGLCeyVQ==}
    dev: true

  /@changesets/git@3.0.4:
    resolution: {integrity: sha512-BXANzRFkX+XcC1q/d27NKvlJ1yf7PSAgi8JG6dt8EfbHFHi4neau7mufcSca5zRhwOL8j9s6EqsxmT+s+/E6Sw==}
    dependencies:
      '@changesets/errors': 0.2.0
      '@manypkg/get-packages': 1.1.3
      is-subdir: 1.2.0
      micromatch: 4.0.8
      spawndamnit: 3.0.1
    dev: true

  /@changesets/logger@0.1.1:
    resolution: {integrity: sha512-OQtR36ZlnuTxKqoW4Sv6x5YIhOmClRd5pWsjZsddYxpWs517R0HkyiefQPIytCVh4ZcC5x9XaG8KTdd5iRQUfg==}
    dependencies:
      picocolors: 1.1.1
    dev: true

  /@changesets/parse@0.4.1:
    resolution: {integrity: sha512-iwksMs5Bf/wUItfcg+OXrEpravm5rEd9Bf4oyIPL4kVTmJQ7PNDSd6MDYkpSJR1pn7tz/k8Zf2DhTCqX08Ou+Q==}
    dependencies:
      '@changesets/types': 6.1.0
      js-yaml: 3.14.1
    dev: true

  /@changesets/pre@2.0.2:
    resolution: {integrity: sha512-HaL/gEyFVvkf9KFg6484wR9s0qjAXlZ8qWPDkTyKF6+zqjBe/I2mygg3MbpZ++hdi0ToqNUF8cjj7fBy0dg8Ug==}
    dependencies:
      '@changesets/errors': 0.2.0
      '@changesets/types': 6.1.0
      '@manypkg/get-packages': 1.1.3
      fs-extra: 7.0.1
    dev: true

  /@changesets/read@0.6.5:
    resolution: {integrity: sha512-UPzNGhsSjHD3Veb0xO/MwvasGe8eMyNrR/sT9gR8Q3DhOQZirgKhhXv/8hVsI0QpPjR004Z9iFxoJU6in3uGMg==}
    dependencies:
      '@changesets/git': 3.0.4
      '@changesets/logger': 0.1.1
      '@changesets/parse': 0.4.1
      '@changesets/types': 6.1.0
      fs-extra: 7.0.1
      p-filter: 2.1.0
      picocolors: 1.1.1
    dev: true

  /@changesets/should-skip-package@0.1.2:
    resolution: {integrity: sha512-qAK/WrqWLNCP22UDdBTMPH5f41elVDlsNyat180A33dWxuUDyNpg6fPi/FyTZwRriVjg0L8gnjJn2F9XAoF0qw==}
    dependencies:
      '@changesets/types': 6.1.0
      '@manypkg/get-packages': 1.1.3
    dev: true

  /@changesets/types@4.1.0:
    resolution: {integrity: sha512-LDQvVDv5Kb50ny2s25Fhm3d9QSZimsoUGBsUioj6MC3qbMUCuC8GPIvk/M6IvXx3lYhAs0lwWUQLb+VIEUCECw==}
    dev: true

  /@changesets/types@6.1.0:
    resolution: {integrity: sha512-rKQcJ+o1nKNgeoYRHKOS07tAMNd3YSN0uHaJOZYjBAgxfV7TUE7JE+z4BzZdQwb5hKaYbayKN5KrYV7ODb2rAA==}
    dev: true

  /@changesets/write@0.4.0:
    resolution: {integrity: sha512-CdTLvIOPiCNuH71pyDu3rA+Q0n65cmAbXnwWH84rKGiFumFzkmHNT8KHTMEchcxN+Kl8I54xGUhJ7l3E7X396Q==}
    dependencies:
      '@changesets/types': 6.1.0
      fs-extra: 7.0.1
      human-id: 4.1.1
      prettier: 2.8.8
    dev: true

  /@chevrotain/cst-dts-gen@11.0.3:
    resolution: {integrity: sha512-BvIKpRLeS/8UbfxXxgC33xOumsacaeCKAjAeLyOn7Pcp95HiRbrpl14S+9vaZLolnbssPIUuiUd8IvgkRyt6NQ==}
    dependencies:
      '@chevrotain/gast': 11.0.3
      '@chevrotain/types': 11.0.3
      lodash-es: 4.17.21
    dev: false

  /@chevrotain/gast@11.0.3:
    resolution: {integrity: sha512-+qNfcoNk70PyS/uxmj3li5NiECO+2YKZZQMbmjTqRI3Qchu8Hig/Q9vgkHpI3alNjr7M+a2St5pw5w5F6NL5/Q==}
    dependencies:
      '@chevrotain/types': 11.0.3
      lodash-es: 4.17.21
    dev: false

  /@chevrotain/regexp-to-ast@11.0.3:
    resolution: {integrity: sha512-1fMHaBZxLFvWI067AVbGJav1eRY7N8DDvYCTwGBiE/ytKBgP8azTdgyrKyWZ9Mfh09eHWb5PgTSO8wi7U824RA==}
    dev: false

  /@chevrotain/types@11.0.3:
    resolution: {integrity: sha512-gsiM3G8b58kZC2HaWR50gu6Y1440cHiJ+i3JUvcp/35JchYejb2+5MVeJK0iKThYpAa/P2PYFV4hoi44HD+aHQ==}
    dev: false

  /@chevrotain/utils@11.0.3:
    resolution: {integrity: sha512-YslZMgtJUyuMbZ+aKvfF3x1f5liK4mWNxghFRv7jqRR9C3R3fAOGTTKvxXDa2Y1s9zSbcpuO0cAxDYsc9SrXoQ==}
    dev: false

  /@cspotcode/source-map-support@0.8.1:
    resolution: {integrity: sha512-IchNf6dN4tHoMFIn/7OE8LWZ19Y6q/67Bmf6vnGREv8RSbBVb9LPJxEcnwrcwX6ixSvaiGoomAUvu4YSxXrVgw==}
    engines: {node: '>=12'}
    dependencies:
      '@jridgewell/trace-mapping': 0.3.9
    dev: true

  /@drizzle-team/brocli@0.10.2:
    resolution: {integrity: sha512-z33Il7l5dKjUgGULTqBsQBQwckHh5AbIuxhdsIxDDiZAzBOrZO6q9ogcWC65kU382AfynTfgNumVcNIjuIua6w==}
    dev: false

  /@emnapi/runtime@1.4.3:
    resolution: {integrity: sha512-pBPWdu6MLKROBX05wSNKcNb++m5Er+KQ9QkB+WVM+pW2Kx9hoSrVTnu3BdkI5eBLZoKu/J6mW/B6i6bJB2ytXQ==}
    requiresBuild: true
    dependencies:
      tslib: 2.8.1
    optional: true

  /@esbuild-kit/core-utils@3.3.2:
    resolution: {integrity: sha512-sPRAnw9CdSsRmEtnsl2WXWdyquogVpB3yZ3dgwJfe8zrOzTsV7cJvmwrKVa+0ma5BoiGJ+BoqkMvawbayKUsqQ==}
    deprecated: 'Merged into tsx: https://tsx.is'
    dependencies:
      esbuild: 0.18.20
      source-map-support: 0.5.21
    dev: false

  /@esbuild-kit/esm-loader@2.6.5:
    resolution: {integrity: sha512-FxEMIkJKnodyA1OaCUoEvbYRkoZlLZ4d/eXFu9Fh8CbBBgP5EmZxrfTRyN0qpXZ4vOvqnE5YdRdcrmUUXuU+dA==}
    deprecated: 'Merged into tsx: https://tsx.is'
    dependencies:
      '@esbuild-kit/core-utils': 3.3.2
      get-tsconfig: 4.10.0
    dev: false

  /@esbuild/aix-ppc64@0.19.12:
    resolution: {integrity: sha512-bmoCYyWdEL3wDQIVbcyzRyeKLgk2WtWLTWz1ZIAZF/EGbNOwSA6ew3PftJ1PqMiOOGu0OyFMzG53L0zqIpPeNA==}
    engines: {node: '>=12'}
    cpu: [ppc64]
    os: [aix]
    requiresBuild: true
    dev: false
    optional: true

  /@esbuild/aix-ppc64@0.23.1:
    resolution: {integrity: sha512-6VhYk1diRqrhBAqpJEdjASR/+WVRtfjpqKuNw11cLiaWpAT/Uu+nokB+UJnevzy/P9C/ty6AOe0dwueMrGh/iQ==}
    engines: {node: '>=18'}
    cpu: [ppc64]
    os: [aix]
    requiresBuild: true
    dev: false
    optional: true

  /@esbuild/aix-ppc64@0.25.4:
    resolution: {integrity: sha512-1VCICWypeQKhVbE9oW/sJaAmjLxhVqacdkvPLEjwlttjfwENRSClS8EjBz0KzRyFSCPDIkuXW34Je/vk7zdB7Q==}
    engines: {node: '>=18'}
    cpu: [ppc64]
    os: [aix]
    requiresBuild: true
    optional: true

  /@esbuild/android-arm64@0.18.20:
    resolution: {integrity: sha512-Nz4rJcchGDtENV0eMKUNa6L12zz2zBDXuhj/Vjh18zGqB44Bi7MBMSXjgunJgjRhCmKOjnPuZp4Mb6OKqtMHLQ==}
    engines: {node: '>=12'}
    cpu: [arm64]
    os: [android]
    requiresBuild: true
    dev: false
    optional: true

  /@esbuild/android-arm64@0.19.12:
    resolution: {integrity: sha512-P0UVNGIienjZv3f5zq0DP3Nt2IE/3plFzuaS96vihvD0Hd6H/q4WXUGpCxD/E8YrSXfNyRPbpTq+T8ZQioSuPA==}
    engines: {node: '>=12'}
    cpu: [arm64]
    os: [android]
    requiresBuild: true
    dev: false
    optional: true

  /@esbuild/android-arm64@0.23.1:
    resolution: {integrity: sha512-xw50ipykXcLstLeWH7WRdQuysJqejuAGPd30vd1i5zSyKK3WE+ijzHmLKxdiCMtH1pHz78rOg0BKSYOSB/2Khw==}
    engines: {node: '>=18'}
    cpu: [arm64]
    os: [android]
    requiresBuild: true
    dev: false
    optional: true

  /@esbuild/android-arm64@0.25.4:
    resolution: {integrity: sha512-bBy69pgfhMGtCnwpC/x5QhfxAz/cBgQ9enbtwjf6V9lnPI/hMyT9iWpR1arm0l3kttTr4L0KSLpKmLp/ilKS9A==}
    engines: {node: '>=18'}
    cpu: [arm64]
    os: [android]
    requiresBuild: true
    optional: true

  /@esbuild/android-arm@0.18.20:
    resolution: {integrity: sha512-fyi7TDI/ijKKNZTUJAQqiG5T7YjJXgnzkURqmGj13C6dCqckZBLdl4h7bkhHt/t0WP+zO9/zwroDvANaOqO5Sw==}
    engines: {node: '>=12'}
    cpu: [arm]
    os: [android]
    requiresBuild: true
    dev: false
    optional: true

  /@esbuild/android-arm@0.19.12:
    resolution: {integrity: sha512-qg/Lj1mu3CdQlDEEiWrlC4eaPZ1KztwGJ9B6J+/6G+/4ewxJg7gqj8eVYWvao1bXrqGiW2rsBZFSX3q2lcW05w==}
    engines: {node: '>=12'}
    cpu: [arm]
    os: [android]
    requiresBuild: true
    dev: false
    optional: true

  /@esbuild/android-arm@0.23.1:
    resolution: {integrity: sha512-uz6/tEy2IFm9RYOyvKl88zdzZfwEfKZmnX9Cj1BHjeSGNuGLuMD1kR8y5bteYmwqKm1tj8m4cb/aKEorr6fHWQ==}
    engines: {node: '>=18'}
    cpu: [arm]
    os: [android]
    requiresBuild: true
    dev: false
    optional: true

  /@esbuild/android-arm@0.25.4:
    resolution: {integrity: sha512-QNdQEps7DfFwE3hXiU4BZeOV68HHzYwGd0Nthhd3uCkkEKK7/R6MTgM0P7H7FAs5pU/DIWsviMmEGxEoxIZ+ZQ==}
    engines: {node: '>=18'}
    cpu: [arm]
    os: [android]
    requiresBuild: true
    optional: true

  /@esbuild/android-x64@0.18.20:
    resolution: {integrity: sha512-8GDdlePJA8D6zlZYJV/jnrRAi6rOiNaCC/JclcXpB+KIuvfBN4owLtgzY2bsxnx666XjJx2kDPUmnTtR8qKQUg==}
    engines: {node: '>=12'}
    cpu: [x64]
    os: [android]
    requiresBuild: true
    dev: false
    optional: true

  /@esbuild/android-x64@0.19.12:
    resolution: {integrity: sha512-3k7ZoUW6Q6YqhdhIaq/WZ7HwBpnFBlW905Fa4s4qWJyiNOgT1dOqDiVAQFwBH7gBRZr17gLrlFCRzF6jFh7Kew==}
    engines: {node: '>=12'}
    cpu: [x64]
    os: [android]
    requiresBuild: true
    dev: false
    optional: true

  /@esbuild/android-x64@0.23.1:
    resolution: {integrity: sha512-nlN9B69St9BwUoB+jkyU090bru8L0NA3yFvAd7k8dNsVH8bi9a8cUAUSEcEEgTp2z3dbEDGJGfP6VUnkQnlReg==}
    engines: {node: '>=18'}
    cpu: [x64]
    os: [android]
    requiresBuild: true
    dev: false
    optional: true

  /@esbuild/android-x64@0.25.4:
    resolution: {integrity: sha512-TVhdVtQIFuVpIIR282btcGC2oGQoSfZfmBdTip2anCaVYcqWlZXGcdcKIUklfX2wj0JklNYgz39OBqh2cqXvcQ==}
    engines: {node: '>=18'}
    cpu: [x64]
    os: [android]
    requiresBuild: true
    optional: true

  /@esbuild/darwin-arm64@0.18.20:
    resolution: {integrity: sha512-bxRHW5kHU38zS2lPTPOyuyTm+S+eobPUnTNkdJEfAddYgEcll4xkT8DB9d2008DtTbl7uJag2HuE5NZAZgnNEA==}
    engines: {node: '>=12'}
    cpu: [arm64]
    os: [darwin]
    requiresBuild: true
    dev: false
    optional: true

  /@esbuild/darwin-arm64@0.19.12:
    resolution: {integrity: sha512-B6IeSgZgtEzGC42jsI+YYu9Z3HKRxp8ZT3cqhvliEHovq8HSX2YX8lNocDn79gCKJXOSaEot9MVYky7AKjCs8g==}
    engines: {node: '>=12'}
    cpu: [arm64]
    os: [darwin]
    requiresBuild: true
    dev: false
    optional: true

  /@esbuild/darwin-arm64@0.23.1:
    resolution: {integrity: sha512-YsS2e3Wtgnw7Wq53XXBLcV6JhRsEq8hkfg91ESVadIrzr9wO6jJDMZnCQbHm1Guc5t/CdDiFSSfWP58FNuvT3Q==}
    engines: {node: '>=18'}
    cpu: [arm64]
    os: [darwin]
    requiresBuild: true
    dev: false
    optional: true

  /@esbuild/darwin-arm64@0.25.4:
    resolution: {integrity: sha512-Y1giCfM4nlHDWEfSckMzeWNdQS31BQGs9/rouw6Ub91tkK79aIMTH3q9xHvzH8d0wDru5Ci0kWB8b3up/nl16g==}
    engines: {node: '>=18'}
    cpu: [arm64]
    os: [darwin]
    requiresBuild: true
    optional: true

  /@esbuild/darwin-x64@0.18.20:
    resolution: {integrity: sha512-pc5gxlMDxzm513qPGbCbDukOdsGtKhfxD1zJKXjCCcU7ju50O7MeAZ8c4krSJcOIJGFR+qx21yMMVYwiQvyTyQ==}
    engines: {node: '>=12'}
    cpu: [x64]
    os: [darwin]
    requiresBuild: true
    dev: false
    optional: true

  /@esbuild/darwin-x64@0.19.12:
    resolution: {integrity: sha512-hKoVkKzFiToTgn+41qGhsUJXFlIjxI/jSYeZf3ugemDYZldIXIxhvwN6erJGlX4t5h417iFuheZ7l+YVn05N3A==}
    engines: {node: '>=12'}
    cpu: [x64]
    os: [darwin]
    requiresBuild: true
    dev: false
    optional: true

  /@esbuild/darwin-x64@0.23.1:
    resolution: {integrity: sha512-aClqdgTDVPSEGgoCS8QDG37Gu8yc9lTHNAQlsztQ6ENetKEO//b8y31MMu2ZaPbn4kVsIABzVLXYLhCGekGDqw==}
    engines: {node: '>=18'}
    cpu: [x64]
    os: [darwin]
    requiresBuild: true
    dev: false
    optional: true

  /@esbuild/darwin-x64@0.25.4:
    resolution: {integrity: sha512-CJsry8ZGM5VFVeyUYB3cdKpd/H69PYez4eJh1W/t38vzutdjEjtP7hB6eLKBoOdxcAlCtEYHzQ/PJ/oU9I4u0A==}
    engines: {node: '>=18'}
    cpu: [x64]
    os: [darwin]
    requiresBuild: true
    optional: true

  /@esbuild/freebsd-arm64@0.18.20:
    resolution: {integrity: sha512-yqDQHy4QHevpMAaxhhIwYPMv1NECwOvIpGCZkECn8w2WFHXjEwrBn3CeNIYsibZ/iZEUemj++M26W3cNR5h+Tw==}
    engines: {node: '>=12'}
    cpu: [arm64]
    os: [freebsd]
    requiresBuild: true
    dev: false
    optional: true

  /@esbuild/freebsd-arm64@0.19.12:
    resolution: {integrity: sha512-4aRvFIXmwAcDBw9AueDQ2YnGmz5L6obe5kmPT8Vd+/+x/JMVKCgdcRwH6APrbpNXsPz+K653Qg8HB/oXvXVukA==}
    engines: {node: '>=12'}
    cpu: [arm64]
    os: [freebsd]
    requiresBuild: true
    dev: false
    optional: true

  /@esbuild/freebsd-arm64@0.23.1:
    resolution: {integrity: sha512-h1k6yS8/pN/NHlMl5+v4XPfikhJulk4G+tKGFIOwURBSFzE8bixw1ebjluLOjfwtLqY0kewfjLSrO6tN2MgIhA==}
    engines: {node: '>=18'}
    cpu: [arm64]
    os: [freebsd]
    requiresBuild: true
    dev: false
    optional: true

  /@esbuild/freebsd-arm64@0.25.4:
    resolution: {integrity: sha512-yYq+39NlTRzU2XmoPW4l5Ifpl9fqSk0nAJYM/V/WUGPEFfek1epLHJIkTQM6bBs1swApjO5nWgvr843g6TjxuQ==}
    engines: {node: '>=18'}
    cpu: [arm64]
    os: [freebsd]
    requiresBuild: true
    optional: true

  /@esbuild/freebsd-x64@0.18.20:
    resolution: {integrity: sha512-tgWRPPuQsd3RmBZwarGVHZQvtzfEBOreNuxEMKFcd5DaDn2PbBxfwLcj4+aenoh7ctXcbXmOQIn8HI6mCSw5MQ==}
    engines: {node: '>=12'}
    cpu: [x64]
    os: [freebsd]
    requiresBuild: true
    dev: false
    optional: true

  /@esbuild/freebsd-x64@0.19.12:
    resolution: {integrity: sha512-EYoXZ4d8xtBoVN7CEwWY2IN4ho76xjYXqSXMNccFSx2lgqOG/1TBPW0yPx1bJZk94qu3tX0fycJeeQsKovA8gg==}
    engines: {node: '>=12'}
    cpu: [x64]
    os: [freebsd]
    requiresBuild: true
    dev: false
    optional: true

  /@esbuild/freebsd-x64@0.23.1:
    resolution: {integrity: sha512-lK1eJeyk1ZX8UklqFd/3A60UuZ/6UVfGT2LuGo3Wp4/z7eRTRYY+0xOu2kpClP+vMTi9wKOfXi2vjUpO1Ro76g==}
    engines: {node: '>=18'}
    cpu: [x64]
    os: [freebsd]
    requiresBuild: true
    dev: false
    optional: true

  /@esbuild/freebsd-x64@0.25.4:
    resolution: {integrity: sha512-0FgvOJ6UUMflsHSPLzdfDnnBBVoCDtBTVyn/MrWloUNvq/5SFmh13l3dvgRPkDihRxb77Y17MbqbCAa2strMQQ==}
    engines: {node: '>=18'}
    cpu: [x64]
    os: [freebsd]
    requiresBuild: true
    optional: true

  /@esbuild/linux-arm64@0.18.20:
    resolution: {integrity: sha512-2YbscF+UL7SQAVIpnWvYwM+3LskyDmPhe31pE7/aoTMFKKzIc9lLbyGUpmmb8a8AixOL61sQ/mFh3jEjHYFvdA==}
    engines: {node: '>=12'}
    cpu: [arm64]
    os: [linux]
    requiresBuild: true
    dev: false
    optional: true

  /@esbuild/linux-arm64@0.19.12:
    resolution: {integrity: sha512-EoTjyYyLuVPfdPLsGVVVC8a0p1BFFvtpQDB/YLEhaXyf/5bczaGeN15QkR+O4S5LeJ92Tqotve7i1jn35qwvdA==}
    engines: {node: '>=12'}
    cpu: [arm64]
    os: [linux]
    requiresBuild: true
    dev: false
    optional: true

  /@esbuild/linux-arm64@0.23.1:
    resolution: {integrity: sha512-/93bf2yxencYDnItMYV/v116zff6UyTjo4EtEQjUBeGiVpMmffDNUyD9UN2zV+V3LRV3/on4xdZ26NKzn6754g==}
    engines: {node: '>=18'}
    cpu: [arm64]
    os: [linux]
    requiresBuild: true
    dev: false
    optional: true

  /@esbuild/linux-arm64@0.25.4:
    resolution: {integrity: sha512-+89UsQTfXdmjIvZS6nUnOOLoXnkUTB9hR5QAeLrQdzOSWZvNSAXAtcRDHWtqAUtAmv7ZM1WPOOeSxDzzzMogiQ==}
    engines: {node: '>=18'}
    cpu: [arm64]
    os: [linux]
    requiresBuild: true
    optional: true

  /@esbuild/linux-arm@0.18.20:
    resolution: {integrity: sha512-/5bHkMWnq1EgKr1V+Ybz3s1hWXok7mDFUMQ4cG10AfW3wL02PSZi5kFpYKrptDsgb2WAJIvRcDm+qIvXf/apvg==}
    engines: {node: '>=12'}
    cpu: [arm]
    os: [linux]
    requiresBuild: true
    dev: false
    optional: true

  /@esbuild/linux-arm@0.19.12:
    resolution: {integrity: sha512-J5jPms//KhSNv+LO1S1TX1UWp1ucM6N6XuL6ITdKWElCu8wXP72l9MM0zDTzzeikVyqFE6U8YAV9/tFyj0ti+w==}
    engines: {node: '>=12'}
    cpu: [arm]
    os: [linux]
    requiresBuild: true
    dev: false
    optional: true

  /@esbuild/linux-arm@0.23.1:
    resolution: {integrity: sha512-CXXkzgn+dXAPs3WBwE+Kvnrf4WECwBdfjfeYHpMeVxWE0EceB6vhWGShs6wi0IYEqMSIzdOF1XjQ/Mkm5d7ZdQ==}
    engines: {node: '>=18'}
    cpu: [arm]
    os: [linux]
    requiresBuild: true
    dev: false
    optional: true

  /@esbuild/linux-arm@0.25.4:
    resolution: {integrity: sha512-kro4c0P85GMfFYqW4TWOpvmF8rFShbWGnrLqlzp4X1TNWjRY3JMYUfDCtOxPKOIY8B0WC8HN51hGP4I4hz4AaQ==}
    engines: {node: '>=18'}
    cpu: [arm]
    os: [linux]
    requiresBuild: true
    optional: true

  /@esbuild/linux-ia32@0.18.20:
    resolution: {integrity: sha512-P4etWwq6IsReT0E1KHU40bOnzMHoH73aXp96Fs8TIT6z9Hu8G6+0SHSw9i2isWrD2nbx2qo5yUqACgdfVGx7TA==}
    engines: {node: '>=12'}
    cpu: [ia32]
    os: [linux]
    requiresBuild: true
    dev: false
    optional: true

  /@esbuild/linux-ia32@0.19.12:
    resolution: {integrity: sha512-Thsa42rrP1+UIGaWz47uydHSBOgTUnwBwNq59khgIwktK6x60Hivfbux9iNR0eHCHzOLjLMLfUMLCypBkZXMHA==}
    engines: {node: '>=12'}
    cpu: [ia32]
    os: [linux]
    requiresBuild: true
    dev: false
    optional: true

  /@esbuild/linux-ia32@0.23.1:
    resolution: {integrity: sha512-VTN4EuOHwXEkXzX5nTvVY4s7E/Krz7COC8xkftbbKRYAl96vPiUssGkeMELQMOnLOJ8k3BY1+ZY52tttZnHcXQ==}
    engines: {node: '>=18'}
    cpu: [ia32]
    os: [linux]
    requiresBuild: true
    dev: false
    optional: true

  /@esbuild/linux-ia32@0.25.4:
    resolution: {integrity: sha512-yTEjoapy8UP3rv8dB0ip3AfMpRbyhSN3+hY8mo/i4QXFeDxmiYbEKp3ZRjBKcOP862Ua4b1PDfwlvbuwY7hIGQ==}
    engines: {node: '>=18'}
    cpu: [ia32]
    os: [linux]
    requiresBuild: true
    optional: true

  /@esbuild/linux-loong64@0.18.20:
    resolution: {integrity: sha512-nXW8nqBTrOpDLPgPY9uV+/1DjxoQ7DoB2N8eocyq8I9XuqJ7BiAMDMf9n1xZM9TgW0J8zrquIb/A7s3BJv7rjg==}
    engines: {node: '>=12'}
    cpu: [loong64]
    os: [linux]
    requiresBuild: true
    dev: false
    optional: true

  /@esbuild/linux-loong64@0.19.12:
    resolution: {integrity: sha512-LiXdXA0s3IqRRjm6rV6XaWATScKAXjI4R4LoDlvO7+yQqFdlr1Bax62sRwkVvRIrwXxvtYEHHI4dm50jAXkuAA==}
    engines: {node: '>=12'}
    cpu: [loong64]
    os: [linux]
    requiresBuild: true
    dev: false
    optional: true

  /@esbuild/linux-loong64@0.23.1:
    resolution: {integrity: sha512-Vx09LzEoBa5zDnieH8LSMRToj7ir/Jeq0Gu6qJ/1GcBq9GkfoEAoXvLiW1U9J1qE/Y/Oyaq33w5p2ZWrNNHNEw==}
    engines: {node: '>=18'}
    cpu: [loong64]
    os: [linux]
    requiresBuild: true
    dev: false
    optional: true

  /@esbuild/linux-loong64@0.25.4:
    resolution: {integrity: sha512-NeqqYkrcGzFwi6CGRGNMOjWGGSYOpqwCjS9fvaUlX5s3zwOtn1qwg1s2iE2svBe4Q/YOG1q6875lcAoQK/F4VA==}
    engines: {node: '>=18'}
    cpu: [loong64]
    os: [linux]
    requiresBuild: true
    optional: true

  /@esbuild/linux-mips64el@0.18.20:
    resolution: {integrity: sha512-d5NeaXZcHp8PzYy5VnXV3VSd2D328Zb+9dEq5HE6bw6+N86JVPExrA6O68OPwobntbNJ0pzCpUFZTo3w0GyetQ==}
    engines: {node: '>=12'}
    cpu: [mips64el]
    os: [linux]
    requiresBuild: true
    dev: false
    optional: true

  /@esbuild/linux-mips64el@0.19.12:
    resolution: {integrity: sha512-fEnAuj5VGTanfJ07ff0gOA6IPsvrVHLVb6Lyd1g2/ed67oU1eFzL0r9WL7ZzscD+/N6i3dWumGE1Un4f7Amf+w==}
    engines: {node: '>=12'}
    cpu: [mips64el]
    os: [linux]
    requiresBuild: true
    dev: false
    optional: true

  /@esbuild/linux-mips64el@0.23.1:
    resolution: {integrity: sha512-nrFzzMQ7W4WRLNUOU5dlWAqa6yVeI0P78WKGUo7lg2HShq/yx+UYkeNSE0SSfSure0SqgnsxPvmAUu/vu0E+3Q==}
    engines: {node: '>=18'}
    cpu: [mips64el]
    os: [linux]
    requiresBuild: true
    dev: false
    optional: true

  /@esbuild/linux-mips64el@0.25.4:
    resolution: {integrity: sha512-IcvTlF9dtLrfL/M8WgNI/qJYBENP3ekgsHbYUIzEzq5XJzzVEV/fXY9WFPfEEXmu3ck2qJP8LG/p3Q8f7Zc2Xg==}
    engines: {node: '>=18'}
    cpu: [mips64el]
    os: [linux]
    requiresBuild: true
    optional: true

  /@esbuild/linux-ppc64@0.18.20:
    resolution: {integrity: sha512-WHPyeScRNcmANnLQkq6AfyXRFr5D6N2sKgkFo2FqguP44Nw2eyDlbTdZwd9GYk98DZG9QItIiTlFLHJHjxP3FA==}
    engines: {node: '>=12'}
    cpu: [ppc64]
    os: [linux]
    requiresBuild: true
    dev: false
    optional: true

  /@esbuild/linux-ppc64@0.19.12:
    resolution: {integrity: sha512-nYJA2/QPimDQOh1rKWedNOe3Gfc8PabU7HT3iXWtNUbRzXS9+vgB0Fjaqr//XNbd82mCxHzik2qotuI89cfixg==}
    engines: {node: '>=12'}
    cpu: [ppc64]
    os: [linux]
    requiresBuild: true
    dev: false
    optional: true

  /@esbuild/linux-ppc64@0.23.1:
    resolution: {integrity: sha512-dKN8fgVqd0vUIjxuJI6P/9SSSe/mB9rvA98CSH2sJnlZ/OCZWO1DJvxj8jvKTfYUdGfcq2dDxoKaC6bHuTlgcw==}
    engines: {node: '>=18'}
    cpu: [ppc64]
    os: [linux]
    requiresBuild: true
    dev: false
    optional: true

  /@esbuild/linux-ppc64@0.25.4:
    resolution: {integrity: sha512-HOy0aLTJTVtoTeGZh4HSXaO6M95qu4k5lJcH4gxv56iaycfz1S8GO/5Jh6X4Y1YiI0h7cRyLi+HixMR+88swag==}
    engines: {node: '>=18'}
    cpu: [ppc64]
    os: [linux]
    requiresBuild: true
    optional: true

  /@esbuild/linux-riscv64@0.18.20:
    resolution: {integrity: sha512-WSxo6h5ecI5XH34KC7w5veNnKkju3zBRLEQNY7mv5mtBmrP/MjNBCAlsM2u5hDBlS3NGcTQpoBvRzqBcRtpq1A==}
    engines: {node: '>=12'}
    cpu: [riscv64]
    os: [linux]
    requiresBuild: true
    dev: false
    optional: true

  /@esbuild/linux-riscv64@0.19.12:
    resolution: {integrity: sha512-2MueBrlPQCw5dVJJpQdUYgeqIzDQgw3QtiAHUC4RBz9FXPrskyyU3VI1hw7C0BSKB9OduwSJ79FTCqtGMWqJHg==}
    engines: {node: '>=12'}
    cpu: [riscv64]
    os: [linux]
    requiresBuild: true
    dev: false
    optional: true

  /@esbuild/linux-riscv64@0.23.1:
    resolution: {integrity: sha512-5AV4Pzp80fhHL83JM6LoA6pTQVWgB1HovMBsLQ9OZWLDqVY8MVobBXNSmAJi//Csh6tcY7e7Lny2Hg1tElMjIA==}
    engines: {node: '>=18'}
    cpu: [riscv64]
    os: [linux]
    requiresBuild: true
    dev: false
    optional: true

  /@esbuild/linux-riscv64@0.25.4:
    resolution: {integrity: sha512-i8JUDAufpz9jOzo4yIShCTcXzS07vEgWzyX3NH2G7LEFVgrLEhjwL3ajFE4fZI3I4ZgiM7JH3GQ7ReObROvSUA==}
    engines: {node: '>=18'}
    cpu: [riscv64]
    os: [linux]
    requiresBuild: true
    optional: true

  /@esbuild/linux-s390x@0.18.20:
    resolution: {integrity: sha512-+8231GMs3mAEth6Ja1iK0a1sQ3ohfcpzpRLH8uuc5/KVDFneH6jtAJLFGafpzpMRO6DzJ6AvXKze9LfFMrIHVQ==}
    engines: {node: '>=12'}
    cpu: [s390x]
    os: [linux]
    requiresBuild: true
    dev: false
    optional: true

  /@esbuild/linux-s390x@0.19.12:
    resolution: {integrity: sha512-+Pil1Nv3Umes4m3AZKqA2anfhJiVmNCYkPchwFJNEJN5QxmTs1uzyy4TvmDrCRNT2ApwSari7ZIgrPeUx4UZDg==}
    engines: {node: '>=12'}
    cpu: [s390x]
    os: [linux]
    requiresBuild: true
    dev: false
    optional: true

  /@esbuild/linux-s390x@0.23.1:
    resolution: {integrity: sha512-9ygs73tuFCe6f6m/Tb+9LtYxWR4c9yg7zjt2cYkjDbDpV/xVn+68cQxMXCjUpYwEkze2RcU/rMnfIXNRFmSoDw==}
    engines: {node: '>=18'}
    cpu: [s390x]
    os: [linux]
    requiresBuild: true
    dev: false
    optional: true

  /@esbuild/linux-s390x@0.25.4:
    resolution: {integrity: sha512-jFnu+6UbLlzIjPQpWCNh5QtrcNfMLjgIavnwPQAfoGx4q17ocOU9MsQ2QVvFxwQoWpZT8DvTLooTvmOQXkO51g==}
    engines: {node: '>=18'}
    cpu: [s390x]
    os: [linux]
    requiresBuild: true
    optional: true

  /@esbuild/linux-x64@0.18.20:
    resolution: {integrity: sha512-UYqiqemphJcNsFEskc73jQ7B9jgwjWrSayxawS6UVFZGWrAAtkzjxSqnoclCXxWtfwLdzU+vTpcNYhpn43uP1w==}
    engines: {node: '>=12'}
    cpu: [x64]
    os: [linux]
    requiresBuild: true
    dev: false
    optional: true

  /@esbuild/linux-x64@0.19.12:
    resolution: {integrity: sha512-B71g1QpxfwBvNrfyJdVDexenDIt1CiDN1TIXLbhOw0KhJzE78KIFGX6OJ9MrtC0oOqMWf+0xop4qEU8JrJTwCg==}
    engines: {node: '>=12'}
    cpu: [x64]
    os: [linux]
    requiresBuild: true
    dev: false
    optional: true

  /@esbuild/linux-x64@0.23.1:
    resolution: {integrity: sha512-EV6+ovTsEXCPAp58g2dD68LxoP/wK5pRvgy0J/HxPGB009omFPv3Yet0HiaqvrIrgPTBuC6wCH1LTOY91EO5hQ==}
    engines: {node: '>=18'}
    cpu: [x64]
    os: [linux]
    requiresBuild: true
    dev: false
    optional: true

  /@esbuild/linux-x64@0.25.4:
    resolution: {integrity: sha512-6e0cvXwzOnVWJHq+mskP8DNSrKBr1bULBvnFLpc1KY+d+irZSgZ02TGse5FsafKS5jg2e4pbvK6TPXaF/A6+CA==}
    engines: {node: '>=18'}
    cpu: [x64]
    os: [linux]
    requiresBuild: true
    optional: true

  /@esbuild/netbsd-arm64@0.25.4:
    resolution: {integrity: sha512-vUnkBYxZW4hL/ie91hSqaSNjulOnYXE1VSLusnvHg2u3jewJBz3YzB9+oCw8DABeVqZGg94t9tyZFoHma8gWZQ==}
    engines: {node: '>=18'}
    cpu: [arm64]
    os: [netbsd]
    requiresBuild: true
    optional: true

  /@esbuild/netbsd-x64@0.18.20:
    resolution: {integrity: sha512-iO1c++VP6xUBUmltHZoMtCUdPlnPGdBom6IrO4gyKPFFVBKioIImVooR5I83nTew5UOYrk3gIJhbZh8X44y06A==}
    engines: {node: '>=12'}
    cpu: [x64]
    os: [netbsd]
    requiresBuild: true
    dev: false
    optional: true

  /@esbuild/netbsd-x64@0.19.12:
    resolution: {integrity: sha512-3ltjQ7n1owJgFbuC61Oj++XhtzmymoCihNFgT84UAmJnxJfm4sYCiSLTXZtE00VWYpPMYc+ZQmB6xbSdVh0JWA==}
    engines: {node: '>=12'}
    cpu: [x64]
    os: [netbsd]
    requiresBuild: true
    dev: false
    optional: true

  /@esbuild/netbsd-x64@0.23.1:
    resolution: {integrity: sha512-aevEkCNu7KlPRpYLjwmdcuNz6bDFiE7Z8XC4CPqExjTvrHugh28QzUXVOZtiYghciKUacNktqxdpymplil1beA==}
    engines: {node: '>=18'}
    cpu: [x64]
    os: [netbsd]
    requiresBuild: true
    dev: false
    optional: true

  /@esbuild/netbsd-x64@0.25.4:
    resolution: {integrity: sha512-XAg8pIQn5CzhOB8odIcAm42QsOfa98SBeKUdo4xa8OvX8LbMZqEtgeWE9P/Wxt7MlG2QqvjGths+nq48TrUiKw==}
    engines: {node: '>=18'}
    cpu: [x64]
    os: [netbsd]
    requiresBuild: true
    optional: true

  /@esbuild/openbsd-arm64@0.23.1:
    resolution: {integrity: sha512-3x37szhLexNA4bXhLrCC/LImN/YtWis6WXr1VESlfVtVeoFJBRINPJ3f0a/6LV8zpikqoUg4hyXw0sFBt5Cr+Q==}
    engines: {node: '>=18'}
    cpu: [arm64]
    os: [openbsd]
    requiresBuild: true
    dev: false
    optional: true

  /@esbuild/openbsd-arm64@0.25.4:
    resolution: {integrity: sha512-Ct2WcFEANlFDtp1nVAXSNBPDxyU+j7+tId//iHXU2f/lN5AmO4zLyhDcpR5Cz1r08mVxzt3Jpyt4PmXQ1O6+7A==}
    engines: {node: '>=18'}
    cpu: [arm64]
    os: [openbsd]
    requiresBuild: true
    optional: true

  /@esbuild/openbsd-x64@0.18.20:
    resolution: {integrity: sha512-e5e4YSsuQfX4cxcygw/UCPIEP6wbIL+se3sxPdCiMbFLBWu0eiZOJ7WoD+ptCLrmjZBK1Wk7I6D/I3NglUGOxg==}
    engines: {node: '>=12'}
    cpu: [x64]
    os: [openbsd]
    requiresBuild: true
    dev: false
    optional: true

  /@esbuild/openbsd-x64@0.19.12:
    resolution: {integrity: sha512-RbrfTB9SWsr0kWmb9srfF+L933uMDdu9BIzdA7os2t0TXhCRjrQyCeOt6wVxr79CKD4c+p+YhCj31HBkYcXebw==}
    engines: {node: '>=12'}
    cpu: [x64]
    os: [openbsd]
    requiresBuild: true
    dev: false
    optional: true

  /@esbuild/openbsd-x64@0.23.1:
    resolution: {integrity: sha512-aY2gMmKmPhxfU+0EdnN+XNtGbjfQgwZj43k8G3fyrDM/UdZww6xrWxmDkuz2eCZchqVeABjV5BpildOrUbBTqA==}
    engines: {node: '>=18'}
    cpu: [x64]
    os: [openbsd]
    requiresBuild: true
    dev: false
    optional: true

  /@esbuild/openbsd-x64@0.25.4:
    resolution: {integrity: sha512-xAGGhyOQ9Otm1Xu8NT1ifGLnA6M3sJxZ6ixylb+vIUVzvvd6GOALpwQrYrtlPouMqd/vSbgehz6HaVk4+7Afhw==}
    engines: {node: '>=18'}
    cpu: [x64]
    os: [openbsd]
    requiresBuild: true
    optional: true

  /@esbuild/sunos-x64@0.18.20:
    resolution: {integrity: sha512-kDbFRFp0YpTQVVrqUd5FTYmWo45zGaXe0X8E1G/LKFC0v8x0vWrhOWSLITcCn63lmZIxfOMXtCfti/RxN/0wnQ==}
    engines: {node: '>=12'}
    cpu: [x64]
    os: [sunos]
    requiresBuild: true
    dev: false
    optional: true

  /@esbuild/sunos-x64@0.19.12:
    resolution: {integrity: sha512-HKjJwRrW8uWtCQnQOz9qcU3mUZhTUQvi56Q8DPTLLB+DawoiQdjsYq+j+D3s9I8VFtDr+F9CjgXKKC4ss89IeA==}
    engines: {node: '>=12'}
    cpu: [x64]
    os: [sunos]
    requiresBuild: true
    dev: false
    optional: true

  /@esbuild/sunos-x64@0.23.1:
    resolution: {integrity: sha512-RBRT2gqEl0IKQABT4XTj78tpk9v7ehp+mazn2HbUeZl1YMdaGAQqhapjGTCe7uw7y0frDi4gS0uHzhvpFuI1sA==}
    engines: {node: '>=18'}
    cpu: [x64]
    os: [sunos]
    requiresBuild: true
    dev: false
    optional: true

  /@esbuild/sunos-x64@0.25.4:
    resolution: {integrity: sha512-Mw+tzy4pp6wZEK0+Lwr76pWLjrtjmJyUB23tHKqEDP74R3q95luY/bXqXZeYl4NYlvwOqoRKlInQialgCKy67Q==}
    engines: {node: '>=18'}
    cpu: [x64]
    os: [sunos]
    requiresBuild: true
    optional: true

  /@esbuild/win32-arm64@0.18.20:
    resolution: {integrity: sha512-ddYFR6ItYgoaq4v4JmQQaAI5s7npztfV4Ag6NrhiaW0RrnOXqBkgwZLofVTlq1daVTQNhtI5oieTvkRPfZrePg==}
    engines: {node: '>=12'}
    cpu: [arm64]
    os: [win32]
    requiresBuild: true
    dev: false
    optional: true

  /@esbuild/win32-arm64@0.19.12:
    resolution: {integrity: sha512-URgtR1dJnmGvX864pn1B2YUYNzjmXkuJOIqG2HdU62MVS4EHpU2946OZoTMnRUHklGtJdJZ33QfzdjGACXhn1A==}
    engines: {node: '>=12'}
    cpu: [arm64]
    os: [win32]
    requiresBuild: true
    dev: false
    optional: true

  /@esbuild/win32-arm64@0.23.1:
    resolution: {integrity: sha512-4O+gPR5rEBe2FpKOVyiJ7wNDPA8nGzDuJ6gN4okSA1gEOYZ67N8JPk58tkWtdtPeLz7lBnY6I5L3jdsr3S+A6A==}
    engines: {node: '>=18'}
    cpu: [arm64]
    os: [win32]
    requiresBuild: true
    dev: false
    optional: true

  /@esbuild/win32-arm64@0.25.4:
    resolution: {integrity: sha512-AVUP428VQTSddguz9dO9ngb+E5aScyg7nOeJDrF1HPYu555gmza3bDGMPhmVXL8svDSoqPCsCPjb265yG/kLKQ==}
    engines: {node: '>=18'}
    cpu: [arm64]
    os: [win32]
    requiresBuild: true
    optional: true

  /@esbuild/win32-ia32@0.18.20:
    resolution: {integrity: sha512-Wv7QBi3ID/rROT08SABTS7eV4hX26sVduqDOTe1MvGMjNd3EjOz4b7zeexIR62GTIEKrfJXKL9LFxTYgkyeu7g==}
    engines: {node: '>=12'}
    cpu: [ia32]
    os: [win32]
    requiresBuild: true
    dev: false
    optional: true

  /@esbuild/win32-ia32@0.19.12:
    resolution: {integrity: sha512-+ZOE6pUkMOJfmxmBZElNOx72NKpIa/HFOMGzu8fqzQJ5kgf6aTGrcJaFsNiVMH4JKpMipyK+7k0n2UXN7a8YKQ==}
    engines: {node: '>=12'}
    cpu: [ia32]
    os: [win32]
    requiresBuild: true
    dev: false
    optional: true

  /@esbuild/win32-ia32@0.23.1:
    resolution: {integrity: sha512-BcaL0Vn6QwCwre3Y717nVHZbAa4UBEigzFm6VdsVdT/MbZ38xoj1X9HPkZhbmaBGUD1W8vxAfffbDe8bA6AKnQ==}
    engines: {node: '>=18'}
    cpu: [ia32]
    os: [win32]
    requiresBuild: true
    dev: false
    optional: true

  /@esbuild/win32-ia32@0.25.4:
    resolution: {integrity: sha512-i1sW+1i+oWvQzSgfRcxxG2k4I9n3O9NRqy8U+uugaT2Dy7kLO9Y7wI72haOahxceMX8hZAzgGou1FhndRldxRg==}
    engines: {node: '>=18'}
    cpu: [ia32]
    os: [win32]
    requiresBuild: true
    optional: true

  /@esbuild/win32-x64@0.18.20:
    resolution: {integrity: sha512-kTdfRcSiDfQca/y9QIkng02avJ+NCaQvrMejlsB3RRv5sE9rRoeBPISaZpKxHELzRxZyLvNts1P27W3wV+8geQ==}
    engines: {node: '>=12'}
    cpu: [x64]
    os: [win32]
    requiresBuild: true
    dev: false
    optional: true

  /@esbuild/win32-x64@0.19.12:
    resolution: {integrity: sha512-T1QyPSDCyMXaO3pzBkF96E8xMkiRYbUEZADd29SyPGabqxMViNoii+NcK7eWJAEoU6RZyEm5lVSIjTmcdoB9HA==}
    engines: {node: '>=12'}
    cpu: [x64]
    os: [win32]
    requiresBuild: true
    dev: false
    optional: true

  /@esbuild/win32-x64@0.23.1:
    resolution: {integrity: sha512-BHpFFeslkWrXWyUPnbKm+xYYVYruCinGcftSBaa8zoF9hZO4BcSCFUvHVTtzpIY6YzUnYtuEhZ+C9iEXjxnasg==}
    engines: {node: '>=18'}
    cpu: [x64]
    os: [win32]
    requiresBuild: true
    dev: false
    optional: true

  /@esbuild/win32-x64@0.25.4:
    resolution: {integrity: sha512-nOT2vZNw6hJ+z43oP1SPea/G/6AbN6X+bGNhNuq8NtRHy4wsMhw765IKLNmnjek7GvjWBYQ8Q5VBoYTFg9y1UQ==}
    engines: {node: '>=18'}
    cpu: [x64]
    os: [win32]
    requiresBuild: true
    optional: true

  /@eslint-community/eslint-utils@4.7.0(eslint@9.27.0):
    resolution: {integrity: sha512-dyybb3AcajC7uha6CvhdVRJqaKyn7w2YKqKyAN37NKYgZT36w+iRb0Dymmc5qEJ549c/S31cMMSFd75bteCpCw==}
    engines: {node: ^12.22.0 || ^14.17.0 || >=16.0.0}
    peerDependencies:
      eslint: ^6.0.0 || ^7.0.0 || >=8.0.0
    dependencies:
      eslint: 9.27.0
      eslint-visitor-keys: 3.4.3
    dev: true

  /@eslint-community/regexpp@4.12.1:
    resolution: {integrity: sha512-CCZCDJuduB9OUkFkY2IgppNZMi2lBQgD2qzwXkEia16cge2pijY/aXi96CJMquDMn3nJdlPV1A5KrJEXwfLNzQ==}
    engines: {node: ^12.0.0 || ^14.0.0 || >=16.0.0}
    dev: true

  /@eslint/config-array@0.20.0:
    resolution: {integrity: sha512-fxlS1kkIjx8+vy2SjuCB94q3htSNrufYTXubwiBFeaQHbH6Ipi43gFJq2zCMt6PHhImH3Xmr0NksKDvchWlpQQ==}
    engines: {node: ^18.18.0 || ^20.9.0 || >=21.1.0}
    dependencies:
      '@eslint/object-schema': 2.1.6
      debug: 4.4.1
      minimatch: 3.1.2
    transitivePeerDependencies:
      - supports-color
    dev: true

  /@eslint/config-helpers@0.2.2:
    resolution: {integrity: sha512-+GPzk8PlG0sPpzdU5ZvIRMPidzAnZDl/s9L+y13iodqvb8leL53bTannOrQ/Im7UkpsmFU5Ily5U60LWixnmLg==}
    engines: {node: ^18.18.0 || ^20.9.0 || >=21.1.0}
    dev: true

  /@eslint/core@0.14.0:
    resolution: {integrity: sha512-qIbV0/JZr7iSDjqAc60IqbLdsj9GDt16xQtWD+B78d/HAlvysGdZZ6rpJHGAc2T0FQx1X6thsSPdnoiGKdNtdg==}
    engines: {node: ^18.18.0 || ^20.9.0 || >=21.1.0}
    dependencies:
      '@types/json-schema': 7.0.15
    dev: true

  /@eslint/eslintrc@3.3.1:
    resolution: {integrity: sha512-gtF186CXhIl1p4pJNGZw8Yc6RlshoePRvE0X91oPGb3vZ8pM3qOS9W9NGPat9LziaBV7XrJWGylNQXkGcnM3IQ==}
    engines: {node: ^18.18.0 || ^20.9.0 || >=21.1.0}
    dependencies:
      ajv: 6.12.6
      debug: 4.4.1
      espree: 10.3.0
      globals: 14.0.0
      ignore: 5.3.2
      import-fresh: 3.3.1
      js-yaml: 4.1.0
      minimatch: 3.1.2
      strip-json-comments: 3.1.1
    transitivePeerDependencies:
      - supports-color
    dev: true

  /@eslint/js@9.27.0:
    resolution: {integrity: sha512-G5JD9Tu5HJEu4z2Uo4aHY2sLV64B7CDMXxFzqzjl3NKd6RVzSXNoE80jk7Y0lJkTTkjiIhBAqmlYwjuBY3tvpA==}
    engines: {node: ^18.18.0 || ^20.9.0 || >=21.1.0}
    dev: true

  /@eslint/object-schema@2.1.6:
    resolution: {integrity: sha512-RBMg5FRL0I0gs51M/guSAj5/e14VQ4tpZnQNWwuDT66P14I43ItmPfIZRhO9fUVIPOAQXU47atlywZ/czoqFPA==}
    engines: {node: ^18.18.0 || ^20.9.0 || >=21.1.0}
    dev: true

  /@eslint/plugin-kit@0.3.1:
    resolution: {integrity: sha512-0J+zgWxHN+xXONWIyPWKFMgVuJoZuGiIFu8yxk7RJjxkzpGmyja5wRFqZIVtjDVOQpV+Rw0iOAjYPE2eQyjr0w==}
    engines: {node: ^18.18.0 || ^20.9.0 || >=21.1.0}
    dependencies:
      '@eslint/core': 0.14.0
      levn: 0.4.1
    dev: true

  /@floating-ui/core@1.7.0:
    resolution: {integrity: sha512-FRdBLykrPPA6P76GGGqlex/e7fbe0F1ykgxHYNXQsH/iTEtjMj/f9bpY5oQqbjt5VgZvgz/uKXbGuROijh3VLA==}
    dependencies:
      '@floating-ui/utils': 0.2.9
    dev: false

  /@floating-ui/dom@1.7.0:
    resolution: {integrity: sha512-lGTor4VlXcesUMh1cupTUTDoCxMb0V6bm3CnxHzQcw8Eaf1jQbgQX4i02fYgT0vJ82tb5MZ4CZk1LRGkktJCzg==}
    dependencies:
      '@floating-ui/core': 1.7.0
      '@floating-ui/utils': 0.2.9
    dev: false

  /@floating-ui/react-dom@2.1.2(react-dom@19.1.0)(react@19.1.0):
    resolution: {integrity: sha512-06okr5cgPzMNBy+Ycse2A6udMi4bqwW/zgBF/rwjcNqWkyr82Mcg8b0vjX8OJpZFy/FKjJmw6wV7t44kK6kW7A==}
    peerDependencies:
      react: '>=16.8.0'
      react-dom: '>=16.8.0'
    dependencies:
      '@floating-ui/dom': 1.7.0
      react: 19.1.0
      react-dom: 19.1.0(react@19.1.0)
    dev: false

  /@floating-ui/react@0.26.28(react-dom@19.1.0)(react@19.1.0):
    resolution: {integrity: sha512-yORQuuAtVpiRjpMhdc0wJj06b9JFjrYF4qp96j++v2NBpbi6SEGF7donUJ3TMieerQ6qVkAv1tgr7L4r5roTqw==}
    peerDependencies:
      react: '>=16.8.0'
      react-dom: '>=16.8.0'
    dependencies:
      '@floating-ui/react-dom': 2.1.2(react-dom@19.1.0)(react@19.1.0)
      '@floating-ui/utils': 0.2.9
      react: 19.1.0
      react-dom: 19.1.0(react@19.1.0)
      tabbable: 6.2.0
    dev: false

  /@floating-ui/utils@0.2.9:
    resolution: {integrity: sha512-MDWhGtE+eHw5JW7lq4qhc5yRLS11ERl1c7Z6Xd0a58DozHES6EnNNwUWbMiG4J9Cgj053Bhk8zvlhFYKVhULwg==}
    dev: false

  /@formatjs/intl-localematcher@0.6.1:
    resolution: {integrity: sha512-ePEgLgVCqi2BBFnTMWPfIghu6FkbZnnBVhO2sSxvLfrdFw7wCHAHiDoM2h4NRgjbaY7+B7HgOLZGkK187pZTZg==}
    dependencies:
      tslib: 2.8.1
    dev: false

  /@headlessui/react@2.2.3(react-dom@19.1.0)(react@19.1.0):
    resolution: {integrity: sha512-hgOJGXPifPlOczIeSwX8OjLWRJ5XdYApZFf7DeCbCrO1PXHkPhNTRrA9ZwJsgAG7SON1i2JcvIreF/kbgtJeaQ==}
    engines: {node: '>=10'}
    peerDependencies:
      react: ^18 || ^19 || ^19.0.0-rc
      react-dom: ^18 || ^19 || ^19.0.0-rc
    dependencies:
      '@floating-ui/react': 0.26.28(react-dom@19.1.0)(react@19.1.0)
      '@react-aria/focus': 3.20.3(react-dom@19.1.0)(react@19.1.0)
      '@react-aria/interactions': 3.25.1(react-dom@19.1.0)(react@19.1.0)
      '@tanstack/react-virtual': 3.13.9(react-dom@19.1.0)(react@19.1.0)
      react: 19.1.0
      react-dom: 19.1.0(react@19.1.0)
      use-sync-external-store: 1.5.0(react@19.1.0)
    dev: false

  /@humanfs/core@0.19.1:
    resolution: {integrity: sha512-5DyQ4+1JEUzejeK1JGICcideyfUbGixgS9jNgex5nqkW+cY7WZhxBigmieN5Qnw9ZosSNVC9KQKyb+GUaGyKUA==}
    engines: {node: '>=18.18.0'}
    dev: true

  /@humanfs/node@0.16.6:
    resolution: {integrity: sha512-YuI2ZHQL78Q5HbhDiBA1X4LmYdXCKCMQIfw0pw7piHJwyREFebJUvrQN4cMssyES6x+vfUbx1CIpaQUKYdQZOw==}
    engines: {node: '>=18.18.0'}
    dependencies:
      '@humanfs/core': 0.19.1
      '@humanwhocodes/retry': 0.3.1
    dev: true

  /@humanwhocodes/module-importer@1.0.1:
    resolution: {integrity: sha512-bxveV4V8v5Yb4ncFTT3rPSgZBOpCkjfK0y4oVVVJwIuDVBRMDXrPyXRL988i5ap9m9bnyEEjWfm5WkBmtffLfA==}
    engines: {node: '>=12.22'}
    dev: true

  /@humanwhocodes/retry@0.3.1:
    resolution: {integrity: sha512-JBxkERygn7Bv/GbN5Rv8Ul6LVknS+5Bp6RgDC/O8gEBU/yeH5Ui5C/OlWrTb6qct7LjjfT6Re2NxB0ln0yYybA==}
    engines: {node: '>=18.18'}
    dev: true

  /@humanwhocodes/retry@0.4.3:
    resolution: {integrity: sha512-bV0Tgo9K4hfPCek+aMAn81RppFKv2ySDQeMoSZuvTASywNTnVJCArCZE2FWqpvIatKu7VMRLWlR1EazvVhDyhQ==}
    engines: {node: '>=18.18'}
    dev: true

  /@iconify/types@2.0.0:
    resolution: {integrity: sha512-+wluvCrRhXrhyOmRDJ3q8mux9JkKy5SJ/v8ol2tu4FVjyYvtEzkc/3pK15ET6RKg4b4w4BmTk1+gsCUhf21Ykg==}
    dev: false

  /@iconify/utils@2.3.0:
    resolution: {integrity: sha512-GmQ78prtwYW6EtzXRU1rY+KwOKfz32PD7iJh6Iyqw68GiKuoZ2A6pRtzWONz5VQJbp50mEjXh/7NkumtrAgRKA==}
    dependencies:
      '@antfu/install-pkg': 1.1.0
      '@antfu/utils': 8.1.1
      '@iconify/types': 2.0.0
      debug: 4.4.1
      globals: 15.15.0
      kolorist: 1.8.0
      local-pkg: 1.1.1
      mlly: 1.7.4
    transitivePeerDependencies:
      - supports-color
    dev: false

  /@img/sharp-darwin-arm64@0.34.1:
    resolution: {integrity: sha512-pn44xgBtgpEbZsu+lWf2KNb6OAf70X68k+yk69Ic2Xz11zHR/w24/U49XT7AeRwJ0Px+mhALhU5LPci1Aymk7A==}
    engines: {node: ^18.17.0 || ^20.3.0 || >=21.0.0}
    cpu: [arm64]
    os: [darwin]
    requiresBuild: true
    optionalDependencies:
      '@img/sharp-libvips-darwin-arm64': 1.1.0
    optional: true

  /@img/sharp-darwin-x64@0.34.1:
    resolution: {integrity: sha512-VfuYgG2r8BpYiOUN+BfYeFo69nP/MIwAtSJ7/Zpxc5QF3KS22z8Pvg3FkrSFJBPNQ7mmcUcYQFBmEQp7eu1F8Q==}
    engines: {node: ^18.17.0 || ^20.3.0 || >=21.0.0}
    cpu: [x64]
    os: [darwin]
    requiresBuild: true
    optionalDependencies:
      '@img/sharp-libvips-darwin-x64': 1.1.0
    optional: true

  /@img/sharp-libvips-darwin-arm64@1.1.0:
    resolution: {integrity: sha512-HZ/JUmPwrJSoM4DIQPv/BfNh9yrOA8tlBbqbLz4JZ5uew2+o22Ik+tHQJcih7QJuSa0zo5coHTfD5J8inqj9DA==}
    cpu: [arm64]
    os: [darwin]
    requiresBuild: true
    optional: true

  /@img/sharp-libvips-darwin-x64@1.1.0:
    resolution: {integrity: sha512-Xzc2ToEmHN+hfvsl9wja0RlnXEgpKNmftriQp6XzY/RaSfwD9th+MSh0WQKzUreLKKINb3afirxW7A0fz2YWuQ==}
    cpu: [x64]
    os: [darwin]
    requiresBuild: true
    optional: true

  /@img/sharp-libvips-linux-arm64@1.1.0:
    resolution: {integrity: sha512-IVfGJa7gjChDET1dK9SekxFFdflarnUB8PwW8aGwEoF3oAsSDuNUTYS+SKDOyOJxQyDC1aPFMuRYLoDInyV9Ew==}
    cpu: [arm64]
    os: [linux]
    requiresBuild: true
    optional: true

  /@img/sharp-libvips-linux-arm@1.1.0:
    resolution: {integrity: sha512-s8BAd0lwUIvYCJyRdFqvsj+BJIpDBSxs6ivrOPm/R7piTs5UIwY5OjXrP2bqXC9/moGsyRa37eYWYCOGVXxVrA==}
    cpu: [arm]
    os: [linux]
    requiresBuild: true
    optional: true

  /@img/sharp-libvips-linux-ppc64@1.1.0:
    resolution: {integrity: sha512-tiXxFZFbhnkWE2LA8oQj7KYR+bWBkiV2nilRldT7bqoEZ4HiDOcePr9wVDAZPi/Id5fT1oY9iGnDq20cwUz8lQ==}
    cpu: [ppc64]
    os: [linux]
    requiresBuild: true
    optional: true

  /@img/sharp-libvips-linux-s390x@1.1.0:
    resolution: {integrity: sha512-xukSwvhguw7COyzvmjydRb3x/09+21HykyapcZchiCUkTThEQEOMtBj9UhkaBRLuBrgLFzQ2wbxdeCCJW/jgJA==}
    cpu: [s390x]
    os: [linux]
    requiresBuild: true
    optional: true

  /@img/sharp-libvips-linux-x64@1.1.0:
    resolution: {integrity: sha512-yRj2+reB8iMg9W5sULM3S74jVS7zqSzHG3Ol/twnAAkAhnGQnpjj6e4ayUz7V+FpKypwgs82xbRdYtchTTUB+Q==}
    cpu: [x64]
    os: [linux]
    requiresBuild: true
    optional: true

  /@img/sharp-libvips-linuxmusl-arm64@1.1.0:
    resolution: {integrity: sha512-jYZdG+whg0MDK+q2COKbYidaqW/WTz0cc1E+tMAusiDygrM4ypmSCjOJPmFTvHHJ8j/6cAGyeDWZOsK06tP33w==}
    cpu: [arm64]
    os: [linux]
    requiresBuild: true
    optional: true

  /@img/sharp-libvips-linuxmusl-x64@1.1.0:
    resolution: {integrity: sha512-wK7SBdwrAiycjXdkPnGCPLjYb9lD4l6Ze2gSdAGVZrEL05AOUJESWU2lhlC+Ffn5/G+VKuSm6zzbQSzFX/P65A==}
    cpu: [x64]
    os: [linux]
    requiresBuild: true
    optional: true

  /@img/sharp-linux-arm64@0.34.1:
    resolution: {integrity: sha512-kX2c+vbvaXC6vly1RDf/IWNXxrlxLNpBVWkdpRq5Ka7OOKj6nr66etKy2IENf6FtOgklkg9ZdGpEu9kwdlcwOQ==}
    engines: {node: ^18.17.0 || ^20.3.0 || >=21.0.0}
    cpu: [arm64]
    os: [linux]
    requiresBuild: true
    optionalDependencies:
      '@img/sharp-libvips-linux-arm64': 1.1.0
    optional: true

  /@img/sharp-linux-arm@0.34.1:
    resolution: {integrity: sha512-anKiszvACti2sGy9CirTlNyk7BjjZPiML1jt2ZkTdcvpLU1YH6CXwRAZCA2UmRXnhiIftXQ7+Oh62Ji25W72jA==}
    engines: {node: ^18.17.0 || ^20.3.0 || >=21.0.0}
    cpu: [arm]
    os: [linux]
    requiresBuild: true
    optionalDependencies:
      '@img/sharp-libvips-linux-arm': 1.1.0
    optional: true

  /@img/sharp-linux-s390x@0.34.1:
    resolution: {integrity: sha512-7s0KX2tI9mZI2buRipKIw2X1ufdTeaRgwmRabt5bi9chYfhur+/C1OXg3TKg/eag1W+6CCWLVmSauV1owmRPxA==}
    engines: {node: ^18.17.0 || ^20.3.0 || >=21.0.0}
    cpu: [s390x]
    os: [linux]
    requiresBuild: true
    optionalDependencies:
      '@img/sharp-libvips-linux-s390x': 1.1.0
    optional: true

  /@img/sharp-linux-x64@0.34.1:
    resolution: {integrity: sha512-wExv7SH9nmoBW3Wr2gvQopX1k8q2g5V5Iag8Zk6AVENsjwd+3adjwxtp3Dcu2QhOXr8W9NusBU6XcQUohBZ5MA==}
    engines: {node: ^18.17.0 || ^20.3.0 || >=21.0.0}
    cpu: [x64]
    os: [linux]
    requiresBuild: true
    optionalDependencies:
      '@img/sharp-libvips-linux-x64': 1.1.0
    optional: true

  /@img/sharp-linuxmusl-arm64@0.34.1:
    resolution: {integrity: sha512-DfvyxzHxw4WGdPiTF0SOHnm11Xv4aQexvqhRDAoD00MzHekAj9a/jADXeXYCDFH/DzYruwHbXU7uz+H+nWmSOQ==}
    engines: {node: ^18.17.0 || ^20.3.0 || >=21.0.0}
    cpu: [arm64]
    os: [linux]
    requiresBuild: true
    optionalDependencies:
      '@img/sharp-libvips-linuxmusl-arm64': 1.1.0
    optional: true

  /@img/sharp-linuxmusl-x64@0.34.1:
    resolution: {integrity: sha512-pax/kTR407vNb9qaSIiWVnQplPcGU8LRIJpDT5o8PdAx5aAA7AS3X9PS8Isw1/WfqgQorPotjrZL3Pqh6C5EBg==}
    engines: {node: ^18.17.0 || ^20.3.0 || >=21.0.0}
    cpu: [x64]
    os: [linux]
    requiresBuild: true
    optionalDependencies:
      '@img/sharp-libvips-linuxmusl-x64': 1.1.0
    optional: true

  /@img/sharp-wasm32@0.34.1:
    resolution: {integrity: sha512-YDybQnYrLQfEpzGOQe7OKcyLUCML4YOXl428gOOzBgN6Gw0rv8dpsJ7PqTHxBnXnwXr8S1mYFSLSa727tpz0xg==}
    engines: {node: ^18.17.0 || ^20.3.0 || >=21.0.0}
    cpu: [wasm32]
    requiresBuild: true
    dependencies:
      '@emnapi/runtime': 1.4.3
    optional: true

  /@img/sharp-win32-ia32@0.34.1:
    resolution: {integrity: sha512-WKf/NAZITnonBf3U1LfdjoMgNO5JYRSlhovhRhMxXVdvWYveM4kM3L8m35onYIdh75cOMCo1BexgVQcCDzyoWw==}
    engines: {node: ^18.17.0 || ^20.3.0 || >=21.0.0}
    cpu: [ia32]
    os: [win32]
    requiresBuild: true
    optional: true

  /@img/sharp-win32-x64@0.34.1:
    resolution: {integrity: sha512-hw1iIAHpNE8q3uMIRCgGOeDoz9KtFNarFLQclLxr/LK1VBkj8nby18RjFvr6aP7USRYAjTZW6yisnBWMX571Tw==}
    engines: {node: ^18.17.0 || ^20.3.0 || >=21.0.0}
    cpu: [x64]
    os: [win32]
    requiresBuild: true
    optional: true

  /@isaacs/cliui@8.0.2:
    resolution: {integrity: sha512-O8jcjabXaleOG9DQ0+ARXWZBTfnP4WNAqzuiJK7ll44AmxGKv/J2M4TPjxjY3znBCfvBXFzucm1twdyFybFqEA==}
    engines: {node: '>=12'}
    dependencies:
      string-width: 5.1.2
      string-width-cjs: /string-width@4.2.3
      strip-ansi: 7.1.0
      strip-ansi-cjs: /strip-ansi@6.0.1
      wrap-ansi: 8.1.0
      wrap-ansi-cjs: /wrap-ansi@7.0.0

  /@jridgewell/gen-mapping@0.3.8:
    resolution: {integrity: sha512-imAbBGkb+ebQyxKgzv5Hu2nmROxoDOXHh80evxdoXNOrvAnVx7zimzc1Oo5h9RlfV4vPXaE2iM5pOFbvOCClWA==}
    engines: {node: '>=6.0.0'}
    dependencies:
      '@jridgewell/set-array': 1.2.1
      '@jridgewell/sourcemap-codec': 1.5.0
      '@jridgewell/trace-mapping': 0.3.25

  /@jridgewell/resolve-uri@3.1.2:
    resolution: {integrity: sha512-bRISgCIjP20/tbWSPWMEi54QVPRZExkuD9lJL+UIxUKtwVJA8wW1Trb1jMs1RFXo1CBTNZ/5hpC9QvmKWdopKw==}
    engines: {node: '>=6.0.0'}

  /@jridgewell/set-array@1.2.1:
    resolution: {integrity: sha512-R8gLRTZeyp03ymzP/6Lil/28tGeGEzhx1q2k703KGWRAI1VdvPIXdG70VJc2pAMw3NA6JKL5hhFu1sJX0Mnn/A==}
    engines: {node: '>=6.0.0'}

  /@jridgewell/source-map@0.3.6:
    resolution: {integrity: sha512-1ZJTZebgqllO79ue2bm3rIGud/bOe0pP5BjSRCRxxYkEZS8STV7zN84UBbiYu7jy+eCKSnVIUgoWWE/tt+shMQ==}
    dependencies:
      '@jridgewell/gen-mapping': 0.3.8
      '@jridgewell/trace-mapping': 0.3.25
    dev: true

  /@jridgewell/sourcemap-codec@1.5.0:
    resolution: {integrity: sha512-gv3ZRaISU3fjPAgNsriBRqGWQL6quFx04YMPW/zD8XMLsU32mhCCbfbO6KZFLjvYpCZ8zyDEgqsgf+PwPaM7GQ==}

  /@jridgewell/trace-mapping@0.3.25:
    resolution: {integrity: sha512-vNk6aEwybGtawWmy/PzwnGDOjCkLWSD2wqvjGGAgOAwCGWySYXfYoxt00IJkTF+8Lb57DwOb3Aa0o9CApepiYQ==}
    dependencies:
      '@jridgewell/resolve-uri': 3.1.2
      '@jridgewell/sourcemap-codec': 1.5.0

  /@jridgewell/trace-mapping@0.3.9:
    resolution: {integrity: sha512-3Belt6tdc8bPgAtbcmdtNJlirVoTmEb5e2gC94PnkwEW9jI6CAHUeoG85tjWP5WquqfavoMtMwiG4P926ZKKuQ==}
    dependencies:
      '@jridgewell/resolve-uri': 3.1.2
      '@jridgewell/sourcemap-codec': 1.5.0
    dev: true

  /@jsdevtools/ono@7.1.3:
    resolution: {integrity: sha512-4JQNk+3mVzK3xh2rqd6RB4J46qUR19azEHBneZyTZM+c456qOrbbM/5xcR8huNCCcbVt7+UmizG6GuUvPvKUYg==}
    dev: false

  /@kwsites/file-exists@1.1.1:
    resolution: {integrity: sha512-m9/5YGR18lIwxSFDwfE3oA7bWuq9kdau6ugN4H2rJeyhFQZcG9AgSHkQtSD15a8WvTgfz9aikZMrKPHvbpqFiw==}
    dependencies:
      debug: 4.4.1
    transitivePeerDependencies:
      - supports-color
    dev: false

  /@kwsites/promise-deferred@1.1.1:
    resolution: {integrity: sha512-GaHYm+c0O9MjZRu0ongGBRbinu8gVAMd2UZjji6jVmqKtZluZnptXGWhz1E8j8D2HJ3f/yMxKAUC0b+57wncIw==}
    dev: false

  /@libsql/client@0.14.0:
    resolution: {integrity: sha512-/9HEKfn6fwXB5aTEEoMeFh4CtG0ZzbncBb1e++OCdVpgKZ/xyMsIVYXm0w7Pv4RUel803vE6LwniB3PqD72R0Q==}
    dependencies:
      '@libsql/core': 0.14.0
      '@libsql/hrana-client': 0.7.0
      js-base64: 3.7.7
      libsql: 0.4.7
      promise-limit: 2.7.0
    transitivePeerDependencies:
      - bufferutil
      - utf-8-validate
    dev: false

  /@libsql/core@0.14.0:
    resolution: {integrity: sha512-nhbuXf7GP3PSZgdCY2Ecj8vz187ptHlZQ0VRc751oB2C1W8jQUXKKklvt7t1LJiUTQBVJuadF628eUk+3cRi4Q==}
    dependencies:
      js-base64: 3.7.7
    dev: false

  /@libsql/darwin-arm64@0.4.7:
    resolution: {integrity: sha512-yOL742IfWUlUevnI5PdnIT4fryY3LYTdLm56bnY0wXBw7dhFcnjuA7jrH3oSVz2mjZTHujxoITgAE7V6Z+eAbg==}
    cpu: [arm64]
    os: [darwin]
    requiresBuild: true
    dev: false
    optional: true

  /@libsql/darwin-arm64@0.5.11:
    resolution: {integrity: sha512-Av4+H8VypNZdbRbDKu5ogoCBHOdYh2Vx6iO7+0SACjcgnpqjnGL59lJUuX3fmV48VI6al1xORYJVApo//B5iqA==}
    cpu: [arm64]
    os: [darwin]
    requiresBuild: true
    dev: false
    optional: true

  /@libsql/darwin-x64@0.4.7:
    resolution: {integrity: sha512-ezc7V75+eoyyH07BO9tIyJdqXXcRfZMbKcLCeF8+qWK5nP8wWuMcfOVywecsXGRbT99zc5eNra4NEx6z5PkSsA==}
    cpu: [x64]
    os: [darwin]
    requiresBuild: true
    dev: false
    optional: true

  /@libsql/darwin-x64@0.5.11:
    resolution: {integrity: sha512-+BXozvOKhwbye16itymY2YXeHOcIeZGORdJK2prfXA7Q2HR4/dRdUirR1o/koxxxG616uiWlAVj5WJ0j2IWkQA==}
    cpu: [x64]
    os: [darwin]
    requiresBuild: true
    dev: false
    optional: true

  /@libsql/hrana-client@0.7.0:
    resolution: {integrity: sha512-OF8fFQSkbL7vJY9rfuegK1R7sPgQ6kFMkDamiEccNUvieQ+3urzfDFI616oPl8V7T9zRmnTkSjMOImYCAVRVuw==}
    dependencies:
      '@libsql/isomorphic-fetch': 0.3.1
      '@libsql/isomorphic-ws': 0.1.5
      js-base64: 3.7.7
      node-fetch: 3.3.2
    transitivePeerDependencies:
      - bufferutil
      - utf-8-validate
    dev: false

  /@libsql/isomorphic-fetch@0.3.1:
    resolution: {integrity: sha512-6kK3SUK5Uu56zPq/Las620n5aS9xJq+jMBcNSOmjhNf/MUvdyji4vrMTqD7ptY7/4/CAVEAYDeotUz60LNQHtw==}
    engines: {node: '>=18.0.0'}
    dev: false

  /@libsql/isomorphic-ws@0.1.5:
    resolution: {integrity: sha512-DtLWIH29onUYR00i0GlQ3UdcTRC6EP4u9w/h9LxpUZJWRMARk6dQwZ6Jkd+QdwVpuAOrdxt18v0K2uIYR3fwFg==}
    dependencies:
      '@types/ws': 8.18.1
      ws: 8.18.2
    transitivePeerDependencies:
      - bufferutil
      - utf-8-validate
    dev: false

  /@libsql/linux-arm-gnueabihf@0.5.11:
    resolution: {integrity: sha512-znsVKbKgOerCNkIY0HjtvkioVGLskmGXZodZn3TMDRTmn1PIUt7/dnxU5moKMdKa1hKDSOC52dqF77nAdkn4UA==}
    cpu: [arm]
    os: [linux]
    requiresBuild: true
    dev: false
    optional: true

  /@libsql/linux-arm-musleabihf@0.5.11:
    resolution: {integrity: sha512-l4gJY6AvhQ4fUJRpjph3AW6pbiAUcVxJUH0oM5Pf/GnA9acpaDgLtle2hWMz16BSncg/Jl2jVpaJuyJsJ9E7YA==}
    cpu: [arm]
    os: [linux]
    requiresBuild: true
    dev: false
    optional: true

  /@libsql/linux-arm64-gnu@0.4.7:
    resolution: {integrity: sha512-WlX2VYB5diM4kFfNaYcyhw5y+UJAI3xcMkEUJZPtRDEIu85SsSFrQ+gvoKfcVh76B//ztSeEX2wl9yrjF7BBCA==}
    cpu: [arm64]
    os: [linux]
    requiresBuild: true
    dev: false
    optional: true

  /@libsql/linux-arm64-gnu@0.5.11:
    resolution: {integrity: sha512-axXEenVUnSKR25g0iqL/OH4z4qrPBNwdBhjTWZr613L9tnboDPAioP1kVEy77nN8C8CL/dyXh5X4vKuIwHrQpQ==}
    cpu: [arm64]
    os: [linux]
    requiresBuild: true
    dev: false
    optional: true

  /@libsql/linux-arm64-musl@0.4.7:
    resolution: {integrity: sha512-6kK9xAArVRlTCpWeqnNMCoXW1pe7WITI378n4NpvU5EJ0Ok3aNTIC2nRPRjhro90QcnmLL1jPcrVwO4WD1U0xw==}
    cpu: [arm64]
    os: [linux]
    requiresBuild: true
    dev: false
    optional: true

  /@libsql/linux-arm64-musl@0.5.11:
    resolution: {integrity: sha512-Pzz9dm2D78PQpy3pYKbvzBBOwdjg9c3yoQSu5QQQCGL4J5e1bZpa/p6Z3BoYBlvmdo1V36ljS6N4hRir/rnCxg==}
    cpu: [arm64]
    os: [linux]
    requiresBuild: true
    dev: false
    optional: true

  /@libsql/linux-x64-gnu@0.4.7:
    resolution: {integrity: sha512-CMnNRCmlWQqqzlTw6NeaZXzLWI8bydaXDke63JTUCvu8R+fj/ENsLrVBtPDlxQ0wGsYdXGlrUCH8Qi9gJep0yQ==}
    cpu: [x64]
    os: [linux]
    requiresBuild: true
    dev: false
    optional: true

  /@libsql/linux-x64-gnu@0.5.11:
    resolution: {integrity: sha512-DxOU0MqG7soKZFVzOo7Zot5qDajZjjOgjf/sOjeJf/aeRBr3KkKiwgWKnmjDhuhitahqc8Nu2D92/dsAuDHJsA==}
    cpu: [x64]
    os: [linux]
    requiresBuild: true
    dev: false
    optional: true

  /@libsql/linux-x64-musl@0.4.7:
    resolution: {integrity: sha512-nI6tpS1t6WzGAt1Kx1n1HsvtBbZ+jHn0m7ogNNT6pQHZQj7AFFTIMeDQw/i/Nt5H38np1GVRNsFe99eSIMs9XA==}
    cpu: [x64]
    os: [linux]
    requiresBuild: true
    dev: false
    optional: true

  /@libsql/linux-x64-musl@0.5.11:
    resolution: {integrity: sha512-uRou4r+PiDA616t2USnsjbot88ennTrwKqhVUY7S6LTPI3RiKizZg6YESCwhzofPtk8Ualp/hMQGTGSoW9DUKw==}
    cpu: [x64]
    os: [linux]
    requiresBuild: true
    dev: false
    optional: true

  /@libsql/win32-x64-msvc@0.4.7:
    resolution: {integrity: sha512-7pJzOWzPm6oJUxml+PCDRzYQ4A1hTMHAciTAHfFK4fkbDZX33nWPVG7Y3vqdKtslcwAzwmrNDc6sXy2nwWnbiw==}
    cpu: [x64]
    os: [win32]
    requiresBuild: true
    dev: false
    optional: true

  /@libsql/win32-x64-msvc@0.5.11:
    resolution: {integrity: sha512-NES0P2pyx5XjveTYotTG03eoJwx0haJBYWXfqmcPLmbQ5u03Qmd7rxhLfWDdIRj4PrdhVProwdB0FA82ryLcKQ==}
    cpu: [x64]
    os: [win32]
    requiresBuild: true
    dev: false
    optional: true

  /@manypkg/find-root@1.1.0:
    resolution: {integrity: sha512-mki5uBvhHzO8kYYix/WRy2WX8S3B5wdVSc9D6KcU5lQNglP2yt58/VfLuAK49glRXChosY8ap2oJ1qgma3GUVA==}
    dependencies:
      '@babel/runtime': 7.27.1
      '@types/node': 12.20.55
      find-up: 4.1.0
      fs-extra: 8.1.0
    dev: true

  /@manypkg/get-packages@1.1.3:
    resolution: {integrity: sha512-fo+QhuU3qE/2TQMQmbVMqaQ6EWbMhi4ABWP+O4AM1NqPBuy0OrApV5LO6BrrgnhtAHS2NH6RrVk9OL181tTi8A==}
    dependencies:
      '@babel/runtime': 7.27.1
      '@changesets/types': 4.1.0
      '@manypkg/find-root': 1.1.0
      fs-extra: 8.1.0
      globby: 11.1.0
      read-yaml-file: 1.1.0
    dev: true

  /@mdx-js/mdx@3.1.0(acorn@8.14.1):
    resolution: {integrity: sha512-/QxEhPAvGwbQmy1Px8F899L5Uc2KZ6JtXwlCgJmjSTBedwOZkByYcBG4GceIGPXRDsmfxhHazuS+hlOShRLeDw==}
    dependencies:
      '@types/estree': 1.0.7
      '@types/estree-jsx': 1.0.5
      '@types/hast': 3.0.4
      '@types/mdx': 2.0.13
      collapse-white-space: 2.1.0
      devlop: 1.1.0
      estree-util-is-identifier-name: 3.0.0
      estree-util-scope: 1.0.0
      estree-walker: 3.0.3
      hast-util-to-jsx-runtime: 2.3.6
      markdown-extensions: 2.0.0
      recma-build-jsx: 1.0.0
      recma-jsx: 1.0.0(acorn@8.14.1)
      recma-stringify: 1.0.0
      rehype-recma: 1.0.0
      remark-mdx: 3.1.0
      remark-parse: 11.0.0
      remark-rehype: 11.1.2
      source-map: 0.7.4
      unified: 11.0.5
      unist-util-position-from-estree: 2.0.0
      unist-util-stringify-position: 4.0.0
      unist-util-visit: 5.0.0
      vfile: 6.0.3
    transitivePeerDependencies:
      - acorn
      - supports-color

  /@mdx-js/react@3.1.0(@types/react@19.1.0)(react@19.1.0):
    resolution: {integrity: sha512-QjHtSaoameoalGnKDT3FoIl4+9RwyTmo9ZJGBdLOks/YOiWHoRDI3PUwEzOE7kEmGcV3AFcp9K6dYu9rEuKLAQ==}
    peerDependencies:
      '@types/react': '>=16'
      react: '>=16'
    dependencies:
      '@types/mdx': 2.0.13
      '@types/react': 19.1.0
      react: 19.1.0
    dev: false

  /@mermaid-js/parser@0.4.0:
    resolution: {integrity: sha512-wla8XOWvQAwuqy+gxiZqY+c7FokraOTHRWMsbB4AgRx9Sy7zKslNyejy7E+a77qHfey5GXw/ik3IXv/NHMJgaA==}
    dependencies:
      langium: 3.3.1
    dev: false

  /@napi-rs/simple-git-android-arm-eabi@0.1.19:
    resolution: {integrity: sha512-XryEH/hadZ4Duk/HS/HC/cA1j0RHmqUGey3MsCf65ZS0VrWMqChXM/xlTPWuY5jfCc/rPubHaqI7DZlbexnX/g==}
    engines: {node: '>= 10'}
    cpu: [arm]
    os: [android]
    requiresBuild: true
    dev: false
    optional: true

  /@napi-rs/simple-git-android-arm64@0.1.19:
    resolution: {integrity: sha512-ZQ0cPvY6nV9p7zrR9ZPo7hQBkDAcY/CHj3BjYNhykeUCiSNCrhvwX+WEeg5on8M1j4d5jcI/cwVG2FslfiByUg==}
    engines: {node: '>= 10'}
    cpu: [arm64]
    os: [android]
    requiresBuild: true
    dev: false
    optional: true

  /@napi-rs/simple-git-darwin-arm64@0.1.19:
    resolution: {integrity: sha512-viZB5TYgjA1vH+QluhxZo0WKro3xBA+1xSzYx8mcxUMO5gnAoUMwXn0ZO/6Zy6pai+aGae+cj6XihGnrBRu3Pg==}
    engines: {node: '>= 10'}
    cpu: [arm64]
    os: [darwin]
    requiresBuild: true
    dev: false
    optional: true

  /@napi-rs/simple-git-darwin-x64@0.1.19:
    resolution: {integrity: sha512-6dNkzSNUV5X9rsVYQbpZLyJu4Gtkl2vNJ3abBXHX/Etk0ILG5ZasO3ncznIANZQpqcbn/QPHr49J2QYAXGoKJA==}
    engines: {node: '>= 10'}
    cpu: [x64]
    os: [darwin]
    requiresBuild: true
    dev: false
    optional: true

  /@napi-rs/simple-git-freebsd-x64@0.1.19:
    resolution: {integrity: sha512-sB9krVIchzd20FjI2ZZ8FDsTSsXLBdnwJ6CpeVyrhXHnoszfcqxt49ocZHujAS9lMpXq7i2Nv1EXJmCy4KdhwA==}
    engines: {node: '>= 10'}
    cpu: [x64]
    os: [freebsd]
    requiresBuild: true
    dev: false
    optional: true

  /@napi-rs/simple-git-linux-arm-gnueabihf@0.1.19:
    resolution: {integrity: sha512-6HPn09lr9N1n5/XKfP8Np53g4fEXVxOFqNkS6rTH3Rm1lZHdazTRH62RggXLTguZwjcE+MvOLvoTIoR5kAS8+g==}
    engines: {node: '>= 10'}
    cpu: [arm]
    os: [linux]
    requiresBuild: true
    dev: false
    optional: true

  /@napi-rs/simple-git-linux-arm64-gnu@0.1.19:
    resolution: {integrity: sha512-G0gISckt4cVDp3oh5Z6PV3GHJrJO6Z8bIS+9xA7vTtKdqB1i5y0n3cSFLlzQciLzhr+CajFD27doW4lEyErQ/Q==}
    engines: {node: '>= 10'}
    cpu: [arm64]
    os: [linux]
    requiresBuild: true
    dev: false
    optional: true

  /@napi-rs/simple-git-linux-arm64-musl@0.1.19:
    resolution: {integrity: sha512-OwTRF+H4IZYxmDFRi1IrLMfqbdIpvHeYbJl2X94NVsLVOY+3NUHvEzL3fYaVx5urBaMnIK0DD3wZLbcueWvxbA==}
    engines: {node: '>= 10'}
    cpu: [arm64]
    os: [linux]
    requiresBuild: true
    dev: false
    optional: true

  /@napi-rs/simple-git-linux-powerpc64le-gnu@0.1.19:
    resolution: {integrity: sha512-p7zuNNVyzpRvkCt2RIGv9FX/WPcPbZ6/FRUgUTZkA2WU33mrbvNqSi4AOqCCl6mBvEd+EOw5NU4lS9ORRJvAEg==}
    engines: {node: '>= 10'}
    cpu: [powerpc64le]
    os: [linux]
    requiresBuild: true
    dev: false
    optional: true

  /@napi-rs/simple-git-linux-s390x-gnu@0.1.19:
    resolution: {integrity: sha512-6N2vwJUPLiak8GLrS0a3is0gSb0UwI2CHOOqtvQxPmv+JVI8kn3vKiUscsktdDb0wGEPeZ8PvZs0y8UWix7K4g==}
    engines: {node: '>= 10'}
    cpu: [s390x]
    os: [linux]
    requiresBuild: true
    dev: false
    optional: true

  /@napi-rs/simple-git-linux-x64-gnu@0.1.19:
    resolution: {integrity: sha512-61YfeO1J13WK7MalLgP3QlV6of2rWnVw1aqxWkAgy/lGxoOFSJ4Wid6ANVCEZk4tJpPX/XNeneqkUz5xpeb2Cw==}
    engines: {node: '>= 10'}
    cpu: [x64]
    os: [linux]
    requiresBuild: true
    dev: false
    optional: true

  /@napi-rs/simple-git-linux-x64-musl@0.1.19:
    resolution: {integrity: sha512-cCTWNpMJnN3PrUBItWcs3dQKCydsIasbrS3laMzq8k7OzF93Zrp2LWDTPlLCO9brbBVpBzy2Qk5Xg9uAfe/Ukw==}
    engines: {node: '>= 10'}
    cpu: [x64]
    os: [linux]
    requiresBuild: true
    dev: false
    optional: true

  /@napi-rs/simple-git-win32-arm64-msvc@0.1.19:
    resolution: {integrity: sha512-sWavb1BjeLKKBA+PbTsRSSzVNfb7V/dOpaJvkgR5d2kWFn/AHmCZHSSj/3nyZdYf0BdDC+DIvqk3daAEZ6QMVw==}
    engines: {node: '>= 10'}
    cpu: [arm64]
    os: [win32]
    requiresBuild: true
    dev: false
    optional: true

  /@napi-rs/simple-git-win32-x64-msvc@0.1.19:
    resolution: {integrity: sha512-FmNuPoK4+qwaSCkp8lm3sJlrxk374enW+zCE5ZksXlZzj/9BDJAULJb5QUJ7o9Y8A/G+d8LkdQLPBE2Jaxe5XA==}
    engines: {node: '>= 10'}
    cpu: [x64]
    os: [win32]
    requiresBuild: true
    dev: false
    optional: true

  /@napi-rs/simple-git@0.1.19:
    resolution: {integrity: sha512-jMxvwzkKzd3cXo2EB9GM2ic0eYo2rP/BS6gJt6HnWbsDO1O8GSD4k7o2Cpr2YERtMpGF/MGcDfsfj2EbQPtrXw==}
    engines: {node: '>= 10'}
    optionalDependencies:
      '@napi-rs/simple-git-android-arm-eabi': 0.1.19
      '@napi-rs/simple-git-android-arm64': 0.1.19
      '@napi-rs/simple-git-darwin-arm64': 0.1.19
      '@napi-rs/simple-git-darwin-x64': 0.1.19
      '@napi-rs/simple-git-freebsd-x64': 0.1.19
      '@napi-rs/simple-git-linux-arm-gnueabihf': 0.1.19
      '@napi-rs/simple-git-linux-arm64-gnu': 0.1.19
      '@napi-rs/simple-git-linux-arm64-musl': 0.1.19
      '@napi-rs/simple-git-linux-powerpc64le-gnu': 0.1.19
      '@napi-rs/simple-git-linux-s390x-gnu': 0.1.19
      '@napi-rs/simple-git-linux-x64-gnu': 0.1.19
      '@napi-rs/simple-git-linux-x64-musl': 0.1.19
      '@napi-rs/simple-git-win32-arm64-msvc': 0.1.19
      '@napi-rs/simple-git-win32-x64-msvc': 0.1.19
    dev: false

  /@neon-rs/load@0.0.4:
    resolution: {integrity: sha512-kTPhdZyTQxB+2wpiRcFWrDcejc4JI6tkPuS7UZCG4l6Zvc5kU/gGQ/ozvHTh1XR5tS+UlfAfGuPajjzQjCiHCw==}
    dev: false

  /@next/env@15.3.0:
    resolution: {integrity: sha512-6mDmHX24nWlHOlbwUiAOmMyY7KELimmi+ed8qWcJYjqXeC+G6JzPZ3QosOAfjNwgMIzwhXBiRiCgdh8axTTdTA==}
    dev: false

  /@next/eslint-plugin-next@15.3.0:
    resolution: {integrity: sha512-511UUcpWw5GWTyKfzW58U2F/bYJyjLE9e3SlnGK/zSXq7RqLlqFO8B9bitJjumLpj317fycC96KZ2RZsjGNfBw==}
    dependencies:
      fast-glob: 3.3.1
    dev: true

  /@next/swc-darwin-arm64@15.3.0:
    resolution: {integrity: sha512-PDQcByT0ZfF2q7QR9d+PNj3wlNN4K6Q8JoHMwFyk252gWo4gKt7BF8Y2+KBgDjTFBETXZ/TkBEUY7NIIY7A/Kw==}
    engines: {node: '>= 10'}
    cpu: [arm64]
    os: [darwin]
    requiresBuild: true
    dev: false
    optional: true

  /@next/swc-darwin-x64@15.3.0:
    resolution: {integrity: sha512-m+eO21yg80En8HJ5c49AOQpFDq+nP51nu88ZOMCorvw3g//8g1JSUsEiPSiFpJo1KCTQ+jm9H0hwXK49H/RmXg==}
    engines: {node: '>= 10'}
    cpu: [x64]
    os: [darwin]
    requiresBuild: true
    dev: false
    optional: true

  /@next/swc-linux-arm64-gnu@15.3.0:
    resolution: {integrity: sha512-H0Kk04ZNzb6Aq/G6e0un4B3HekPnyy6D+eUBYPJv9Abx8KDYgNMWzKt4Qhj57HXV3sTTjsfc1Trc1SxuhQB+Tg==}
    engines: {node: '>= 10'}
    cpu: [arm64]
    os: [linux]
    requiresBuild: true
    dev: false
    optional: true

  /@next/swc-linux-arm64-musl@15.3.0:
    resolution: {integrity: sha512-k8GVkdMrh/+J9uIv/GpnHakzgDQhrprJ/FbGQvwWmstaeFG06nnAoZCJV+wO/bb603iKV1BXt4gHG+s2buJqZA==}
    engines: {node: '>= 10'}
    cpu: [arm64]
    os: [linux]
    requiresBuild: true
    dev: false
    optional: true

  /@next/swc-linux-x64-gnu@15.3.0:
    resolution: {integrity: sha512-ZMQ9yzDEts/vkpFLRAqfYO1wSpIJGlQNK9gZ09PgyjBJUmg8F/bb8fw2EXKgEaHbCc4gmqMpDfh+T07qUphp9A==}
    engines: {node: '>= 10'}
    cpu: [x64]
    os: [linux]
    requiresBuild: true
    dev: false
    optional: true

  /@next/swc-linux-x64-musl@15.3.0:
    resolution: {integrity: sha512-RFwq5VKYTw9TMr4T3e5HRP6T4RiAzfDJ6XsxH8j/ZeYq2aLsBqCkFzwMI0FmnSsLaUbOb46Uov0VvN3UciHX5A==}
    engines: {node: '>= 10'}
    cpu: [x64]
    os: [linux]
    requiresBuild: true
    dev: false
    optional: true

  /@next/swc-win32-arm64-msvc@15.3.0:
    resolution: {integrity: sha512-a7kUbqa/k09xPjfCl0RSVAvEjAkYBYxUzSVAzk2ptXiNEL+4bDBo9wNC43G/osLA/EOGzG4CuNRFnQyIHfkRgQ==}
    engines: {node: '>= 10'}
    cpu: [arm64]
    os: [win32]
    requiresBuild: true
    dev: false
    optional: true

  /@next/swc-win32-x64-msvc@15.3.0:
    resolution: {integrity: sha512-vHUQS4YVGJPmpjn7r5lEZuMhK5UQBNBRSB+iGDvJjaNk649pTIcRluDWNb9siunyLLiu/LDPHfvxBtNamyuLTw==}
    engines: {node: '>= 10'}
    cpu: [x64]
    os: [win32]
    requiresBuild: true
    dev: false
    optional: true

  /@nodelib/fs.scandir@2.1.5:
    resolution: {integrity: sha512-vq24Bq3ym5HEQm2NKCr3yXDwjc7vTsEThRDnkp2DK9p1uqLR+DHurm/NOTo0KG7HYHU7eppKZj3MyqYuMBf62g==}
    engines: {node: '>= 8'}
    dependencies:
      '@nodelib/fs.stat': 2.0.5
      run-parallel: 1.2.0

  /@nodelib/fs.stat@2.0.5:
    resolution: {integrity: sha512-RkhPPp2zrqDAQA/2jNhnztcPAlv64XdhIp7a7454A5ovI7Bukxgt7MX7udwAu3zg1DcpPU0rz3VV1SeaqvY4+A==}
    engines: {node: '>= 8'}

  /@nodelib/fs.walk@1.2.8:
    resolution: {integrity: sha512-oGB+UxlgWcgQkgwo8GcEGwemoTFt3FIO9ababBmaGwXIoBKZ+GTy0pP185beGg7Llih/NSHSV2XAs1lnznocSg==}
    engines: {node: '>= 8'}
    dependencies:
      '@nodelib/fs.scandir': 2.1.5
      fastq: 1.19.1

  /@opentelemetry/api@1.9.0:
    resolution: {integrity: sha512-3giAOQvZiH5F9bMlMiv8+GSPMeqg0dbaeo58/0SlA9sxSqZhnUtxzX9/2FzyhS9sWQf5S0GJE0AKBrFqjpeYcg==}
    engines: {node: '>=8.0.0'}
    dev: false

  /@pagefind/darwin-arm64@1.3.0:
    resolution: {integrity: sha512-365BEGl6ChOsauRjyVpBjXybflXAOvoMROw3TucAROHIcdBvXk9/2AmEvGFU0r75+vdQI4LJdJdpH4Y6Yqaj4A==}
    cpu: [arm64]
    os: [darwin]
    requiresBuild: true
    dev: true
    optional: true

  /@pagefind/darwin-x64@1.3.0:
    resolution: {integrity: sha512-zlGHA23uuXmS8z3XxEGmbHpWDxXfPZ47QS06tGUq0HDcZjXjXHeLG+cboOy828QIV5FXsm9MjfkP5e4ZNbOkow==}
    cpu: [x64]
    os: [darwin]
    requiresBuild: true
    dev: true
    optional: true

  /@pagefind/linux-arm64@1.3.0:
    resolution: {integrity: sha512-8lsxNAiBRUk72JvetSBXs4WRpYrQrVJXjlRRnOL6UCdBN9Nlsz0t7hWstRk36+JqHpGWOKYiuHLzGYqYAqoOnQ==}
    cpu: [arm64]
    os: [linux]
    requiresBuild: true
    dev: true
    optional: true

  /@pagefind/linux-x64@1.3.0:
    resolution: {integrity: sha512-hAvqdPJv7A20Ucb6FQGE6jhjqy+vZ6pf+s2tFMNtMBG+fzcdc91uTw7aP/1Vo5plD0dAOHwdxfkyw0ugal4kcQ==}
    cpu: [x64]
    os: [linux]
    requiresBuild: true
    dev: true
    optional: true

  /@pagefind/windows-x64@1.3.0:
    resolution: {integrity: sha512-BR1bIRWOMqkf8IoU576YDhij1Wd/Zf2kX/kCI0b2qzCKC8wcc2GQJaaRMCpzvCCrmliO4vtJ6RITp/AnoYUUmQ==}
    cpu: [x64]
    os: [win32]
    requiresBuild: true
    dev: true
    optional: true

  /@parcel/watcher-android-arm64@2.5.1:
    resolution: {integrity: sha512-KF8+j9nNbUN8vzOFDpRMsaKBHZ/mcjEjMToVMJOhTozkDonQFFrRcfdLWn6yWKCmJKmdVxSgHiYvTCef4/qcBA==}
    engines: {node: '>= 10.0.0'}
    cpu: [arm64]
    os: [android]
    requiresBuild: true
    dev: true
    optional: true

  /@parcel/watcher-darwin-arm64@2.5.1:
    resolution: {integrity: sha512-eAzPv5osDmZyBhou8PoF4i6RQXAfeKL9tjb3QzYuccXFMQU0ruIc/POh30ePnaOyD1UXdlKguHBmsTs53tVoPw==}
    engines: {node: '>= 10.0.0'}
    cpu: [arm64]
    os: [darwin]
    requiresBuild: true
    dev: true
    optional: true

  /@parcel/watcher-darwin-x64@2.5.1:
    resolution: {integrity: sha512-1ZXDthrnNmwv10A0/3AJNZ9JGlzrF82i3gNQcWOzd7nJ8aj+ILyW1MTxVk35Db0u91oD5Nlk9MBiujMlwmeXZg==}
    engines: {node: '>= 10.0.0'}
    cpu: [x64]
    os: [darwin]
    requiresBuild: true
    dev: true
    optional: true

  /@parcel/watcher-freebsd-x64@2.5.1:
    resolution: {integrity: sha512-SI4eljM7Flp9yPuKi8W0ird8TI/JK6CSxju3NojVI6BjHsTyK7zxA9urjVjEKJ5MBYC+bLmMcbAWlZ+rFkLpJQ==}
    engines: {node: '>= 10.0.0'}
    cpu: [x64]
    os: [freebsd]
    requiresBuild: true
    dev: true
    optional: true

  /@parcel/watcher-linux-arm-glibc@2.5.1:
    resolution: {integrity: sha512-RCdZlEyTs8geyBkkcnPWvtXLY44BCeZKmGYRtSgtwwnHR4dxfHRG3gR99XdMEdQ7KeiDdasJwwvNSF5jKtDwdA==}
    engines: {node: '>= 10.0.0'}
    cpu: [arm]
    os: [linux]
    requiresBuild: true
    dev: true
    optional: true

  /@parcel/watcher-linux-arm-musl@2.5.1:
    resolution: {integrity: sha512-6E+m/Mm1t1yhB8X412stiKFG3XykmgdIOqhjWj+VL8oHkKABfu/gjFj8DvLrYVHSBNC+/u5PeNrujiSQ1zwd1Q==}
    engines: {node: '>= 10.0.0'}
    cpu: [arm]
    os: [linux]
    requiresBuild: true
    dev: true
    optional: true

  /@parcel/watcher-linux-arm64-glibc@2.5.1:
    resolution: {integrity: sha512-LrGp+f02yU3BN9A+DGuY3v3bmnFUggAITBGriZHUREfNEzZh/GO06FF5u2kx8x+GBEUYfyTGamol4j3m9ANe8w==}
    engines: {node: '>= 10.0.0'}
    cpu: [arm64]
    os: [linux]
    requiresBuild: true
    dev: true
    optional: true

  /@parcel/watcher-linux-arm64-musl@2.5.1:
    resolution: {integrity: sha512-cFOjABi92pMYRXS7AcQv9/M1YuKRw8SZniCDw0ssQb/noPkRzA+HBDkwmyOJYp5wXcsTrhxO0zq1U11cK9jsFg==}
    engines: {node: '>= 10.0.0'}
    cpu: [arm64]
    os: [linux]
    requiresBuild: true
    dev: true
    optional: true

  /@parcel/watcher-linux-x64-glibc@2.5.1:
    resolution: {integrity: sha512-GcESn8NZySmfwlTsIur+49yDqSny2IhPeZfXunQi48DMugKeZ7uy1FX83pO0X22sHntJ4Ub+9k34XQCX+oHt2A==}
    engines: {node: '>= 10.0.0'}
    cpu: [x64]
    os: [linux]
    requiresBuild: true
    dev: true
    optional: true

  /@parcel/watcher-linux-x64-musl@2.5.1:
    resolution: {integrity: sha512-n0E2EQbatQ3bXhcH2D1XIAANAcTZkQICBPVaxMeaCVBtOpBZpWJuf7LwyWPSBDITb7In8mqQgJ7gH8CILCURXg==}
    engines: {node: '>= 10.0.0'}
    cpu: [x64]
    os: [linux]
    requiresBuild: true
    dev: true
    optional: true

  /@parcel/watcher-win32-arm64@2.5.1:
    resolution: {integrity: sha512-RFzklRvmc3PkjKjry3hLF9wD7ppR4AKcWNzH7kXR7GUe0Igb3Nz8fyPwtZCSquGrhU5HhUNDr/mKBqj7tqA2Vw==}
    engines: {node: '>= 10.0.0'}
    cpu: [arm64]
    os: [win32]
    requiresBuild: true
    dev: true
    optional: true

  /@parcel/watcher-win32-ia32@2.5.1:
    resolution: {integrity: sha512-c2KkcVN+NJmuA7CGlaGD1qJh1cLfDnQsHjE89E60vUEMlqduHGCdCLJCID5geFVM0dOtA3ZiIO8BoEQmzQVfpQ==}
    engines: {node: '>= 10.0.0'}
    cpu: [ia32]
    os: [win32]
    requiresBuild: true
    dev: true
    optional: true

  /@parcel/watcher-win32-x64@2.5.1:
    resolution: {integrity: sha512-9lHBdJITeNR++EvSQVUcaZoWupyHfXe1jZvGZ06O/5MflPcuPLtEphScIBL+AiCWBO46tDSHzWyD0uDmmZqsgA==}
    engines: {node: '>= 10.0.0'}
    cpu: [x64]
    os: [win32]
    requiresBuild: true
    dev: true
    optional: true

  /@parcel/watcher@2.5.1:
    resolution: {integrity: sha512-dfUnCxiN9H4ap84DvD2ubjw+3vUNpstxa0TneY/Paat8a3R4uQZDLSvWjmznAY/DoahqTHl9V46HF/Zs3F29pg==}
    engines: {node: '>= 10.0.0'}
    requiresBuild: true
    dependencies:
      detect-libc: 1.0.3
      is-glob: 4.0.3
      micromatch: 4.0.8
      node-addon-api: 7.1.1
    optionalDependencies:
      '@parcel/watcher-android-arm64': 2.5.1
      '@parcel/watcher-darwin-arm64': 2.5.1
      '@parcel/watcher-darwin-x64': 2.5.1
      '@parcel/watcher-freebsd-x64': 2.5.1
      '@parcel/watcher-linux-arm-glibc': 2.5.1
      '@parcel/watcher-linux-arm-musl': 2.5.1
      '@parcel/watcher-linux-arm64-glibc': 2.5.1
      '@parcel/watcher-linux-arm64-musl': 2.5.1
      '@parcel/watcher-linux-x64-glibc': 2.5.1
      '@parcel/watcher-linux-x64-musl': 2.5.1
      '@parcel/watcher-win32-arm64': 2.5.1
      '@parcel/watcher-win32-ia32': 2.5.1
      '@parcel/watcher-win32-x64': 2.5.1
    dev: true

  /@payloadcms/db-sqlite@3.38.0(payload@3.38.0):
    resolution: {integrity: sha512-h9TQeNxG7F9hBZeQAxVmZahw3igAsanqCU2O/aLH+FofmkIOImKwEtRtBcigAF3Vd8u040Vs5BXItyUb7W+0PQ==}
    peerDependencies:
      payload: 3.38.0
    dependencies:
      '@libsql/client': 0.14.0
      '@payloadcms/drizzle': 3.38.0(@libsql/client@0.14.0)(payload@3.38.0)
      console-table-printer: 2.12.1
      drizzle-kit: 0.28.0
      drizzle-orm: 0.36.1(@libsql/client@0.14.0)
      payload: 3.38.0(graphql@16.11.0)(typescript@5.8.3)
      prompts: 2.4.2
      to-snake-case: 1.0.0
      uuid: 9.0.0
    transitivePeerDependencies:
      - '@aws-sdk/client-rds-data'
      - '@cloudflare/workers-types'
      - '@electric-sql/pglite'
      - '@libsql/client-wasm'
      - '@neondatabase/serverless'
      - '@op-engineering/op-sqlite'
      - '@opentelemetry/api'
      - '@planetscale/database'
      - '@prisma/client'
      - '@tidbcloud/serverless'
      - '@types/better-sqlite3'
      - '@types/pg'
      - '@types/react'
      - '@types/sql.js'
      - '@vercel/postgres'
      - '@xata.io/client'
      - better-sqlite3
      - bufferutil
      - bun-types
      - expo-sqlite
      - knex
      - kysely
      - mysql2
      - pg
      - postgres
      - prisma
      - react
      - sql.js
      - sqlite3
      - supports-color
      - utf-8-validate
    dev: false

  /@payloadcms/drizzle@3.38.0(@libsql/client@0.14.0)(payload@3.38.0):
    resolution: {integrity: sha512-8YUFotd0LzgD03ga/H9ocQpRcR20S0eGtH69LOA9eMD4+OrXcN8k33Ugcd2f0Z2Ap4bcOLddtrKynEPCoyqZdg==}
    peerDependencies:
      payload: 3.38.0
    dependencies:
      console-table-printer: 2.12.1
      dequal: 2.0.3
      drizzle-orm: 0.36.1(@libsql/client@0.14.0)
      payload: 3.38.0(graphql@16.11.0)(typescript@5.8.3)
      prompts: 2.4.2
      to-snake-case: 1.0.0
      uuid: 9.0.0
    transitivePeerDependencies:
      - '@aws-sdk/client-rds-data'
      - '@cloudflare/workers-types'
      - '@electric-sql/pglite'
      - '@libsql/client'
      - '@libsql/client-wasm'
      - '@neondatabase/serverless'
      - '@op-engineering/op-sqlite'
      - '@opentelemetry/api'
      - '@planetscale/database'
      - '@prisma/client'
      - '@tidbcloud/serverless'
      - '@types/better-sqlite3'
      - '@types/pg'
      - '@types/react'
      - '@types/sql.js'
      - '@vercel/postgres'
      - '@xata.io/client'
      - better-sqlite3
      - bun-types
      - expo-sqlite
      - knex
      - kysely
      - mysql2
      - pg
      - postgres
      - prisma
      - react
      - sql.js
      - sqlite3
    dev: false

  /@payloadcms/translations@3.38.0:
    resolution: {integrity: sha512-BHgJXlPuJmmZYVgMUH3baSMmMz4Aa45r1gTdilkw2SulmCegu9t4Hn9pueJbRGiRI2qNSsAZ0cYPdpoLZrg+Ow==}
    dependencies:
      date-fns: 4.1.0
    dev: false

<<<<<<< HEAD
  /@pkgjs/parseargs@0.11.0:
    resolution: {integrity: sha512-+1VkjdD0QBLPodGrJUeqarH8VAIvQODIbwh9XpP5Syisf7YoQgsJKPNFoqqLQlu+VQ/tVSshMR6loPMn8U+dPg==}
    engines: {node: '>=14'}
    requiresBuild: true
    optional: true
=======
  /@radix-ui/react-compose-refs@1.1.2(@types/react@19.1.0)(react@19.1.0):
    resolution: {integrity: sha512-z4eqJvfiNnFMHIIvXP3CY57y2WJs5g2v3X0zm9mEJkrkNv4rDxu+sg9Jh8EkXyeqBkB7SOcboo9dMVqhyrACIg==}
    peerDependencies:
      '@types/react': '*'
      react: ^16.8 || ^17.0 || ^18.0 || ^19.0 || ^19.0.0-rc
    peerDependenciesMeta:
      '@types/react':
        optional: true
    dependencies:
      '@types/react': 19.1.0
      react: 19.1.0
    dev: true

  /@radix-ui/react-slot@1.2.3(@types/react@19.1.0)(react@19.1.0):
    resolution: {integrity: sha512-aeNmHnBxbi2St0au6VBVC7JXFlhLlOnvIIlePNniyUNAClzmtAUEY8/pBiK3iHjufOlwA+c20/8jngo7xcrg8A==}
    peerDependencies:
      '@types/react': '*'
      react: ^16.8 || ^17.0 || ^18.0 || ^19.0 || ^19.0.0-rc
    peerDependenciesMeta:
      '@types/react':
        optional: true
    dependencies:
      '@radix-ui/react-compose-refs': 1.1.2(@types/react@19.1.0)(react@19.1.0)
      '@types/react': 19.1.0
      react: 19.1.0
    dev: true
>>>>>>> 9b23ec6d

  /@react-aria/focus@3.20.3(react-dom@19.1.0)(react@19.1.0):
    resolution: {integrity: sha512-rR5uZUMSY4xLHmpK/I8bP1V6vUNHFo33gTvrvNUsAKKqvMfa7R2nu5A6v97dr5g6tVH6xzpdkPsOJCWh90H2cw==}
    peerDependencies:
      react: ^16.8.0 || ^17.0.0-rc.1 || ^18.0.0 || ^19.0.0-rc.1
      react-dom: ^16.8.0 || ^17.0.0-rc.1 || ^18.0.0 || ^19.0.0-rc.1
    dependencies:
      '@react-aria/interactions': 3.25.1(react-dom@19.1.0)(react@19.1.0)
      '@react-aria/utils': 3.29.0(react-dom@19.1.0)(react@19.1.0)
      '@react-types/shared': 3.29.1(react@19.1.0)
      '@swc/helpers': 0.5.15
      clsx: 2.1.1
      react: 19.1.0
      react-dom: 19.1.0(react@19.1.0)
    dev: false

  /@react-aria/interactions@3.25.1(react-dom@19.1.0)(react@19.1.0):
    resolution: {integrity: sha512-ntLrlgqkmZupbbjekz3fE/n3eQH2vhncx8gUp0+N+GttKWevx7jos11JUBjnJwb1RSOPgRUFcrluOqBp0VgcfQ==}
    peerDependencies:
      react: ^16.8.0 || ^17.0.0-rc.1 || ^18.0.0 || ^19.0.0-rc.1
      react-dom: ^16.8.0 || ^17.0.0-rc.1 || ^18.0.0 || ^19.0.0-rc.1
    dependencies:
      '@react-aria/ssr': 3.9.8(react@19.1.0)
      '@react-aria/utils': 3.29.0(react-dom@19.1.0)(react@19.1.0)
      '@react-stately/flags': 3.1.1
      '@react-types/shared': 3.29.1(react@19.1.0)
      '@swc/helpers': 0.5.15
      react: 19.1.0
      react-dom: 19.1.0(react@19.1.0)
    dev: false

  /@react-aria/ssr@3.9.8(react@19.1.0):
    resolution: {integrity: sha512-lQDE/c9uTfBSDOjaZUJS8xP2jCKVk4zjQeIlCH90xaLhHDgbpCdns3xvFpJJujfj3nI4Ll9K7A+ONUBDCASOuw==}
    engines: {node: '>= 12'}
    peerDependencies:
      react: ^16.8.0 || ^17.0.0-rc.1 || ^18.0.0 || ^19.0.0-rc.1
    dependencies:
      '@swc/helpers': 0.5.15
      react: 19.1.0
    dev: false

  /@react-aria/utils@3.29.0(react-dom@19.1.0)(react@19.1.0):
    resolution: {integrity: sha512-jSOrZimCuT1iKNVlhjIxDkAhgF7HSp3pqyT6qjg/ZoA0wfqCi/okmrMPiWSAKBnkgX93N8GYTLT3CIEO6WZe9Q==}
    peerDependencies:
      react: ^16.8.0 || ^17.0.0-rc.1 || ^18.0.0 || ^19.0.0-rc.1
      react-dom: ^16.8.0 || ^17.0.0-rc.1 || ^18.0.0 || ^19.0.0-rc.1
    dependencies:
      '@react-aria/ssr': 3.9.8(react@19.1.0)
      '@react-stately/flags': 3.1.1
      '@react-stately/utils': 3.10.6(react@19.1.0)
      '@react-types/shared': 3.29.1(react@19.1.0)
      '@swc/helpers': 0.5.15
      clsx: 2.1.1
      react: 19.1.0
      react-dom: 19.1.0(react@19.1.0)
    dev: false

  /@react-stately/flags@3.1.1:
    resolution: {integrity: sha512-XPR5gi5LfrPdhxZzdIlJDz/B5cBf63l4q6/AzNqVWFKgd0QqY5LvWJftXkklaIUpKSJkIKQb8dphuZXDtkWNqg==}
    dependencies:
      '@swc/helpers': 0.5.15
    dev: false

  /@react-stately/utils@3.10.6(react@19.1.0):
    resolution: {integrity: sha512-O76ip4InfTTzAJrg8OaZxKU4vvjMDOpfA/PGNOytiXwBbkct2ZeZwaimJ8Bt9W1bj5VsZ81/o/tW4BacbdDOMA==}
    peerDependencies:
      react: ^16.8.0 || ^17.0.0-rc.1 || ^18.0.0 || ^19.0.0-rc.1
    dependencies:
      '@swc/helpers': 0.5.15
      react: 19.1.0
    dev: false

  /@react-types/shared@3.29.1(react@19.1.0):
    resolution: {integrity: sha512-KtM+cDf2CXoUX439rfEhbnEdAgFZX20UP2A35ypNIawR7/PFFPjQDWyA2EnClCcW/dLWJDEPX2U8+EJff8xqmQ==}
    peerDependencies:
      react: ^16.8.0 || ^17.0.0-rc.1 || ^18.0.0 || ^19.0.0-rc.1
    dependencies:
      react: 19.1.0
    dev: false

  /@rollup/rollup-android-arm-eabi@4.41.0:
    resolution: {integrity: sha512-KxN+zCjOYHGwCl4UCtSfZ6jrq/qi88JDUtiEFk8LELEHq2Egfc/FgW+jItZiOLRuQfb/3xJSgFuNPC9jzggX+A==}
    cpu: [arm]
    os: [android]
    requiresBuild: true
    optional: true

  /@rollup/rollup-android-arm64@4.41.0:
    resolution: {integrity: sha512-yDvqx3lWlcugozax3DItKJI5j05B0d4Kvnjx+5mwiUpWramVvmAByYigMplaoAQ3pvdprGCTCE03eduqE/8mPQ==}
    cpu: [arm64]
    os: [android]
    requiresBuild: true
    optional: true

  /@rollup/rollup-darwin-arm64@4.41.0:
    resolution: {integrity: sha512-2KOU574vD3gzcPSjxO0eyR5iWlnxxtmW1F5CkNOHmMlueKNCQkxR6+ekgWyVnz6zaZihpUNkGxjsYrkTJKhkaw==}
    cpu: [arm64]
    os: [darwin]
    requiresBuild: true
    optional: true

  /@rollup/rollup-darwin-x64@4.41.0:
    resolution: {integrity: sha512-gE5ACNSxHcEZyP2BA9TuTakfZvULEW4YAOtxl/A/YDbIir/wPKukde0BNPlnBiP88ecaN4BJI2TtAd+HKuZPQQ==}
    cpu: [x64]
    os: [darwin]
    requiresBuild: true
    optional: true

  /@rollup/rollup-freebsd-arm64@4.41.0:
    resolution: {integrity: sha512-GSxU6r5HnWij7FoSo7cZg3l5GPg4HFLkzsFFh0N/b16q5buW1NAWuCJ+HMtIdUEi6XF0qH+hN0TEd78laRp7Dg==}
    cpu: [arm64]
    os: [freebsd]
    requiresBuild: true
    optional: true

  /@rollup/rollup-freebsd-x64@4.41.0:
    resolution: {integrity: sha512-KGiGKGDg8qLRyOWmk6IeiHJzsN/OYxO6nSbT0Vj4MwjS2XQy/5emsmtoqLAabqrohbgLWJ5GV3s/ljdrIr8Qjg==}
    cpu: [x64]
    os: [freebsd]
    requiresBuild: true
    optional: true

  /@rollup/rollup-linux-arm-gnueabihf@4.41.0:
    resolution: {integrity: sha512-46OzWeqEVQyX3N2/QdiU/CMXYDH/lSHpgfBkuhl3igpZiaB3ZIfSjKuOnybFVBQzjsLwkus2mjaESy8H41SzvA==}
    cpu: [arm]
    os: [linux]
    requiresBuild: true
    optional: true

  /@rollup/rollup-linux-arm-musleabihf@4.41.0:
    resolution: {integrity: sha512-lfgW3KtQP4YauqdPpcUZHPcqQXmTmH4nYU0cplNeW583CMkAGjtImw4PKli09NFi2iQgChk4e9erkwlfYem6Lg==}
    cpu: [arm]
    os: [linux]
    requiresBuild: true
    optional: true

  /@rollup/rollup-linux-arm64-gnu@4.41.0:
    resolution: {integrity: sha512-nn8mEyzMbdEJzT7cwxgObuwviMx6kPRxzYiOl6o/o+ChQq23gfdlZcUNnt89lPhhz3BYsZ72rp0rxNqBSfqlqw==}
    cpu: [arm64]
    os: [linux]
    requiresBuild: true
    optional: true

  /@rollup/rollup-linux-arm64-musl@4.41.0:
    resolution: {integrity: sha512-l+QK99je2zUKGd31Gh+45c4pGDAqZSuWQiuRFCdHYC2CSiO47qUWsCcenrI6p22hvHZrDje9QjwSMAFL3iwXwQ==}
    cpu: [arm64]
    os: [linux]
    requiresBuild: true
    optional: true

  /@rollup/rollup-linux-loongarch64-gnu@4.41.0:
    resolution: {integrity: sha512-WbnJaxPv1gPIm6S8O/Wg+wfE/OzGSXlBMbOe4ie+zMyykMOeqmgD1BhPxZQuDqwUN+0T/xOFtL2RUWBspnZj3w==}
    cpu: [loong64]
    os: [linux]
    requiresBuild: true
    optional: true

  /@rollup/rollup-linux-powerpc64le-gnu@4.41.0:
    resolution: {integrity: sha512-eRDWR5t67/b2g8Q/S8XPi0YdbKcCs4WQ8vklNnUYLaSWF+Cbv2axZsp4jni6/j7eKvMLYCYdcsv8dcU+a6QNFg==}
    cpu: [ppc64]
    os: [linux]
    requiresBuild: true
    optional: true

  /@rollup/rollup-linux-riscv64-gnu@4.41.0:
    resolution: {integrity: sha512-TWrZb6GF5jsEKG7T1IHwlLMDRy2f3DPqYldmIhnA2DVqvvhY2Ai184vZGgahRrg8k9UBWoSlHv+suRfTN7Ua4A==}
    cpu: [riscv64]
    os: [linux]
    requiresBuild: true
    optional: true

  /@rollup/rollup-linux-riscv64-musl@4.41.0:
    resolution: {integrity: sha512-ieQljaZKuJpmWvd8gW87ZmSFwid6AxMDk5bhONJ57U8zT77zpZ/TPKkU9HpnnFrM4zsgr4kiGuzbIbZTGi7u9A==}
    cpu: [riscv64]
    os: [linux]
    requiresBuild: true
    optional: true

  /@rollup/rollup-linux-s390x-gnu@4.41.0:
    resolution: {integrity: sha512-/L3pW48SxrWAlVsKCN0dGLB2bi8Nv8pr5S5ocSM+S0XCn5RCVCXqi8GVtHFsOBBCSeR+u9brV2zno5+mg3S4Aw==}
    cpu: [s390x]
    os: [linux]
    requiresBuild: true
    optional: true

  /@rollup/rollup-linux-x64-gnu@4.41.0:
    resolution: {integrity: sha512-XMLeKjyH8NsEDCRptf6LO8lJk23o9wvB+dJwcXMaH6ZQbbkHu2dbGIUindbMtRN6ux1xKi16iXWu6q9mu7gDhQ==}
    cpu: [x64]
    os: [linux]
    requiresBuild: true
    optional: true

  /@rollup/rollup-linux-x64-musl@4.41.0:
    resolution: {integrity: sha512-m/P7LycHZTvSQeXhFmgmdqEiTqSV80zn6xHaQ1JSqwCtD1YGtwEK515Qmy9DcB2HK4dOUVypQxvhVSy06cJPEg==}
    cpu: [x64]
    os: [linux]
    requiresBuild: true
    optional: true

  /@rollup/rollup-win32-arm64-msvc@4.41.0:
    resolution: {integrity: sha512-4yodtcOrFHpbomJGVEqZ8fzD4kfBeCbpsUy5Pqk4RluXOdsWdjLnjhiKy2w3qzcASWd04fp52Xz7JKarVJ5BTg==}
    cpu: [arm64]
    os: [win32]
    requiresBuild: true
    optional: true

  /@rollup/rollup-win32-ia32-msvc@4.41.0:
    resolution: {integrity: sha512-tmazCrAsKzdkXssEc65zIE1oC6xPHwfy9d5Ta25SRCDOZS+I6RypVVShWALNuU9bxIfGA0aqrmzlzoM5wO5SPQ==}
    cpu: [ia32]
    os: [win32]
    requiresBuild: true
    optional: true

  /@rollup/rollup-win32-x64-msvc@4.41.0:
    resolution: {integrity: sha512-h1J+Yzjo/X+0EAvR2kIXJDuTuyT7drc+t2ALY0nIcGPbTatNOf0VWdhEA2Z4AAjv6X1NJV7SYo5oCTYRJhSlVA==}
    cpu: [x64]
    os: [win32]
    requiresBuild: true
    optional: true

  /@shikijs/core@2.5.0:
    resolution: {integrity: sha512-uu/8RExTKtavlpH7XqnVYBrfBkUc20ngXiX9NSrBhOVZYv/7XQRKUyhtkeflY5QsxC0GbJThCerruZfsUaSldg==}
    dependencies:
      '@shikijs/engine-javascript': 2.5.0
      '@shikijs/engine-oniguruma': 2.5.0
      '@shikijs/types': 2.5.0
      '@shikijs/vscode-textmate': 10.0.2
      '@types/hast': 3.0.4
      hast-util-to-html: 9.0.5
    dev: false

  /@shikijs/engine-javascript@2.5.0:
    resolution: {integrity: sha512-VjnOpnQf8WuCEZtNUdjjwGUbtAVKuZkVQ/5cHy/tojVVRIRtlWMYVjyWhxOmIq05AlSOv72z7hRNRGVBgQOl0w==}
    dependencies:
      '@shikijs/types': 2.5.0
      '@shikijs/vscode-textmate': 10.0.2
      oniguruma-to-es: 3.1.1
    dev: false

  /@shikijs/engine-oniguruma@2.5.0:
    resolution: {integrity: sha512-pGd1wRATzbo/uatrCIILlAdFVKdxImWJGQ5rFiB5VZi2ve5xj3Ax9jny8QvkaV93btQEwR/rSz5ERFpC5mKNIw==}
    dependencies:
      '@shikijs/types': 2.5.0
      '@shikijs/vscode-textmate': 10.0.2
    dev: false

  /@shikijs/langs@2.5.0:
    resolution: {integrity: sha512-Qfrrt5OsNH5R+5tJ/3uYBBZv3SuGmnRPejV9IlIbFH3HTGLDlkqgHymAlzklVmKBjAaVmkPkyikAV/sQ1wSL+w==}
    dependencies:
      '@shikijs/types': 2.5.0
    dev: false

  /@shikijs/themes@2.5.0:
    resolution: {integrity: sha512-wGrk+R8tJnO0VMzmUExHR+QdSaPUl/NKs+a4cQQRWyoc3YFbUzuLEi/KWK1hj+8BfHRKm2jNhhJck1dfstJpiw==}
    dependencies:
      '@shikijs/types': 2.5.0
    dev: false

  /@shikijs/twoslash@2.5.0(typescript@5.8.2):
    resolution: {integrity: sha512-OdyoZRbzTB80qHFHdaXT070OG9hiljxbsJMZmrMAPWXG2e4FV8wbC63VBM5BJXa1DH645nw20VX1MzASkO5V9g==}
    dependencies:
      '@shikijs/core': 2.5.0
      '@shikijs/types': 2.5.0
      twoslash: 0.2.12(typescript@5.8.2)
    transitivePeerDependencies:
      - supports-color
      - typescript
    dev: false

  /@shikijs/types@2.5.0:
    resolution: {integrity: sha512-ygl5yhxki9ZLNuNpPitBWvcy9fsSKKaRuO4BAlMyagszQidxcpLAr0qiW/q43DtSIDxO6hEbtYLiFZNXO/hdGw==}
    dependencies:
      '@shikijs/vscode-textmate': 10.0.2
      '@types/hast': 3.0.4
    dev: false

  /@shikijs/vscode-textmate@10.0.2:
    resolution: {integrity: sha512-83yeghZ2xxin3Nj8z1NMd/NCuca+gsYXswywDy5bHvwlWL8tpTQmzGeUuHd9FC3E/SBEMvzJRwWEOz5gGes9Qg==}
    dev: false

  /@swc/counter@0.1.3:
    resolution: {integrity: sha512-e2BR4lsJkkRlKZ/qCHPw9ZaSxc0MVUd7gtbtaB7aMvHeJVYe8sOB8DBZkP2DtISHGSku9sCK6T6cnY0CtXrOCQ==}
    dev: false

  /@swc/helpers@0.5.15:
    resolution: {integrity: sha512-JQ5TuMi45Owi4/BIMAJBoSQoOJu12oOk/gADqlcUL9JEdHB8vyjUSsxqeNXnmXHjYKMi2WcYtezGEEhqUI/E2g==}
    dependencies:
      tslib: 2.8.1
    dev: false

  /@tailwindcss/cli@4.1.5:
    resolution: {integrity: sha512-Kr567rDwDjY1VUnfqh5/+DCpRf4B8lPs5O9flP4kri7n4AM2aubrIxGSh5GN8s+awUKw/U4+6kNlEnZbBNfUeg==}
    hasBin: true
    dependencies:
      '@parcel/watcher': 2.5.1
      '@tailwindcss/node': 4.1.5
      '@tailwindcss/oxide': 4.1.5
      enhanced-resolve: 5.18.1
      mri: 1.2.0
      picocolors: 1.1.1
      tailwindcss: 4.1.5
    dev: true

  /@tailwindcss/node@4.1.5:
    resolution: {integrity: sha512-CBhSWo0vLnWhXIvpD0qsPephiaUYfHUX3U9anwDaHZAeuGpTiB3XmsxPAN6qX7bFhipyGBqOa1QYQVVhkOUGxg==}
    dependencies:
      enhanced-resolve: 5.18.1
      jiti: 2.4.2
      lightningcss: 1.29.2
      tailwindcss: 4.1.5
    dev: true

  /@tailwindcss/oxide-android-arm64@4.1.5:
    resolution: {integrity: sha512-LVvM0GirXHED02j7hSECm8l9GGJ1RfgpWCW+DRn5TvSaxVsv28gRtoL4aWKGnXqwvI3zu1GABeDNDVZeDPOQrw==}
    engines: {node: '>= 10'}
    cpu: [arm64]
    os: [android]
    requiresBuild: true
    dev: true
    optional: true

  /@tailwindcss/oxide-darwin-arm64@4.1.5:
    resolution: {integrity: sha512-//TfCA3pNrgnw4rRJOqavW7XUk8gsg9ddi8cwcsWXp99tzdBAZW0WXrD8wDyNbqjW316Pk2hiN/NJx/KWHl8oA==}
    engines: {node: '>= 10'}
    cpu: [arm64]
    os: [darwin]
    requiresBuild: true
    dev: true
    optional: true

  /@tailwindcss/oxide-darwin-x64@4.1.5:
    resolution: {integrity: sha512-XQorp3Q6/WzRd9OalgHgaqgEbjP3qjHrlSUb5k1EuS1Z9NE9+BbzSORraO+ecW432cbCN7RVGGL/lSnHxcd+7Q==}
    engines: {node: '>= 10'}
    cpu: [x64]
    os: [darwin]
    requiresBuild: true
    dev: true
    optional: true

  /@tailwindcss/oxide-freebsd-x64@4.1.5:
    resolution: {integrity: sha512-bPrLWbxo8gAo97ZmrCbOdtlz/Dkuy8NK97aFbVpkJ2nJ2Jo/rsCbu0TlGx8joCuA3q6vMWTSn01JY46iwG+clg==}
    engines: {node: '>= 10'}
    cpu: [x64]
    os: [freebsd]
    requiresBuild: true
    dev: true
    optional: true

  /@tailwindcss/oxide-linux-arm-gnueabihf@4.1.5:
    resolution: {integrity: sha512-1gtQJY9JzMAhgAfvd/ZaVOjh/Ju/nCoAsvOVJenWZfs05wb8zq+GOTnZALWGqKIYEtyNpCzvMk+ocGpxwdvaVg==}
    engines: {node: '>= 10'}
    cpu: [arm]
    os: [linux]
    requiresBuild: true
    dev: true
    optional: true

  /@tailwindcss/oxide-linux-arm64-gnu@4.1.5:
    resolution: {integrity: sha512-dtlaHU2v7MtdxBXoqhxwsWjav7oim7Whc6S9wq/i/uUMTWAzq/gijq1InSgn2yTnh43kR+SFvcSyEF0GCNu1PQ==}
    engines: {node: '>= 10'}
    cpu: [arm64]
    os: [linux]
    requiresBuild: true
    dev: true
    optional: true

  /@tailwindcss/oxide-linux-arm64-musl@4.1.5:
    resolution: {integrity: sha512-fg0F6nAeYcJ3CriqDT1iVrqALMwD37+sLzXs8Rjy8Z1ZHshJoYceodfyUwGJEsQoTyWbliFNRs2wMQNXtT7MVA==}
    engines: {node: '>= 10'}
    cpu: [arm64]
    os: [linux]
    requiresBuild: true
    dev: true
    optional: true

  /@tailwindcss/oxide-linux-x64-gnu@4.1.5:
    resolution: {integrity: sha512-SO+F2YEIAHa1AITwc8oPwMOWhgorPzzcbhWEb+4oLi953h45FklDmM8dPSZ7hNHpIk9p/SCZKUYn35t5fjGtHA==}
    engines: {node: '>= 10'}
    cpu: [x64]
    os: [linux]
    requiresBuild: true
    dev: true
    optional: true

  /@tailwindcss/oxide-linux-x64-musl@4.1.5:
    resolution: {integrity: sha512-6UbBBplywkk/R+PqqioskUeXfKcBht3KU7juTi1UszJLx0KPXUo10v2Ok04iBJIaDPkIFkUOVboXms5Yxvaz+g==}
    engines: {node: '>= 10'}
    cpu: [x64]
    os: [linux]
    requiresBuild: true
    dev: true
    optional: true

  /@tailwindcss/oxide-wasm32-wasi@4.1.5:
    resolution: {integrity: sha512-hwALf2K9FHuiXTPqmo1KeOb83fTRNbe9r/Ixv9ZNQ/R24yw8Ge1HOWDDgTdtzntIaIUJG5dfXCf4g9AD4RiyhQ==}
    engines: {node: '>=14.0.0'}
    cpu: [wasm32]
    requiresBuild: true
    dev: true
    optional: true
    bundledDependencies:
      - '@napi-rs/wasm-runtime'
      - '@emnapi/core'
      - '@emnapi/runtime'
      - '@tybys/wasm-util'
      - '@emnapi/wasi-threads'
      - tslib

  /@tailwindcss/oxide-win32-arm64-msvc@4.1.5:
    resolution: {integrity: sha512-oDKncffWzaovJbkuR7/OTNFRJQVdiw/n8HnzaCItrNQUeQgjy7oUiYpsm9HUBgpmvmDpSSbGaCa2Evzvk3eFmA==}
    engines: {node: '>= 10'}
    cpu: [arm64]
    os: [win32]
    requiresBuild: true
    dev: true
    optional: true

  /@tailwindcss/oxide-win32-x64-msvc@4.1.5:
    resolution: {integrity: sha512-WiR4dtyrFdbb+ov0LK+7XsFOsG+0xs0PKZKkt41KDn9jYpO7baE3bXiudPVkTqUEwNfiglCygQHl2jklvSBi7Q==}
    engines: {node: '>= 10'}
    cpu: [x64]
    os: [win32]
    requiresBuild: true
    dev: true
    optional: true

  /@tailwindcss/oxide@4.1.5:
    resolution: {integrity: sha512-1n4br1znquEvyW/QuqMKQZlBen+jxAbvyduU87RS8R3tUSvByAkcaMTkJepNIrTlYhD+U25K4iiCIxE6BGdRYA==}
    engines: {node: '>= 10'}
    optionalDependencies:
      '@tailwindcss/oxide-android-arm64': 4.1.5
      '@tailwindcss/oxide-darwin-arm64': 4.1.5
      '@tailwindcss/oxide-darwin-x64': 4.1.5
      '@tailwindcss/oxide-freebsd-x64': 4.1.5
      '@tailwindcss/oxide-linux-arm-gnueabihf': 4.1.5
      '@tailwindcss/oxide-linux-arm64-gnu': 4.1.5
      '@tailwindcss/oxide-linux-arm64-musl': 4.1.5
      '@tailwindcss/oxide-linux-x64-gnu': 4.1.5
      '@tailwindcss/oxide-linux-x64-musl': 4.1.5
      '@tailwindcss/oxide-wasm32-wasi': 4.1.5
      '@tailwindcss/oxide-win32-arm64-msvc': 4.1.5
      '@tailwindcss/oxide-win32-x64-msvc': 4.1.5
    dev: true

  /@tailwindcss/postcss@4.1.5:
    resolution: {integrity: sha512-5lAC2/pzuyfhsFgk6I58HcNy6vPK3dV/PoPxSDuOTVbDvCddYHzHiJZZInGIY0venvzzfrTEUAXJFULAfFmObg==}
    dependencies:
      '@alloc/quick-lru': 5.2.0
      '@tailwindcss/node': 4.1.5
      '@tailwindcss/oxide': 4.1.5
      postcss: 8.5.3
      tailwindcss: 4.1.5
    dev: true

  /@tanstack/react-virtual@3.13.9(react-dom@19.1.0)(react@19.1.0):
    resolution: {integrity: sha512-SPWC8kwG/dWBf7Py7cfheAPOxuvIv4fFQ54PdmYbg7CpXfsKxkucak43Q0qKsxVthhUJQ1A7CIMAIplq4BjVwA==}
    peerDependencies:
      react: ^16.8.0 || ^17.0.0 || ^18.0.0 || ^19.0.0
      react-dom: ^16.8.0 || ^17.0.0 || ^18.0.0 || ^19.0.0
    dependencies:
      '@tanstack/virtual-core': 3.13.9
      react: 19.1.0
      react-dom: 19.1.0(react@19.1.0)
    dev: false

  /@tanstack/virtual-core@3.13.9:
    resolution: {integrity: sha512-3jztt0jpaoJO5TARe2WIHC1UQC3VMLAFUW5mmMo0yrkwtDB2AQP0+sh10BVUpWrnvHjSLvzFizydtEGLCJKFoQ==}
    dev: false

  /@theguild/remark-mermaid@0.2.0(react@19.1.0):
    resolution: {integrity: sha512-o8n57TJy0OI4PCrNw8z6S+vpHtrwoQZzTA5Y3fL0U1NDRIoMg/78duWgEBFsCZcWM1G6zjE91yg1aKCsDwgE2Q==}
    peerDependencies:
      react: ^18.2.0
    dependencies:
      mermaid: 11.6.0
      react: 19.1.0
      unist-util-visit: 5.0.0
    transitivePeerDependencies:
      - supports-color
    dev: false

  /@theguild/remark-npm2yarn@0.3.3:
    resolution: {integrity: sha512-ma6DvR03gdbvwqfKx1omqhg9May/VYGdMHvTzB4VuxkyS7KzfZ/lzrj43hmcsggpMje0x7SADA/pcMph0ejRnA==}
    dependencies:
      npm-to-yarn: 3.0.1
      unist-util-visit: 5.0.0
    dev: false

  /@tokenizer/token@0.3.0:
    resolution: {integrity: sha512-OvjF+z51L3ov0OyAU0duzsYuvO01PH7x4t6DJx+guahgTnBHkhJdG7soQeTSFLWN3efnHyibZ4Z8l2EuWwJN3A==}
    dev: false

  /@tsconfig/node10@1.0.11:
    resolution: {integrity: sha512-DcRjDCujK/kCk/cUe8Xz8ZSpm8mS3mNNpta+jGCA6USEDfktlNvm1+IuZ9eTcDbNk41BHwpHHeW+N1lKCz4zOw==}
    dev: true

  /@tsconfig/node12@1.0.11:
    resolution: {integrity: sha512-cqefuRsh12pWyGsIoBKJA9luFu3mRxCA+ORZvA4ktLSzIuCUtWVxGIuXigEwO5/ywWFMZ2QEGKWvkZG1zDMTag==}
    dev: true

  /@tsconfig/node14@1.0.3:
    resolution: {integrity: sha512-ysT8mhdixWK6Hw3i1V2AeRqZ5WfXg1G43mqoYlM2nc6388Fq5jcXyr5mRsqViLx/GJYdoL0bfXD8nmF+Zn/Iow==}
    dev: true

  /@tsconfig/node16@1.0.4:
    resolution: {integrity: sha512-vxhUy4J8lyeyinH7Azl1pdd43GJhZH/tP2weN8TntQblOY+A0XbT8DJk1/oCPuOOyg/Ja757rG0CgHcWC8OfMA==}
    dev: true

  /@types/busboy@1.5.4:
    resolution: {integrity: sha512-kG7WrUuAKK0NoyxfQHsVE6j1m01s6kMma64E+OZenQABMQyTJop1DumUWcLwAQ2JzpefU7PDYoRDKl8uZosFjw==}
    dependencies:
      '@types/node': 22.15.20
    dev: false

  /@types/d3-array@3.2.1:
    resolution: {integrity: sha512-Y2Jn2idRrLzUfAKV2LyRImR+y4oa2AntrgID95SHJxuMUrkNXmanDSed71sRNZysveJVt1hLLemQZIady0FpEg==}
    dev: false

  /@types/d3-axis@3.0.6:
    resolution: {integrity: sha512-pYeijfZuBd87T0hGn0FO1vQ/cgLk6E1ALJjfkC0oJ8cbwkZl3TpgS8bVBLZN+2jjGgg38epgxb2zmoGtSfvgMw==}
    dependencies:
      '@types/d3-selection': 3.0.11
    dev: false

  /@types/d3-brush@3.0.6:
    resolution: {integrity: sha512-nH60IZNNxEcrh6L1ZSMNA28rj27ut/2ZmI3r96Zd+1jrZD++zD3LsMIjWlvg4AYrHn/Pqz4CF3veCxGjtbqt7A==}
    dependencies:
      '@types/d3-selection': 3.0.11
    dev: false

  /@types/d3-chord@3.0.6:
    resolution: {integrity: sha512-LFYWWd8nwfwEmTZG9PfQxd17HbNPksHBiJHaKuY1XeqscXacsS2tyoo6OdRsjf+NQYeB6XrNL3a25E3gH69lcg==}
    dev: false

  /@types/d3-color@3.1.3:
    resolution: {integrity: sha512-iO90scth9WAbmgv7ogoq57O9YpKmFBbmoEoCHDB2xMBY0+/KVrqAaCDyCE16dUspeOvIxFFRI+0sEtqDqy2b4A==}
    dev: false

  /@types/d3-contour@3.0.6:
    resolution: {integrity: sha512-BjzLgXGnCWjUSYGfH1cpdo41/hgdWETu4YxpezoztawmqsvCeep+8QGfiY6YbDvfgHz/DkjeIkkZVJavB4a3rg==}
    dependencies:
      '@types/d3-array': 3.2.1
      '@types/geojson': 7946.0.16
    dev: false

  /@types/d3-delaunay@6.0.4:
    resolution: {integrity: sha512-ZMaSKu4THYCU6sV64Lhg6qjf1orxBthaC161plr5KuPHo3CNm8DTHiLw/5Eq2b6TsNP0W0iJrUOFscY6Q450Hw==}
    dev: false

  /@types/d3-dispatch@3.0.6:
    resolution: {integrity: sha512-4fvZhzMeeuBJYZXRXrRIQnvUYfyXwYmLsdiN7XXmVNQKKw1cM8a5WdID0g1hVFZDqT9ZqZEY5pD44p24VS7iZQ==}
    dev: false

  /@types/d3-drag@3.0.7:
    resolution: {integrity: sha512-HE3jVKlzU9AaMazNufooRJ5ZpWmLIoc90A37WU2JMmeq28w1FQqCZswHZ3xR+SuxYftzHq6WU6KJHvqxKzTxxQ==}
    dependencies:
      '@types/d3-selection': 3.0.11
    dev: false

  /@types/d3-dsv@3.0.7:
    resolution: {integrity: sha512-n6QBF9/+XASqcKK6waudgL0pf/S5XHPPI8APyMLLUHd8NqouBGLsU8MgtO7NINGtPBtk9Kko/W4ea0oAspwh9g==}
    dev: false

  /@types/d3-ease@3.0.2:
    resolution: {integrity: sha512-NcV1JjO5oDzoK26oMzbILE6HW7uVXOHLQvHshBUW4UMdZGfiY6v5BeQwh9a9tCzv+CeefZQHJt5SRgK154RtiA==}
    dev: false

  /@types/d3-fetch@3.0.7:
    resolution: {integrity: sha512-fTAfNmxSb9SOWNB9IoG5c8Hg6R+AzUHDRlsXsDZsNp6sxAEOP0tkP3gKkNSO/qmHPoBFTxNrjDprVHDQDvo5aA==}
    dependencies:
      '@types/d3-dsv': 3.0.7
    dev: false

  /@types/d3-force@3.0.10:
    resolution: {integrity: sha512-ZYeSaCF3p73RdOKcjj+swRlZfnYpK1EbaDiYICEEp5Q6sUiqFaFQ9qgoshp5CzIyyb/yD09kD9o2zEltCexlgw==}
    dev: false

  /@types/d3-format@3.0.4:
    resolution: {integrity: sha512-fALi2aI6shfg7vM5KiR1wNJnZ7r6UuggVqtDA+xiEdPZQwy/trcQaHnwShLuLdta2rTymCNpxYTiMZX/e09F4g==}
    dev: false

  /@types/d3-geo@3.1.0:
    resolution: {integrity: sha512-856sckF0oP/diXtS4jNsiQw/UuK5fQG8l/a9VVLeSouf1/PPbBE1i1W852zVwKwYCBkFJJB7nCFTbk6UMEXBOQ==}
    dependencies:
      '@types/geojson': 7946.0.16
    dev: false

  /@types/d3-hierarchy@3.1.7:
    resolution: {integrity: sha512-tJFtNoYBtRtkNysX1Xq4sxtjK8YgoWUNpIiUee0/jHGRwqvzYxkq0hGVbbOGSz+JgFxxRu4K8nb3YpG3CMARtg==}
    dev: false

  /@types/d3-interpolate@3.0.4:
    resolution: {integrity: sha512-mgLPETlrpVV1YRJIglr4Ez47g7Yxjl1lj7YKsiMCb27VJH9W8NVM6Bb9d8kkpG/uAQS5AmbA48q2IAolKKo1MA==}
    dependencies:
      '@types/d3-color': 3.1.3
    dev: false

  /@types/d3-path@3.1.1:
    resolution: {integrity: sha512-VMZBYyQvbGmWyWVea0EHs/BwLgxc+MKi1zLDCONksozI4YJMcTt8ZEuIR4Sb1MMTE8MMW49v0IwI5+b7RmfWlg==}
    dev: false

  /@types/d3-polygon@3.0.2:
    resolution: {integrity: sha512-ZuWOtMaHCkN9xoeEMr1ubW2nGWsp4nIql+OPQRstu4ypeZ+zk3YKqQT0CXVe/PYqrKpZAi+J9mTs05TKwjXSRA==}
    dev: false

  /@types/d3-quadtree@3.0.6:
    resolution: {integrity: sha512-oUzyO1/Zm6rsxKRHA1vH0NEDG58HrT5icx/azi9MF1TWdtttWl0UIUsjEQBBh+SIkrpd21ZjEv7ptxWys1ncsg==}
    dev: false

  /@types/d3-random@3.0.3:
    resolution: {integrity: sha512-Imagg1vJ3y76Y2ea0871wpabqp613+8/r0mCLEBfdtqC7xMSfj9idOnmBYyMoULfHePJyxMAw3nWhJxzc+LFwQ==}
    dev: false

  /@types/d3-scale-chromatic@3.1.0:
    resolution: {integrity: sha512-iWMJgwkK7yTRmWqRB5plb1kadXyQ5Sj8V/zYlFGMUBbIPKQScw+Dku9cAAMgJG+z5GYDoMjWGLVOvjghDEFnKQ==}
    dev: false

  /@types/d3-scale@4.0.9:
    resolution: {integrity: sha512-dLmtwB8zkAeO/juAMfnV+sItKjlsw2lKdZVVy6LRr0cBmegxSABiLEpGVmSJJ8O08i4+sGR6qQtb6WtuwJdvVw==}
    dependencies:
      '@types/d3-time': 3.0.4
    dev: false

  /@types/d3-selection@3.0.11:
    resolution: {integrity: sha512-bhAXu23DJWsrI45xafYpkQ4NtcKMwWnAC/vKrd2l+nxMFuvOT3XMYTIj2opv8vq8AO5Yh7Qac/nSeP/3zjTK0w==}
    dev: false

  /@types/d3-shape@3.1.7:
    resolution: {integrity: sha512-VLvUQ33C+3J+8p+Daf+nYSOsjB4GXp19/S/aGo60m9h1v6XaxjiT82lKVWJCfzhtuZ3yD7i/TPeC/fuKLLOSmg==}
    dependencies:
      '@types/d3-path': 3.1.1
    dev: false

  /@types/d3-time-format@4.0.3:
    resolution: {integrity: sha512-5xg9rC+wWL8kdDj153qZcsJ0FWiFt0J5RB6LYUNZjwSnesfblqrI/bJ1wBdJ8OQfncgbJG5+2F+qfqnqyzYxyg==}
    dev: false

  /@types/d3-time@3.0.4:
    resolution: {integrity: sha512-yuzZug1nkAAaBlBBikKZTgzCeA+k1uy4ZFwWANOfKw5z5LRhV0gNA7gNkKm7HoK+HRN0wX3EkxGk0fpbWhmB7g==}
    dev: false

  /@types/d3-timer@3.0.2:
    resolution: {integrity: sha512-Ps3T8E8dZDam6fUyNiMkekK3XUsaUEik+idO9/YjPtfj2qruF8tFBXS7XhtE4iIXBLxhmLjP3SXpLhVf21I9Lw==}
    dev: false

  /@types/d3-transition@3.0.9:
    resolution: {integrity: sha512-uZS5shfxzO3rGlu0cC3bjmMFKsXv+SmZZcgp0KD22ts4uGXp5EVYGzu/0YdwZeKmddhcAccYtREJKkPfXkZuCg==}
    dependencies:
      '@types/d3-selection': 3.0.11
    dev: false

  /@types/d3-zoom@3.0.8:
    resolution: {integrity: sha512-iqMC4/YlFCSlO8+2Ii1GGGliCAY4XdeG748w5vQUbevlbDu0zSjH/+jojorQVBK/se0j6DUFNPBGSqD3YWYnDw==}
    dependencies:
      '@types/d3-interpolate': 3.0.4
      '@types/d3-selection': 3.0.11
    dev: false

  /@types/d3@7.4.3:
    resolution: {integrity: sha512-lZXZ9ckh5R8uiFVt8ogUNf+pIrK4EsWrx2Np75WvF/eTpJ0FMHNhjXk8CKEx/+gpHbNQyJWehbFaTvqmHWB3ww==}
    dependencies:
      '@types/d3-array': 3.2.1
      '@types/d3-axis': 3.0.6
      '@types/d3-brush': 3.0.6
      '@types/d3-chord': 3.0.6
      '@types/d3-color': 3.1.3
      '@types/d3-contour': 3.0.6
      '@types/d3-delaunay': 6.0.4
      '@types/d3-dispatch': 3.0.6
      '@types/d3-drag': 3.0.7
      '@types/d3-dsv': 3.0.7
      '@types/d3-ease': 3.0.2
      '@types/d3-fetch': 3.0.7
      '@types/d3-force': 3.0.10
      '@types/d3-format': 3.0.4
      '@types/d3-geo': 3.1.0
      '@types/d3-hierarchy': 3.1.7
      '@types/d3-interpolate': 3.0.4
      '@types/d3-path': 3.1.1
      '@types/d3-polygon': 3.0.2
      '@types/d3-quadtree': 3.0.6
      '@types/d3-random': 3.0.3
      '@types/d3-scale': 4.0.9
      '@types/d3-scale-chromatic': 3.1.0
      '@types/d3-selection': 3.0.11
      '@types/d3-shape': 3.1.7
      '@types/d3-time': 3.0.4
      '@types/d3-time-format': 4.0.3
      '@types/d3-timer': 3.0.2
      '@types/d3-transition': 3.0.9
      '@types/d3-zoom': 3.0.8
    dev: false

  /@types/debug@4.1.12:
    resolution: {integrity: sha512-vIChWdVG3LG1SMxEvI/AK+FWJthlrqlTu7fbrlywTkkaONwk/UAGaULXRlf8vkzFBLVm0zkMdCquhL5aOjhXPQ==}
    dependencies:
      '@types/ms': 2.1.0

  /@types/diff-match-patch@1.0.36:
    resolution: {integrity: sha512-xFdR6tkm0MWvBfO8xXCSsinYxHcqkQUlcHeSpMC2ukzOb6lwQAfDmW+Qt0AvlGd8HpsS28qKsB+oPeJn9I39jg==}
    dev: false

  /@types/estree-jsx@1.0.5:
    resolution: {integrity: sha512-52CcUVNFyfb1A2ALocQw/Dd1BQFNmSdkuC3BkZ6iqhdMfQz7JWOFRuJFloOzjk+6WijU56m9oKXFAXc7o3Towg==}
    dependencies:
      '@types/estree': 1.0.7

  /@types/estree@1.0.7:
    resolution: {integrity: sha512-w28IoSUCJpidD/TGviZwwMJckNESJZXFu7NBZ5YJ4mEUnNraUn9Pm8HSZm/jDF1pDWYKspWE7oVphigUPRakIQ==}

  /@types/geojson@7946.0.16:
    resolution: {integrity: sha512-6C8nqWur3j98U6+lXDfTUWIfgvZU+EumvpHKcYjujKH7woYyLj2sUmff0tRhrqM7BohUw7Pz3ZB1jj2gW9Fvmg==}
    dev: false

  /@types/hast@3.0.4:
    resolution: {integrity: sha512-WPs+bbQw5aCj+x6laNGWLH3wviHtoCv/P3+otBhbOhJgG8qtpdAMlTCxLtsTWA7LH1Oh/bFCHsBn0TPS5m30EQ==}
    dependencies:
      '@types/unist': 3.0.3

  /@types/json-schema@7.0.15:
    resolution: {integrity: sha512-5+fP8P8MFNC+AyZCDxrB2pkZFPGzqQWUzpSeuuVLvm8VMcorNYavBqoFcxK8bQz4Qsbn4oUEEem4wDLfcysGHA==}

  /@types/katex@0.16.7:
    resolution: {integrity: sha512-HMwFiRujE5PjrgwHQ25+bsLJgowjGjm5Z8FVSf0N6PwgJrwxH0QxzHYDcKsTfV3wva0vzrpqMTJS2jXPr5BMEQ==}
    dev: false

  /@types/lodash@4.17.16:
    resolution: {integrity: sha512-HX7Em5NYQAXKW+1T+FiuG27NGwzJfCX3s1GjOa7ujxZa52kjJLOr4FUxT+giF6Tgxv1e+/czV/iTtBw27WTU9g==}
    dev: false

  /@types/mdast@4.0.4:
    resolution: {integrity: sha512-kGaNbPh1k7AFzgpud/gMdvIm5xuECykRR+JnWKQno9TAXVa6WIVCGTPvYGekIDL4uwCZQSYbUxNBSb1aUo79oA==}
    dependencies:
      '@types/unist': 3.0.3

  /@types/mdx@2.0.13:
    resolution: {integrity: sha512-+OWZQfAYyio6YkJb3HLxDrvnx6SWWDbC0zVPfBRzUk0/nqoDyf6dNxQi3eArPe8rJ473nobTMQ/8Zk+LxJ+Yuw==}

  /@types/ms@2.1.0:
    resolution: {integrity: sha512-GsCCIZDE/p3i96vtEqx+7dBUGXrc7zeSK3wwPHIaRThS+9OhWIXRqzs4d6k1SVU8g91DrNRWxWUGhp5KXQb2VA==}

  /@types/nlcst@2.0.3:
    resolution: {integrity: sha512-vSYNSDe6Ix3q+6Z7ri9lyWqgGhJTmzRjZRqyq15N0Z/1/UnVsno9G/N40NBijoYx2seFDIl0+B2mgAb9mezUCA==}
    dependencies:
      '@types/unist': 3.0.3
    dev: false

  /@types/node@12.20.55:
    resolution: {integrity: sha512-J8xLz7q2OFulZ2cyGTLE1TbbZcjpno7FaN6zdJNrgAdrJ+DZzh/uFR6YrTb4C+nXakvud8Q4+rbhoIWlYQbUFQ==}
    dev: true

  /@types/node@20.17.49:
    resolution: {integrity: sha512-lu4U+g0EbSW2aPGksNyqcesB2D3eDD0mv8ig9youJsEs/DuMOdeqcEbFOBDCCurXNpa10NkKSSRfOQLBFCiD8w==}
    dependencies:
      undici-types: 6.19.8
    dev: true

  /@types/node@22.15.20:
    resolution: {integrity: sha512-A6BohGFRGHAscJsTslDCA9JG7qSJr/DWUvrvY8yi9IgnGtMxCyat7vvQ//MFa0DnLsyuS3wYTpLdw4Hf+Q5JXw==}
    dependencies:
      undici-types: 6.21.0

  /@types/node@22.15.3:
    resolution: {integrity: sha512-lX7HFZeHf4QG/J7tBZqrCAXwz9J5RD56Y6MpP0eJkka8p+K0RY/yBTW7CYFJ4VGCclxqOLKmiGP5juQc6MKgcw==}
    dependencies:
      undici-types: 6.21.0
    dev: true

  /@types/react-dom@19.1.1(@types/react@19.1.0):
    resolution: {integrity: sha512-jFf/woGTVTjUJsl2O7hcopJ1r0upqoq/vIOoCj0yLh3RIXxWcljlpuZ+vEBRXsymD1jhfeJrlyTy/S1UW+4y1w==}
    peerDependencies:
      '@types/react': ^19.0.0
    dependencies:
      '@types/react': 19.1.0
    dev: true

  /@types/react@19.1.0:
    resolution: {integrity: sha512-UaicktuQI+9UKyA4njtDOGBD/67t8YEBt2xdfqu8+gP9hqPUPsiXlNPcpS2gVdjmis5GKPG3fCxbQLVgxsQZ8w==}
    dependencies:
      csstype: 3.1.3

  /@types/trusted-types@2.0.7:
    resolution: {integrity: sha512-ScaPdn1dQczgbl0QFTeTOmVHFULt394XJgOQNoyVhZ6r2vLnMLJfBPd53SB52T/3G36VI1/g2MZaX0cwDuXsfw==}
    requiresBuild: true
    dev: false
    optional: true

  /@types/unist@2.0.11:
    resolution: {integrity: sha512-CmBKiL6NNo/OqgmMn95Fk9Whlp2mtvIv+KNpQKN2F4SjvrEesubTRWGYSg+BnWZOnlCaSTU1sMpsBOzgbYhnsA==}

  /@types/unist@3.0.3:
    resolution: {integrity: sha512-ko/gIFJRv177XgZsZcBwnqJN5x/Gien8qNOn0D5bQU/zAzVf9Zt3BlcUiLqhV9y4ARk0GbT3tnUiPNgnTXzc/Q==}

  /@types/ws@8.18.1:
    resolution: {integrity: sha512-ThVF6DCVhA8kUGy+aazFQ4kXQ7E1Ty7A3ypFOe0IcJV8O/M511G99AW24irKrW56Wt44yG9+ij8FaqoBGkuBXg==}
    dependencies:
      '@types/node': 22.15.20
    dev: false

  /@typescript-eslint/eslint-plugin@8.32.0(@typescript-eslint/parser@8.32.0)(eslint@9.27.0)(typescript@5.8.2):
    resolution: {integrity: sha512-/jU9ettcntkBFmWUzzGgsClEi2ZFiikMX5eEQsmxIAWMOn4H3D4rvHssstmAHGVvrYnaMqdWWWg0b5M6IN/MTQ==}
    engines: {node: ^18.18.0 || ^20.9.0 || >=21.1.0}
    peerDependencies:
      '@typescript-eslint/parser': ^8.0.0 || ^8.0.0-alpha.0
      eslint: ^8.57.0 || ^9.0.0
      typescript: '>=4.8.4 <5.9.0'
    dependencies:
      '@eslint-community/regexpp': 4.12.1
      '@typescript-eslint/parser': 8.32.0(eslint@9.27.0)(typescript@5.8.2)
      '@typescript-eslint/scope-manager': 8.32.0
      '@typescript-eslint/type-utils': 8.32.0(eslint@9.27.0)(typescript@5.8.2)
      '@typescript-eslint/utils': 8.32.0(eslint@9.27.0)(typescript@5.8.2)
      '@typescript-eslint/visitor-keys': 8.32.0
      eslint: 9.27.0
      graphemer: 1.4.0
      ignore: 5.3.2
      natural-compare: 1.4.0
      ts-api-utils: 2.1.0(typescript@5.8.2)
      typescript: 5.8.2
    transitivePeerDependencies:
      - supports-color
    dev: true

  /@typescript-eslint/parser@8.32.0(eslint@9.27.0)(typescript@5.8.2):
    resolution: {integrity: sha512-B2MdzyWxCE2+SqiZHAjPphft+/2x2FlO9YBx7eKE1BCb+rqBlQdhtAEhzIEdozHd55DXPmxBdpMygFJjfjjA9A==}
    engines: {node: ^18.18.0 || ^20.9.0 || >=21.1.0}
    peerDependencies:
      eslint: ^8.57.0 || ^9.0.0
      typescript: '>=4.8.4 <5.9.0'
    dependencies:
      '@typescript-eslint/scope-manager': 8.32.0
      '@typescript-eslint/types': 8.32.0
      '@typescript-eslint/typescript-estree': 8.32.0(typescript@5.8.2)
      '@typescript-eslint/visitor-keys': 8.32.0
      debug: 4.4.1
      eslint: 9.27.0
      typescript: 5.8.2
    transitivePeerDependencies:
      - supports-color
    dev: true

  /@typescript-eslint/scope-manager@8.32.0:
    resolution: {integrity: sha512-jc/4IxGNedXkmG4mx4nJTILb6TMjL66D41vyeaPWvDUmeYQzF3lKtN15WsAeTr65ce4mPxwopPSo1yUUAWw0hQ==}
    engines: {node: ^18.18.0 || ^20.9.0 || >=21.1.0}
    dependencies:
      '@typescript-eslint/types': 8.32.0
      '@typescript-eslint/visitor-keys': 8.32.0
    dev: true

  /@typescript-eslint/type-utils@8.32.0(eslint@9.27.0)(typescript@5.8.2):
    resolution: {integrity: sha512-t2vouuYQKEKSLtJaa5bB4jHeha2HJczQ6E5IXPDPgIty9EqcJxpr1QHQ86YyIPwDwxvUmLfP2YADQ5ZY4qddZg==}
    engines: {node: ^18.18.0 || ^20.9.0 || >=21.1.0}
    peerDependencies:
      eslint: ^8.57.0 || ^9.0.0
      typescript: '>=4.8.4 <5.9.0'
    dependencies:
      '@typescript-eslint/typescript-estree': 8.32.0(typescript@5.8.2)
      '@typescript-eslint/utils': 8.32.0(eslint@9.27.0)(typescript@5.8.2)
      debug: 4.4.1
      eslint: 9.27.0
      ts-api-utils: 2.1.0(typescript@5.8.2)
      typescript: 5.8.2
    transitivePeerDependencies:
      - supports-color
    dev: true

  /@typescript-eslint/types@8.32.0:
    resolution: {integrity: sha512-O5Id6tGadAZEMThM6L9HmVf5hQUXNSxLVKeGJYWNhhVseps/0LddMkp7//VDkzwJ69lPL0UmZdcZwggj9akJaA==}
    engines: {node: ^18.18.0 || ^20.9.0 || >=21.1.0}
    dev: true

  /@typescript-eslint/typescript-estree@8.32.0(typescript@5.8.2):
    resolution: {integrity: sha512-pU9VD7anSCOIoBFnhTGfOzlVFQIA1XXiQpH/CezqOBaDppRwTglJzCC6fUQGpfwey4T183NKhF1/mfatYmjRqQ==}
    engines: {node: ^18.18.0 || ^20.9.0 || >=21.1.0}
    peerDependencies:
      typescript: '>=4.8.4 <5.9.0'
    dependencies:
      '@typescript-eslint/types': 8.32.0
      '@typescript-eslint/visitor-keys': 8.32.0
      debug: 4.4.1
      fast-glob: 3.3.3
      is-glob: 4.0.3
      minimatch: 9.0.5
      semver: 7.7.1
      ts-api-utils: 2.1.0(typescript@5.8.2)
      typescript: 5.8.2
    transitivePeerDependencies:
      - supports-color
    dev: true

  /@typescript-eslint/utils@8.32.0(eslint@9.27.0)(typescript@5.8.2):
    resolution: {integrity: sha512-8S9hXau6nQ/sYVtC3D6ISIDoJzS1NsCK+gluVhLN2YkBPX+/1wkwyUiDKnxRh15579WoOIyVWnoyIf3yGI9REw==}
    engines: {node: ^18.18.0 || ^20.9.0 || >=21.1.0}
    peerDependencies:
      eslint: ^8.57.0 || ^9.0.0
      typescript: '>=4.8.4 <5.9.0'
    dependencies:
      '@eslint-community/eslint-utils': 4.7.0(eslint@9.27.0)
      '@typescript-eslint/scope-manager': 8.32.0
      '@typescript-eslint/types': 8.32.0
      '@typescript-eslint/typescript-estree': 8.32.0(typescript@5.8.2)
      eslint: 9.27.0
      typescript: 5.8.2
    transitivePeerDependencies:
      - supports-color
    dev: true

  /@typescript-eslint/visitor-keys@8.32.0:
    resolution: {integrity: sha512-1rYQTCLFFzOI5Nl0c8LUpJT8HxpwVRn9E4CkMsYfuN6ctmQqExjSTzzSk0Tz2apmXy7WU6/6fyaZVVA/thPN+w==}
    engines: {node: ^18.18.0 || ^20.9.0 || >=21.1.0}
    dependencies:
      '@typescript-eslint/types': 8.32.0
      eslint-visitor-keys: 4.2.0
    dev: true

  /@typescript/vfs@1.6.1(typescript@5.8.2):
    resolution: {integrity: sha512-JwoxboBh7Oz1v38tPbkrZ62ZXNHAk9bJ7c9x0eI5zBfBnBYGhURdbnh7Z4smN/MV48Y5OCcZb58n972UtbazsA==}
    peerDependencies:
      typescript: '*'
    dependencies:
      debug: 4.4.1
      typescript: 5.8.2
    transitivePeerDependencies:
      - supports-color
    dev: false

  /@ungap/structured-clone@1.3.0:
    resolution: {integrity: sha512-WmoN8qaIAo7WTYWbAZuG8PYEhn5fkz7dZrqTBZ7dtt//lL2Gwms1IcnQ5yHqjDfX8Ft5j4YzDM23f87zBfDe9g==}

  /@vitest/expect@3.1.4:
    resolution: {integrity: sha512-xkD/ljeliyaClDYqHPNCiJ0plY5YIcM0OlRiZizLhlPmpXWpxnGMyTZXOHFhFeG7w9P5PBeL4IdtJ/HeQwTbQA==}
    dependencies:
      '@vitest/spy': 3.1.4
      '@vitest/utils': 3.1.4
      chai: 5.2.0
      tinyrainbow: 2.0.0
    dev: true

  /@vitest/mocker@3.1.4(vite@6.3.5):
    resolution: {integrity: sha512-8IJ3CvwtSw/EFXqWFL8aCMu+YyYXG2WUSrQbViOZkWTKTVicVwZ/YiEZDSqD00kX+v/+W+OnxhNWoeVKorHygA==}
    peerDependencies:
      msw: ^2.4.9
      vite: ^5.0.0 || ^6.0.0
    peerDependenciesMeta:
      msw:
        optional: true
      vite:
        optional: true
    dependencies:
      '@vitest/spy': 3.1.4
      estree-walker: 3.0.3
      magic-string: 0.30.17
      vite: 6.3.5(@types/node@20.17.49)
    dev: true

  /@vitest/pretty-format@3.1.4:
    resolution: {integrity: sha512-cqv9H9GvAEoTaoq+cYqUTCGscUjKqlJZC7PRwY5FMySVj5J+xOm1KQcCiYHJOEzOKRUhLH4R2pTwvFlWCEScsg==}
    dependencies:
      tinyrainbow: 2.0.0
    dev: true

  /@vitest/runner@3.1.4:
    resolution: {integrity: sha512-djTeF1/vt985I/wpKVFBMWUlk/I7mb5hmD5oP8K9ACRmVXgKTae3TUOtXAEBfslNKPzUQvnKhNd34nnRSYgLNQ==}
    dependencies:
      '@vitest/utils': 3.1.4
      pathe: 2.0.3
    dev: true

  /@vitest/snapshot@3.1.4:
    resolution: {integrity: sha512-JPHf68DvuO7vilmvwdPr9TS0SuuIzHvxeaCkxYcCD4jTk67XwL45ZhEHFKIuCm8CYstgI6LZ4XbwD6ANrwMpFg==}
    dependencies:
      '@vitest/pretty-format': 3.1.4
      magic-string: 0.30.17
      pathe: 2.0.3
    dev: true

  /@vitest/spy@3.1.4:
    resolution: {integrity: sha512-Xg1bXhu+vtPXIodYN369M86K8shGLouNjoVI78g8iAq2rFoHFdajNvJJ5A/9bPMFcfQqdaCpOgWKEoMQg/s0Yg==}
    dependencies:
      tinyspy: 3.0.2
    dev: true

  /@vitest/utils@3.1.4:
    resolution: {integrity: sha512-yriMuO1cfFhmiGc8ataN51+9ooHRuURdfAZfwFd3usWynjzpLslZdYnRegTv32qdgtJTsj15FoeZe2g15fY1gg==}
    dependencies:
      '@vitest/pretty-format': 3.1.4
      loupe: 3.1.3
      tinyrainbow: 2.0.0
    dev: true

  /@xmldom/xmldom@0.9.8:
    resolution: {integrity: sha512-p96FSY54r+WJ50FIOsCOjyj/wavs8921hG5+kVMmZgKcvIKxMXHTrjNJvRgWa/zuX3B6t2lijLNFaOyuxUH+2A==}
    engines: {node: '>=14.6'}
    dev: false

  /acorn-jsx@5.3.2(acorn@8.14.1):
    resolution: {integrity: sha512-rq9s+JNhf0IChjtDXxllJ7g41oZk5SlXtp0LHwyA5cejwn7vKmKp4pPri6YEePv2PU65sAsegbXtIinmDFDXgQ==}
    peerDependencies:
      acorn: ^6.0.0 || ^7.0.0 || ^8.0.0
    dependencies:
      acorn: 8.14.1

  /acorn-walk@8.3.4:
    resolution: {integrity: sha512-ueEepnujpqee2o5aIYnvHU6C0A42MNdsIDeqy5BydrkuC5R1ZuUFnm27EeFJGoEHJQgn3uleRvmTXaJgfXbt4g==}
    engines: {node: '>=0.4.0'}
    dependencies:
      acorn: 8.14.1
    dev: true

  /acorn@8.14.1:
    resolution: {integrity: sha512-OvQ/2pUDKmgfCg++xsTX1wGxfTaszcHVcTctW4UJB4hibJx2HXxxO5UmVgyjMa+ZDsiaf5wWLXYpRWMmBI0QHg==}
    engines: {node: '>=0.4.0'}
    hasBin: true

  /add@2.0.6:
    resolution: {integrity: sha512-j5QzrmsokwWWp6kUcJQySpbG+xfOBqqKnup3OIk1pz+kB/80SLorZ9V8zHFLO92Lcd+hbvq8bT+zOGoPkmBV0Q==}
    dev: false

  /ai@4.3.16(react@19.1.0)(zod@3.25.7):
    resolution: {integrity: sha512-KUDwlThJ5tr2Vw0A1ZkbDKNME3wzWhuVfAOwIvFUzl1TPVDFAXDFTXio3p+jaKneB+dKNCvFFlolYmmgHttG1g==}
    engines: {node: '>=18'}
    peerDependencies:
      react: ^18 || ^19 || ^19.0.0-rc
      zod: ^3.23.8
    peerDependenciesMeta:
      react:
        optional: true
    dependencies:
      '@ai-sdk/provider': 1.1.3
      '@ai-sdk/provider-utils': 2.2.8(zod@3.25.7)
      '@ai-sdk/react': 1.2.12(react@19.1.0)(zod@3.25.7)
      '@ai-sdk/ui-utils': 1.2.11(zod@3.25.7)
      '@opentelemetry/api': 1.9.0
      jsondiffpatch: 0.6.0
      react: 19.1.0
      zod: 3.25.7
    dev: false

  /ajv@6.12.6:
    resolution: {integrity: sha512-j3fVLgvTo527anyYyJOGTYJbG+vnnQYvE0m5mmkc1TK+nxAppkCLMIL0aZ4dblVCNoGShhm+kzE4ZUykBoMg4g==}
    dependencies:
      fast-deep-equal: 3.1.3
      fast-json-stable-stringify: 2.1.0
      json-schema-traverse: 0.4.1
      uri-js: 4.4.1
    dev: true

  /ajv@8.17.1:
    resolution: {integrity: sha512-B/gBuNg5SiMTrPkC+A2+cW0RszwxYmn6VYxB/inlBStS5nx6xHIt/ehKRhIMhqusl7a8LjQoZnjCs5vhwxOQ1g==}
    dependencies:
      fast-deep-equal: 3.1.3
      fast-uri: 3.0.6
      json-schema-traverse: 1.0.0
      require-from-string: 2.0.2
    dev: false

  /ansi-colors@4.1.3:
    resolution: {integrity: sha512-/6w/C21Pm1A7aZitlI5Ni/2J6FFQN8i1Cvz3kHABAAbw93v/NlvKdVOqz7CCWz/3iv/JplRSEEZ83XION15ovw==}
    engines: {node: '>=6'}
    dev: true

  /ansi-regex@5.0.1:
    resolution: {integrity: sha512-quJQXlTSUGL2LH9SUXo8VwsY4soanhgo6LNSm84E1LBcE8s3O0wpdiRzyR9z/ZZJMlMWv37qOOb9pdJlMUEKFQ==}
    engines: {node: '>=8'}

  /ansi-regex@6.1.0:
    resolution: {integrity: sha512-7HSX4QQb4CspciLpVFwyRe79O3xsIZDDLER21kERQ71oaPodF8jL725AgJMFAYbooIqolJoRLuM81SpeUkpkvA==}
    engines: {node: '>=12'}

  /ansi-styles@4.3.0:
    resolution: {integrity: sha512-zbB9rCJAT1rbjiVDb2hqKFHNYLxgtk8NURxZ3IZwD3F6NtxbXZQCnnSi1Lkx+IDohdPlFp222wVALIheZJQSEg==}
    engines: {node: '>=8'}
    dependencies:
      color-convert: 2.0.1

  /ansi-styles@6.2.1:
    resolution: {integrity: sha512-bN798gFfQX+viw3R7yrGWRqnrN2oRkEkUjjl4JNn4E8GxxbjtG3FbrEIIY3l8/hrwUwIeCZvi4QuOTP4MErVug==}
    engines: {node: '>=12'}

  /any-promise@1.3.0:
    resolution: {integrity: sha512-7UvmKalWRt1wgjL1RrGxoSJW/0QZFIegpeGvZG9kjp8vrRu55XTHbwnqq2GpXm9uLbcuhxm3IqX9OB4MZR1b2A==}

  /apis.do@0.0.1:
    resolution: {integrity: sha512-VghuOjKF/ElhSdqvJT2PIPGJ+AVdrX+rQkZuUCPTP9YzyvwxIaWDqKnr5cZxAlz8PXDUcmSGOXZSK5aPI0iwqA==}
    dev: false

  /arg@4.1.3:
    resolution: {integrity: sha512-58S9QDqG0Xx27YwPSt9fJxivjYl432YCwfDMfZ+71RAqUrZef7LrKQZ3LHLOwCS4FLNBplP533Zx895SeOCHvA==}
    dev: true

  /arg@5.0.2:
    resolution: {integrity: sha512-PYjyFOLKQ9y57JvQ6QLo8dAgNqswh8M1RMJYdQduT6xbWSgK36P/Z/v+p888pM69jMMfS8Xd8F6I1kQ/I9HUGg==}
    dev: false

  /argparse@1.0.10:
    resolution: {integrity: sha512-o5Roy6tNG4SL/FOkCAN6RzjiakZS25RLYFrcMttJqbdd8BWrnA+fGz57iN5Pb06pvBGvl5gQ0B48dJlslXvoTg==}
    dependencies:
      sprintf-js: 1.0.3

  /argparse@2.0.1:
    resolution: {integrity: sha512-8+9WqebbFzpX9OR+Wa6O29asIogeRMzcGtAINdpMHHyAg10f05aSFVBbcEqGf/PXw1EjAZ+q2/bEBg3DvurK3Q==}

  /array-buffer-byte-length@1.0.2:
    resolution: {integrity: sha512-LHE+8BuR7RYGDKvnrmcuSq3tDcKv9OFEXQt/HpbZhY7V6h0zlUXutnAD82GiFx9rdieCMjkvtcsPqBwgUl1Iiw==}
    engines: {node: '>= 0.4'}
    dependencies:
      call-bound: 1.0.4
      is-array-buffer: 3.0.5
    dev: true

  /array-includes@3.1.8:
    resolution: {integrity: sha512-itaWrbYbqpGXkGhZPGUulwnhVf5Hpy1xiCFsGqyIGglbBxmG5vSjxQen3/WGOjPpNEv1RtBLKxbmVXm8HpJStQ==}
    engines: {node: '>= 0.4'}
    dependencies:
      call-bind: 1.0.8
      define-properties: 1.2.1
      es-abstract: 1.23.9
      es-object-atoms: 1.1.1
      get-intrinsic: 1.3.0
      is-string: 1.1.1
    dev: true

  /array-iterate@2.0.1:
    resolution: {integrity: sha512-I1jXZMjAgCMmxT4qxXfPXa6SthSoE8h6gkSI9BGGNv8mP8G/v0blc+qFnZu6K42vTOiuME596QaLO0TP3Lk0xg==}
    dev: false

  /array-union@2.1.0:
    resolution: {integrity: sha512-HGyxoOTYUyCM6stUe6EJgnd4EoewAI7zMdfqO+kGjnlZmBDz/cR5pf8r/cR4Wq60sL/p0IkcjUEEPwS3GFrIyw==}
    engines: {node: '>=8'}
    dev: true

  /array.prototype.findlast@1.2.5:
    resolution: {integrity: sha512-CVvd6FHg1Z3POpBLxO6E6zr+rSKEQ9L6rZHAaY7lLfhKsWYUBBOuMs0e9o24oopj6H+geRCX0YJ+TJLBK2eHyQ==}
    engines: {node: '>= 0.4'}
    dependencies:
      call-bind: 1.0.8
      define-properties: 1.2.1
      es-abstract: 1.23.9
      es-errors: 1.3.0
      es-object-atoms: 1.1.1
      es-shim-unscopables: 1.1.0
    dev: true

  /array.prototype.flat@1.3.3:
    resolution: {integrity: sha512-rwG/ja1neyLqCuGZ5YYrznA62D4mZXg0i1cIskIUKSiqF3Cje9/wXAls9B9s1Wa2fomMsIv8czB8jZcPmxCXFg==}
    engines: {node: '>= 0.4'}
    dependencies:
      call-bind: 1.0.8
      define-properties: 1.2.1
      es-abstract: 1.23.9
      es-shim-unscopables: 1.1.0
    dev: true

  /array.prototype.flatmap@1.3.3:
    resolution: {integrity: sha512-Y7Wt51eKJSyi80hFrJCePGGNo5ktJCslFuboqJsbf57CCPcm5zztluPlc4/aD8sWsKvlwatezpV4U1efk8kpjg==}
    engines: {node: '>= 0.4'}
    dependencies:
      call-bind: 1.0.8
      define-properties: 1.2.1
      es-abstract: 1.23.9
      es-shim-unscopables: 1.1.0
    dev: true

  /array.prototype.tosorted@1.1.4:
    resolution: {integrity: sha512-p6Fx8B7b7ZhL/gmUsAy0D15WhvDccw3mnGNbZpi3pmeJdxtWsj2jEaI4Y6oo3XiHfzuSgPwKc04MYt6KgvC/wA==}
    engines: {node: '>= 0.4'}
    dependencies:
      call-bind: 1.0.8
      define-properties: 1.2.1
      es-abstract: 1.23.9
      es-errors: 1.3.0
      es-shim-unscopables: 1.1.0
    dev: true

  /arraybuffer.prototype.slice@1.0.4:
    resolution: {integrity: sha512-BNoCY6SXXPQ7gF2opIP4GBE+Xw7U+pHMYKuzjgCN3GwiaIR09UUeKfheyIry77QtrCBlC0KK0q5/TER/tYh3PQ==}
    engines: {node: '>= 0.4'}
    dependencies:
      array-buffer-byte-length: 1.0.2
      call-bind: 1.0.8
      define-properties: 1.2.1
      es-abstract: 1.23.9
      es-errors: 1.3.0
      get-intrinsic: 1.3.0
      is-array-buffer: 3.0.5
    dev: true

  /assertion-error@2.0.1:
    resolution: {integrity: sha512-Izi8RQcffqCeNVgFigKli1ssklIbpHnCYc6AknXGYoB6grJqyeby7jv12JUQgmTAnIDnbck1uxksT4dzN3PWBA==}
    engines: {node: '>=12'}
    dev: true

  /astring@1.9.0:
    resolution: {integrity: sha512-LElXdjswlqjWrPpJFg1Fx4wpkOCxj1TDHlSV4PlaRxHGWko024xICaa97ZkMfs6DRKlCguiAI+rbXv5GWwXIkg==}
    hasBin: true

  /async-function@1.0.0:
    resolution: {integrity: sha512-hsU18Ae8CDTR6Kgu9DYf0EbCr/a5iGL0rytQDobUcdpYOKokk8LEjVphnXkDkgpi0wYVsqrXuP0bZxJaTqdgoA==}
    engines: {node: '>= 0.4'}
    dev: true

  /atomic-sleep@1.0.0:
    resolution: {integrity: sha512-kNOjDqAh7px0XWNI+4QbzoiR/nTkHAWNud2uvnJquD1/x5a7EQZMJT0AczqK0Qn67oY/TTQ1LbUKajZpp3I9tQ==}
    engines: {node: '>=8.0.0'}
    dev: false

  /autoprefixer@10.4.20(postcss@8.5.3):
    resolution: {integrity: sha512-XY25y5xSv/wEoqzDyXXME4AFfkZI0P23z6Fs3YgymDnKJkCGOnkL0iTxCa85UTqaSgfcqyf3UA6+c7wUvx/16g==}
    engines: {node: ^10 || ^12 || >=14}
    hasBin: true
    peerDependencies:
      postcss: ^8.1.0
    dependencies:
      browserslist: 4.24.4
      caniuse-lite: 1.0.30001701
      fraction.js: 4.3.7
      normalize-range: 0.1.2
      picocolors: 1.1.1
      postcss: 8.5.3
      postcss-value-parser: 4.2.0
    dev: true

  /available-typed-arrays@1.0.7:
    resolution: {integrity: sha512-wvUjBtSGN7+7SjNpq/9M2Tg350UZD3q62IFZLbRAR1bSMlCo1ZaeW+BJ+D090e4hIIZLBcTDWe4Mh4jvUDajzQ==}
    engines: {node: '>= 0.4'}
    dependencies:
      possible-typed-array-names: 1.1.0
    dev: true

  /bail@2.0.2:
    resolution: {integrity: sha512-0xO6mYd7JB2YesxDKplafRpsiOzPt9V02ddPCLbY1xYGPOX24NTyN50qnUxgCPcSoYMhKpAuBTjQoRZCAkUDRw==}

  /balanced-match@1.0.2:
    resolution: {integrity: sha512-3oSeUO0TMV67hN1AmbXsK4yaqU7tjiHlbxRDZOpH0KW9+CeX4bRAaX0Anxt0tx2MrpRpWwQaPwIlISEJhYU5Pw==}

  /better-path-resolve@1.0.0:
    resolution: {integrity: sha512-pbnl5XzGBdrFU/wT4jqmJVPn2B6UHPBOhzMQkY/SPUPB6QtUXtmBHBIwCbXJol93mOpGMnQyP/+BB19q04xj7g==}
    engines: {node: '>=4'}
    dependencies:
      is-windows: 1.0.2
    dev: true

  /better-react-mathjax@2.3.0(react@19.1.0):
    resolution: {integrity: sha512-K0ceQC+jQmB+NLDogO5HCpqmYf18AU2FxDbLdduYgkHYWZApFggkHE4dIaXCV1NqeoscESYXXo1GSkY6fA295w==}
    peerDependencies:
      react: '>=16.8'
    dependencies:
      mathjax-full: 3.2.2
      react: 19.1.0
    dev: false

  /brace-expansion@1.1.11:
    resolution: {integrity: sha512-iCuPHDFgrHX7H2vEI/5xpz07zSHB00TpugqhmYtVmMO6518mCuRMoOYFldEBl0g187ufozdaHgWKcYFb61qGiA==}
    dependencies:
      balanced-match: 1.0.2
      concat-map: 0.0.1
    dev: true

  /brace-expansion@2.0.1:
    resolution: {integrity: sha512-XnAIvQ8eM+kC6aULx6wuQiwVsnzsi9d3WxzV3FpWTGA19F621kwdbsAcFKXgKUHZWsy+mY6iL1sHTxWEFCytDA==}
    dependencies:
      balanced-match: 1.0.2

  /braces@3.0.3:
    resolution: {integrity: sha512-yQbXgO/OSZVD2IsiLlro+7Hf6Q18EJrKSEsdoMzKePKXct3gvD8oLcOQdIzGupr5Fj+EDe8gO/lxc1BzfMpxvA==}
    engines: {node: '>=8'}
    dependencies:
      fill-range: 7.1.1

  /browserslist@4.24.4:
    resolution: {integrity: sha512-KDi1Ny1gSePi1vm0q4oxSF8b4DR44GF4BbmS2YdhPLOEqd8pDviZOGH/GsmRwoWJ2+5Lr085X7naowMwKHDG1A==}
    engines: {node: ^6 || ^7 || ^8 || ^9 || ^10 || ^11 || ^12 || >=13.7}
    dependencies:
      caniuse-lite: 1.0.30001701
      electron-to-chromium: 1.5.110
      node-releases: 2.0.19
      update-browserslist-db: 1.1.3(browserslist@4.24.4)
    dev: true

  /bson-objectid@2.0.4:
    resolution: {integrity: sha512-vgnKAUzcDoa+AeyYwXCoHyF2q6u/8H46dxu5JN+4/TZeq/Dlinn0K6GvxsCLb3LHUJl0m/TLiEK31kUwtgocMQ==}
    dev: false

  /buffer-from@1.1.2:
    resolution: {integrity: sha512-E+XQCRwSbaaiChtv6k6Dwgc+bx+Bs6vuKJHHl5kox/BaKbhiXzqQOwK4cO22yElGp2OCmjwVhT3HmxgyPGnJfQ==}

  /bundle-require@5.1.0(esbuild@0.25.4):
    resolution: {integrity: sha512-3WrrOuZiyaaZPWiEt4G3+IffISVC9HYlWueJEBWED4ZH4aIAC2PnkdnuRrR94M+w6yGWn4AglWtJtBI8YqvgoA==}
    engines: {node: ^12.20.0 || ^14.13.1 || >=16.0.0}
    peerDependencies:
      esbuild: '>=0.18'
    dependencies:
      esbuild: 0.25.4
      load-tsconfig: 0.2.5

  /busboy@1.6.0:
    resolution: {integrity: sha512-8SFQbg/0hQ9xy3UNTB0YEnsNBbWfhf7RtnzpL7TkBiTBRfrQ9Fxcnz7VJsleJpyp6rVLvXiuORqjlHi5q+PYuA==}
    engines: {node: '>=10.16.0'}
    dependencies:
      streamsearch: 1.1.0
    dev: false

  /business-as-code@0.1.0:
    resolution: {integrity: sha512-PBrSLF4OXIgSvvGkjmgLBrwGsca/jJIbRQyPXxBPC2Iz68VyRd1mvHBvhmqgaO+67MqujgSmJsItogW/f8C0LQ==}
    dependencies:
      zod: 3.25.7
    dev: false

  /cac@6.7.14:
    resolution: {integrity: sha512-b6Ilus+c3RrdDk+JhLKUAQfzzgLEPy6wcXqS7f/xe1EETvsDP6GORG7SFuOs6cID5YkqchW/LXZbX5bc8j7ZcQ==}
    engines: {node: '>=8'}

  /call-bind-apply-helpers@1.0.2:
    resolution: {integrity: sha512-Sp1ablJ0ivDkSzjcaJdxEunN5/XvksFJ2sMBFfq6x0ryhQV/2b/KwFe21cMpmHtPOSij8K99/wSfoEuTObmuMQ==}
    engines: {node: '>= 0.4'}
    dependencies:
      es-errors: 1.3.0
      function-bind: 1.1.2
    dev: true

  /call-bind@1.0.8:
    resolution: {integrity: sha512-oKlSFMcMwpUg2ednkhQ454wfWiU/ul3CkJe/PEHcTKuiX6RpbehUiFMXu13HalGZxfUwCQzZG747YXBn1im9ww==}
    engines: {node: '>= 0.4'}
    dependencies:
      call-bind-apply-helpers: 1.0.2
      es-define-property: 1.0.1
      get-intrinsic: 1.3.0
      set-function-length: 1.2.2
    dev: true

  /call-bound@1.0.4:
    resolution: {integrity: sha512-+ys997U96po4Kx/ABpBCqhA9EuxJaQWDQg7295H4hBphv3IZg0boBKuwYpt4YXp6MZ5AmZQnU/tyMTlRpaSejg==}
    engines: {node: '>= 0.4'}
    dependencies:
      call-bind-apply-helpers: 1.0.2
      get-intrinsic: 1.3.0
    dev: true

  /callsites@3.1.0:
    resolution: {integrity: sha512-P8BjAsXvZS+VIDUI11hHCQEv74YT67YUi5JJFNWIqL235sBmjX4+qx9Muvls5ivyNENctx46xQLQ3aTuE7ssaQ==}
    engines: {node: '>=6'}
    dev: true

  /caniuse-lite@1.0.30001701:
    resolution: {integrity: sha512-faRs/AW3jA9nTwmJBSO1PQ6L/EOgsB5HMQQq4iCu5zhPgVVgO/pZRHlmatwijZKetFw8/Pr4q6dEN8sJuq8qTw==}
    dev: true

  /caniuse-lite@1.0.30001713:
    resolution: {integrity: sha512-wCIWIg+A4Xr7NfhTuHdX+/FKh3+Op3LBbSp2N5Pfx6T/LhdQy3GTyoTg48BReaW/MyMNZAkTadsBtai3ldWK0Q==}
    dev: false

  /ccount@2.0.1:
    resolution: {integrity: sha512-eyrF0jiFpY+3drT6383f1qhkbGsLSifNAjA61IUjZjmLCWjItY6LB9ft9YhoDgwfmclB2zhu51Lc7+95b8NRAg==}

  /chai@5.2.0:
    resolution: {integrity: sha512-mCuXncKXk5iCLhfhwTc0izo0gtEmpz5CtG2y8GiOINBlMVS6v8TMRc5TaLWKS6692m9+dVVfzgeVxR5UxWHTYw==}
    engines: {node: '>=12'}
    dependencies:
      assertion-error: 2.0.1
      check-error: 2.1.1
      deep-eql: 5.0.2
      loupe: 3.1.3
      pathval: 2.0.0
    dev: true

  /chalk@4.1.2:
    resolution: {integrity: sha512-oKnbhFyRIXpUuez8iBMmyEa4nbj4IOQyuhc/wy9kY7/WVPcwIO9VA668Pu8RkO7+0G76SLROeyw9CpQ061i4mA==}
    engines: {node: '>=10'}
    dependencies:
      ansi-styles: 4.3.0
      supports-color: 7.2.0
    dev: true

  /chalk@5.4.1:
    resolution: {integrity: sha512-zgVZuo2WcZgfUEmsn6eO3kINexW8RAE4maiQ8QNs8CtpPCSyMiYsULR3HQYkm3w8FIA3SberyMJMSldGsW+U3w==}
    engines: {node: ^12.17.0 || ^14.13 || >=16.0.0}
    dev: false

  /character-entities-html4@2.1.0:
    resolution: {integrity: sha512-1v7fgQRj6hnSwFpq1Eu0ynr/CDEw0rXo2B61qXrLNdHZmPKgb7fqS1a2JwF0rISo9q77jDI8VMEHoApn8qDoZA==}

  /character-entities-legacy@3.0.0:
    resolution: {integrity: sha512-RpPp0asT/6ufRm//AJVwpViZbGM/MkjQFxJccQRHmISF/22NBtsHqAWmL+/pmkPWoIUJdWyeVleTl1wydHATVQ==}

  /character-entities@2.0.2:
    resolution: {integrity: sha512-shx7oQ0Awen/BRIdkjkvz54PnEEI/EjwXDSIZp86/KKdbafHh1Df/RYGBhn4hbe2+uKC9FnT5UCEdyPz3ai9hQ==}

  /character-reference-invalid@2.0.1:
    resolution: {integrity: sha512-iBZ4F4wRbyORVsu0jPV7gXkOsGYjGHPmAyv+HiHG8gi5PtC9KI2j1+v8/tlibRvjoWX027ypmG/n0HtO5t7unw==}

  /chardet@0.7.0:
    resolution: {integrity: sha512-mT8iDcrh03qDGRRmoA2hmBJnxpllMR+0/0qlzjqZES6NdiWDcZkCNAk4rPFZ9Q85r27unkiNNg8ZOiwZXBHwcA==}
    dev: true

  /check-error@2.1.1:
    resolution: {integrity: sha512-OAlb+T7V4Op9OwdkjmguYRqncdlx5JiofwOAUkmTF+jNdHwzTaTs4sRAGpzLF3oOz5xAyDGrPgeIDFQmDOTiJw==}
    engines: {node: '>= 16'}
    dev: true

  /chevrotain-allstar@0.3.1(chevrotain@11.0.3):
    resolution: {integrity: sha512-b7g+y9A0v4mxCW1qUhf3BSVPg+/NvGErk/dOkrDaHA0nQIQGAtrOjlX//9OQtRlSCy+x9rfB5N8yC71lH1nvMw==}
    peerDependencies:
      chevrotain: ^11.0.0
    dependencies:
      chevrotain: 11.0.3
      lodash-es: 4.17.21
    dev: false

  /chevrotain@11.0.3:
    resolution: {integrity: sha512-ci2iJH6LeIkvP9eJW6gpueU8cnZhv85ELY8w8WiFtNjMHA5ad6pQLaJo9mEly/9qUyCpvqX8/POVUTf18/HFdw==}
    dependencies:
      '@chevrotain/cst-dts-gen': 11.0.3
      '@chevrotain/gast': 11.0.3
      '@chevrotain/regexp-to-ast': 11.0.3
      '@chevrotain/types': 11.0.3
      '@chevrotain/utils': 11.0.3
      lodash-es: 4.17.21
    dev: false

  /chokidar@4.0.3:
    resolution: {integrity: sha512-Qgzu8kfBvo+cA4962jnP1KkS6Dop5NS6g7R5LFYJr4b8Ub94PPQXUksCw9PvXoeXPRRddRNC5C1JQUR2SMGtnA==}
    engines: {node: '>= 14.16.0'}
    dependencies:
      readdirp: 4.1.2

  /ci-info@3.9.0:
    resolution: {integrity: sha512-NIxF55hv4nSqQswkAeiOi1r83xy8JldOFDTWiug55KBu9Jnblncd2U6ViHmYgHf01TPZS77NJBhBMKdWj9HQMQ==}
    engines: {node: '>=8'}
    dev: true

  /ci-info@4.2.0:
    resolution: {integrity: sha512-cYY9mypksY8NRqgDB1XD1RiJL338v/551niynFTGkZOO2LHuB2OmOYxDIe/ttN9AHwrqdum1360G3ald0W9kCg==}
    engines: {node: '>=8'}
    dev: false

  /class-variance-authority@0.7.1:
    resolution: {integrity: sha512-Ka+9Trutv7G8M6WT6SeiRWz792K5qEqIGEGzXKhAE6xOWAY6pPH8U+9IY3oCMv6kqTmLsv7Xh/2w2RigkePMsg==}
    dependencies:
      clsx: 2.1.1
    dev: true

  /client-only@0.0.1:
    resolution: {integrity: sha512-IV3Ou0jSMzZrd3pZ48nLkT9DA7Ag1pnPzaiQhpW7c3RbcqqzvzzVu+L8gfqMp/8IM2MQtSiqaCxrrcfu8I8rMA==}
    dev: false

  /clipboardy@4.0.0:
    resolution: {integrity: sha512-5mOlNS0mhX0707P2I0aZ2V/cmHUEO/fL7VFLqszkhUsxt7RwnmrInf/eEQKlf5GzvYeHIjT+Ov1HRfNmymlG0w==}
    engines: {node: '>=18'}
    dependencies:
      execa: 8.0.1
      is-wsl: 3.1.0
      is64bit: 2.0.0
    dev: false

  /clsx@2.1.1:
    resolution: {integrity: sha512-eYm0QWBtUrBWZWG0d386OGAw16Z995PiOVo2B7bjWSbHedGl5e0ZWaq65kOGgUSNesEIDkB9ISbTg/JK9dhCZA==}
    engines: {node: '>=6'}

  /collapse-white-space@2.1.0:
    resolution: {integrity: sha512-loKTxY1zCOuG4j9f6EPnuyyYkf58RnhhWTvRoZEokgB+WbdXehfjFviyOVYkqzEWz1Q5kRiZdBYS5SwxbQYwzw==}

  /color-convert@2.0.1:
    resolution: {integrity: sha512-RRECPsj7iu/xb5oKYcsFHSppFNnsj/52OVTRKb4zP5onXwVF3zVmmToNcOfGC+CRDpfK/U584fMg38ZHCaElKQ==}
    engines: {node: '>=7.0.0'}
    dependencies:
      color-name: 1.1.4

  /color-name@1.1.4:
    resolution: {integrity: sha512-dOy+3AuW3a2wNbZHIuMZpTcgjGuLU/uBL/ubcZF9OXbDo8ff4O8yVp5Bf0efS8uEoYo5q4Fx7dY9OgQGXgAsQA==}

  /color-string@1.9.1:
    resolution: {integrity: sha512-shrVawQFojnZv6xM40anx4CkoDP+fZsw/ZerEMsW/pyzsRbElpsL/DBVW7q3ExxwusdNXI3lXpuhEZkzs8p5Eg==}
    requiresBuild: true
    dependencies:
      color-name: 1.1.4
      simple-swizzle: 0.2.2

  /color@4.2.3:
    resolution: {integrity: sha512-1rXeuUUiGGrykh+CeBdu5Ie7OJwinCgQY0bc7GCRxy5xVHy+moaqkpL/jqQq0MtQOeYcrqEz4abc5f0KtU7W4A==}
    engines: {node: '>=12.5.0'}
    requiresBuild: true
    dependencies:
      color-convert: 2.0.1
      color-string: 1.9.1

  /colorette@2.0.20:
    resolution: {integrity: sha512-IfEDxwoWIjkeXL1eXcDiow4UbKjhLdq6/EuSVR9GMN7KVH3r9gQ83e73hsz1Nd1T3ijd5xv1wcWRYO+D6kCI2w==}
    dev: false

  /comma-separated-tokens@2.0.3:
    resolution: {integrity: sha512-Fu4hJdvzeylCfQPp9SGWidpzrMs7tTrlu6Vb8XGaRGck8QSNZJJp538Wrb60Lax4fPwR64ViY468OIUTbRlGZg==}

  /commander@12.1.0:
    resolution: {integrity: sha512-Vw8qHK3bZM9y/P10u3Vib8o/DdkvA2OtPtZvD871QKjy74Wj1WSKFILMPRPSdUSx5RFK1arlJzEtA4PkFgnbuA==}
    engines: {node: '>=18'}
    dev: false

  /commander@13.1.0:
    resolution: {integrity: sha512-/rFeCpNJQbhSZjGVwO9RFV3xPqbnERS8MmIQzCtD/zl6gpJuV/bMLuN92oG3F7d8oDEHHRrujSXNUr8fpjntKw==}
    engines: {node: '>=18'}
    dev: false

  /commander@2.20.3:
    resolution: {integrity: sha512-GpVkmM8vF2vQUkj2LvZmD35JxeJOLCwJ9cUkugyk2nuhbv3+mJvpLYYt+0+USMxE+oj+ey/lJEnhZw75x/OMcQ==}
    dev: true

  /commander@4.1.1:
    resolution: {integrity: sha512-NOKm8xhkzAjzFx8B2v5OAHT+u5pRQc2UCa2Vq9jYL/31o2wi9mxBA7LIFs3sV5VSC49z6pEhfbMULvShKj26WA==}
    engines: {node: '>= 6'}

  /commander@7.2.0:
    resolution: {integrity: sha512-QrWXB+ZQSVPmIWIhtEO9H+gwHaMGYiF5ChvoJ+K9ZGHG/sVsa6yiesAD1GC/x46sET00Xlwo1u49RVVVzvcSkw==}
    engines: {node: '>= 10'}
    dev: false

  /commander@8.3.0:
    resolution: {integrity: sha512-OkTL9umf+He2DZkUq8f8J9of7yL6RJKI24dVITBmNfZBmri9zYZQrKkuXiKhyfPSu8tUhnVBB1iKXevvnlR4Ww==}
    engines: {node: '>= 12'}
    dev: false

  /compute-scroll-into-view@3.1.1:
    resolution: {integrity: sha512-VRhuHOLoKYOy4UbilLbUzbYg93XLjv2PncJC50EuTWPA3gaja1UjBsUP/D/9/juV3vQFr6XBEzn9KCAHdUvOHw==}
    dev: false

  /concat-map@0.0.1:
    resolution: {integrity: sha512-/Srv4dswyQNBfohGpz9o6Yb3Gz3SrUDqBH5rTuhGR7ahtlbYKnVxw2bCFMRljaA7EXHaXZ8wsHdodFvbkhKmqg==}
    dev: true

  /confbox@0.1.8:
    resolution: {integrity: sha512-RMtmw0iFkeR4YV+fUOSucriAQNb9g8zFR52MWCtl+cCZOFRNL6zeB395vPzFhEjjn4fMxXudmELnl/KF/WrK6w==}

  /confbox@0.2.2:
    resolution: {integrity: sha512-1NB+BKqhtNipMsov4xI/NnhCKp9XG9NamYp5PVm9klAT0fsrNPjaFICsCFhNhwZJKNh7zB/3q8qXz0E9oaMNtQ==}
    dev: false

  /consola@3.4.2:
    resolution: {integrity: sha512-5IKcdX0nnYavi6G7TtOhwkYzyjfJlatbjMjuLSfE2kYT5pMDOilZ4OvMhi637CcDICTmz3wARPoyhqyX1Y+XvA==}
    engines: {node: ^14.18.0 || >=16.10.0}

  /console-table-printer@2.12.1:
    resolution: {integrity: sha512-wKGOQRRvdnd89pCeH96e2Fn4wkbenSP6LMHfjfyNLMbGuHEFbMqQNuxXqd0oXG9caIOQ1FTvc5Uijp9/4jujnQ==}
    dependencies:
      simple-wcswidth: 1.0.1
    dev: false

  /cose-base@1.0.3:
    resolution: {integrity: sha512-s9whTXInMSgAp/NVXVNuVxVKzGH2qck3aQlVHxDCdAEPgtMKwc4Wq6/QKhgdEdgbLSi9rBTAcPoRa6JpiG4ksg==}
    dependencies:
      layout-base: 1.0.2
    dev: false

  /cose-base@2.2.0:
    resolution: {integrity: sha512-AzlgcsCbUMymkADOJtQm3wO9S3ltPfYOFD5033keQn9NJzIbtnZj+UdBJe7DYml/8TdbtHJW3j58SOnKhWY/5g==}
    dependencies:
      layout-base: 2.0.1
    dev: false

  /create-require@1.1.1:
    resolution: {integrity: sha512-dcKFX3jn0MpIaXjisoRvexIJVEKzaq7z2rZKxf+MSr9TkdmHmsU4m2lcLojrj/FHl8mk5VxMmYA+ftRkP/3oKQ==}
    dev: true

  /croner@9.0.0:
    resolution: {integrity: sha512-onMB0OkDjkXunhdW9htFjEhqrD54+M94i6ackoUkjHKbRnXdyEyKRelp4nJ1kAz32+s27jP1FsebpJCVl0BsvA==}
    engines: {node: '>=18.0'}
    dev: false

  /cross-spawn@7.0.6:
    resolution: {integrity: sha512-uV2QOWP2nWzsy2aMp8aRibhi9dlzF5Hgh5SHaB9OiTGEyDTiJJyx0uy51QXdyWbtAHNua4XJzUKca3OzKUd3vA==}
    engines: {node: '>= 8'}
    dependencies:
      path-key: 3.1.1
      shebang-command: 2.0.0
      which: 2.0.2

  /csstype@3.1.3:
    resolution: {integrity: sha512-M1uQkMl8rQK/szD0LNhtqxIPLpimGm8sOBwU7lLnCpSbTyY3yeU1Vc7l4KT5zT4s/yOxHH5O7tIuuLOCnLADRw==}

  /cytoscape-cose-bilkent@4.1.0(cytoscape@3.32.0):
    resolution: {integrity: sha512-wgQlVIUJF13Quxiv5e1gstZ08rnZj2XaLHGoFMYXz7SkNfCDOOteKBE6SYRfA9WxxI/iBc3ajfDoc6hb/MRAHQ==}
    peerDependencies:
      cytoscape: ^3.2.0
    dependencies:
      cose-base: 1.0.3
      cytoscape: 3.32.0
    dev: false

  /cytoscape-fcose@2.2.0(cytoscape@3.32.0):
    resolution: {integrity: sha512-ki1/VuRIHFCzxWNrsshHYPs6L7TvLu3DL+TyIGEsRcvVERmxokbf5Gdk7mFxZnTdiGtnA4cfSmjZJMviqSuZrQ==}
    peerDependencies:
      cytoscape: ^3.2.0
    dependencies:
      cose-base: 2.2.0
      cytoscape: 3.32.0
    dev: false

  /cytoscape@3.32.0:
    resolution: {integrity: sha512-5JHBC9n75kz5851jeklCPmZWcg3hUe6sjqJvyk3+hVqFaKcHwHgxsjeN1yLmggoUc6STbtm9/NQyabQehfjvWQ==}
    engines: {node: '>=0.10'}
    dev: false

  /d3-array@2.12.1:
    resolution: {integrity: sha512-B0ErZK/66mHtEsR1TkPEEkwdy+WDesimkM5gpZr5Dsg54BiTA5RXtYW5qTLIAcekaS9xfZrzBLF/OAkB3Qn1YQ==}
    dependencies:
      internmap: 1.0.1
    dev: false

  /d3-array@3.2.4:
    resolution: {integrity: sha512-tdQAmyA18i4J7wprpYq8ClcxZy3SC31QMeByyCFyRt7BVHdREQZ5lpzoe5mFEYZUWe+oq8HBvk9JjpibyEV4Jg==}
    engines: {node: '>=12'}
    dependencies:
      internmap: 2.0.3
    dev: false

  /d3-axis@3.0.0:
    resolution: {integrity: sha512-IH5tgjV4jE/GhHkRV0HiVYPDtvfjHQlQfJHs0usq7M30XcSBvOotpmH1IgkcXsO/5gEQZD43B//fc7SRT5S+xw==}
    engines: {node: '>=12'}
    dev: false

  /d3-brush@3.0.0:
    resolution: {integrity: sha512-ALnjWlVYkXsVIGlOsuWH1+3udkYFI48Ljihfnh8FZPF2QS9o+PzGLBslO0PjzVoHLZ2KCVgAM8NVkXPJB2aNnQ==}
    engines: {node: '>=12'}
    dependencies:
      d3-dispatch: 3.0.1
      d3-drag: 3.0.0
      d3-interpolate: 3.0.1
      d3-selection: 3.0.0
      d3-transition: 3.0.1(d3-selection@3.0.0)
    dev: false

  /d3-chord@3.0.1:
    resolution: {integrity: sha512-VE5S6TNa+j8msksl7HwjxMHDM2yNK3XCkusIlpX5kwauBfXuyLAtNg9jCp/iHH61tgI4sb6R/EIMWCqEIdjT/g==}
    engines: {node: '>=12'}
    dependencies:
      d3-path: 3.1.0
    dev: false

  /d3-color@3.1.0:
    resolution: {integrity: sha512-zg/chbXyeBtMQ1LbD/WSoW2DpC3I0mpmPdW+ynRTj/x2DAWYrIY7qeZIHidozwV24m4iavr15lNwIwLxRmOxhA==}
    engines: {node: '>=12'}
    dev: false

  /d3-contour@4.0.2:
    resolution: {integrity: sha512-4EzFTRIikzs47RGmdxbeUvLWtGedDUNkTcmzoeyg4sP/dvCexO47AaQL7VKy/gul85TOxw+IBgA8US2xwbToNA==}
    engines: {node: '>=12'}
    dependencies:
      d3-array: 3.2.4
    dev: false

  /d3-delaunay@6.0.4:
    resolution: {integrity: sha512-mdjtIZ1XLAM8bm/hx3WwjfHt6Sggek7qH043O8KEjDXN40xi3vx/6pYSVTwLjEgiXQTbvaouWKynLBiUZ6SK6A==}
    engines: {node: '>=12'}
    dependencies:
      delaunator: 5.0.1
    dev: false

  /d3-dispatch@3.0.1:
    resolution: {integrity: sha512-rzUyPU/S7rwUflMyLc1ETDeBj0NRuHKKAcvukozwhshr6g6c5d8zh4c2gQjY2bZ0dXeGLWc1PF174P2tVvKhfg==}
    engines: {node: '>=12'}
    dev: false

  /d3-drag@3.0.0:
    resolution: {integrity: sha512-pWbUJLdETVA8lQNJecMxoXfH6x+mO2UQo8rSmZ+QqxcbyA3hfeprFgIT//HW2nlHChWeIIMwS2Fq+gEARkhTkg==}
    engines: {node: '>=12'}
    dependencies:
      d3-dispatch: 3.0.1
      d3-selection: 3.0.0
    dev: false

  /d3-dsv@3.0.1:
    resolution: {integrity: sha512-UG6OvdI5afDIFP9w4G0mNq50dSOsXHJaRE8arAS5o9ApWnIElp8GZw1Dun8vP8OyHOZ/QJUKUJwxiiCCnUwm+Q==}
    engines: {node: '>=12'}
    hasBin: true
    dependencies:
      commander: 7.2.0
      iconv-lite: 0.6.3
      rw: 1.3.3
    dev: false

  /d3-ease@3.0.1:
    resolution: {integrity: sha512-wR/XK3D3XcLIZwpbvQwQ5fK+8Ykds1ip7A2Txe0yxncXSdq1L9skcG7blcedkOX+ZcgxGAmLX1FrRGbADwzi0w==}
    engines: {node: '>=12'}
    dev: false

  /d3-fetch@3.0.1:
    resolution: {integrity: sha512-kpkQIM20n3oLVBKGg6oHrUchHM3xODkTzjMoj7aWQFq5QEM+R6E4WkzT5+tojDY7yjez8KgCBRoj4aEr99Fdqw==}
    engines: {node: '>=12'}
    dependencies:
      d3-dsv: 3.0.1
    dev: false

  /d3-force@3.0.0:
    resolution: {integrity: sha512-zxV/SsA+U4yte8051P4ECydjD/S+qeYtnaIyAs9tgHCqfguma/aAQDjo85A9Z6EKhBirHRJHXIgJUlffT4wdLg==}
    engines: {node: '>=12'}
    dependencies:
      d3-dispatch: 3.0.1
      d3-quadtree: 3.0.1
      d3-timer: 3.0.1
    dev: false

  /d3-format@3.1.0:
    resolution: {integrity: sha512-YyUI6AEuY/Wpt8KWLgZHsIU86atmikuoOmCfommt0LYHiQSPjvX2AcFc38PX0CBpr2RCyZhjex+NS/LPOv6YqA==}
    engines: {node: '>=12'}
    dev: false

  /d3-geo@3.1.1:
    resolution: {integrity: sha512-637ln3gXKXOwhalDzinUgY83KzNWZRKbYubaG+fGVuc/dxO64RRljtCTnf5ecMyE1RIdtqpkVcq0IbtU2S8j2Q==}
    engines: {node: '>=12'}
    dependencies:
      d3-array: 3.2.4
    dev: false

  /d3-hierarchy@3.1.2:
    resolution: {integrity: sha512-FX/9frcub54beBdugHjDCdikxThEqjnR93Qt7PvQTOHxyiNCAlvMrHhclk3cD5VeAaq9fxmfRp+CnWw9rEMBuA==}
    engines: {node: '>=12'}
    dev: false

  /d3-interpolate@3.0.1:
    resolution: {integrity: sha512-3bYs1rOD33uo8aqJfKP3JWPAibgw8Zm2+L9vBKEHJ2Rg+viTR7o5Mmv5mZcieN+FRYaAOWX5SJATX6k1PWz72g==}
    engines: {node: '>=12'}
    dependencies:
      d3-color: 3.1.0
    dev: false

  /d3-path@1.0.9:
    resolution: {integrity: sha512-VLaYcn81dtHVTjEHd8B+pbe9yHWpXKZUC87PzoFmsFrJqgFwDe/qxfp5MlfsfM1V5E/iVt0MmEbWQ7FVIXh/bg==}
    dev: false

  /d3-path@3.1.0:
    resolution: {integrity: sha512-p3KP5HCf/bvjBSSKuXid6Zqijx7wIfNW+J/maPs+iwR35at5JCbLUT0LzF1cnjbCHWhqzQTIN2Jpe8pRebIEFQ==}
    engines: {node: '>=12'}
    dev: false

  /d3-polygon@3.0.1:
    resolution: {integrity: sha512-3vbA7vXYwfe1SYhED++fPUQlWSYTTGmFmQiany/gdbiWgU/iEyQzyymwL9SkJjFFuCS4902BSzewVGsHHmHtXg==}
    engines: {node: '>=12'}
    dev: false

  /d3-quadtree@3.0.1:
    resolution: {integrity: sha512-04xDrxQTDTCFwP5H6hRhsRcb9xxv2RzkcsygFzmkSIOJy3PeRJP7sNk3VRIbKXcog561P9oU0/rVH6vDROAgUw==}
    engines: {node: '>=12'}
    dev: false

  /d3-random@3.0.1:
    resolution: {integrity: sha512-FXMe9GfxTxqd5D6jFsQ+DJ8BJS4E/fT5mqqdjovykEB2oFbTMDVdg1MGFxfQW+FBOGoB++k8swBrgwSHT1cUXQ==}
    engines: {node: '>=12'}
    dev: false

  /d3-sankey@0.12.3:
    resolution: {integrity: sha512-nQhsBRmM19Ax5xEIPLMY9ZmJ/cDvd1BG3UVvt5h3WRxKg5zGRbvnteTyWAbzeSvlh3tW7ZEmq4VwR5mB3tutmQ==}
    dependencies:
      d3-array: 2.12.1
      d3-shape: 1.3.7
    dev: false

  /d3-scale-chromatic@3.1.0:
    resolution: {integrity: sha512-A3s5PWiZ9YCXFye1o246KoscMWqf8BsD9eRiJ3He7C9OBaxKhAd5TFCdEx/7VbKtxxTsu//1mMJFrEt572cEyQ==}
    engines: {node: '>=12'}
    dependencies:
      d3-color: 3.1.0
      d3-interpolate: 3.0.1
    dev: false

  /d3-scale@4.0.2:
    resolution: {integrity: sha512-GZW464g1SH7ag3Y7hXjf8RoUuAFIqklOAq3MRl4OaWabTFJY9PN/E1YklhXLh+OQ3fM9yS2nOkCoS+WLZ6kvxQ==}
    engines: {node: '>=12'}
    dependencies:
      d3-array: 3.2.4
      d3-format: 3.1.0
      d3-interpolate: 3.0.1
      d3-time: 3.1.0
      d3-time-format: 4.1.0
    dev: false

  /d3-selection@3.0.0:
    resolution: {integrity: sha512-fmTRWbNMmsmWq6xJV8D19U/gw/bwrHfNXxrIN+HfZgnzqTHp9jOmKMhsTUjXOJnZOdZY9Q28y4yebKzqDKlxlQ==}
    engines: {node: '>=12'}
    dev: false

  /d3-shape@1.3.7:
    resolution: {integrity: sha512-EUkvKjqPFUAZyOlhY5gzCxCeI0Aep04LwIRpsZ/mLFelJiUfnK56jo5JMDSE7yyP2kLSb6LtF+S5chMk7uqPqw==}
    dependencies:
      d3-path: 1.0.9
    dev: false

  /d3-shape@3.2.0:
    resolution: {integrity: sha512-SaLBuwGm3MOViRq2ABk3eLoxwZELpH6zhl3FbAoJ7Vm1gofKx6El1Ib5z23NUEhF9AsGl7y+dzLe5Cw2AArGTA==}
    engines: {node: '>=12'}
    dependencies:
      d3-path: 3.1.0
    dev: false

  /d3-time-format@4.1.0:
    resolution: {integrity: sha512-dJxPBlzC7NugB2PDLwo9Q8JiTR3M3e4/XANkreKSUxF8vvXKqm1Yfq4Q5dl8budlunRVlUUaDUgFt7eA8D6NLg==}
    engines: {node: '>=12'}
    dependencies:
      d3-time: 3.1.0
    dev: false

  /d3-time@3.1.0:
    resolution: {integrity: sha512-VqKjzBLejbSMT4IgbmVgDjpkYrNWUYJnbCGo874u7MMKIWsILRX+OpX/gTk8MqjpT1A/c6HY2dCA77ZN0lkQ2Q==}
    engines: {node: '>=12'}
    dependencies:
      d3-array: 3.2.4
    dev: false

  /d3-timer@3.0.1:
    resolution: {integrity: sha512-ndfJ/JxxMd3nw31uyKoY2naivF+r29V+Lc0svZxe1JvvIRmi8hUsrMvdOwgS1o6uBHmiz91geQ0ylPP0aj1VUA==}
    engines: {node: '>=12'}
    dev: false

  /d3-transition@3.0.1(d3-selection@3.0.0):
    resolution: {integrity: sha512-ApKvfjsSR6tg06xrL434C0WydLr7JewBB3V+/39RMHsaXTOG0zmt/OAXeng5M5LBm0ojmxJrpomQVZ1aPvBL4w==}
    engines: {node: '>=12'}
    peerDependencies:
      d3-selection: 2 - 3
    dependencies:
      d3-color: 3.1.0
      d3-dispatch: 3.0.1
      d3-ease: 3.0.1
      d3-interpolate: 3.0.1
      d3-selection: 3.0.0
      d3-timer: 3.0.1
    dev: false

  /d3-zoom@3.0.0:
    resolution: {integrity: sha512-b8AmV3kfQaqWAuacbPuNbL6vahnOJflOhexLzMMNLga62+/nh0JzvJ0aO/5a5MVgUFGS7Hu1P9P03o3fJkDCyw==}
    engines: {node: '>=12'}
    dependencies:
      d3-dispatch: 3.0.1
      d3-drag: 3.0.0
      d3-interpolate: 3.0.1
      d3-selection: 3.0.0
      d3-transition: 3.0.1(d3-selection@3.0.0)
    dev: false

  /d3@7.9.0:
    resolution: {integrity: sha512-e1U46jVP+w7Iut8Jt8ri1YsPOvFpg46k+K8TpCb0P+zjCkjkPnV7WzfDJzMHy1LnA+wj5pLT1wjO901gLXeEhA==}
    engines: {node: '>=12'}
    dependencies:
      d3-array: 3.2.4
      d3-axis: 3.0.0
      d3-brush: 3.0.0
      d3-chord: 3.0.1
      d3-color: 3.1.0
      d3-contour: 4.0.2
      d3-delaunay: 6.0.4
      d3-dispatch: 3.0.1
      d3-drag: 3.0.0
      d3-dsv: 3.0.1
      d3-ease: 3.0.1
      d3-fetch: 3.0.1
      d3-force: 3.0.0
      d3-format: 3.1.0
      d3-geo: 3.1.1
      d3-hierarchy: 3.1.2
      d3-interpolate: 3.0.1
      d3-path: 3.1.0
      d3-polygon: 3.0.1
      d3-quadtree: 3.0.1
      d3-random: 3.0.1
      d3-scale: 4.0.2
      d3-scale-chromatic: 3.1.0
      d3-selection: 3.0.0
      d3-shape: 3.2.0
      d3-time: 3.1.0
      d3-time-format: 4.1.0
      d3-timer: 3.0.1
      d3-transition: 3.0.1(d3-selection@3.0.0)
      d3-zoom: 3.0.0
    dev: false

  /dagre-d3-es@7.0.11:
    resolution: {integrity: sha512-tvlJLyQf834SylNKax8Wkzco/1ias1OPw8DcUMDE7oUIoSEW25riQVuiu/0OWEFqT0cxHT3Pa9/D82Jr47IONw==}
    dependencies:
      d3: 7.9.0
      lodash-es: 4.17.21
    dev: false

  /data-uri-to-buffer@4.0.1:
    resolution: {integrity: sha512-0R9ikRb668HB7QDxT1vkpuUBtqc53YyAwMwGeUFKRojY/NWKvdZ+9UYtRfGmhqNbRkTSVpMbmyhXipFFv2cb/A==}
    engines: {node: '>= 12'}
    dev: false

  /data-view-buffer@1.0.2:
    resolution: {integrity: sha512-EmKO5V3OLXh1rtK2wgXRansaK1/mtVdTUEiEI0W8RkvgT05kfxaH29PliLnpLP73yYO6142Q72QNa8Wx/A5CqQ==}
    engines: {node: '>= 0.4'}
    dependencies:
      call-bound: 1.0.4
      es-errors: 1.3.0
      is-data-view: 1.0.2
    dev: true

  /data-view-byte-length@1.0.2:
    resolution: {integrity: sha512-tuhGbE6CfTM9+5ANGf+oQb72Ky/0+s3xKUpHvShfiz2RxMFgFPjsXuRLBVMtvMs15awe45SRb83D6wH4ew6wlQ==}
    engines: {node: '>= 0.4'}
    dependencies:
      call-bound: 1.0.4
      es-errors: 1.3.0
      is-data-view: 1.0.2
    dev: true

  /data-view-byte-offset@1.0.1:
    resolution: {integrity: sha512-BS8PfmtDGnrgYdOonGZQdLZslWIeCGFP9tpan0hi1Co2Zr2NKADsvGYA8XxuG/4UWgJ6Cjtv+YJnB6MM69QGlQ==}
    engines: {node: '>= 0.4'}
    dependencies:
      call-bound: 1.0.4
      es-errors: 1.3.0
      is-data-view: 1.0.2
    dev: true

  /dataloader@2.2.3:
    resolution: {integrity: sha512-y2krtASINtPFS1rSDjacrFgn1dcUuoREVabwlOGOe4SdxenREqwjwjElAdwvbGM7kgZz9a3KVicWR7vcz8rnzA==}
    dev: false

  /date-fns@4.1.0:
    resolution: {integrity: sha512-Ukq0owbQXxa/U3EGtsdVBkR1w7KOQ5gIBqdH2hkvknzZPYvBxb/aa6E8L7tmjFtkwZBu3UXBbjIgPo/Ez4xaNg==}
    dev: false

  /dateformat@4.6.3:
    resolution: {integrity: sha512-2P0p0pFGzHS5EMnhdxQi7aJN+iMheud0UhG4dlE1DLAlvL8JHjJJTX/CSm4JXwV0Ka5nGk3zC5mcb5bUQUxxMA==}
    dev: false

  /dayjs@1.11.13:
    resolution: {integrity: sha512-oaMBel6gjolK862uaPQOVTA7q3TZhuSvuMQAAglQDOWYO9A91IrAOUJEyKVlqJlHE0vq5p5UXxzdPfMH/x6xNg==}
    dev: false

  /debug@4.4.1:
    resolution: {integrity: sha512-KcKCqiftBJcZr++7ykoDIEwSa3XWowTfNPo92BYxjXiyYEVrUQh2aLyhxBCwww+heortUFxEJYcRzosstTEBYQ==}
    engines: {node: '>=6.0'}
    peerDependencies:
      supports-color: '*'
    peerDependenciesMeta:
      supports-color:
        optional: true
    dependencies:
      ms: 2.1.3

  /decode-named-character-reference@1.1.0:
    resolution: {integrity: sha512-Wy+JTSbFThEOXQIR2L6mxJvEs+veIzpmqD7ynWxMXGpnk3smkHQOp6forLdHsKpAMW9iJpaBBIxz285t1n1C3w==}
    dependencies:
      character-entities: 2.0.2

  /deep-eql@5.0.2:
    resolution: {integrity: sha512-h5k/5U50IJJFpzfL6nO9jaaumfjO/f2NjK/oYB2Djzm4p9L+3T9qWpZqZ2hAbLPuuYq9wrU08WQyBTL5GbPk5Q==}
    engines: {node: '>=6'}
    dev: true

  /deep-is@0.1.4:
    resolution: {integrity: sha512-oIPzksmTg4/MriiaYGO+okXDT7ztn/w3Eptv/+gSIdMdKsJo0u4CfYNFJPy+4SKMuCqGw2wxnA+URMg3t8a/bQ==}
    dev: true

  /deepmerge@4.3.1:
    resolution: {integrity: sha512-3sUqbMEc77XqpdNO7FRyRog+eW3ph+GYCbj+rK+uYyRMuwsVy0rMiVtPn+QJlKFvWP/1PYpapqYn0Me2knFn+A==}
    engines: {node: '>=0.10.0'}
    dev: false

  /define-data-property@1.1.4:
    resolution: {integrity: sha512-rBMvIzlpA8v6E+SJZoo++HAYqsLrkg7MSfIinMPFhmkorw7X+dOXVJQs+QT69zGkzMyfDnIMN2Wid1+NbL3T+A==}
    engines: {node: '>= 0.4'}
    dependencies:
      es-define-property: 1.0.1
      es-errors: 1.3.0
      gopd: 1.2.0
    dev: true

  /define-properties@1.2.1:
    resolution: {integrity: sha512-8QmQKqEASLd5nx0U1B1okLElbUuuttJ/AnYmRXbbbGDWh6uS208EjD4Xqq/I9wK7u0v6O08XhTWnt5XtEbR6Dg==}
    engines: {node: '>= 0.4'}
    dependencies:
      define-data-property: 1.1.4
      has-property-descriptors: 1.0.2
      object-keys: 1.1.1
    dev: true

  /delaunator@5.0.1:
    resolution: {integrity: sha512-8nvh+XBe96aCESrGOqMp/84b13H9cdKbG5P2ejQCh4d4sK9RL4371qou9drQjMhvnPmhWl5hnmqbEE0fXr9Xnw==}
    dependencies:
      robust-predicates: 3.0.2
    dev: false

  /dequal@2.0.3:
    resolution: {integrity: sha512-0je+qPKHEMohvfRTCEo3CrPG6cAzAYgmzKyxRiYSSDkS6eGJdyVJm7WaYA5ECaAD9wLB2T4EEeymA5aFVcYXCA==}
    engines: {node: '>=6'}

  /detect-indent@6.1.0:
    resolution: {integrity: sha512-reYkTUJAZb9gUuZ2RvVCNhVHdg62RHnJ7WJl8ftMi4diZ6NWlciOzQN88pUhSELEwflJht4oQDv0F0BMlwaYtA==}
    engines: {node: '>=8'}
    dev: true

  /detect-libc@1.0.3:
    resolution: {integrity: sha512-pGjwhsmsp4kL2RTz08wcOlGN83otlqHeD/Z5T8GXZB+/YcpQ/dgo+lbU8ZsGxV0HIvqqxo9l7mqYwyYMD9bKDg==}
    engines: {node: '>=0.10'}
    hasBin: true
    dev: true

  /detect-libc@2.0.2:
    resolution: {integrity: sha512-UX6sGumvvqSaXgdKGUsgZWqcUyIXZ/vZTrlRT/iobiKhGL0zL4d3osHj3uqllWJK+i+sixDS/3COVEOFbupFyw==}
    engines: {node: '>=8'}
    dev: false

  /detect-libc@2.0.3:
    resolution: {integrity: sha512-bwy0MGW55bG41VqxxypOsdSdGqLwXPI/focwgTYCFMbdUiBAxLg9CFzG08sz2aqzknwiX7Hkl0bQENjg8iLByw==}
    engines: {node: '>=8'}

  /devlop@1.1.0:
    resolution: {integrity: sha512-RWmIqhcFf1lRYBvNmr7qTNuyCt/7/ns2jbpp1+PalgE/rDQcBT0fioSMUpJ93irlUhC5hrg4cYqe6U+0ImW0rA==}
    dependencies:
      dequal: 2.0.3

  /diff-match-patch@1.0.5:
    resolution: {integrity: sha512-IayShXAgj/QMXgB0IWmKx+rOPuGMhqm5w6jvFxmVenXKIzRqTAAsbBPT3kWQeGANj3jGgvcvv4yK6SxqYmikgw==}
    dev: false

  /diff@4.0.2:
    resolution: {integrity: sha512-58lmxKSA4BNyLz+HHMUzlOEpg09FV+ev6ZMe3vJihgdxzgcwZ8VoEEPmALCZG9LmqfVoNMMKpttIYTVG6uDY7A==}
    engines: {node: '>=0.3.1'}
    dev: true

  /dir-glob@3.0.1:
    resolution: {integrity: sha512-WkrWp9GR4KXfKGYzOLmTuGVi1UWFfws377n9cc55/tb6DuqyF6pcQ5AbiHEshaDpY9v6oaSr2XCDidGmMwdzIA==}
    engines: {node: '>=8'}
    dependencies:
      path-type: 4.0.0
    dev: true

  /doctrine@2.1.0:
    resolution: {integrity: sha512-35mSku4ZXK0vfCuHEDAwt55dg2jNajHZ1odvF+8SSr82EsZY4QmXfuWso8oEd8zRhVObSN18aM0CjSdoBX7zIw==}
    engines: {node: '>=0.10.0'}
    dependencies:
      esutils: 2.0.3
    dev: true

  /dompurify@3.2.6:
    resolution: {integrity: sha512-/2GogDQlohXPZe6D6NOgQvXLPSYBqIWMnZ8zzOhn09REE4eyAzb+Hed3jhoM9OkuaJ8P6ZGTTVWQKAi8ieIzfQ==}
    optionalDependencies:
      '@types/trusted-types': 2.0.7
    dev: false

  /dotenv@16.0.3:
    resolution: {integrity: sha512-7GO6HghkA5fYG9TYnNxi14/7K9f5occMlp3zXAuSxn7CKCxt9xbNWG7yF8hTCSUchlfWSe3uLmlPfigevRItzQ==}
    engines: {node: '>=12'}
    dev: true

  /drizzle-kit@0.28.0:
    resolution: {integrity: sha512-KqI+CS2Ga9GYIrXpxpCDUJJrH/AT/k4UY0Pb4oRgQEGkgN1EdCnqp664cXgwPWjDr5RBtTsjZipw8+8C//K63A==}
    hasBin: true
    dependencies:
      '@drizzle-team/brocli': 0.10.2
      '@esbuild-kit/esm-loader': 2.6.5
      esbuild: 0.19.12
      esbuild-register: 3.6.0(esbuild@0.19.12)
    transitivePeerDependencies:
      - supports-color
    dev: false

  /drizzle-orm@0.36.1(@libsql/client@0.14.0):
    resolution: {integrity: sha512-F4hbimnMEhyWzDowQB4xEuVJJWXLHZYD7FYwvo8RImY+N7pStGqsbfmT95jDbec1s4qKmQbiuxEDZY90LRrfIw==}
    peerDependencies:
      '@aws-sdk/client-rds-data': '>=3'
      '@cloudflare/workers-types': '>=3'
      '@electric-sql/pglite': '>=0.2.0'
      '@libsql/client': '>=0.10.0'
      '@libsql/client-wasm': '>=0.10.0'
      '@neondatabase/serverless': '>=0.1'
      '@op-engineering/op-sqlite': '>=2'
      '@opentelemetry/api': ^1.4.1
      '@planetscale/database': '>=1'
      '@prisma/client': '*'
      '@tidbcloud/serverless': '*'
      '@types/better-sqlite3': '*'
      '@types/pg': '*'
      '@types/react': '>=18'
      '@types/sql.js': '*'
      '@vercel/postgres': '>=0.8.0'
      '@xata.io/client': '*'
      better-sqlite3: '>=7'
      bun-types: '*'
      expo-sqlite: '>=13.2.0'
      knex: '*'
      kysely: '*'
      mysql2: '>=2'
      pg: '>=8'
      postgres: '>=3'
      prisma: '*'
      react: '>=18'
      sql.js: '>=1'
      sqlite3: '>=5'
    peerDependenciesMeta:
      '@aws-sdk/client-rds-data':
        optional: true
      '@cloudflare/workers-types':
        optional: true
      '@electric-sql/pglite':
        optional: true
      '@libsql/client':
        optional: true
      '@libsql/client-wasm':
        optional: true
      '@neondatabase/serverless':
        optional: true
      '@op-engineering/op-sqlite':
        optional: true
      '@opentelemetry/api':
        optional: true
      '@planetscale/database':
        optional: true
      '@prisma/client':
        optional: true
      '@tidbcloud/serverless':
        optional: true
      '@types/better-sqlite3':
        optional: true
      '@types/pg':
        optional: true
      '@types/react':
        optional: true
      '@types/sql.js':
        optional: true
      '@vercel/postgres':
        optional: true
      '@xata.io/client':
        optional: true
      better-sqlite3:
        optional: true
      bun-types:
        optional: true
      expo-sqlite:
        optional: true
      knex:
        optional: true
      kysely:
        optional: true
      mysql2:
        optional: true
      pg:
        optional: true
      postgres:
        optional: true
      prisma:
        optional: true
      react:
        optional: true
      sql.js:
        optional: true
      sqlite3:
        optional: true
    dependencies:
      '@libsql/client': 0.14.0
    dev: false

  /dunder-proto@1.0.1:
    resolution: {integrity: sha512-KIN/nDJBQRcXw0MLVhZE9iQHmG68qAVIBg9CqmUYjmQIhgij9U5MFvrqkUL5FbtyyzZuOeOt0zdeRe4UY7ct+A==}
    engines: {node: '>= 0.4'}
    dependencies:
      call-bind-apply-helpers: 1.0.2
      es-errors: 1.3.0
      gopd: 1.2.0
    dev: true

  /eastasianwidth@0.2.0:
    resolution: {integrity: sha512-I88TYZWc9XiYHRQ4/3c5rjjfgkjhLyW2luGIheGERbNQ6OY7yTybanSpDXZa8y7VUP9YmDcYa+eyq4ca7iLqWA==}

  /electron-to-chromium@1.5.110:
    resolution: {integrity: sha512-/p/OvOm6AfLtQteAHTUWwf+Vhh76PlluagzQlSnxMoOJ4R6SmAScWBrVev6rExJoUhP9zudN9+lBxoYUEmC1HQ==}
    dev: true

  /emoji-regex-xs@1.0.0:
    resolution: {integrity: sha512-LRlerrMYoIDrT6jgpeZ2YYl/L8EulRTt5hQcYjy5AInh7HWXKimpqx68aknBFpGL2+/IcogTcaydJEgaTmOpDg==}
    dev: false

  /emoji-regex@8.0.0:
    resolution: {integrity: sha512-MSjYzcWNOA0ewAHpz0MxpYFvwg6yjy1NG3xteoqz644VCo/RPgnr1/GGt+ic3iJTzQ8Eu3TdM14SawnVUmGE6A==}

  /emoji-regex@9.2.2:
    resolution: {integrity: sha512-L18DaJsXSUk2+42pv8mLs5jJT2hqFkFE4j21wOmgbUqsZ2hL72NsUU785g9RXgo3s0ZNgVl42TiHp3ZtOv/Vyg==}

  /end-of-stream@1.4.4:
    resolution: {integrity: sha512-+uw1inIHVPQoaVuHzRyXd21icM+cnt4CzD5rW+NC1wjOUSTOs+Te7FOv7AhN7vS9x/oIyhLP5PR1H+phQAHu5Q==}
    dependencies:
      once: 1.4.0
    dev: false

  /enhanced-resolve@5.18.1:
    resolution: {integrity: sha512-ZSW3ma5GkcQBIpwZTSRAI8N71Uuwgs93IezB7mf7R60tC8ZbJideoDNKjHn2O9KIlx6rkGTTEk1xUCK2E1Y2Yg==}
    engines: {node: '>=10.13.0'}
    dependencies:
      graceful-fs: 4.2.11
      tapable: 2.2.1
    dev: true

  /enquirer@2.4.1:
    resolution: {integrity: sha512-rRqJg/6gd538VHvR3PSrdRBb/1Vy2YfzHqzvbhGIQpDRKIa4FgV/54b5Q1xYSxOOwKvjXweS26E0Q+nAMwp2pQ==}
    engines: {node: '>=8.6'}
    dependencies:
      ansi-colors: 4.1.3
      strip-ansi: 6.0.1
    dev: true

  /entities@6.0.0:
    resolution: {integrity: sha512-aKstq2TDOndCn4diEyp9Uq/Flu2i1GlLkc6XIDQSDMuaFE3OPW5OphLCyQ5SpSJZTb4reN+kTcYru5yIfXoRPw==}
    engines: {node: '>=0.12'}
    dev: false

  /es-abstract@1.23.9:
    resolution: {integrity: sha512-py07lI0wjxAC/DcfK1S6G7iANonniZwTISvdPzk9hzeH0IZIshbuuFxLIU96OyF89Yb9hiqWn8M/bY83KY5vzA==}
    engines: {node: '>= 0.4'}
    dependencies:
      array-buffer-byte-length: 1.0.2
      arraybuffer.prototype.slice: 1.0.4
      available-typed-arrays: 1.0.7
      call-bind: 1.0.8
      call-bound: 1.0.4
      data-view-buffer: 1.0.2
      data-view-byte-length: 1.0.2
      data-view-byte-offset: 1.0.1
      es-define-property: 1.0.1
      es-errors: 1.3.0
      es-object-atoms: 1.1.1
      es-set-tostringtag: 2.1.0
      es-to-primitive: 1.3.0
      function.prototype.name: 1.1.8
      get-intrinsic: 1.3.0
      get-proto: 1.0.1
      get-symbol-description: 1.1.0
      globalthis: 1.0.4
      gopd: 1.2.0
      has-property-descriptors: 1.0.2
      has-proto: 1.2.0
      has-symbols: 1.1.0
      hasown: 2.0.2
      internal-slot: 1.1.0
      is-array-buffer: 3.0.5
      is-callable: 1.2.7
      is-data-view: 1.0.2
      is-regex: 1.2.1
      is-shared-array-buffer: 1.0.4
      is-string: 1.1.1
      is-typed-array: 1.1.15
      is-weakref: 1.1.1
      math-intrinsics: 1.1.0
      object-inspect: 1.13.4
      object-keys: 1.1.1
      object.assign: 4.1.7
      own-keys: 1.0.1
      regexp.prototype.flags: 1.5.4
      safe-array-concat: 1.1.3
      safe-push-apply: 1.0.0
      safe-regex-test: 1.1.0
      set-proto: 1.0.0
      string.prototype.trim: 1.2.10
      string.prototype.trimend: 1.0.9
      string.prototype.trimstart: 1.0.8
      typed-array-buffer: 1.0.3
      typed-array-byte-length: 1.0.3
      typed-array-byte-offset: 1.0.4
      typed-array-length: 1.0.7
      unbox-primitive: 1.1.0
      which-typed-array: 1.1.18
    dev: true

  /es-define-property@1.0.1:
    resolution: {integrity: sha512-e3nRfgfUZ4rNGL232gUgX06QNyyez04KdjFrF+LTRoOXmrOgFKDg4BCdsjW8EnT69eqdYGmRpJwiPVYNrCaW3g==}
    engines: {node: '>= 0.4'}
    dev: true

  /es-errors@1.3.0:
    resolution: {integrity: sha512-Zf5H2Kxt2xjTvbJvP2ZWLEICxA6j+hAmMzIlypy4xcBg1vKVnx89Wy0GbS+kf5cwCVFFzdCFh2XSCFNULS6csw==}
    engines: {node: '>= 0.4'}
    dev: true

  /es-iterator-helpers@1.2.1:
    resolution: {integrity: sha512-uDn+FE1yrDzyC0pCo961B2IHbdM8y/ACZsKD4dG6WqrjV53BADjwa7D+1aom2rsNVfLyDgU/eigvlJGJ08OQ4w==}
    engines: {node: '>= 0.4'}
    dependencies:
      call-bind: 1.0.8
      call-bound: 1.0.4
      define-properties: 1.2.1
      es-abstract: 1.23.9
      es-errors: 1.3.0
      es-set-tostringtag: 2.1.0
      function-bind: 1.1.2
      get-intrinsic: 1.3.0
      globalthis: 1.0.4
      gopd: 1.2.0
      has-property-descriptors: 1.0.2
      has-proto: 1.2.0
      has-symbols: 1.1.0
      internal-slot: 1.1.0
      iterator.prototype: 1.1.5
      safe-array-concat: 1.1.3
    dev: true

  /es-module-lexer@1.7.0:
    resolution: {integrity: sha512-jEQoCwk8hyb2AZziIOLhDqpm5+2ww5uIE6lkO/6jcOCusfk6LhMHpXXfBLXTZ7Ydyt0j4VoUQv6uGNYbdW+kBA==}
    dev: true

  /es-object-atoms@1.1.1:
    resolution: {integrity: sha512-FGgH2h8zKNim9ljj7dankFPcICIK9Cp5bm+c2gQSYePhpaG5+esrLODihIorn+Pe6FGJzWhXQotPv73jTaldXA==}
    engines: {node: '>= 0.4'}
    dependencies:
      es-errors: 1.3.0
    dev: true

  /es-set-tostringtag@2.1.0:
    resolution: {integrity: sha512-j6vWzfrGVfyXxge+O0x5sh6cvxAog0a/4Rdd2K36zCMV5eJ+/+tOAngRO8cODMNWbVRdVlmGZQL2YS3yR8bIUA==}
    engines: {node: '>= 0.4'}
    dependencies:
      es-errors: 1.3.0
      get-intrinsic: 1.3.0
      has-tostringtag: 1.0.2
      hasown: 2.0.2
    dev: true

  /es-shim-unscopables@1.1.0:
    resolution: {integrity: sha512-d9T8ucsEhh8Bi1woXCf+TIKDIROLG5WCkxg8geBCbvk22kzwC5G2OnXVMO6FUsvQlgUUXQ2itephWDLqDzbeCw==}
    engines: {node: '>= 0.4'}
    dependencies:
      hasown: 2.0.2
    dev: true

  /es-to-primitive@1.3.0:
    resolution: {integrity: sha512-w+5mJ3GuFL+NjVtJlvydShqE1eN3h3PbI7/5LAsYJP/2qtuMXjfL2LpHSRqo4b4eSF5K/DH1JXKUAHSB2UW50g==}
    engines: {node: '>= 0.4'}
    dependencies:
      is-callable: 1.2.7
      is-date-object: 1.1.0
      is-symbol: 1.1.1
    dev: true

  /esast-util-from-estree@2.0.0:
    resolution: {integrity: sha512-4CyanoAudUSBAn5K13H4JhsMH6L9ZP7XbLVe/dKybkxMO7eDyLsT8UHl9TRNrU2Gr9nz+FovfSIjuXWJ81uVwQ==}
    dependencies:
      '@types/estree-jsx': 1.0.5
      devlop: 1.1.0
      estree-util-visit: 2.0.0
      unist-util-position-from-estree: 2.0.0

  /esast-util-from-js@2.0.1:
    resolution: {integrity: sha512-8Ja+rNJ0Lt56Pcf3TAmpBZjmx8ZcK5Ts4cAzIOjsjevg9oSXJnl6SUQ2EevU8tv3h6ZLWmoKL5H4fgWvdvfETw==}
    dependencies:
      '@types/estree-jsx': 1.0.5
      acorn: 8.14.1
      esast-util-from-estree: 2.0.0
      vfile-message: 4.0.2

  /esbuild-register@3.6.0(esbuild@0.19.12):
    resolution: {integrity: sha512-H2/S7Pm8a9CL1uhp9OvjwrBh5Pvx0H8qVOxNu8Wed9Y7qv56MPtq+GGM8RJpq6glYJn9Wspr8uw7l55uyinNeg==}
    peerDependencies:
      esbuild: '>=0.12 <1'
    dependencies:
      debug: 4.4.1
      esbuild: 0.19.12
    transitivePeerDependencies:
      - supports-color
    dev: false

  /esbuild@0.18.20:
    resolution: {integrity: sha512-ceqxoedUrcayh7Y7ZX6NdbbDzGROiyVBgC4PriJThBKSVPWnnFHZAkfI1lJT8QFkOwH4qOS2SJkS4wvpGl8BpA==}
    engines: {node: '>=12'}
    hasBin: true
    requiresBuild: true
    optionalDependencies:
      '@esbuild/android-arm': 0.18.20
      '@esbuild/android-arm64': 0.18.20
      '@esbuild/android-x64': 0.18.20
      '@esbuild/darwin-arm64': 0.18.20
      '@esbuild/darwin-x64': 0.18.20
      '@esbuild/freebsd-arm64': 0.18.20
      '@esbuild/freebsd-x64': 0.18.20
      '@esbuild/linux-arm': 0.18.20
      '@esbuild/linux-arm64': 0.18.20
      '@esbuild/linux-ia32': 0.18.20
      '@esbuild/linux-loong64': 0.18.20
      '@esbuild/linux-mips64el': 0.18.20
      '@esbuild/linux-ppc64': 0.18.20
      '@esbuild/linux-riscv64': 0.18.20
      '@esbuild/linux-s390x': 0.18.20
      '@esbuild/linux-x64': 0.18.20
      '@esbuild/netbsd-x64': 0.18.20
      '@esbuild/openbsd-x64': 0.18.20
      '@esbuild/sunos-x64': 0.18.20
      '@esbuild/win32-arm64': 0.18.20
      '@esbuild/win32-ia32': 0.18.20
      '@esbuild/win32-x64': 0.18.20
    dev: false

  /esbuild@0.19.12:
    resolution: {integrity: sha512-aARqgq8roFBj054KvQr5f1sFu0D65G+miZRCuJyJ0G13Zwx7vRar5Zhn2tkQNzIXcBrNVsv/8stehpj+GAjgbg==}
    engines: {node: '>=12'}
    hasBin: true
    requiresBuild: true
    optionalDependencies:
      '@esbuild/aix-ppc64': 0.19.12
      '@esbuild/android-arm': 0.19.12
      '@esbuild/android-arm64': 0.19.12
      '@esbuild/android-x64': 0.19.12
      '@esbuild/darwin-arm64': 0.19.12
      '@esbuild/darwin-x64': 0.19.12
      '@esbuild/freebsd-arm64': 0.19.12
      '@esbuild/freebsd-x64': 0.19.12
      '@esbuild/linux-arm': 0.19.12
      '@esbuild/linux-arm64': 0.19.12
      '@esbuild/linux-ia32': 0.19.12
      '@esbuild/linux-loong64': 0.19.12
      '@esbuild/linux-mips64el': 0.19.12
      '@esbuild/linux-ppc64': 0.19.12
      '@esbuild/linux-riscv64': 0.19.12
      '@esbuild/linux-s390x': 0.19.12
      '@esbuild/linux-x64': 0.19.12
      '@esbuild/netbsd-x64': 0.19.12
      '@esbuild/openbsd-x64': 0.19.12
      '@esbuild/sunos-x64': 0.19.12
      '@esbuild/win32-arm64': 0.19.12
      '@esbuild/win32-ia32': 0.19.12
      '@esbuild/win32-x64': 0.19.12
    dev: false

  /esbuild@0.23.1:
    resolution: {integrity: sha512-VVNz/9Sa0bs5SELtn3f7qhJCDPCF5oMEl5cO9/SSinpE9hbPVvxbd572HH5AKiP7WD8INO53GgfDDhRjkylHEg==}
    engines: {node: '>=18'}
    hasBin: true
    requiresBuild: true
    optionalDependencies:
      '@esbuild/aix-ppc64': 0.23.1
      '@esbuild/android-arm': 0.23.1
      '@esbuild/android-arm64': 0.23.1
      '@esbuild/android-x64': 0.23.1
      '@esbuild/darwin-arm64': 0.23.1
      '@esbuild/darwin-x64': 0.23.1
      '@esbuild/freebsd-arm64': 0.23.1
      '@esbuild/freebsd-x64': 0.23.1
      '@esbuild/linux-arm': 0.23.1
      '@esbuild/linux-arm64': 0.23.1
      '@esbuild/linux-ia32': 0.23.1
      '@esbuild/linux-loong64': 0.23.1
      '@esbuild/linux-mips64el': 0.23.1
      '@esbuild/linux-ppc64': 0.23.1
      '@esbuild/linux-riscv64': 0.23.1
      '@esbuild/linux-s390x': 0.23.1
      '@esbuild/linux-x64': 0.23.1
      '@esbuild/netbsd-x64': 0.23.1
      '@esbuild/openbsd-arm64': 0.23.1
      '@esbuild/openbsd-x64': 0.23.1
      '@esbuild/sunos-x64': 0.23.1
      '@esbuild/win32-arm64': 0.23.1
      '@esbuild/win32-ia32': 0.23.1
      '@esbuild/win32-x64': 0.23.1
    dev: false

  /esbuild@0.25.4:
    resolution: {integrity: sha512-8pgjLUcUjcgDg+2Q4NYXnPbo/vncAY4UmyaCm0jZevERqCHZIaWwdJHkf8XQtu4AxSKCdvrUbT0XUr1IdZzI8Q==}
    engines: {node: '>=18'}
    hasBin: true
    requiresBuild: true
    optionalDependencies:
      '@esbuild/aix-ppc64': 0.25.4
      '@esbuild/android-arm': 0.25.4
      '@esbuild/android-arm64': 0.25.4
      '@esbuild/android-x64': 0.25.4
      '@esbuild/darwin-arm64': 0.25.4
      '@esbuild/darwin-x64': 0.25.4
      '@esbuild/freebsd-arm64': 0.25.4
      '@esbuild/freebsd-x64': 0.25.4
      '@esbuild/linux-arm': 0.25.4
      '@esbuild/linux-arm64': 0.25.4
      '@esbuild/linux-ia32': 0.25.4
      '@esbuild/linux-loong64': 0.25.4
      '@esbuild/linux-mips64el': 0.25.4
      '@esbuild/linux-ppc64': 0.25.4
      '@esbuild/linux-riscv64': 0.25.4
      '@esbuild/linux-s390x': 0.25.4
      '@esbuild/linux-x64': 0.25.4
      '@esbuild/netbsd-arm64': 0.25.4
      '@esbuild/netbsd-x64': 0.25.4
      '@esbuild/openbsd-arm64': 0.25.4
      '@esbuild/openbsd-x64': 0.25.4
      '@esbuild/sunos-x64': 0.25.4
      '@esbuild/win32-arm64': 0.25.4
      '@esbuild/win32-ia32': 0.25.4
      '@esbuild/win32-x64': 0.25.4

  /escalade@3.2.0:
    resolution: {integrity: sha512-WUj2qlxaQtO4g6Pq5c29GTcWGDyd8itL8zTlipgECz3JesAiiOKotd8JU6otB3PACgG6xkJUyVhboMS+bje/jA==}
    engines: {node: '>=6'}
    dev: true

  /escape-string-regexp@4.0.0:
    resolution: {integrity: sha512-TtpcNJ3XAzx3Gq8sWRzJaVajRs0uVxA2YAkdb1jm2YkPz4G6egUFAyA3n5vtEIZefPk5Wa4UXbKuS5fKkJWdgA==}
    engines: {node: '>=10'}
    dev: true

  /escape-string-regexp@5.0.0:
    resolution: {integrity: sha512-/veY75JbMK4j1yjvuUxuVsiS/hr/4iHs9FTT6cgTexxdE0Ly/glccBAkloH/DofkjRbZU3bnoj38mOmhkZ0lHw==}
    engines: {node: '>=12'}
    dev: false

  /eslint-config-prettier@10.1.1(eslint@9.27.0):
    resolution: {integrity: sha512-4EQQr6wXwS+ZJSzaR5ZCrYgLxqvUjdXctaEtBqHcbkW944B1NQyO4qpdHQbXBONfwxXdkAY81HH4+LUfrg+zPw==}
    hasBin: true
    peerDependencies:
      eslint: '>=7.0.0'
    dependencies:
      eslint: 9.27.0
    dev: true

  /eslint-plugin-only-warn@1.1.0:
    resolution: {integrity: sha512-2tktqUAT+Q3hCAU0iSf4xAN1k9zOpjK5WO8104mB0rT/dGhOa09582HN5HlbxNbPRZ0THV7nLGvzugcNOSjzfA==}
    engines: {node: '>=6'}
    dev: true

  /eslint-plugin-react-hooks@5.2.0(eslint@9.27.0):
    resolution: {integrity: sha512-+f15FfK64YQwZdJNELETdn5ibXEUQmW1DZL6KXhNnc2heoy/sg9VJJeT7n8TlMWouzWqSWavFkIhHyIbIAEapg==}
    engines: {node: '>=10'}
    peerDependencies:
      eslint: ^3.0.0 || ^4.0.0 || ^5.0.0 || ^6.0.0 || ^7.0.0 || ^8.0.0-0 || ^9.0.0
    dependencies:
      eslint: 9.27.0
    dev: true

  /eslint-plugin-react@7.37.4(eslint@9.27.0):
    resolution: {integrity: sha512-BGP0jRmfYyvOyvMoRX/uoUeW+GqNj9y16bPQzqAHf3AYII/tDs+jMN0dBVkl88/OZwNGwrVFxE7riHsXVfy/LQ==}
    engines: {node: '>=4'}
    peerDependencies:
      eslint: ^3 || ^4 || ^5 || ^6 || ^7 || ^8 || ^9.7
    dependencies:
      array-includes: 3.1.8
      array.prototype.findlast: 1.2.5
      array.prototype.flatmap: 1.3.3
      array.prototype.tosorted: 1.1.4
      doctrine: 2.1.0
      es-iterator-helpers: 1.2.1
      eslint: 9.27.0
      estraverse: 5.3.0
      hasown: 2.0.2
      jsx-ast-utils: 3.3.5
      minimatch: 3.1.2
      object.entries: 1.1.8
      object.fromentries: 2.0.8
      object.values: 1.2.1
      prop-types: 15.8.1
      resolve: 2.0.0-next.5
      semver: 6.3.1
      string.prototype.matchall: 4.0.12
      string.prototype.repeat: 1.0.0
    dev: true

  /eslint-plugin-turbo@2.5.0(eslint@9.27.0)(turbo@2.5.3):
    resolution: {integrity: sha512-qQk54MrUZv0gnpxV23sccTc+FL3UJ8q7vG7HmXuS2RP8gdjWDwI1CCJTJD8EdRIDjsMxF0xi0AKcMY0CwIlXVg==}
    peerDependencies:
      eslint: '>6.6.0'
      turbo: '>2.0.0'
    dependencies:
      dotenv: 16.0.3
      eslint: 9.27.0
      turbo: 2.5.3
    dev: true

  /eslint-scope@8.3.0:
    resolution: {integrity: sha512-pUNxi75F8MJ/GdeKtVLSbYg4ZI34J6C0C7sbL4YOp2exGwen7ZsuBqKzUhXd0qMQ362yET3z+uPwKeg/0C2XCQ==}
    engines: {node: ^18.18.0 || ^20.9.0 || >=21.1.0}
    dependencies:
      esrecurse: 4.3.0
      estraverse: 5.3.0
    dev: true

  /eslint-visitor-keys@3.4.3:
    resolution: {integrity: sha512-wpc+LXeiyiisxPlEkUzU6svyS1frIO3Mgxj1fdy7Pm8Ygzguax2N3Fa/D/ag1WqbOprdI+uY6wMUl8/a2G+iag==}
    engines: {node: ^12.22.0 || ^14.17.0 || >=16.0.0}
    dev: true

  /eslint-visitor-keys@4.2.0:
    resolution: {integrity: sha512-UyLnSehNt62FFhSwjZlHmeokpRK59rcz29j+F1/aDgbkbRTk7wIc9XzdoasMUbRNKDM0qQt/+BJ4BrpFeABemw==}
    engines: {node: ^18.18.0 || ^20.9.0 || >=21.1.0}
    dev: true

  /eslint@9.27.0:
    resolution: {integrity: sha512-ixRawFQuMB9DZ7fjU3iGGganFDp3+45bPOdaRurcFHSXO1e/sYwUX/FtQZpLZJR6SjMoJH8hR2pPEAfDyCoU2Q==}
    engines: {node: ^18.18.0 || ^20.9.0 || >=21.1.0}
    hasBin: true
    peerDependencies:
      jiti: '*'
    peerDependenciesMeta:
      jiti:
        optional: true
    dependencies:
      '@eslint-community/eslint-utils': 4.7.0(eslint@9.27.0)
      '@eslint-community/regexpp': 4.12.1
      '@eslint/config-array': 0.20.0
      '@eslint/config-helpers': 0.2.2
      '@eslint/core': 0.14.0
      '@eslint/eslintrc': 3.3.1
      '@eslint/js': 9.27.0
      '@eslint/plugin-kit': 0.3.1
      '@humanfs/node': 0.16.6
      '@humanwhocodes/module-importer': 1.0.1
      '@humanwhocodes/retry': 0.4.3
      '@types/estree': 1.0.7
      '@types/json-schema': 7.0.15
      ajv: 6.12.6
      chalk: 4.1.2
      cross-spawn: 7.0.6
      debug: 4.4.1
      escape-string-regexp: 4.0.0
      eslint-scope: 8.3.0
      eslint-visitor-keys: 4.2.0
      espree: 10.3.0
      esquery: 1.6.0
      esutils: 2.0.3
      fast-deep-equal: 3.1.3
      file-entry-cache: 8.0.0
      find-up: 5.0.0
      glob-parent: 6.0.2
      ignore: 5.3.2
      imurmurhash: 0.1.4
      is-glob: 4.0.3
      json-stable-stringify-without-jsonify: 1.0.1
      lodash.merge: 4.6.2
      minimatch: 3.1.2
      natural-compare: 1.4.0
      optionator: 0.9.4
    transitivePeerDependencies:
      - supports-color
    dev: true

  /esm@3.2.25:
    resolution: {integrity: sha512-U1suiZ2oDVWv4zPO56S0NcR5QriEahGtdN2OR6FiOG4WJvcjBVFB0qI4+eKoWFH483PKGuLuu6V8Z4T5g63UVA==}
    engines: {node: '>=6'}
    dev: false

  /espree@10.3.0:
    resolution: {integrity: sha512-0QYC8b24HWY8zjRnDTL6RiHfDbAWn63qb4LMj1Z4b076A4une81+z03Kg7l7mn/48PUTqoLptSXez8oknU8Clg==}
    engines: {node: ^18.18.0 || ^20.9.0 || >=21.1.0}
    dependencies:
      acorn: 8.14.1
      acorn-jsx: 5.3.2(acorn@8.14.1)
      eslint-visitor-keys: 4.2.0
    dev: true

  /esprima@4.0.1:
    resolution: {integrity: sha512-eGuFFw7Upda+g4p+QHvnW0RyTX/SVeJBDM/gCtMARO0cLuT2HcEKnTPvhjV6aGeqrCB/sbNop0Kszm0jsaWU4A==}
    engines: {node: '>=4'}
    hasBin: true

  /esquery@1.6.0:
    resolution: {integrity: sha512-ca9pw9fomFcKPvFLXhBKUK90ZvGibiGOvRJNbjljY7s7uq/5YO4BOzcYtJqExdx99rF6aAcnRxHmcUHcz6sQsg==}
    engines: {node: '>=0.10'}
    dependencies:
      estraverse: 5.3.0
    dev: true

  /esrecurse@4.3.0:
    resolution: {integrity: sha512-KmfKL3b6G+RXvP8N1vr3Tq1kL/oCFgn2NYXEtqP8/L3pKapUA4G8cFVaoF3SU323CD4XypR/ffioHmkti6/Tag==}
    engines: {node: '>=4.0'}
    dependencies:
      estraverse: 5.3.0
    dev: true

  /estraverse@5.3.0:
    resolution: {integrity: sha512-MMdARuVEQziNTeJD8DgMqmhwR11BRQ/cBP+pLtYdSTnf3MIO8fFeiINEbX36ZdNlfU/7A9f3gUw49B3oQsvwBA==}
    engines: {node: '>=4.0'}
    dev: true

  /estree-util-attach-comments@3.0.0:
    resolution: {integrity: sha512-cKUwm/HUcTDsYh/9FgnuFqpfquUbwIqwKM26BVCGDPVgvaCl/nDCCjUfiLlx6lsEZ3Z4RFxNbOQ60pkaEwFxGw==}
    dependencies:
      '@types/estree': 1.0.7

  /estree-util-build-jsx@3.0.1:
    resolution: {integrity: sha512-8U5eiL6BTrPxp/CHbs2yMgP8ftMhR5ww1eIKoWRMlqvltHF8fZn5LRDvTKuxD3DUn+shRbLGqXemcP51oFCsGQ==}
    dependencies:
      '@types/estree-jsx': 1.0.5
      devlop: 1.1.0
      estree-util-is-identifier-name: 3.0.0
      estree-walker: 3.0.3

  /estree-util-is-identifier-name@2.1.0:
    resolution: {integrity: sha512-bEN9VHRyXAUOjkKVQVvArFym08BTWB0aJPppZZr0UNyAqWsLaVfAqP7hbaTJjzHifmB5ebnR8Wm7r7yGN/HonQ==}
    dev: false

  /estree-util-is-identifier-name@3.0.0:
    resolution: {integrity: sha512-hFtqIDZTIUZ9BXLb8y4pYGyk6+wekIivNVTcmvk8NoOh+VeRn5y6cEHzbURrWbfp1fIqdVipilzj+lfaadNZmg==}

  /estree-util-scope@1.0.0:
    resolution: {integrity: sha512-2CAASclonf+JFWBNJPndcOpA8EMJwa0Q8LUFJEKqXLW6+qBvbFZuF5gItbQOs/umBUkjviCSDCbBwU2cXbmrhQ==}
    dependencies:
      '@types/estree': 1.0.7
      devlop: 1.1.0

  /estree-util-to-js@2.0.0:
    resolution: {integrity: sha512-WDF+xj5rRWmD5tj6bIqRi6CkLIXbbNQUcxQHzGysQzvHmdYG2G7p/Tf0J0gpxGgkeMZNTIjT/AoSvC9Xehcgdg==}
    dependencies:
      '@types/estree-jsx': 1.0.5
      astring: 1.9.0
      source-map: 0.7.4

  /estree-util-value-to-estree@3.4.0:
    resolution: {integrity: sha512-Zlp+gxis+gCfK12d3Srl2PdX2ybsEA8ZYy6vQGVQTNNYLEGRQQ56XB64bjemN8kxIKXP1nC9ip4Z+ILy9LGzvQ==}
    dependencies:
      '@types/estree': 1.0.7
    dev: false

  /estree-util-visit@2.0.0:
    resolution: {integrity: sha512-m5KgiH85xAhhW8Wta0vShLcUvOsh3LLPI2YVwcbio1l7E09NTLL1EyMZFM1OyWowoH0skScNbhOPl4kcBgzTww==}
    dependencies:
      '@types/estree-jsx': 1.0.5
      '@types/unist': 3.0.3

  /estree-walker@3.0.3:
    resolution: {integrity: sha512-7RUKfXgSMMkzt6ZuXmqapOurLGPPfgj6l9uRZ7lRGolvk0y2yocc35LdcxKC5PQZdn2DMqioAQ2NoWcrTKmm6g==}
    dependencies:
      '@types/estree': 1.0.7

  /esutils@2.0.3:
    resolution: {integrity: sha512-kVscqXk4OCp68SZ0dkgEKVi6/8ij300KBWTJq32P/dYeWTSwK41WyTxalN1eRmA5Z9UU/LX9D7FWSmV9SAYx6g==}
    engines: {node: '>=0.10.0'}
    dev: true

  /execa@8.0.1:
    resolution: {integrity: sha512-VyhnebXciFV2DESc+p6B+y0LjSm0krU4OgJN44qFAhBY0TJ+1V61tYD2+wHusZ6F9n5K+vl8k0sTy7PEfV4qpg==}
    engines: {node: '>=16.17'}
    dependencies:
      cross-spawn: 7.0.6
      get-stream: 8.0.1
      human-signals: 5.0.0
      is-stream: 3.0.0
      merge-stream: 2.0.0
      npm-run-path: 5.3.0
      onetime: 6.0.0
      signal-exit: 4.1.0
      strip-final-newline: 3.0.0
    dev: false

  /expect-type@1.2.1:
    resolution: {integrity: sha512-/kP8CAwxzLVEeFrMm4kMmy4CCDlpipyA7MYLVrdJIkV0fYF0UaigQHRsxHiuY/GEea+bh4KSv3TIlgr+2UL6bw==}
    engines: {node: '>=12.0.0'}
    dev: true

  /exsolve@1.0.5:
    resolution: {integrity: sha512-pz5dvkYYKQ1AHVrgOzBKWeP4u4FRb3a6DNK2ucr0OoNwYIU4QWsJ+NM36LLzORT+z845MzKHHhpXiUF5nvQoJg==}
    dev: false

  /extend-shallow@2.0.1:
    resolution: {integrity: sha512-zCnTtlxNoAiDc3gqY2aYAWFx7XWWiasuF2K8Me5WbN8otHKTUKBwjPtNpRs/rbUZm7KxWAaNj7P1a/p52GbVug==}
    engines: {node: '>=0.10.0'}
    dependencies:
      is-extendable: 0.1.1
    dev: false

  /extend@3.0.2:
    resolution: {integrity: sha512-fjquC59cD7CyW6urNXK0FBufkZcoiGG80wTuPujX590cB5Ttln20E2UB4S/WARVqhXffZl2LNgS+gQdPIIim/g==}

  /extendable-error@0.1.7:
    resolution: {integrity: sha512-UOiS2in6/Q0FK0R0q6UY9vYpQ21mr/Qn1KOnte7vsACuNJf514WvCCUHSRCPcgjPT2bAhNIJdlE6bVap1GKmeg==}
    dev: true

  /external-editor@3.1.0:
    resolution: {integrity: sha512-hMQ4CX1p1izmuLYyZqLMO/qGNw10wSv9QDCPfzXfyFrOaCSSoRfqE1Kf1s5an66J5JZC62NewG+mK49jOCtQew==}
    engines: {node: '>=4'}
    dependencies:
      chardet: 0.7.0
      iconv-lite: 0.4.24
      tmp: 0.0.33
    dev: true

  /fast-copy@3.0.2:
    resolution: {integrity: sha512-dl0O9Vhju8IrcLndv2eU4ldt1ftXMqqfgN4H1cpmGV7P6jeB9FwpN9a2c8DPGE1Ys88rNUJVYDHq73CGAGOPfQ==}
    dev: false

  /fast-deep-equal@3.1.3:
    resolution: {integrity: sha512-f3qQ9oQy9j2AhBe/H9VC91wLmKBCCU/gDOnKNAYG5hswO7BLKj09Hc5HYNz9cGI++xlpDCIgDaitVs03ATR84Q==}

  /fast-glob@3.3.1:
    resolution: {integrity: sha512-kNFPyjhh5cKjrUltxs+wFx+ZkbRaxxmZ+X0ZU31SOsxCEtP9VPgtq2teZw1DebupL5GmDaNQ6yKMMVcM41iqDg==}
    engines: {node: '>=8.6.0'}
    dependencies:
      '@nodelib/fs.stat': 2.0.5
      '@nodelib/fs.walk': 1.2.8
      glob-parent: 5.1.2
      merge2: 1.4.1
      micromatch: 4.0.8
    dev: true

  /fast-glob@3.3.3:
    resolution: {integrity: sha512-7MptL8U0cqcFdzIzwOTHoilX9x5BrNqye7Z/LuC7kCMRio1EMSyqRK3BEAUD7sXRq4iT4AzTVuZdhgQ2TCvYLg==}
    engines: {node: '>=8.6.0'}
    dependencies:
      '@nodelib/fs.stat': 2.0.5
      '@nodelib/fs.walk': 1.2.8
      glob-parent: 5.1.2
      merge2: 1.4.1
      micromatch: 4.0.8

  /fast-json-stable-stringify@2.1.0:
    resolution: {integrity: sha512-lhd/wF+Lk98HZoTCtlVraHtfh5XYijIjalXck7saUtuanSDyLMxnHhSXEDJqHxD7msR8D0uCmqlkwjCV8xvwHw==}
    dev: true

  /fast-levenshtein@2.0.6:
    resolution: {integrity: sha512-DCXu6Ifhqcks7TZKY3Hxp3y6qphY5SJZmrWMDrKcERSOXWQdMhU9Ig/PYrzyw/ul9jOIyh0N4M0tbC5hodg8dw==}
    dev: true

  /fast-redact@3.5.0:
    resolution: {integrity: sha512-dwsoQlS7h9hMeYUq1W++23NDcBLV4KqONnITDV9DjfS3q1SgDGVrBdvvTLUotWtPSD7asWDV9/CmsZPy8Hf70A==}
    engines: {node: '>=6'}
    dev: false

  /fast-safe-stringify@2.1.1:
    resolution: {integrity: sha512-W+KJc2dmILlPplD/H4K9l9LcAHAfPtP6BY84uVLXQ6Evcz9Lcg33Y2z1IVblT6xdY54PXYVHEv+0Wpq8Io6zkA==}
    dev: false

  /fast-uri@3.0.6:
    resolution: {integrity: sha512-Atfo14OibSv5wAp4VWNsFYE1AchQRTv9cBGWET4pZWHzYshFSS9NQI6I57rdKn9croWVMbYFbLhJ+yJvmZIIHw==}
    dev: false

  /fastq@1.19.1:
    resolution: {integrity: sha512-GwLTyxkCXjXbxqIhTsMI2Nui8huMPtnxg7krajPJAjnEG/iiOS7i+zCtWGZR9G0NBKbXKh6X9m9UIsYX/N6vvQ==}
    dependencies:
      reusify: 1.1.0

  /fault@2.0.1:
    resolution: {integrity: sha512-WtySTkS4OKev5JtpHXnib4Gxiurzh5NCGvWrFaZ34m6JehfTUhKZvn9njTfw48t6JumVQOmrKqpmGcdwxnhqBQ==}
    dependencies:
      format: 0.2.2
    dev: false

  /fdir@6.4.4(picomatch@4.0.2):
    resolution: {integrity: sha512-1NZP+GK4GfuAv3PqKvxQRDMjdSRZjnkq7KfhlNrCNNlZ0ygQFpebfrnfnq/W7fpUnAv9aGWmY1zKx7FYL3gwhg==}
    peerDependencies:
      picomatch: ^3 || ^4
    peerDependenciesMeta:
      picomatch:
        optional: true
    dependencies:
      picomatch: 4.0.2

  /fetch-blob@3.2.0:
    resolution: {integrity: sha512-7yAQpD2UMJzLi1Dqv7qFYnPbaPx7ZfFK6PiIxQ4PfkGPyNyl2Ugx+a/umUonmKqjhM4DnfbMvdX6otXq83soQQ==}
    engines: {node: ^12.20 || >= 14.13}
    dependencies:
      node-domexception: 1.0.0
      web-streams-polyfill: 3.3.3
    dev: false

  /file-entry-cache@8.0.0:
    resolution: {integrity: sha512-XXTUwCvisa5oacNGRP9SfNtYBNAMi+RPwBFmblZEF7N7swHYQS6/Zfk7SRwx4D5j3CH211YNRco1DEMNVfZCnQ==}
    engines: {node: '>=16.0.0'}
    dependencies:
      flat-cache: 4.0.1
    dev: true

  /file-type@19.3.0:
    resolution: {integrity: sha512-mROwiKLZf/Kwa/2Rol+OOZQn1eyTkPB3ZTwC0ExY6OLFCbgxHYZvBm7xI77NvfZFMKBsmuXfmLJnD4eEftEhrA==}
    engines: {node: '>=18'}
    dependencies:
      strtok3: 8.1.0
      token-types: 6.0.0
      uint8array-extras: 1.4.0
    dev: false

  /fill-range@7.1.1:
    resolution: {integrity: sha512-YsGpe3WHLK8ZYi4tWDg2Jy3ebRz2rXowDxnld4bkQB00cc/1Zw9AWnC0i9ztDJitivtQvaI9KaLyKrc+hBW0yg==}
    engines: {node: '>=8'}
    dependencies:
      to-regex-range: 5.0.1

  /find-up@4.1.0:
    resolution: {integrity: sha512-PpOwAdQ/YlXQ2vj8a3h8IipDuYRi3wceVQQGYWxNINccq40Anw7BlsEXCMbt1Zt+OLA6Fq9suIpIWD0OsnISlw==}
    engines: {node: '>=8'}
    dependencies:
      locate-path: 5.0.0
      path-exists: 4.0.0
    dev: true

  /find-up@5.0.0:
    resolution: {integrity: sha512-78/PXT1wlLLDgTzDs7sjq9hzz0vXD+zn+7wypEe4fXQxCmdmqfGsEPQxmiCSQI3ajFV91bVSsvNtrJRiW6nGng==}
    engines: {node: '>=10'}
    dependencies:
      locate-path: 6.0.0
      path-exists: 4.0.0
    dev: true

  /fix-dts-default-cjs-exports@1.0.1:
    resolution: {integrity: sha512-pVIECanWFC61Hzl2+oOCtoJ3F17kglZC/6N94eRWycFgBH35hHx0Li604ZIzhseh97mf2p0cv7vVrOZGoqhlEg==}
    dependencies:
      magic-string: 0.30.17
      mlly: 1.7.4
      rollup: 4.41.0

  /flat-cache@4.0.1:
    resolution: {integrity: sha512-f7ccFPK3SXFHpx15UIGyRJ/FJQctuKZ0zVuN3frBo4HnK3cay9VEW0R6yPYFHC0AgqhukPzKjq22t5DmAyqGyw==}
    engines: {node: '>=16'}
    dependencies:
      flatted: 3.3.3
      keyv: 4.5.4
    dev: true

  /flatted@3.3.3:
    resolution: {integrity: sha512-GX+ysw4PBCz0PzosHDepZGANEuFCMLrnRTiEy9McGjmkCQYwRq4A/X786G/fjM/+OjsWSU1ZrY5qyARZmO/uwg==}
    dev: true

  /for-each@0.3.5:
    resolution: {integrity: sha512-dKx12eRCVIzqCxFGplyFKJMPvLEWgmNtUrpTiJIR5u97zEhRG8ySrtboPHZXx7daLxQVrl643cTzbab2tkQjxg==}
    engines: {node: '>= 0.4'}
    dependencies:
      is-callable: 1.2.7
    dev: true

  /foreground-child@3.3.1:
    resolution: {integrity: sha512-gIXjKqtFuWEgzFRJA9WCQeSJLZDjgJUOMCMzxtvFq/37KojM1BFGufqsCy0r4qSQmYLsZYMeyRqzIWOMup03sw==}
    engines: {node: '>=14'}
    dependencies:
      cross-spawn: 7.0.6
      signal-exit: 4.1.0

  /format@0.2.2:
    resolution: {integrity: sha512-wzsgA6WOq+09wrU1tsJ09udeR/YZRaeArL9e1wPbFg3GG2yDnC2ldKpxs4xunpFF9DgqCqOIra3bc1HWrJ37Ww==}
    engines: {node: '>=0.4.x'}
    dev: false

  /formdata-polyfill@4.0.10:
    resolution: {integrity: sha512-buewHzMvYL29jdeQTVILecSaZKnt/RJWjoZCF5OW60Z67/GmSLBkOFM7qh1PI3zFNtJbaZL5eQu1vLfazOwj4g==}
    engines: {node: '>=12.20.0'}
    dependencies:
      fetch-blob: 3.2.0
    dev: false

  /fraction.js@4.3.7:
    resolution: {integrity: sha512-ZsDfxO51wGAXREY55a7la9LScWpwv9RxIrYABrlvOFBlH/ShPnrtsXeuUIfXKKOVicNxQ+o8JTbJvjS4M89yew==}
    dev: true

  /fs-extra@7.0.1:
    resolution: {integrity: sha512-YJDaCJZEnBmcbw13fvdAM9AwNOJwOzrE4pqMqBq5nFiEqXUqHwlK4B+3pUw6JNvfSPtX05xFHtYy/1ni01eGCw==}
    engines: {node: '>=6 <7 || >=8'}
    dependencies:
      graceful-fs: 4.2.11
      jsonfile: 4.0.0
      universalify: 0.1.2
    dev: true

  /fs-extra@8.1.0:
    resolution: {integrity: sha512-yhlQgA6mnOJUKOsRUFsgJdQCvkKhcz8tlZG5HBQfReYZy46OwLcY+Zia0mtdHsOo9y/hP+CxMN0TU9QxoOtG4g==}
    engines: {node: '>=6 <7 || >=8'}
    dependencies:
      graceful-fs: 4.2.11
      jsonfile: 4.0.0
      universalify: 0.1.2
    dev: true

  /fsevents@2.3.3:
    resolution: {integrity: sha512-5xoDfX+fL7faATnagmWPpbFtwh/R77WmMMqqHGS65C3vvB0YHrgF+B1YmZ3441tMj5n63k0212XNoJwzlhffQw==}
    engines: {node: ^8.16.0 || ^10.6.0 || >=11.0.0}
    os: [darwin]
    requiresBuild: true
    optional: true

  /function-bind@1.1.2:
    resolution: {integrity: sha512-7XHNxH7qX9xG5mIwxkhumTox/MIRNcOgDrxWsMt2pAr23WHp6MrRlN7FBSFpCpr+oVO0F744iUgR82nJMfG2SA==}
    dev: true

  /function.prototype.name@1.1.8:
    resolution: {integrity: sha512-e5iwyodOHhbMr/yNrc7fDYG4qlbIvI5gajyzPnb5TCwyhjApznQh1BMFou9b30SevY43gCJKXycoCBjMbsuW0Q==}
    engines: {node: '>= 0.4'}
    dependencies:
      call-bind: 1.0.8
      call-bound: 1.0.4
      define-properties: 1.2.1
      functions-have-names: 1.2.3
      hasown: 2.0.2
      is-callable: 1.2.7
    dev: true

  /functions-have-names@1.2.3:
    resolution: {integrity: sha512-xckBUXyTIqT97tq2x2AMb+g163b5JFysYk0x4qxNFwbfQkmNZoiRHb6sPzI9/QV33WeuvVYBUIiD4NzNIyqaRQ==}
    dev: true

  /functions.do@0.0.5:
    resolution: {integrity: sha512-e6ujw9AvbeWqZVM1m/TXgvp5m6TPkOZneyXZPTBBeJ+SSJw4sQv43USORss1WPSNDYOWsWL/QqfrSRk7lQp5lg==}
    dev: false

  /get-intrinsic@1.3.0:
    resolution: {integrity: sha512-9fSjSaos/fRIVIp+xSJlE6lfwhES7LNtKaCBIamHsjr2na1BiABJPo0mOjjz8GJDURarmCPGqaiVg5mfjb98CQ==}
    engines: {node: '>= 0.4'}
    dependencies:
      call-bind-apply-helpers: 1.0.2
      es-define-property: 1.0.1
      es-errors: 1.3.0
      es-object-atoms: 1.1.1
      function-bind: 1.1.2
      get-proto: 1.0.1
      gopd: 1.2.0
      has-symbols: 1.1.0
      hasown: 2.0.2
      math-intrinsics: 1.1.0
    dev: true

  /get-proto@1.0.1:
    resolution: {integrity: sha512-sTSfBjoXBp89JvIKIefqw7U2CCebsc74kiY6awiGogKtoSGbgjYE/G/+l9sF3MWFPNc9IcoOC4ODfKHfxFmp0g==}
    engines: {node: '>= 0.4'}
    dependencies:
      dunder-proto: 1.0.1
      es-object-atoms: 1.1.1
    dev: true

  /get-stream@8.0.1:
    resolution: {integrity: sha512-VaUJspBffn/LMCJVoMvSAdmscJyS1auj5Zulnn5UoYcY531UWmdwhRWkcGKnGU93m5HSXP9LP2usOryrBtQowA==}
    engines: {node: '>=16'}
    dev: false

  /get-symbol-description@1.1.0:
    resolution: {integrity: sha512-w9UMqWwJxHNOvoNzSJ2oPF5wvYcvP7jUvYzhp67yEhTi17ZDBBC1z9pTdGuzjD+EFIqLSYRweZjqfiPzQ06Ebg==}
    engines: {node: '>= 0.4'}
    dependencies:
      call-bound: 1.0.4
      es-errors: 1.3.0
      get-intrinsic: 1.3.0
    dev: true

  /get-tsconfig@4.10.0:
    resolution: {integrity: sha512-kGzZ3LWWQcGIAmg6iWvXn0ei6WDtV26wzHRMwDSzmAbcXrTEXxHy6IehI6/4eT6VRKyMP1eF1VqwrVUmE/LR7A==}
    dependencies:
      resolve-pkg-maps: 1.0.0

  /get-tsconfig@4.8.1:
    resolution: {integrity: sha512-k9PN+cFBmaLWtVz29SkUoqU5O0slLuHJXt/2P+tMVFT+phsSGXGkp9t3rQIqdz0e+06EHNGs3oM6ZX1s2zHxRg==}
    dependencies:
      resolve-pkg-maps: 1.0.0
    dev: false

  /github-slugger@2.0.0:
    resolution: {integrity: sha512-IaOQ9puYtjrkq7Y0Ygl9KDZnrf/aiUJYUpVf89y8kyaxbRG7Y1SrX/jaumrv81vc61+kiMempujsM3Yw7w5qcw==}
    dev: false

  /glob-parent@5.1.2:
    resolution: {integrity: sha512-AOIgSQCepiJYwP3ARnGx+5VnTu2HBYdzbGP45eLw1vr3zB3vZLeyed1sC9hnbcOc9/SrMyM5RPQrkGz4aS9Zow==}
    engines: {node: '>= 6'}
    dependencies:
      is-glob: 4.0.3

  /glob-parent@6.0.2:
    resolution: {integrity: sha512-XxwI8EOhVQgWp6iDL+3b0r86f4d6AX6zSU55HfB4ydCEuXLXc5FcYeOu+nnGftS4TEju/11rt4KJPTMgbfmv4A==}
    engines: {node: '>=10.13.0'}
    dependencies:
      is-glob: 4.0.3
    dev: true

  /glob@10.4.5:
    resolution: {integrity: sha512-7Bv8RF0k6xjo7d4A/PxYLbUCfb6c+Vpd2/mB2yRDlew7Jb5hEXiCD9ibfO7wpk8i4sevK6DFny9h7EYbM3/sHg==}
    hasBin: true
    dependencies:
      foreground-child: 3.3.1
      jackspeak: 3.4.3
      minimatch: 9.0.5
      minipass: 7.1.2
      package-json-from-dist: 1.0.1
      path-scurry: 1.11.1

  /globals@14.0.0:
    resolution: {integrity: sha512-oahGvuMGQlPw/ivIYBjVSrWAfWLBeku5tpPE2fOPLi+WHffIWbuh2tCjhyQhTBPMf5E9jDEH4FOmTYgYwbKwtQ==}
    engines: {node: '>=18'}
    dev: true

  /globals@15.15.0:
    resolution: {integrity: sha512-7ACyT3wmyp3I61S4fG682L0VA2RGD9otkqGJIwNUMF1SWUombIIk+af1unuDYgMm082aHYwD+mzJvv9Iu8dsgg==}
    engines: {node: '>=18'}
    dev: false

  /globals@16.1.0:
    resolution: {integrity: sha512-aibexHNbb/jiUSObBgpHLj+sIuUmJnYcgXBlrfsiDZ9rt4aF2TFRbyLgZ2iFQuVZ1K5Mx3FVkbKRSgKrbK3K2g==}
    engines: {node: '>=18'}
    dev: true

  /globalthis@1.0.4:
    resolution: {integrity: sha512-DpLKbNU4WylpxJykQujfCcwYWiV/Jhm50Goo0wrVILAv5jOr9d+H+UR3PhSCD2rCCEIg0uc+G+muBTwD54JhDQ==}
    engines: {node: '>= 0.4'}
    dependencies:
      define-properties: 1.2.1
      gopd: 1.2.0
    dev: true

  /globby@11.1.0:
    resolution: {integrity: sha512-jhIXaOzy1sb8IyocaruWSn1TjmnBVs8Ayhcy83rmxNJ8q2uWKCAj3CnJY+KpGSXCueAPc0i05kVvVKtP1t9S3g==}
    engines: {node: '>=10'}
    dependencies:
      array-union: 2.1.0
      dir-glob: 3.0.1
      fast-glob: 3.3.3
      ignore: 5.3.2
      merge2: 1.4.1
      slash: 3.0.0
    dev: true

  /gopd@1.2.0:
    resolution: {integrity: sha512-ZUKRh6/kUFoAiTAtTYPZJ3hw9wNxx+BIBOijnlG9PnrJsCcSjs1wyyD6vJpaYtgnzDrKYRSqf3OO6Rfa93xsRg==}
    engines: {node: '>= 0.4'}
    dev: true

  /graceful-fs@4.2.11:
    resolution: {integrity: sha512-RbJ5/jmFcNNCcDV5o9eTnBLJ/HszWV0P73bc+Ff4nS/rJj+YaS6IGyiOL0VoBYX+l1Wrl3k63h/KrH+nhJ0XvQ==}
    dev: true

  /graphemer@1.4.0:
    resolution: {integrity: sha512-EtKwoO6kxCL9WO5xipiHTZlSzBm7WLT627TqC/uVRd0HKmq8NXyebnNYxDoBi7wt8eTWrUrKXCOVaFq9x1kgag==}
    dev: true

  /graphql@16.11.0:
    resolution: {integrity: sha512-mS1lbMsxgQj6hge1XZ6p7GPhbrtFwUFYi3wRzXAC/FmYnyXMTvvI3td3rjmQ2u8ewXueaSvRPWaEcgVVOT9Jnw==}
    engines: {node: ^12.22.0 || ^14.16.0 || ^16.0.0 || >=17.0.0}
    dev: false

  /gray-matter@4.0.3:
    resolution: {integrity: sha512-5v6yZd4JK3eMI3FqqCouswVqwugaA9r4dNZB1wwcmrD02QkV5H0y7XBQW8QwQqEaZY1pM9aqORSORhJRdNK44Q==}
    engines: {node: '>=6.0'}
    dependencies:
      js-yaml: 3.14.1
      kind-of: 6.0.3
      section-matter: 1.0.0
      strip-bom-string: 1.0.0
    dev: false

  /hachure-fill@0.5.2:
    resolution: {integrity: sha512-3GKBOn+m2LX9iq+JC1064cSFprJY4jL1jCXTcpnfER5HYE2l/4EfWSGzkPa/ZDBmYI0ZOEj5VHV/eKnPGkHuOg==}
    dev: false

  /has-bigints@1.1.0:
    resolution: {integrity: sha512-R3pbpkcIqv2Pm3dUwgjclDRVmWpTJW2DcMzcIhEXEx1oh/CEMObMm3KLmRJOdvhM7o4uQBnwr8pzRK2sJWIqfg==}
    engines: {node: '>= 0.4'}
    dev: true

  /has-flag@4.0.0:
    resolution: {integrity: sha512-EykJT/Q1KjTWctppgIAgfSO0tKVuZUjhgMr17kqTumMl6Afv3EISleU7qZUzoXDFTAHTDC4NOoG/ZxU3EvlMPQ==}
    engines: {node: '>=8'}
    dev: true

  /has-property-descriptors@1.0.2:
    resolution: {integrity: sha512-55JNKuIW+vq4Ke1BjOTjM2YctQIvCT7GFzHwmfZPGo5wnrgkid0YQtnAleFSqumZm4az3n2BS+erby5ipJdgrg==}
    dependencies:
      es-define-property: 1.0.1
    dev: true

  /has-proto@1.2.0:
    resolution: {integrity: sha512-KIL7eQPfHQRC8+XluaIw7BHUwwqL19bQn4hzNgdr+1wXoU0KKj6rufu47lhY7KbJR2C6T6+PfyN0Ea7wkSS+qQ==}
    engines: {node: '>= 0.4'}
    dependencies:
      dunder-proto: 1.0.1
    dev: true

  /has-symbols@1.1.0:
    resolution: {integrity: sha512-1cDNdwJ2Jaohmb3sg4OmKaMBwuC48sYni5HUw2DvsC8LjGTLK9h+eb1X6RyuOHe4hT0ULCW68iomhjUoKUqlPQ==}
    engines: {node: '>= 0.4'}
    dev: true

  /has-tostringtag@1.0.2:
    resolution: {integrity: sha512-NqADB8VjPFLM2V0VvHUewwwsw0ZWBaIdgo+ieHtK3hasLz4qeCRjYcqfB6AQrBggRKppKF8L52/VqdVsO47Dlw==}
    engines: {node: '>= 0.4'}
    dependencies:
      has-symbols: 1.1.0
    dev: true

  /hasown@2.0.2:
    resolution: {integrity: sha512-0hJU9SCPvmMzIBdZFqNPXWa6dqh7WdH0cII9y+CyS8rG3nL48Bclra9HmKhVVUHyPWNH5Y7xDwAB7bfgSjkUMQ==}
    engines: {node: '>= 0.4'}
    dependencies:
      function-bind: 1.1.2
    dev: true

  /hast-util-from-dom@5.0.1:
    resolution: {integrity: sha512-N+LqofjR2zuzTjCPzyDUdSshy4Ma6li7p/c3pA78uTwzFgENbgbUrm2ugwsOdcjI1muO+o6Dgzp9p8WHtn/39Q==}
    dependencies:
      '@types/hast': 3.0.4
      hastscript: 9.0.1
      web-namespaces: 2.0.1
    dev: false

  /hast-util-from-html-isomorphic@2.0.0:
    resolution: {integrity: sha512-zJfpXq44yff2hmE0XmwEOzdWin5xwH+QIhMLOScpX91e/NSGPsAzNCvLQDIEPyO2TXi+lBmU6hjLIhV8MwP2kw==}
    dependencies:
      '@types/hast': 3.0.4
      hast-util-from-dom: 5.0.1
      hast-util-from-html: 2.0.3
      unist-util-remove-position: 5.0.0
    dev: false

  /hast-util-from-html@2.0.3:
    resolution: {integrity: sha512-CUSRHXyKjzHov8yKsQjGOElXy/3EKpyX56ELnkHH34vDVw1N1XSQ1ZcAvTyAPtGqLTuKP/uxM+aLkSPqF/EtMw==}
    dependencies:
      '@types/hast': 3.0.4
      devlop: 1.1.0
      hast-util-from-parse5: 8.0.3
      parse5: 7.3.0
      vfile: 6.0.3
      vfile-message: 4.0.2
    dev: false

  /hast-util-from-parse5@8.0.3:
    resolution: {integrity: sha512-3kxEVkEKt0zvcZ3hCRYI8rqrgwtlIOFMWkbclACvjlDw8Li9S2hk/d51OI0nr/gIpdMHNepwgOKqZ/sy0Clpyg==}
    dependencies:
      '@types/hast': 3.0.4
      '@types/unist': 3.0.3
      devlop: 1.1.0
      hastscript: 9.0.1
      property-information: 7.1.0
      vfile: 6.0.3
      vfile-location: 5.0.3
      web-namespaces: 2.0.1
    dev: false

  /hast-util-is-element@3.0.0:
    resolution: {integrity: sha512-Val9mnv2IWpLbNPqc/pUem+a7Ipj2aHacCwgNfTiK0vJKl0LF+4Ba4+v1oPHFpf3bLYmreq0/l3Gud9S5OH42g==}
    dependencies:
      '@types/hast': 3.0.4
    dev: false

  /hast-util-parse-selector@4.0.0:
    resolution: {integrity: sha512-wkQCkSYoOGCRKERFWcxMVMOcYE2K1AaNLU8DXS9arxnLOUEWbOXKXiJUNzEpqZ3JOKpnha3jkFrumEjVliDe7A==}
    dependencies:
      '@types/hast': 3.0.4
    dev: false

  /hast-util-raw@9.1.0:
    resolution: {integrity: sha512-Y8/SBAHkZGoNkpzqqfCldijcuUKh7/su31kEBp67cFY09Wy0mTRgtsLYsiIxMJxlu0f6AA5SUTbDR8K0rxnbUw==}
    dependencies:
      '@types/hast': 3.0.4
      '@types/unist': 3.0.3
      '@ungap/structured-clone': 1.3.0
      hast-util-from-parse5: 8.0.3
      hast-util-to-parse5: 8.0.0
      html-void-elements: 3.0.0
      mdast-util-to-hast: 13.2.0
      parse5: 7.3.0
      unist-util-position: 5.0.0
      unist-util-visit: 5.0.0
      vfile: 6.0.3
      web-namespaces: 2.0.1
      zwitch: 2.0.4
    dev: false

  /hast-util-to-estree@3.1.3:
    resolution: {integrity: sha512-48+B/rJWAp0jamNbAAf9M7Uf//UVqAoMmgXhBdxTDJLGKY+LRnZ99qcG+Qjl5HfMpYNzS5v4EAwVEF34LeAj7w==}
    dependencies:
      '@types/estree': 1.0.7
      '@types/estree-jsx': 1.0.5
      '@types/hast': 3.0.4
      comma-separated-tokens: 2.0.3
      devlop: 1.1.0
      estree-util-attach-comments: 3.0.0
      estree-util-is-identifier-name: 3.0.0
      hast-util-whitespace: 3.0.0
      mdast-util-mdx-expression: 2.0.1
      mdast-util-mdx-jsx: 3.2.0
      mdast-util-mdxjs-esm: 2.0.1
      property-information: 7.1.0
      space-separated-tokens: 2.0.2
      style-to-js: 1.1.16
      unist-util-position: 5.0.0
      zwitch: 2.0.4
    transitivePeerDependencies:
      - supports-color

  /hast-util-to-html@9.0.5:
    resolution: {integrity: sha512-OguPdidb+fbHQSU4Q4ZiLKnzWo8Wwsf5bZfbvu7//a9oTYoqD/fWpe96NuHkoS9h0ccGOTe0C4NGXdtS0iObOw==}
    dependencies:
      '@types/hast': 3.0.4
      '@types/unist': 3.0.3
      ccount: 2.0.1
      comma-separated-tokens: 2.0.3
      hast-util-whitespace: 3.0.0
      html-void-elements: 3.0.0
      mdast-util-to-hast: 13.2.0
      property-information: 7.1.0
      space-separated-tokens: 2.0.2
      stringify-entities: 4.0.4
      zwitch: 2.0.4
    dev: false

  /hast-util-to-jsx-runtime@2.3.6:
    resolution: {integrity: sha512-zl6s8LwNyo1P9uw+XJGvZtdFF1GdAkOg8ujOw+4Pyb76874fLps4ueHXDhXWdk6YHQ6OgUtinliG7RsYvCbbBg==}
    dependencies:
      '@types/estree': 1.0.7
      '@types/hast': 3.0.4
      '@types/unist': 3.0.3
      comma-separated-tokens: 2.0.3
      devlop: 1.1.0
      estree-util-is-identifier-name: 3.0.0
      hast-util-whitespace: 3.0.0
      mdast-util-mdx-expression: 2.0.1
      mdast-util-mdx-jsx: 3.2.0
      mdast-util-mdxjs-esm: 2.0.1
      property-information: 7.1.0
      space-separated-tokens: 2.0.2
      style-to-js: 1.1.16
      unist-util-position: 5.0.0
      vfile-message: 4.0.2
    transitivePeerDependencies:
      - supports-color

  /hast-util-to-parse5@8.0.0:
    resolution: {integrity: sha512-3KKrV5ZVI8if87DVSi1vDeByYrkGzg4mEfeu4alwgmmIeARiBLKCZS2uw5Gb6nU9x9Yufyj3iudm6i7nl52PFw==}
    dependencies:
      '@types/hast': 3.0.4
      comma-separated-tokens: 2.0.3
      devlop: 1.1.0
      property-information: 6.5.0
      space-separated-tokens: 2.0.2
      web-namespaces: 2.0.1
      zwitch: 2.0.4
    dev: false

  /hast-util-to-string@3.0.1:
    resolution: {integrity: sha512-XelQVTDWvqcl3axRfI0xSeoVKzyIFPwsAGSLIsKdJKQMXDYJS4WYrBNF/8J7RdhIcFI2BOHgAifggsvsxp/3+A==}
    dependencies:
      '@types/hast': 3.0.4
    dev: false

  /hast-util-to-text@4.0.2:
    resolution: {integrity: sha512-KK6y/BN8lbaq654j7JgBydev7wuNMcID54lkRav1P0CaE1e47P72AWWPiGKXTJU271ooYzcvTAn/Zt0REnvc7A==}
    dependencies:
      '@types/hast': 3.0.4
      '@types/unist': 3.0.3
      hast-util-is-element: 3.0.0
      unist-util-find-after: 5.0.0
    dev: false

  /hast-util-whitespace@3.0.0:
    resolution: {integrity: sha512-88JUN06ipLwsnv+dVn+OIYOvAuvBMy/Qoi6O7mQHxdPXpjy+Cd6xRkWwux7DKO+4sYILtLBRIKgsdpS2gQc7qw==}
    dependencies:
      '@types/hast': 3.0.4

  /hastscript@9.0.1:
    resolution: {integrity: sha512-g7df9rMFX/SPi34tyGCyUBREQoKkapwdY/T04Qn9TDWfHhAYt4/I0gMVirzK5wEzeUqIjEB+LXC/ypb7Aqno5w==}
    dependencies:
      '@types/hast': 3.0.4
      comma-separated-tokens: 2.0.3
      hast-util-parse-selector: 4.0.0
      property-information: 7.1.0
      space-separated-tokens: 2.0.2
    dev: false

  /help-me@5.0.0:
    resolution: {integrity: sha512-7xgomUX6ADmcYzFik0HzAxh/73YlKR9bmFzf51CZwR+b6YtzU2m0u49hQCqV6SvlqIqsaxovfwdvbnsw3b/zpg==}
    dev: false

  /html-void-elements@3.0.0:
    resolution: {integrity: sha512-bEqo66MRXsUGxWHV5IP0PUiAWwoEjba4VCzg0LjFJBpchPaTfyfCKTG6bc5F8ucKec3q5y6qOdGyYTSBEvhCrg==}
    dev: false

  /http-status@2.1.0:
    resolution: {integrity: sha512-O5kPr7AW7wYd/BBiOezTwnVAnmSNFY+J7hlZD2X5IOxVBetjcHAiTXhzj0gMrnojQlwy+UT1/Y3H3vJ3UlmvLA==}
    engines: {node: '>= 0.4.0'}
    dev: false

  /human-id@4.1.1:
    resolution: {integrity: sha512-3gKm/gCSUipeLsRYZbbdA1BD83lBoWUkZ7G9VFrhWPAU76KwYo5KR8V28bpoPm/ygy0x5/GCbpRQdY7VLYCoIg==}
    hasBin: true
    dev: true

  /human-signals@5.0.0:
    resolution: {integrity: sha512-AXcZb6vzzrFAUE61HnN4mpLqd/cSIwNQjtNWR0euPm6y0iqx3G4gOXaIDdtdDwZmhwe82LA6+zinmW4UBWVePQ==}
    engines: {node: '>=16.17.0'}
    dev: false

  /iconv-lite@0.4.24:
    resolution: {integrity: sha512-v3MXnZAcvnywkTUEZomIActle7RXXeedOR31wwl7VlyoXO4Qi9arvSenNQWne1TcRwhCL1HwLI21bEqdpj8/rA==}
    engines: {node: '>=0.10.0'}
    dependencies:
      safer-buffer: 2.1.2
    dev: true

  /iconv-lite@0.6.3:
    resolution: {integrity: sha512-4fCk79wshMdzMp2rH06qWrJE4iolqLhCUH+OiuIgU++RB0+94NlDL81atO7GX55uUKueo0txHNtvEyI6D7WdMw==}
    engines: {node: '>=0.10.0'}
    dependencies:
      safer-buffer: 2.1.2
    dev: false

  /ieee754@1.2.1:
    resolution: {integrity: sha512-dcyqhDvX1C46lXZcVqCpK+FtMRQVdIMN6/Df5js2zouUsqG7I6sFxitIC+7KYK29KdXOLHdu9zL4sFnoVQnqaA==}
    dev: false

  /ignore@5.3.2:
    resolution: {integrity: sha512-hsBTNUqQTDwkWtcdYI2i06Y/nUBEsNEDJKjWdigLvegy8kDuJAS8uRlpkkcQpyEXL0Z/pjDy5HBmMjRCJ2gq+g==}
    engines: {node: '>= 4'}
    dev: true

  /image-size@2.0.2:
    resolution: {integrity: sha512-IRqXKlaXwgSMAMtpNzZa1ZAe8m+Sa1770Dhk8VkSsP9LS+iHD62Zd8FQKs8fbPiagBE7BzoFX23cxFnwshpV6w==}
    engines: {node: '>=16.x'}
    hasBin: true
    dev: false

  /import-fresh@3.3.1:
    resolution: {integrity: sha512-TR3KfrTZTYLPB6jUjfx6MF9WcWrHL9su5TObK4ZkYgBdWKPOFoSoQIdEuTuR82pmtxH2spWG9h6etwfr1pLBqQ==}
    engines: {node: '>=6'}
    dependencies:
      parent-module: 1.0.1
      resolve-from: 4.0.0
    dev: true

  /imurmurhash@0.1.4:
    resolution: {integrity: sha512-JmXMZ6wuvDmLiHEml9ykzqO6lwFbof0GG4IkcGaENdCRDDmMVnny7s5HsIgHCbaq0w2MyPhDqkhTUgS2LU2PHA==}
    engines: {node: '>=0.8.19'}
    dev: true

  /inline-style-parser@0.2.4:
    resolution: {integrity: sha512-0aO8FkhNZlj/ZIbNi7Lxxr12obT7cL1moPfE4tg1LkX7LlLfC6DeX4l2ZEud1ukP9jNQyNnfzQVqwbwmAATY4Q==}

  /internal-slot@1.1.0:
    resolution: {integrity: sha512-4gd7VpWNQNB4UKKCFFVcp1AVv+FMOgs9NKzjHKusc8jTMhd5eL1NqQqOpE0KzMds804/yHlglp3uxgluOqAPLw==}
    engines: {node: '>= 0.4'}
    dependencies:
      es-errors: 1.3.0
      hasown: 2.0.2
      side-channel: 1.1.0
    dev: true

  /internmap@1.0.1:
    resolution: {integrity: sha512-lDB5YccMydFBtasVtxnZ3MRBHuaoE8GKsppq+EchKL2U4nK/DmEpPHNH8MZe5HkMtpSiTSOZwfN0tzYjO/lJEw==}
    dev: false

  /internmap@2.0.3:
    resolution: {integrity: sha512-5Hh7Y1wQbvY5ooGgPbDaL5iYLAPzMTUrjMulskHLH6wnv/A+1q5rgEaiuqEjB+oxGXIVZs1FF+R/KPN3ZSQYYg==}
    engines: {node: '>=12'}
    dev: false

  /is-alphabetical@2.0.1:
    resolution: {integrity: sha512-FWyyY60MeTNyeSRpkM2Iry0G9hpr7/9kD40mD/cGQEuilcZYS4okz8SN2Q6rLCJ8gbCt6fN+rC+6tMGS99LaxQ==}

  /is-alphanumerical@2.0.1:
    resolution: {integrity: sha512-hmbYhX/9MUMF5uh7tOXyK/n0ZvWpad5caBA17GsC6vyuCqaWliRG5K1qS9inmUhEMaOBIW7/whAnSwveW/LtZw==}
    dependencies:
      is-alphabetical: 2.0.1
      is-decimal: 2.0.1

  /is-array-buffer@3.0.5:
    resolution: {integrity: sha512-DDfANUiiG2wC1qawP66qlTugJeL5HyzMpfr8lLK+jMQirGzNod0B12cFB/9q838Ru27sBwfw78/rdoU7RERz6A==}
    engines: {node: '>= 0.4'}
    dependencies:
      call-bind: 1.0.8
      call-bound: 1.0.4
      get-intrinsic: 1.3.0
    dev: true

  /is-arrayish@0.3.2:
    resolution: {integrity: sha512-eVRqCvVlZbuw3GrM63ovNSNAeA1K16kaR/LRY/92w0zxQ5/1YzwblUX652i4Xs9RwAGjW9d9y6X88t8OaAJfWQ==}
    requiresBuild: true

  /is-async-function@2.1.1:
    resolution: {integrity: sha512-9dgM/cZBnNvjzaMYHVoxxfPj2QXt22Ev7SuuPrs+xav0ukGB0S6d4ydZdEiM48kLx5kDV+QBPrpVnFyefL8kkQ==}
    engines: {node: '>= 0.4'}
    dependencies:
      async-function: 1.0.0
      call-bound: 1.0.4
      get-proto: 1.0.1
      has-tostringtag: 1.0.2
      safe-regex-test: 1.1.0
    dev: true

  /is-bigint@1.1.0:
    resolution: {integrity: sha512-n4ZT37wG78iz03xPRKJrHTdZbe3IicyucEtdRsV5yglwc3GyUfbAfpSeD0FJ41NbUNSt5wbhqfp1fS+BgnvDFQ==}
    engines: {node: '>= 0.4'}
    dependencies:
      has-bigints: 1.1.0
    dev: true

  /is-boolean-object@1.2.2:
    resolution: {integrity: sha512-wa56o2/ElJMYqjCjGkXri7it5FbebW5usLw/nPmCMs5DeZ7eziSYZhSmPRn0txqeW4LnAmQQU7FgqLpsEFKM4A==}
    engines: {node: '>= 0.4'}
    dependencies:
      call-bound: 1.0.4
      has-tostringtag: 1.0.2
    dev: true

  /is-callable@1.2.7:
    resolution: {integrity: sha512-1BC0BVFhS/p0qtw6enp8e+8OD0UrK0oFLztSjNzhcKA3WDuJxxAPXzPuPtKkjEY9UUoEWlX/8fgKeu2S8i9JTA==}
    engines: {node: '>= 0.4'}
    dev: true

  /is-core-module@2.16.1:
    resolution: {integrity: sha512-UfoeMA6fIJ8wTYFEUjelnaGI67v6+N7qXJEvQuIGa99l4xsCruSYOVSQ0uPANn4dAzm8lkYPaKLrrijLq7x23w==}
    engines: {node: '>= 0.4'}
    dependencies:
      hasown: 2.0.2
    dev: true

  /is-data-view@1.0.2:
    resolution: {integrity: sha512-RKtWF8pGmS87i2D6gqQu/l7EYRlVdfzemCJN/P3UOs//x1QE7mfhvzHIApBTRf7axvT6DMGwSwBXYCT0nfB9xw==}
    engines: {node: '>= 0.4'}
    dependencies:
      call-bound: 1.0.4
      get-intrinsic: 1.3.0
      is-typed-array: 1.1.15
    dev: true

  /is-date-object@1.1.0:
    resolution: {integrity: sha512-PwwhEakHVKTdRNVOw+/Gyh0+MzlCl4R6qKvkhuvLtPMggI1WAHt9sOwZxQLSGpUaDnrdyDsomoRgNnCfKNSXXg==}
    engines: {node: '>= 0.4'}
    dependencies:
      call-bound: 1.0.4
      has-tostringtag: 1.0.2
    dev: true

  /is-decimal@2.0.1:
    resolution: {integrity: sha512-AAB9hiomQs5DXWcRB1rqsxGUstbRroFOPPVAomNk/3XHR5JyEZChOyTWe2oayKnsSsr/kcGqF+z6yuH6HHpN0A==}

  /is-docker@3.0.0:
    resolution: {integrity: sha512-eljcgEDlEns/7AXFosB5K/2nCM4P7FQPkGc/DWLy5rmFEWvZayGrik1d9/QIY5nJ4f9YsVvBkA6kJpHn9rISdQ==}
    engines: {node: ^12.20.0 || ^14.13.1 || >=16.0.0}
    hasBin: true
    dev: false

  /is-extendable@0.1.1:
    resolution: {integrity: sha512-5BMULNob1vgFX6EjQw5izWDxrecWK9AM72rugNr0TFldMOi0fj6Jk+zeKIt0xGj4cEfQIJth4w3OKWOJ4f+AFw==}
    engines: {node: '>=0.10.0'}
    dev: false

  /is-extglob@2.1.1:
    resolution: {integrity: sha512-SbKbANkN603Vi4jEZv49LeVJMn4yGwsbzZworEoyEiutsN3nJYdbO36zfhGJ6QEDpOZIFkDtnq5JRxmvl3jsoQ==}
    engines: {node: '>=0.10.0'}

  /is-finalizationregistry@1.1.1:
    resolution: {integrity: sha512-1pC6N8qWJbWoPtEjgcL2xyhQOP491EQjeUo3qTKcmV8YSDDJrOepfG8pcC7h/QgnQHYSv0mJ3Z/ZWxmatVrysg==}
    engines: {node: '>= 0.4'}
    dependencies:
      call-bound: 1.0.4
    dev: true

  /is-fullwidth-code-point@3.0.0:
    resolution: {integrity: sha512-zymm5+u+sCsSWyD9qNaejV3DFvhCKclKdizYaJUuHA83RLjb7nSuGnddCHGv0hk+KY7BMAlsWeK4Ueg6EV6XQg==}
    engines: {node: '>=8'}

  /is-generator-function@1.1.0:
    resolution: {integrity: sha512-nPUB5km40q9e8UfN/Zc24eLlzdSf9OfKByBw9CIdw4H1giPMeA0OIJvbchsCu4npfI2QcMVBsGEBHKZ7wLTWmQ==}
    engines: {node: '>= 0.4'}
    dependencies:
      call-bound: 1.0.4
      get-proto: 1.0.1
      has-tostringtag: 1.0.2
      safe-regex-test: 1.1.0
    dev: true

  /is-glob@4.0.3:
    resolution: {integrity: sha512-xelSayHH36ZgE7ZWhli7pW34hNbNl8Ojv5KVmkJD4hBdD3th8Tfk9vYasLM+mXWOZhFkgZfxhLSnrwRr4elSSg==}
    engines: {node: '>=0.10.0'}
    dependencies:
      is-extglob: 2.1.1

  /is-hexadecimal@2.0.1:
    resolution: {integrity: sha512-DgZQp241c8oO6cA1SbTEWiXeoxV42vlcJxgH+B3hi1AiqqKruZR3ZGF8In3fj4+/y/7rHvlOZLZtgJ/4ttYGZg==}

  /is-inside-container@1.0.0:
    resolution: {integrity: sha512-KIYLCCJghfHZxqjYBE7rEy0OBuTd5xCHS7tHVgvCLkx7StIoaxwNW3hCALgEUjFfeRk+MG/Qxmp/vtETEF3tRA==}
    engines: {node: '>=14.16'}
    hasBin: true
    dependencies:
      is-docker: 3.0.0
    dev: false

  /is-map@2.0.3:
    resolution: {integrity: sha512-1Qed0/Hr2m+YqxnM09CjA2d/i6YZNfF6R2oRAOj36eUdS6qIV/huPJNSEpKbupewFs+ZsJlxsjjPbc0/afW6Lw==}
    engines: {node: '>= 0.4'}
    dev: true

  /is-number-object@1.1.1:
    resolution: {integrity: sha512-lZhclumE1G6VYD8VHe35wFaIif+CTy5SJIi5+3y4psDgWu4wPDoBhF8NxUOinEc7pHgiTsT6MaBb92rKhhD+Xw==}
    engines: {node: '>= 0.4'}
    dependencies:
      call-bound: 1.0.4
      has-tostringtag: 1.0.2
    dev: true

  /is-number@7.0.0:
    resolution: {integrity: sha512-41Cifkg6e8TylSpdtTpeLVMqvSBEVzTttHvERD741+pnZ8ANv0004MRL43QKPDlK9cGvNp6NZWZUBlbGXYxxng==}
    engines: {node: '>=0.12.0'}

  /is-plain-obj@4.1.0:
    resolution: {integrity: sha512-+Pgi+vMuUNkJyExiMBt5IlFoMyKnr5zhJ4Uspz58WOhBF5QoIZkFyNHIbBAtHwzVAgk5RtndVNsDRN61/mmDqg==}
    engines: {node: '>=12'}

  /is-regex@1.2.1:
    resolution: {integrity: sha512-MjYsKHO5O7mCsmRGxWcLWheFqN9DJ/2TmngvjKXihe6efViPqc274+Fx/4fYj/r03+ESvBdTXK0V6tA3rgez1g==}
    engines: {node: '>= 0.4'}
    dependencies:
      call-bound: 1.0.4
      gopd: 1.2.0
      has-tostringtag: 1.0.2
      hasown: 2.0.2
    dev: true

  /is-set@2.0.3:
    resolution: {integrity: sha512-iPAjerrse27/ygGLxw+EBR9agv9Y6uLeYVJMu+QNCoouJ1/1ri0mGrcWpfCqFZuzzx3WjtwxG098X+n4OuRkPg==}
    engines: {node: '>= 0.4'}
    dev: true

  /is-shared-array-buffer@1.0.4:
    resolution: {integrity: sha512-ISWac8drv4ZGfwKl5slpHG9OwPNty4jOWPRIhBpxOoD+hqITiwuipOQ2bNthAzwA3B4fIjO4Nln74N0S9byq8A==}
    engines: {node: '>= 0.4'}
    dependencies:
      call-bound: 1.0.4
    dev: true

  /is-stream@3.0.0:
    resolution: {integrity: sha512-LnQR4bZ9IADDRSkvpqMGvt/tEJWclzklNgSw48V5EAaAeDd6qGvN8ei6k5p0tvxSR171VmGyHuTiAOfxAbr8kA==}
    engines: {node: ^12.20.0 || ^14.13.1 || >=16.0.0}
    dev: false

  /is-string@1.1.1:
    resolution: {integrity: sha512-BtEeSsoaQjlSPBemMQIrY1MY0uM6vnS1g5fmufYOtnxLGUZM2178PKbhsk7Ffv58IX+ZtcvoGwccYsh0PglkAA==}
    engines: {node: '>= 0.4'}
    dependencies:
      call-bound: 1.0.4
      has-tostringtag: 1.0.2
    dev: true

  /is-subdir@1.2.0:
    resolution: {integrity: sha512-2AT6j+gXe/1ueqbW6fLZJiIw3F8iXGJtt0yDrZaBhAZEG1raiTxKWU+IPqMCzQAXOUCKdA4UDMgacKH25XG2Cw==}
    engines: {node: '>=4'}
    dependencies:
      better-path-resolve: 1.0.0
    dev: true

  /is-symbol@1.1.1:
    resolution: {integrity: sha512-9gGx6GTtCQM73BgmHQXfDmLtfjjTUDSyoxTCbp5WtoixAhfgsDirWIcVQ/IHpvI5Vgd5i/J5F7B9cN/WlVbC/w==}
    engines: {node: '>= 0.4'}
    dependencies:
      call-bound: 1.0.4
      has-symbols: 1.1.0
      safe-regex-test: 1.1.0
    dev: true

  /is-typed-array@1.1.15:
    resolution: {integrity: sha512-p3EcsicXjit7SaskXHs1hA91QxgTw46Fv6EFKKGS5DRFLD8yKnohjF3hxoju94b/OcMZoQukzpPpBE9uLVKzgQ==}
    engines: {node: '>= 0.4'}
    dependencies:
      which-typed-array: 1.1.18
    dev: true

  /is-weakmap@2.0.2:
    resolution: {integrity: sha512-K5pXYOm9wqY1RgjpL3YTkF39tni1XajUIkawTLUo9EZEVUFga5gSQJF8nNS7ZwJQ02y+1YCNYcMh+HIf1ZqE+w==}
    engines: {node: '>= 0.4'}
    dev: true

  /is-weakref@1.1.1:
    resolution: {integrity: sha512-6i9mGWSlqzNMEqpCp93KwRS1uUOodk2OJ6b+sq7ZPDSy2WuI5NFIxp/254TytR8ftefexkWn5xNiHUNpPOfSew==}
    engines: {node: '>= 0.4'}
    dependencies:
      call-bound: 1.0.4
    dev: true

  /is-weakset@2.0.4:
    resolution: {integrity: sha512-mfcwb6IzQyOKTs84CQMrOwW4gQcaTOAWJ0zzJCl2WSPDrWk/OzDaImWFH3djXhb24g4eudZfLRozAvPGw4d9hQ==}
    engines: {node: '>= 0.4'}
    dependencies:
      call-bound: 1.0.4
      get-intrinsic: 1.3.0
    dev: true

  /is-windows@1.0.2:
    resolution: {integrity: sha512-eXK1UInq2bPmjyX6e3VHIzMLobc4J94i4AWn+Hpq3OU5KkrRC96OAcR3PRJ/pGu6m8TRnBHP9dkXQVsT/COVIA==}
    engines: {node: '>=0.10.0'}
    dev: true

  /is-wsl@3.1.0:
    resolution: {integrity: sha512-UcVfVfaK4Sc4m7X3dUSoHoozQGBEFeDC+zVo06t98xe8CzHSZZBekNXH+tu0NalHolcJ/QAGqS46Hef7QXBIMw==}
    engines: {node: '>=16'}
    dependencies:
      is-inside-container: 1.0.0
    dev: false

  /is64bit@2.0.0:
    resolution: {integrity: sha512-jv+8jaWCl0g2lSBkNSVXdzfBA0npK1HGC2KtWM9FumFRoGS94g3NbCCLVnCYHLjp4GrW2KZeeSTMo5ddtznmGw==}
    engines: {node: '>=18'}
    dependencies:
      system-architecture: 0.1.0
    dev: false

  /isarray@2.0.5:
    resolution: {integrity: sha512-xHjhDr3cNBK0BzdUJSPXZntQUx/mwMS5Rw4A7lPJ90XGAO6ISP/ePDNuo0vhqOZU+UD5JoodwCAAoZQd3FeAKw==}
    dev: true

  /isexe@2.0.0:
    resolution: {integrity: sha512-RHxMLp9lnKHGHRng9QFhRCMbYAcVpn69smSGcq3f36xjgVVWThj4qqLbTLlq7Ssj8B+fIQ1EuCEGI2lKsyQeIw==}

  /iterator.prototype@1.1.5:
    resolution: {integrity: sha512-H0dkQoCa3b2VEeKQBOxFph+JAbcrQdE7KC0UkqwpLmv2EC4P41QXP+rqo9wYodACiG5/WM5s9oDApTU8utwj9g==}
    engines: {node: '>= 0.4'}
    dependencies:
      define-data-property: 1.1.4
      es-object-atoms: 1.1.1
      get-intrinsic: 1.3.0
      get-proto: 1.0.1
      has-symbols: 1.1.0
      set-function-name: 2.0.2
    dev: true

  /jackspeak@3.4.3:
    resolution: {integrity: sha512-OGlZQpz2yfahA/Rd1Y8Cd9SIEsqvXkLVoSw/cgwhnhFMDbsQFeZYoJJ7bIZBS9BcamUW96asq/npPWugM+RQBw==}
    dependencies:
      '@isaacs/cliui': 8.0.2
    optionalDependencies:
      '@pkgjs/parseargs': 0.11.0

  /jiti@2.4.2:
    resolution: {integrity: sha512-rg9zJN+G4n2nfJl5MW3BMygZX56zKPNVEYYqq7adpmMh4Jn2QNEwhvQlFy6jPVdcod7txZtKHWnyZiA3a0zP7A==}
    dev: true

  /jose@5.9.6:
    resolution: {integrity: sha512-AMlnetc9+CV9asI19zHmrgS/WYsWUwCn2R7RzlbJWD7F9eWYUTGyBmU9o6PxngtLGOiDGPRu+Uc4fhKzbpteZQ==}
    dev: false

  /joycon@3.1.1:
    resolution: {integrity: sha512-34wB/Y7MW7bzjKRjUKTa46I2Z7eV62Rkhva+KkopW7Qvv/OSWBqvkSY7vusOPrNuZcUG3tApvdVgNB8POj3SPw==}
    engines: {node: '>=10'}

  /js-base64@3.7.7:
    resolution: {integrity: sha512-7rCnleh0z2CkXhH67J8K1Ytz0b2Y+yxTPL+/KOJoa20hfnVQ/3/T6W/KflYI4bRHRagNeXeU2bkNGI3v1oS/lw==}
    dev: false

  /js-tokens@4.0.0:
    resolution: {integrity: sha512-RdJUflcE3cUzKiMqQgsCu06FPu9UdIJO0beYbPhHN4k6apgJtifcoCtT9bcxOpYBtpD2kCM6Sbzg4CausW/PKQ==}

  /js-yaml@3.14.1:
    resolution: {integrity: sha512-okMH7OXXJ7YrN9Ok3/SXrnu4iX9yOk+25nqX4imS2npuvTYDmo/QEZoqwZkYaIDk3jVvBOTOIEgEhaLOynBS9g==}
    hasBin: true
    dependencies:
      argparse: 1.0.10
      esprima: 4.0.1

  /js-yaml@4.1.0:
    resolution: {integrity: sha512-wpxZs9NoxZaJESJGIZTyDEaYpl0FKSA+FB9aJiyemKhMwkxQg63h4T1KJgUGHpTqPDNRcmmYLugrRjJlBtWvRA==}
    dependencies:
      argparse: 2.0.1

  /json-buffer@3.0.1:
    resolution: {integrity: sha512-4bV5BfR2mqfQTJm+V5tPPdf+ZpuhiIvTuAB5g8kcrXOZpTT/QwwVRWBywX1ozr6lEuPdbHxwaJlm9G6mI2sfSQ==}
    dev: true

  /json-schema-to-typescript@15.0.3:
    resolution: {integrity: sha512-iOKdzTUWEVM4nlxpFudFsWyUiu/Jakkga4OZPEt7CGoSEsAsUgdOZqR6pcgx2STBek9Gm4hcarJpXSzIvZ/hKA==}
    engines: {node: '>=16.0.0'}
    hasBin: true
    dependencies:
      '@apidevtools/json-schema-ref-parser': 11.9.3
      '@types/json-schema': 7.0.15
      '@types/lodash': 4.17.16
      is-glob: 4.0.3
      js-yaml: 4.1.0
      lodash: 4.17.21
      minimist: 1.2.8
      prettier: 3.5.3
      tinyglobby: 0.2.13
    dev: false

  /json-schema-traverse@0.4.1:
    resolution: {integrity: sha512-xbbCH5dCYU5T8LcEhhuh7HJ88HXuW3qsI3Y0zOZFKfZEHcpWiHU/Jxzk629Brsab/mMiHQti9wMP+845RPe3Vg==}
    dev: true

  /json-schema-traverse@1.0.0:
    resolution: {integrity: sha512-NM8/P9n3XjXhIZn1lLhkFaACTOURQXjWhV4BA/RnOv8xvgqtqpAX9IO4mRQxSx1Rlo4tqzeqb0sOlruaOy3dug==}
    dev: false

  /json-schema@0.4.0:
    resolution: {integrity: sha512-es94M3nTIfsEPisRafak+HDLfHXnKBhV3vU5eqPcS3flIWqcxJWgXHXiey3YrpaNsanY5ei1VoYEbOzijuq9BA==}
    dev: false

  /json-stable-stringify-without-jsonify@1.0.1:
    resolution: {integrity: sha512-Bdboy+l7tA3OGW6FjyFHWkP5LuByj1Tk33Ljyq0axyzdk9//JSi2u3fP1QSmd1KNwq6VOKYGlAu87CisVir6Pw==}
    dev: true

  /jsondiffpatch@0.6.0:
    resolution: {integrity: sha512-3QItJOXp2AP1uv7waBkao5nCvhEv+QmJAd38Ybq7wNI74Q+BBmnLn4EDKz6yI9xGAIQoUF87qHt+kc1IVxB4zQ==}
    engines: {node: ^18.0.0 || >=20.0.0}
    hasBin: true
    dependencies:
      '@types/diff-match-patch': 1.0.36
      chalk: 5.4.1
      diff-match-patch: 1.0.5
    dev: false

  /jsonfile@4.0.0:
    resolution: {integrity: sha512-m6F1R3z8jjlf2imQHS2Qez5sjKWQzbuuhuJ/FKYFRZvPE3PuHcSMVZzfsLhGVOkfd20obL5SWEBew5ShlquNxg==}
    optionalDependencies:
      graceful-fs: 4.2.11
    dev: true

  /jsx-ast-utils@3.3.5:
    resolution: {integrity: sha512-ZZow9HBI5O6EPgSJLUb8n2NKgmVWTwCvHGwFuJlMjvLFqlGG6pjirPhtdsseaLZjSibD8eegzmYpUZwoIlj2cQ==}
    engines: {node: '>=4.0'}
    dependencies:
      array-includes: 3.1.8
      array.prototype.flat: 1.3.3
      object.assign: 4.1.7
      object.values: 1.2.1
    dev: true

  /katex@0.16.22:
    resolution: {integrity: sha512-XCHRdUw4lf3SKBaJe4EvgqIuWwkPSo9XoeO8GjQW94Bp7TWv9hNhzZjZ+OH9yf1UmLygb7DIT5GSFQiyt16zYg==}
    hasBin: true
    dependencies:
      commander: 8.3.0
    dev: false

  /keyv@4.5.4:
    resolution: {integrity: sha512-oxVHkHR/EJf2CNXnWxRLW6mg7JyCCUcG0DtEGmL2ctUo1PNTin1PUil+r/+4r5MpVgC/fn1kjsx7mjSujKqIpw==}
    dependencies:
      json-buffer: 3.0.1
    dev: true

  /khroma@2.1.0:
    resolution: {integrity: sha512-Ls993zuzfayK269Svk9hzpeGUKob/sIgZzyHYdjQoAdQetRKpOLj+k/QQQ/6Qi0Yz65mlROrfd+Ev+1+7dz9Kw==}
    dev: false

  /kind-of@6.0.3:
    resolution: {integrity: sha512-dcS1ul+9tmeD95T+x28/ehLgd9mENa3LsvDTtzm3vyBEO7RPptvAD+t44WVXaUjTBRcrpFeFlC8WCruUR456hw==}
    engines: {node: '>=0.10.0'}
    dev: false

  /kleur@3.0.3:
    resolution: {integrity: sha512-eTIzlVOSUR+JxdDFepEYcBMtZ9Qqdef+rnzWdRZuMbOywu5tO2w2N7rqjoANZ5k9vywhL6Br1VRjUIgTQx4E8w==}
    engines: {node: '>=6'}
    dev: false

  /kolorist@1.8.0:
    resolution: {integrity: sha512-Y+60/zizpJ3HRH8DCss+q95yr6145JXZo46OTpFvDZWLfRCE4qChOyk1b26nMaNpfHHgxagk9dXT5OP0Tfe+dQ==}
    dev: false

  /langium@3.3.1:
    resolution: {integrity: sha512-QJv/h939gDpvT+9SiLVlY7tZC3xB2qK57v0J04Sh9wpMb6MP1q8gB21L3WIo8T5P1MSMg3Ep14L7KkDCFG3y4w==}
    engines: {node: '>=16.0.0'}
    dependencies:
      chevrotain: 11.0.3
      chevrotain-allstar: 0.3.1(chevrotain@11.0.3)
      vscode-languageserver: 9.0.1
      vscode-languageserver-textdocument: 1.0.12
      vscode-uri: 3.0.8
    dev: false

  /layout-base@1.0.2:
    resolution: {integrity: sha512-8h2oVEZNktL4BH2JCOI90iD1yXwL6iNW7KcCKT2QZgQJR2vbqDsldCTPRU9NifTCqHZci57XvQQ15YTu+sTYPg==}
    dev: false

  /layout-base@2.0.1:
    resolution: {integrity: sha512-dp3s92+uNI1hWIpPGH3jK2kxE2lMjdXdr+DH8ynZHpd6PUlH6x6cbuXnoMmiNumznqaNO31xu9e79F0uuZ0JFg==}
    dev: false

  /levn@0.4.1:
    resolution: {integrity: sha512-+bT2uH4E5LGE7h/n3evcS/sQlJXCpIp6ym8OWJ5eV6+67Dsql/LaaT7qJBAt2rzfoa/5QBGBhxDix1dMt2kQKQ==}
    engines: {node: '>= 0.8.0'}
    dependencies:
      prelude-ls: 1.2.1
      type-check: 0.4.0
    dev: true

  /libsql@0.4.7:
    resolution: {integrity: sha512-T9eIRCs6b0J1SHKYIvD8+KCJMcWZ900iZyxdnSCdqxN12Z1ijzT+jY5nrk72Jw4B0HGzms2NgpryArlJqvc3Lw==}
    cpu: [x64, arm64, wasm32]
    os: [darwin, linux, win32]
    dependencies:
      '@neon-rs/load': 0.0.4
      detect-libc: 2.0.2
    optionalDependencies:
      '@libsql/darwin-arm64': 0.4.7
      '@libsql/darwin-x64': 0.4.7
      '@libsql/linux-arm64-gnu': 0.4.7
      '@libsql/linux-arm64-musl': 0.4.7
      '@libsql/linux-x64-gnu': 0.4.7
      '@libsql/linux-x64-musl': 0.4.7
      '@libsql/win32-x64-msvc': 0.4.7
    dev: false

  /libsql@0.5.11:
    resolution: {integrity: sha512-P2xY1nL2Jl7oM75LcguAEYqouVcevWhLWT8RU/p9ldaqQx5s/chF9t5ZFXPWP0x9myQQ4SguRqPO+FqdnCzKQg==}
    cpu: [x64, arm64, wasm32, arm]
    os: [darwin, linux, win32]
    dependencies:
      '@neon-rs/load': 0.0.4
      detect-libc: 2.0.2
    optionalDependencies:
      '@libsql/darwin-arm64': 0.5.11
      '@libsql/darwin-x64': 0.5.11
      '@libsql/linux-arm-gnueabihf': 0.5.11
      '@libsql/linux-arm-musleabihf': 0.5.11
      '@libsql/linux-arm64-gnu': 0.5.11
      '@libsql/linux-arm64-musl': 0.5.11
      '@libsql/linux-x64-gnu': 0.5.11
      '@libsql/linux-x64-musl': 0.5.11
      '@libsql/win32-x64-msvc': 0.5.11
    dev: false

  /lightningcss-darwin-arm64@1.29.2:
    resolution: {integrity: sha512-cK/eMabSViKn/PG8U/a7aCorpeKLMlK0bQeNHmdb7qUnBkNPnL+oV5DjJUo0kqWsJUapZsM4jCfYItbqBDvlcA==}
    engines: {node: '>= 12.0.0'}
    cpu: [arm64]
    os: [darwin]
    requiresBuild: true
    dev: true
    optional: true

  /lightningcss-darwin-x64@1.29.2:
    resolution: {integrity: sha512-j5qYxamyQw4kDXX5hnnCKMf3mLlHvG44f24Qyi2965/Ycz829MYqjrVg2H8BidybHBp9kom4D7DR5VqCKDXS0w==}
    engines: {node: '>= 12.0.0'}
    cpu: [x64]
    os: [darwin]
    requiresBuild: true
    dev: true
    optional: true

  /lightningcss-freebsd-x64@1.29.2:
    resolution: {integrity: sha512-wDk7M2tM78Ii8ek9YjnY8MjV5f5JN2qNVO+/0BAGZRvXKtQrBC4/cn4ssQIpKIPP44YXw6gFdpUF+Ps+RGsCwg==}
    engines: {node: '>= 12.0.0'}
    cpu: [x64]
    os: [freebsd]
    requiresBuild: true
    dev: true
    optional: true

  /lightningcss-linux-arm-gnueabihf@1.29.2:
    resolution: {integrity: sha512-IRUrOrAF2Z+KExdExe3Rz7NSTuuJ2HvCGlMKoquK5pjvo2JY4Rybr+NrKnq0U0hZnx5AnGsuFHjGnNT14w26sg==}
    engines: {node: '>= 12.0.0'}
    cpu: [arm]
    os: [linux]
    requiresBuild: true
    dev: true
    optional: true

  /lightningcss-linux-arm64-gnu@1.29.2:
    resolution: {integrity: sha512-KKCpOlmhdjvUTX/mBuaKemp0oeDIBBLFiU5Fnqxh1/DZ4JPZi4evEH7TKoSBFOSOV3J7iEmmBaw/8dpiUvRKlQ==}
    engines: {node: '>= 12.0.0'}
    cpu: [arm64]
    os: [linux]
    requiresBuild: true
    dev: true
    optional: true

  /lightningcss-linux-arm64-musl@1.29.2:
    resolution: {integrity: sha512-Q64eM1bPlOOUgxFmoPUefqzY1yV3ctFPE6d/Vt7WzLW4rKTv7MyYNky+FWxRpLkNASTnKQUaiMJ87zNODIrrKQ==}
    engines: {node: '>= 12.0.0'}
    cpu: [arm64]
    os: [linux]
    requiresBuild: true
    dev: true
    optional: true

  /lightningcss-linux-x64-gnu@1.29.2:
    resolution: {integrity: sha512-0v6idDCPG6epLXtBH/RPkHvYx74CVziHo6TMYga8O2EiQApnUPZsbR9nFNrg2cgBzk1AYqEd95TlrsL7nYABQg==}
    engines: {node: '>= 12.0.0'}
    cpu: [x64]
    os: [linux]
    requiresBuild: true
    dev: true
    optional: true

  /lightningcss-linux-x64-musl@1.29.2:
    resolution: {integrity: sha512-rMpz2yawkgGT8RULc5S4WiZopVMOFWjiItBT7aSfDX4NQav6M44rhn5hjtkKzB+wMTRlLLqxkeYEtQ3dd9696w==}
    engines: {node: '>= 12.0.0'}
    cpu: [x64]
    os: [linux]
    requiresBuild: true
    dev: true
    optional: true

  /lightningcss-win32-arm64-msvc@1.29.2:
    resolution: {integrity: sha512-nL7zRW6evGQqYVu/bKGK+zShyz8OVzsCotFgc7judbt6wnB2KbiKKJwBE4SGoDBQ1O94RjW4asrCjQL4i8Fhbw==}
    engines: {node: '>= 12.0.0'}
    cpu: [arm64]
    os: [win32]
    requiresBuild: true
    dev: true
    optional: true

  /lightningcss-win32-x64-msvc@1.29.2:
    resolution: {integrity: sha512-EdIUW3B2vLuHmv7urfzMI/h2fmlnOQBk1xlsDxkN1tCWKjNFjfLhGxYk8C8mzpSfr+A6jFFIi8fU6LbQGsRWjA==}
    engines: {node: '>= 12.0.0'}
    cpu: [x64]
    os: [win32]
    requiresBuild: true
    dev: true
    optional: true

  /lightningcss@1.29.2:
    resolution: {integrity: sha512-6b6gd/RUXKaw5keVdSEtqFVdzWnU5jMxTUjA2bVcMNPLwSQ08Sv/UodBVtETLCn7k4S1Ibxwh7k68IwLZPgKaA==}
    engines: {node: '>= 12.0.0'}
    dependencies:
      detect-libc: 2.0.3
    optionalDependencies:
      lightningcss-darwin-arm64: 1.29.2
      lightningcss-darwin-x64: 1.29.2
      lightningcss-freebsd-x64: 1.29.2
      lightningcss-linux-arm-gnueabihf: 1.29.2
      lightningcss-linux-arm64-gnu: 1.29.2
      lightningcss-linux-arm64-musl: 1.29.2
      lightningcss-linux-x64-gnu: 1.29.2
      lightningcss-linux-x64-musl: 1.29.2
      lightningcss-win32-arm64-msvc: 1.29.2
      lightningcss-win32-x64-msvc: 1.29.2
    dev: true

  /lilconfig@3.1.3:
    resolution: {integrity: sha512-/vlFKAoH5Cgt3Ie+JLhRbwOsCQePABiU3tJ1egGvyQ+33R/vcwM2Zl2QR/LzjsBeItPt3oSVXapn+m4nQDvpzw==}
    engines: {node: '>=14'}

  /lines-and-columns@1.2.4:
    resolution: {integrity: sha512-7ylylesZQ/PV29jhEDl3Ufjo6ZX7gCqJr5F7PKrqc93v7fzSymt1BpwEU8nAUXs8qzzvqhbjhK5QZg6Mt/HkBg==}

  /load-tsconfig@0.2.5:
    resolution: {integrity: sha512-IXO6OCs9yg8tMKzfPZ1YmheJbZCiEsnBdcB03l0OcfK9prKnJb96siuHCr5Fl37/yo9DnKU+TLpxzTUspw9shg==}
    engines: {node: ^12.20.0 || ^14.13.1 || >=16.0.0}

  /local-pkg@1.1.1:
    resolution: {integrity: sha512-WunYko2W1NcdfAFpuLUoucsgULmgDBRkdxHxWQ7mK0cQqwPiy8E1enjuRBrhLtZkB5iScJ1XIPdhVEFK8aOLSg==}
    engines: {node: '>=14'}
    dependencies:
      mlly: 1.7.4
      pkg-types: 2.1.0
      quansync: 0.2.10
    dev: false

  /locate-path@5.0.0:
    resolution: {integrity: sha512-t7hw9pI+WvuwNJXwk5zVHpyhIqzg2qTlklJOf0mVxGSbe3Fp2VieZcduNYjaLDoy6p9uGpQEGWG87WpMKlNq8g==}
    engines: {node: '>=8'}
    dependencies:
      p-locate: 4.1.0
    dev: true

  /locate-path@6.0.0:
    resolution: {integrity: sha512-iPZK6eYjbxRu3uB4/WZ3EsEIMJFMqAoopl3R+zuq0UjcAm/MO6KCweDgPfP3elTztoKP3KtnVHxTn2NHBSDVUw==}
    engines: {node: '>=10'}
    dependencies:
      p-locate: 5.0.0
    dev: true

  /lodash-es@4.17.21:
    resolution: {integrity: sha512-mKnC+QJ9pWVzv+C4/U3rRsHapFfHvQFoFB92e52xeyGMcX6/OlIl78je1u8vePzYZSkkogMPJ2yjxxsb89cxyw==}
    dev: false

  /lodash.merge@4.6.2:
    resolution: {integrity: sha512-0KpjqXRVvrYyCsX1swR/XTK0va6VQkQM6MNo7PqW77ByjAhoARA8EfrP1N4+KlKj8YS0ZUCtRT/YUuhyYDujIQ==}
    dev: true

  /lodash.sortby@4.7.0:
    resolution: {integrity: sha512-HDWXG8isMntAyRF5vZ7xKuEvOhT4AhlRt/3czTSjvGUxjYCBVRQY48ViDHyfYz9VIoBkW4TMGQNapx+l3RUwdA==}

  /lodash.startcase@4.4.0:
    resolution: {integrity: sha512-+WKqsK294HMSc2jEbNgpHpd0JfIBhp7rEV4aqXWqFr6AlXov+SlcgB1Fv01y2kGe3Gc8nMW7VA0SrGuSkRfIEg==}
    dev: true

  /lodash@4.17.21:
    resolution: {integrity: sha512-v2kDEe57lecTulaDIuNTPy3Ry4gLGJ6Z1O3vE1krgXZNrsQ+LFTGHVxVjcXPs17LhbZVGedAJv8XZ1tvj5FvSg==}
    dev: false

  /longest-streak@3.1.0:
    resolution: {integrity: sha512-9Ri+o0JYgehTaVBBDoMqIl8GXtbWg711O3srftcHhZ0dqnETqLaoIK0x17fUw9rFSlK/0NlsKe0Ahhyl5pXE2g==}

  /loose-envify@1.4.0:
    resolution: {integrity: sha512-lyuxPGr/Wfhrlem2CL/UcnUc1zcqKAImBDzukY7Y5F/yQiNdko6+fRLevlw1HgMySw7f611UIY408EtxRSoK3Q==}
    hasBin: true
    dependencies:
      js-tokens: 4.0.0
    dev: true

  /loupe@3.1.3:
    resolution: {integrity: sha512-kkIp7XSkP78ZxJEsSxW3712C6teJVoeHHwgo9zJ380de7IYyJ2ISlxojcH2pC5OFLewESmnRi/+XCDIEEVyoug==}
    dev: true

<<<<<<< HEAD
  /lru-cache@10.4.3:
    resolution: {integrity: sha512-JNAzZcXrCt42VGLuYz0zfAzDfAvJWW6AfYlDBQyDV5DClI2m5sAmK+OIO7s59XfsRsWHp02jAJrRadPRGTt6SQ==}
=======
  /lucide-react@0.330.0(react@19.1.0):
    resolution: {integrity: sha512-CQwY+Fpbt2kxCoVhuN0RCZDCYlbYnqB870Bl/vIQf3ER/cnDDQ6moLmEkguRyruAUGd4j3Lc4mtnJosXnqHheA==}
    peerDependencies:
      react: ^16.5.1 || ^17.0.0 || ^18.0.0
    dependencies:
      react: 19.1.0
    dev: true
>>>>>>> 9b23ec6d

  /magic-string@0.30.17:
    resolution: {integrity: sha512-sNPKHvyjVf7gyjwS4xGTaW/mCnF8wnjtifKBEhxfZ7E/S8tQ0rssrwGNn6q8JH/ohItJfSQp9mBtQYuTlH5QnA==}
    dependencies:
      '@jridgewell/sourcemap-codec': 1.5.0

  /make-error@1.3.6:
    resolution: {integrity: sha512-s8UhlNe7vPKomQhC1qFelMokr/Sc3AgNbso3n74mVPA5LTZwkB9NlXf4XPamLxJE8h0gh73rM94xvwRT2CVInw==}
    dev: true

  /markdown-extensions@2.0.0:
    resolution: {integrity: sha512-o5vL7aDWatOTX8LzaS1WMoaoxIiLRQJuIKKe2wAw6IeULDHaqbiqiggmx+pKvZDb1Sj+pE46Sn1T7lCqfFtg1Q==}
    engines: {node: '>=16'}

  /markdown-table@3.0.4:
    resolution: {integrity: sha512-wiYz4+JrLyb/DqW2hkFJxP7Vd7JuTDm77fvbM8VfEQdmSMqcImWeeRbHwZjBjIFki/VaMK2BhFi7oUUZeM5bqw==}
    dev: false

  /marked@15.0.12:
    resolution: {integrity: sha512-8dD6FusOQSrpv9Z1rdNMdlSgQOIP880DHqnohobOmYLElGEqAL/JvxvuxZO16r4HtjTlfPRDC1hbvxC9dPN2nA==}
    engines: {node: '>= 18'}
    hasBin: true
    dev: false

  /math-intrinsics@1.1.0:
    resolution: {integrity: sha512-/IXtbwEk5HTPyEwyKX6hGkYXxM9nbj64B+ilVJnC/R6B0pH5G4V3b0pVbL7DBj4tkhBAppbQUlf6F6Xl9LHu1g==}
    engines: {node: '>= 0.4'}
    dev: true

  /mathjax-full@3.2.2:
    resolution: {integrity: sha512-+LfG9Fik+OuI8SLwsiR02IVdjcnRCy5MufYLi0C3TdMT56L/pjB0alMVGgoWJF8pN9Rc7FESycZB9BMNWIid5w==}
    dependencies:
      esm: 3.2.25
      mhchemparser: 4.2.1
      mj-context-menu: 0.6.1
      speech-rule-engine: 4.1.2
    dev: false

  /mdast-util-find-and-replace@3.0.2:
    resolution: {integrity: sha512-Tmd1Vg/m3Xz43afeNxDIhWRtFZgM2VLyaf4vSTYwudTyeuTneoL3qtWMA5jeLyz/O1vDJmmV4QuScFCA2tBPwg==}
    dependencies:
      '@types/mdast': 4.0.4
      escape-string-regexp: 5.0.0
      unist-util-is: 6.0.0
      unist-util-visit-parents: 6.0.1
    dev: false

  /mdast-util-from-markdown@2.0.2:
    resolution: {integrity: sha512-uZhTV/8NBuw0WHkPTrCqDOl0zVe1BIng5ZtHoDk49ME1qqcjYmmLmOf0gELgcRMxN4w2iuIeVso5/6QymSrgmA==}
    dependencies:
      '@types/mdast': 4.0.4
      '@types/unist': 3.0.3
      decode-named-character-reference: 1.1.0
      devlop: 1.1.0
      mdast-util-to-string: 4.0.0
      micromark: 4.0.2
      micromark-util-decode-numeric-character-reference: 2.0.2
      micromark-util-decode-string: 2.0.1
      micromark-util-normalize-identifier: 2.0.1
      micromark-util-symbol: 2.0.1
      micromark-util-types: 2.0.2
      unist-util-stringify-position: 4.0.0
    transitivePeerDependencies:
      - supports-color

  /mdast-util-frontmatter@2.0.1:
    resolution: {integrity: sha512-LRqI9+wdgC25P0URIJY9vwocIzCcksduHQ9OF2joxQoyTNVduwLAFUzjoopuRJbJAReaKrNQKAZKL3uCMugWJA==}
    dependencies:
      '@types/mdast': 4.0.4
      devlop: 1.1.0
      escape-string-regexp: 5.0.0
      mdast-util-from-markdown: 2.0.2
      mdast-util-to-markdown: 2.1.2
      micromark-extension-frontmatter: 2.0.0
    transitivePeerDependencies:
      - supports-color
    dev: false

  /mdast-util-gfm-autolink-literal@2.0.1:
    resolution: {integrity: sha512-5HVP2MKaP6L+G6YaxPNjuL0BPrq9orG3TsrZ9YXbA3vDw/ACI4MEsnoDpn6ZNm7GnZgtAcONJyPhOP8tNJQavQ==}
    dependencies:
      '@types/mdast': 4.0.4
      ccount: 2.0.1
      devlop: 1.1.0
      mdast-util-find-and-replace: 3.0.2
      micromark-util-character: 2.1.1
    dev: false

  /mdast-util-gfm-footnote@2.1.0:
    resolution: {integrity: sha512-sqpDWlsHn7Ac9GNZQMeUzPQSMzR6Wv0WKRNvQRg0KqHh02fpTz69Qc1QSseNX29bhz1ROIyNyxExfawVKTm1GQ==}
    dependencies:
      '@types/mdast': 4.0.4
      devlop: 1.1.0
      mdast-util-from-markdown: 2.0.2
      mdast-util-to-markdown: 2.1.2
      micromark-util-normalize-identifier: 2.0.1
    transitivePeerDependencies:
      - supports-color
    dev: false

  /mdast-util-gfm-strikethrough@2.0.0:
    resolution: {integrity: sha512-mKKb915TF+OC5ptj5bJ7WFRPdYtuHv0yTRxK2tJvi+BDqbkiG7h7u/9SI89nRAYcmap2xHQL9D+QG/6wSrTtXg==}
    dependencies:
      '@types/mdast': 4.0.4
      mdast-util-from-markdown: 2.0.2
      mdast-util-to-markdown: 2.1.2
    transitivePeerDependencies:
      - supports-color
    dev: false

  /mdast-util-gfm-table@2.0.0:
    resolution: {integrity: sha512-78UEvebzz/rJIxLvE7ZtDd/vIQ0RHv+3Mh5DR96p7cS7HsBhYIICDBCu8csTNWNO6tBWfqXPWekRuj2FNOGOZg==}
    dependencies:
      '@types/mdast': 4.0.4
      devlop: 1.1.0
      markdown-table: 3.0.4
      mdast-util-from-markdown: 2.0.2
      mdast-util-to-markdown: 2.1.2
    transitivePeerDependencies:
      - supports-color
    dev: false

  /mdast-util-gfm-task-list-item@2.0.0:
    resolution: {integrity: sha512-IrtvNvjxC1o06taBAVJznEnkiHxLFTzgonUdy8hzFVeDun0uTjxxrRGVaNFqkU1wJR3RBPEfsxmU6jDWPofrTQ==}
    dependencies:
      '@types/mdast': 4.0.4
      devlop: 1.1.0
      mdast-util-from-markdown: 2.0.2
      mdast-util-to-markdown: 2.1.2
    transitivePeerDependencies:
      - supports-color
    dev: false

  /mdast-util-gfm@3.1.0:
    resolution: {integrity: sha512-0ulfdQOM3ysHhCJ1p06l0b0VKlhU0wuQs3thxZQagjcjPrlFRqY215uZGHHJan9GEAXd9MbfPjFJz+qMkVR6zQ==}
    dependencies:
      mdast-util-from-markdown: 2.0.2
      mdast-util-gfm-autolink-literal: 2.0.1
      mdast-util-gfm-footnote: 2.1.0
      mdast-util-gfm-strikethrough: 2.0.0
      mdast-util-gfm-table: 2.0.0
      mdast-util-gfm-task-list-item: 2.0.0
      mdast-util-to-markdown: 2.1.2
    transitivePeerDependencies:
      - supports-color
    dev: false

  /mdast-util-math@3.0.0:
    resolution: {integrity: sha512-Tl9GBNeG/AhJnQM221bJR2HPvLOSnLE/T9cJI9tlc6zwQk2nPk/4f0cHkOdEixQPC/j8UtKDdITswvLAy1OZ1w==}
    dependencies:
      '@types/hast': 3.0.4
      '@types/mdast': 4.0.4
      devlop: 1.1.0
      longest-streak: 3.1.0
      mdast-util-from-markdown: 2.0.2
      mdast-util-to-markdown: 2.1.2
      unist-util-remove-position: 5.0.0
    transitivePeerDependencies:
      - supports-color
    dev: false

  /mdast-util-mdx-expression@2.0.1:
    resolution: {integrity: sha512-J6f+9hUp+ldTZqKRSg7Vw5V6MqjATc+3E4gf3CFNcuZNWD8XdyI6zQ8GqH7f8169MM6P7hMBRDVGnn7oHB9kXQ==}
    dependencies:
      '@types/estree-jsx': 1.0.5
      '@types/hast': 3.0.4
      '@types/mdast': 4.0.4
      devlop: 1.1.0
      mdast-util-from-markdown: 2.0.2
      mdast-util-to-markdown: 2.1.2
    transitivePeerDependencies:
      - supports-color

  /mdast-util-mdx-jsx@3.2.0:
    resolution: {integrity: sha512-lj/z8v0r6ZtsN/cGNNtemmmfoLAFZnjMbNyLzBafjzikOM+glrjNHPlf6lQDOTccj9n5b0PPihEBbhneMyGs1Q==}
    dependencies:
      '@types/estree-jsx': 1.0.5
      '@types/hast': 3.0.4
      '@types/mdast': 4.0.4
      '@types/unist': 3.0.3
      ccount: 2.0.1
      devlop: 1.1.0
      mdast-util-from-markdown: 2.0.2
      mdast-util-to-markdown: 2.1.2
      parse-entities: 4.0.2
      stringify-entities: 4.0.4
      unist-util-stringify-position: 4.0.0
      vfile-message: 4.0.2
    transitivePeerDependencies:
      - supports-color

  /mdast-util-mdx@3.0.0:
    resolution: {integrity: sha512-JfbYLAW7XnYTTbUsmpu0kdBUVe+yKVJZBItEjwyYJiDJuZ9w4eeaqks4HQO+R7objWgS2ymV60GYpI14Ug554w==}
    dependencies:
      mdast-util-from-markdown: 2.0.2
      mdast-util-mdx-expression: 2.0.1
      mdast-util-mdx-jsx: 3.2.0
      mdast-util-mdxjs-esm: 2.0.1
      mdast-util-to-markdown: 2.1.2
    transitivePeerDependencies:
      - supports-color

  /mdast-util-mdxjs-esm@2.0.1:
    resolution: {integrity: sha512-EcmOpxsZ96CvlP03NghtH1EsLtr0n9Tm4lPUJUBccV9RwUOneqSycg19n5HGzCf+10LozMRSObtVr3ee1WoHtg==}
    dependencies:
      '@types/estree-jsx': 1.0.5
      '@types/hast': 3.0.4
      '@types/mdast': 4.0.4
      devlop: 1.1.0
      mdast-util-from-markdown: 2.0.2
      mdast-util-to-markdown: 2.1.2
    transitivePeerDependencies:
      - supports-color

  /mdast-util-phrasing@4.1.0:
    resolution: {integrity: sha512-TqICwyvJJpBwvGAMZjj4J2n0X8QWp21b9l0o7eXyVJ25YNWYbJDVIyD1bZXE6WtV6RmKJVYmQAKWa0zWOABz2w==}
    dependencies:
      '@types/mdast': 4.0.4
      unist-util-is: 6.0.0

  /mdast-util-to-hast@13.2.0:
    resolution: {integrity: sha512-QGYKEuUsYT9ykKBCMOEDLsU5JRObWQusAolFMeko/tYPufNkRffBAQjIE+99jbA87xv6FgmjLtwjh9wBWajwAA==}
    dependencies:
      '@types/hast': 3.0.4
      '@types/mdast': 4.0.4
      '@ungap/structured-clone': 1.3.0
      devlop: 1.1.0
      micromark-util-sanitize-uri: 2.0.1
      trim-lines: 3.0.1
      unist-util-position: 5.0.0
      unist-util-visit: 5.0.0
      vfile: 6.0.3

  /mdast-util-to-markdown@2.1.2:
    resolution: {integrity: sha512-xj68wMTvGXVOKonmog6LwyJKrYXZPvlwabaryTjLh9LuvovB/KAH+kvi8Gjj+7rJjsFi23nkUxRQv1KqSroMqA==}
    dependencies:
      '@types/mdast': 4.0.4
      '@types/unist': 3.0.3
      longest-streak: 3.1.0
      mdast-util-phrasing: 4.1.0
      mdast-util-to-string: 4.0.0
      micromark-util-classify-character: 2.0.1
      micromark-util-decode-string: 2.0.1
      unist-util-visit: 5.0.0
      zwitch: 2.0.4

  /mdast-util-to-string@4.0.0:
    resolution: {integrity: sha512-0H44vDimn51F0YwvxSJSm0eCDOJTRlmN0R1yBh4HLj9wiV1Dn0QoXGbvFAWj2hSItVTlCmBF1hqKlIyUBVFLPg==}
    dependencies:
      '@types/mdast': 4.0.4

  /merge-stream@2.0.0:
    resolution: {integrity: sha512-abv/qOcuPfk3URPfDzmZU1LKmuw8kT+0nIHvKrKgFrwifol/doWcdA4ZqsWQ8ENrFKkd67Mfpo/LovbIUsbt3w==}
    dev: false

  /merge2@1.4.1:
    resolution: {integrity: sha512-8q7VEgMJW4J8tcfVPy8g09NcQwZdbwFEqhe/WZkoIzjn/3TGDwtOCYtXGxA3O8tPzpczCCDgv+P2P5y00ZJOOg==}
    engines: {node: '>= 8'}

  /mermaid@11.6.0:
    resolution: {integrity: sha512-PE8hGUy1LDlWIHWBP05SFdqUHGmRcCcK4IzpOKPE35eOw+G9zZgcnMpyunJVUEOgb//KBORPjysKndw8bFLuRg==}
    dependencies:
      '@braintree/sanitize-url': 7.1.1
      '@iconify/utils': 2.3.0
      '@mermaid-js/parser': 0.4.0
      '@types/d3': 7.4.3
      cytoscape: 3.32.0
      cytoscape-cose-bilkent: 4.1.0(cytoscape@3.32.0)
      cytoscape-fcose: 2.2.0(cytoscape@3.32.0)
      d3: 7.9.0
      d3-sankey: 0.12.3
      dagre-d3-es: 7.0.11
      dayjs: 1.11.13
      dompurify: 3.2.6
      katex: 0.16.22
      khroma: 2.1.0
      lodash-es: 4.17.21
      marked: 15.0.12
      roughjs: 4.6.6
      stylis: 4.3.6
      ts-dedent: 2.2.0
      uuid: 11.1.0
    transitivePeerDependencies:
      - supports-color
    dev: false

  /mhchemparser@4.2.1:
    resolution: {integrity: sha512-kYmyrCirqJf3zZ9t/0wGgRZ4/ZJw//VwaRVGA75C4nhE60vtnIzhl9J9ndkX/h6hxSN7pjg/cE0VxbnNM+bnDQ==}
    dev: false

  /micromark-core-commonmark@2.0.3:
    resolution: {integrity: sha512-RDBrHEMSxVFLg6xvnXmb1Ayr2WzLAWjeSATAoxwKYJV94TeNavgoIdA0a9ytzDSVzBy2YKFK+emCPOEibLeCrg==}
    dependencies:
      decode-named-character-reference: 1.1.0
      devlop: 1.1.0
      micromark-factory-destination: 2.0.1
      micromark-factory-label: 2.0.1
      micromark-factory-space: 2.0.1
      micromark-factory-title: 2.0.1
      micromark-factory-whitespace: 2.0.1
      micromark-util-character: 2.1.1
      micromark-util-chunked: 2.0.1
      micromark-util-classify-character: 2.0.1
      micromark-util-html-tag-name: 2.0.1
      micromark-util-normalize-identifier: 2.0.1
      micromark-util-resolve-all: 2.0.1
      micromark-util-subtokenize: 2.1.0
      micromark-util-symbol: 2.0.1
      micromark-util-types: 2.0.2

  /micromark-extension-frontmatter@2.0.0:
    resolution: {integrity: sha512-C4AkuM3dA58cgZha7zVnuVxBhDsbttIMiytjgsM2XbHAB2faRVaHRle40558FBN+DJcrLNCoqG5mlrpdU4cRtg==}
    dependencies:
      fault: 2.0.1
      micromark-util-character: 2.1.1
      micromark-util-symbol: 2.0.1
      micromark-util-types: 2.0.2
    dev: false

  /micromark-extension-gfm-autolink-literal@2.1.0:
    resolution: {integrity: sha512-oOg7knzhicgQ3t4QCjCWgTmfNhvQbDDnJeVu9v81r7NltNCVmhPy1fJRX27pISafdjL+SVc4d3l48Gb6pbRypw==}
    dependencies:
      micromark-util-character: 2.1.1
      micromark-util-sanitize-uri: 2.0.1
      micromark-util-symbol: 2.0.1
      micromark-util-types: 2.0.2
    dev: false

  /micromark-extension-gfm-footnote@2.1.0:
    resolution: {integrity: sha512-/yPhxI1ntnDNsiHtzLKYnE3vf9JZ6cAisqVDauhp4CEHxlb4uoOTxOCJ+9s51bIB8U1N1FJ1RXOKTIlD5B/gqw==}
    dependencies:
      devlop: 1.1.0
      micromark-core-commonmark: 2.0.3
      micromark-factory-space: 2.0.1
      micromark-util-character: 2.1.1
      micromark-util-normalize-identifier: 2.0.1
      micromark-util-sanitize-uri: 2.0.1
      micromark-util-symbol: 2.0.1
      micromark-util-types: 2.0.2
    dev: false

  /micromark-extension-gfm-strikethrough@2.1.0:
    resolution: {integrity: sha512-ADVjpOOkjz1hhkZLlBiYA9cR2Anf8F4HqZUO6e5eDcPQd0Txw5fxLzzxnEkSkfnD0wziSGiv7sYhk/ktvbf1uw==}
    dependencies:
      devlop: 1.1.0
      micromark-util-chunked: 2.0.1
      micromark-util-classify-character: 2.0.1
      micromark-util-resolve-all: 2.0.1
      micromark-util-symbol: 2.0.1
      micromark-util-types: 2.0.2
    dev: false

  /micromark-extension-gfm-table@2.1.1:
    resolution: {integrity: sha512-t2OU/dXXioARrC6yWfJ4hqB7rct14e8f7m0cbI5hUmDyyIlwv5vEtooptH8INkbLzOatzKuVbQmAYcbWoyz6Dg==}
    dependencies:
      devlop: 1.1.0
      micromark-factory-space: 2.0.1
      micromark-util-character: 2.1.1
      micromark-util-symbol: 2.0.1
      micromark-util-types: 2.0.2
    dev: false

  /micromark-extension-gfm-tagfilter@2.0.0:
    resolution: {integrity: sha512-xHlTOmuCSotIA8TW1mDIM6X2O1SiX5P9IuDtqGonFhEK0qgRI4yeC6vMxEV2dgyr2TiD+2PQ10o+cOhdVAcwfg==}
    dependencies:
      micromark-util-types: 2.0.2
    dev: false

  /micromark-extension-gfm-task-list-item@2.1.0:
    resolution: {integrity: sha512-qIBZhqxqI6fjLDYFTBIa4eivDMnP+OZqsNwmQ3xNLE4Cxwc+zfQEfbs6tzAo2Hjq+bh6q5F+Z8/cksrLFYWQQw==}
    dependencies:
      devlop: 1.1.0
      micromark-factory-space: 2.0.1
      micromark-util-character: 2.1.1
      micromark-util-symbol: 2.0.1
      micromark-util-types: 2.0.2
    dev: false

  /micromark-extension-gfm@3.0.0:
    resolution: {integrity: sha512-vsKArQsicm7t0z2GugkCKtZehqUm31oeGBV/KVSorWSy8ZlNAv7ytjFhvaryUiCUJYqs+NoE6AFhpQvBTM6Q4w==}
    dependencies:
      micromark-extension-gfm-autolink-literal: 2.1.0
      micromark-extension-gfm-footnote: 2.1.0
      micromark-extension-gfm-strikethrough: 2.1.0
      micromark-extension-gfm-table: 2.1.1
      micromark-extension-gfm-tagfilter: 2.0.0
      micromark-extension-gfm-task-list-item: 2.1.0
      micromark-util-combine-extensions: 2.0.1
      micromark-util-types: 2.0.2
    dev: false

  /micromark-extension-math@3.1.0:
    resolution: {integrity: sha512-lvEqd+fHjATVs+2v/8kg9i5Q0AP2k85H0WUOwpIVvUML8BapsMvh1XAogmQjOCsLpoKRCVQqEkQBB3NhVBcsOg==}
    dependencies:
      '@types/katex': 0.16.7
      devlop: 1.1.0
      katex: 0.16.22
      micromark-factory-space: 2.0.1
      micromark-util-character: 2.1.1
      micromark-util-symbol: 2.0.1
      micromark-util-types: 2.0.2
    dev: false

  /micromark-extension-mdx-expression@3.0.1:
    resolution: {integrity: sha512-dD/ADLJ1AeMvSAKBwO22zG22N4ybhe7kFIZ3LsDI0GlsNr2A3KYxb0LdC1u5rj4Nw+CHKY0RVdnHX8vj8ejm4Q==}
    dependencies:
      '@types/estree': 1.0.7
      devlop: 1.1.0
      micromark-factory-mdx-expression: 2.0.3
      micromark-factory-space: 2.0.1
      micromark-util-character: 2.1.1
      micromark-util-events-to-acorn: 2.0.3
      micromark-util-symbol: 2.0.1
      micromark-util-types: 2.0.2

  /micromark-extension-mdx-jsx@3.0.2:
    resolution: {integrity: sha512-e5+q1DjMh62LZAJOnDraSSbDMvGJ8x3cbjygy2qFEi7HCeUT4BDKCvMozPozcD6WmOt6sVvYDNBKhFSz3kjOVQ==}
    dependencies:
      '@types/estree': 1.0.7
      devlop: 1.1.0
      estree-util-is-identifier-name: 3.0.0
      micromark-factory-mdx-expression: 2.0.3
      micromark-factory-space: 2.0.1
      micromark-util-character: 2.1.1
      micromark-util-events-to-acorn: 2.0.3
      micromark-util-symbol: 2.0.1
      micromark-util-types: 2.0.2
      vfile-message: 4.0.2

  /micromark-extension-mdx-md@2.0.0:
    resolution: {integrity: sha512-EpAiszsB3blw4Rpba7xTOUptcFeBFi+6PY8VnJ2hhimH+vCQDirWgsMpz7w1XcZE7LVrSAUGb9VJpG9ghlYvYQ==}
    dependencies:
      micromark-util-types: 2.0.2

  /micromark-extension-mdxjs-esm@3.0.0:
    resolution: {integrity: sha512-DJFl4ZqkErRpq/dAPyeWp15tGrcrrJho1hKK5uBS70BCtfrIFg81sqcTVu3Ta+KD1Tk5vAtBNElWxtAa+m8K9A==}
    dependencies:
      '@types/estree': 1.0.7
      devlop: 1.1.0
      micromark-core-commonmark: 2.0.3
      micromark-util-character: 2.1.1
      micromark-util-events-to-acorn: 2.0.3
      micromark-util-symbol: 2.0.1
      micromark-util-types: 2.0.2
      unist-util-position-from-estree: 2.0.0
      vfile-message: 4.0.2

  /micromark-extension-mdxjs@3.0.0:
    resolution: {integrity: sha512-A873fJfhnJ2siZyUrJ31l34Uqwy4xIFmvPY1oj+Ean5PHcPBYzEsvqvWGaWcfEIr11O5Dlw3p2y0tZWpKHDejQ==}
    dependencies:
      acorn: 8.14.1
      acorn-jsx: 5.3.2(acorn@8.14.1)
      micromark-extension-mdx-expression: 3.0.1
      micromark-extension-mdx-jsx: 3.0.2
      micromark-extension-mdx-md: 2.0.0
      micromark-extension-mdxjs-esm: 3.0.0
      micromark-util-combine-extensions: 2.0.1
      micromark-util-types: 2.0.2

  /micromark-factory-destination@2.0.1:
    resolution: {integrity: sha512-Xe6rDdJlkmbFRExpTOmRj9N3MaWmbAgdpSrBQvCFqhezUn4AHqJHbaEnfbVYYiexVSs//tqOdY/DxhjdCiJnIA==}
    dependencies:
      micromark-util-character: 2.1.1
      micromark-util-symbol: 2.0.1
      micromark-util-types: 2.0.2

  /micromark-factory-label@2.0.1:
    resolution: {integrity: sha512-VFMekyQExqIW7xIChcXn4ok29YE3rnuyveW3wZQWWqF4Nv9Wk5rgJ99KzPvHjkmPXF93FXIbBp6YdW3t71/7Vg==}
    dependencies:
      devlop: 1.1.0
      micromark-util-character: 2.1.1
      micromark-util-symbol: 2.0.1
      micromark-util-types: 2.0.2

  /micromark-factory-mdx-expression@2.0.3:
    resolution: {integrity: sha512-kQnEtA3vzucU2BkrIa8/VaSAsP+EJ3CKOvhMuJgOEGg9KDC6OAY6nSnNDVRiVNRqj7Y4SlSzcStaH/5jge8JdQ==}
    dependencies:
      '@types/estree': 1.0.7
      devlop: 1.1.0
      micromark-factory-space: 2.0.1
      micromark-util-character: 2.1.1
      micromark-util-events-to-acorn: 2.0.3
      micromark-util-symbol: 2.0.1
      micromark-util-types: 2.0.2
      unist-util-position-from-estree: 2.0.0
      vfile-message: 4.0.2

  /micromark-factory-space@2.0.1:
    resolution: {integrity: sha512-zRkxjtBxxLd2Sc0d+fbnEunsTj46SWXgXciZmHq0kDYGnck/ZSGj9/wULTV95uoeYiK5hRXP2mJ98Uo4cq/LQg==}
    dependencies:
      micromark-util-character: 2.1.1
      micromark-util-types: 2.0.2

  /micromark-factory-title@2.0.1:
    resolution: {integrity: sha512-5bZ+3CjhAd9eChYTHsjy6TGxpOFSKgKKJPJxr293jTbfry2KDoWkhBb6TcPVB4NmzaPhMs1Frm9AZH7OD4Cjzw==}
    dependencies:
      micromark-factory-space: 2.0.1
      micromark-util-character: 2.1.1
      micromark-util-symbol: 2.0.1
      micromark-util-types: 2.0.2

  /micromark-factory-whitespace@2.0.1:
    resolution: {integrity: sha512-Ob0nuZ3PKt/n0hORHyvoD9uZhr+Za8sFoP+OnMcnWK5lngSzALgQYKMr9RJVOWLqQYuyn6ulqGWSXdwf6F80lQ==}
    dependencies:
      micromark-factory-space: 2.0.1
      micromark-util-character: 2.1.1
      micromark-util-symbol: 2.0.1
      micromark-util-types: 2.0.2

  /micromark-util-character@2.1.1:
    resolution: {integrity: sha512-wv8tdUTJ3thSFFFJKtpYKOYiGP2+v96Hvk4Tu8KpCAsTMs6yi+nVmGh1syvSCsaxz45J6Jbw+9DD6g97+NV67Q==}
    dependencies:
      micromark-util-symbol: 2.0.1
      micromark-util-types: 2.0.2

  /micromark-util-chunked@2.0.1:
    resolution: {integrity: sha512-QUNFEOPELfmvv+4xiNg2sRYeS/P84pTW0TCgP5zc9FpXetHY0ab7SxKyAQCNCc1eK0459uoLI1y5oO5Vc1dbhA==}
    dependencies:
      micromark-util-symbol: 2.0.1

  /micromark-util-classify-character@2.0.1:
    resolution: {integrity: sha512-K0kHzM6afW/MbeWYWLjoHQv1sgg2Q9EccHEDzSkxiP/EaagNzCm7T/WMKZ3rjMbvIpvBiZgwR3dKMygtA4mG1Q==}
    dependencies:
      micromark-util-character: 2.1.1
      micromark-util-symbol: 2.0.1
      micromark-util-types: 2.0.2

  /micromark-util-combine-extensions@2.0.1:
    resolution: {integrity: sha512-OnAnH8Ujmy59JcyZw8JSbK9cGpdVY44NKgSM7E9Eh7DiLS2E9RNQf0dONaGDzEG9yjEl5hcqeIsj4hfRkLH/Bg==}
    dependencies:
      micromark-util-chunked: 2.0.1
      micromark-util-types: 2.0.2

  /micromark-util-decode-numeric-character-reference@2.0.2:
    resolution: {integrity: sha512-ccUbYk6CwVdkmCQMyr64dXz42EfHGkPQlBj5p7YVGzq8I7CtjXZJrubAYezf7Rp+bjPseiROqe7G6foFd+lEuw==}
    dependencies:
      micromark-util-symbol: 2.0.1

  /micromark-util-decode-string@2.0.1:
    resolution: {integrity: sha512-nDV/77Fj6eH1ynwscYTOsbK7rR//Uj0bZXBwJZRfaLEJ1iGBR6kIfNmlNqaqJf649EP0F3NWNdeJi03elllNUQ==}
    dependencies:
      decode-named-character-reference: 1.1.0
      micromark-util-character: 2.1.1
      micromark-util-decode-numeric-character-reference: 2.0.2
      micromark-util-symbol: 2.0.1

  /micromark-util-encode@2.0.1:
    resolution: {integrity: sha512-c3cVx2y4KqUnwopcO9b/SCdo2O67LwJJ/UyqGfbigahfegL9myoEFoDYZgkT7f36T0bLrM9hZTAaAyH+PCAXjw==}

  /micromark-util-events-to-acorn@2.0.3:
    resolution: {integrity: sha512-jmsiEIiZ1n7X1Rr5k8wVExBQCg5jy4UXVADItHmNk1zkwEVhBuIUKRu3fqv+hs4nxLISi2DQGlqIOGiFxgbfHg==}
    dependencies:
      '@types/estree': 1.0.7
      '@types/unist': 3.0.3
      devlop: 1.1.0
      estree-util-visit: 2.0.0
      micromark-util-symbol: 2.0.1
      micromark-util-types: 2.0.2
      vfile-message: 4.0.2

  /micromark-util-html-tag-name@2.0.1:
    resolution: {integrity: sha512-2cNEiYDhCWKI+Gs9T0Tiysk136SnR13hhO8yW6BGNyhOC4qYFnwF1nKfD3HFAIXA5c45RrIG1ub11GiXeYd1xA==}

  /micromark-util-normalize-identifier@2.0.1:
    resolution: {integrity: sha512-sxPqmo70LyARJs0w2UclACPUUEqltCkJ6PhKdMIDuJ3gSf/Q+/GIe3WKl0Ijb/GyH9lOpUkRAO2wp0GVkLvS9Q==}
    dependencies:
      micromark-util-symbol: 2.0.1

  /micromark-util-resolve-all@2.0.1:
    resolution: {integrity: sha512-VdQyxFWFT2/FGJgwQnJYbe1jjQoNTS4RjglmSjTUlpUMa95Htx9NHeYW4rGDJzbjvCsl9eLjMQwGeElsqmzcHg==}
    dependencies:
      micromark-util-types: 2.0.2

  /micromark-util-sanitize-uri@2.0.1:
    resolution: {integrity: sha512-9N9IomZ/YuGGZZmQec1MbgxtlgougxTodVwDzzEouPKo3qFWvymFHWcnDi2vzV1ff6kas9ucW+o3yzJK9YB1AQ==}
    dependencies:
      micromark-util-character: 2.1.1
      micromark-util-encode: 2.0.1
      micromark-util-symbol: 2.0.1

  /micromark-util-subtokenize@2.1.0:
    resolution: {integrity: sha512-XQLu552iSctvnEcgXw6+Sx75GflAPNED1qx7eBJ+wydBb2KCbRZe+NwvIEEMM83uml1+2WSXpBAcp9IUCgCYWA==}
    dependencies:
      devlop: 1.1.0
      micromark-util-chunked: 2.0.1
      micromark-util-symbol: 2.0.1
      micromark-util-types: 2.0.2

  /micromark-util-symbol@2.0.1:
    resolution: {integrity: sha512-vs5t8Apaud9N28kgCrRUdEed4UJ+wWNvicHLPxCa9ENlYuAY31M0ETy5y1vA33YoNPDFTghEbnh6efaE8h4x0Q==}

  /micromark-util-types@2.0.2:
    resolution: {integrity: sha512-Yw0ECSpJoViF1qTU4DC6NwtC4aWGt1EkzaQB8KPPyCRR8z9TWeV0HbEFGTO+ZY1wB22zmxnJqhPyTpOVCpeHTA==}

  /micromark@4.0.2:
    resolution: {integrity: sha512-zpe98Q6kvavpCr1NPVSCMebCKfD7CA2NqZ+rykeNhONIJBpc1tFKt9hucLGwha3jNTNI8lHpctWJWoimVF4PfA==}
    dependencies:
      '@types/debug': 4.1.12
      debug: 4.4.1
      decode-named-character-reference: 1.1.0
      devlop: 1.1.0
      micromark-core-commonmark: 2.0.3
      micromark-factory-space: 2.0.1
      micromark-util-character: 2.1.1
      micromark-util-chunked: 2.0.1
      micromark-util-combine-extensions: 2.0.1
      micromark-util-decode-numeric-character-reference: 2.0.2
      micromark-util-encode: 2.0.1
      micromark-util-normalize-identifier: 2.0.1
      micromark-util-resolve-all: 2.0.1
      micromark-util-sanitize-uri: 2.0.1
      micromark-util-subtokenize: 2.1.0
      micromark-util-symbol: 2.0.1
      micromark-util-types: 2.0.2
    transitivePeerDependencies:
      - supports-color

  /micromatch@4.0.8:
    resolution: {integrity: sha512-PXwfBhYu0hBCPw8Dn0E+WDYb7af3dSLVWKi3HGv84IdF4TyFoC0ysxFd0Goxw7nSv4T/PzEJQxsYsEiFCKo2BA==}
    engines: {node: '>=8.6'}
    dependencies:
      braces: 3.0.3
      picomatch: 2.3.1

  /mimic-fn@4.0.0:
    resolution: {integrity: sha512-vqiC06CuhBTUdZH+RYl8sFrL096vA45Ok5ISO6sE/Mr1jRbGH4Csnhi8f3wKVl7x8mO4Au7Ir9D3Oyv1VYMFJw==}
    engines: {node: '>=12'}
    dev: false

  /minimatch@3.1.2:
    resolution: {integrity: sha512-J7p63hRiAjw1NDEww1W7i37+ByIrOWO5XQQAzZ3VOcL0PNybwpfmV/N05zFAzwQ9USyEcX6t3UO+K5aqBQOIHw==}
    dependencies:
      brace-expansion: 1.1.11
    dev: true

  /minimatch@9.0.5:
    resolution: {integrity: sha512-G6T0ZX48xgozx7587koeX9Ys2NYy6Gmv//P89sEte9V9whIapMNF4idKxnW2QtCcLiTWlb/wfCabAtAFWhhBow==}
    engines: {node: '>=16 || 14 >=14.17'}
    dependencies:
      brace-expansion: 2.0.1

  /minimist@1.2.8:
    resolution: {integrity: sha512-2yyAR8qBkN3YuheJanUpWC5U3bb5osDywNB8RzDVlDwDHbocAJveqqj1u8+SVD7jkWT4yvsHCpWqqWqAxb0zCA==}
    dev: false

  /minipass@7.1.2:
    resolution: {integrity: sha512-qOOzS1cBTWYF4BH8fVePDBOO9iptMnGUEZwNc/cMWnTV2nVLZ7VoNWEPHkYczZA0pdoA7dl6e7FL659nX9S2aw==}
    engines: {node: '>=16 || 14 >=14.17'}

  /mj-context-menu@0.6.1:
    resolution: {integrity: sha512-7NO5s6n10TIV96d4g2uDpG7ZDpIhMh0QNfGdJw/W47JswFcosz457wqz/b5sAKvl12sxINGFCn80NZHKwxQEXA==}
    dev: false

  /mlly@1.7.4:
    resolution: {integrity: sha512-qmdSIPC4bDJXgZTCR7XosJiNKySV7O215tsPtDN9iEO/7q/76b/ijtgRu/+epFXSJhijtTCCGp3DWS549P3xKw==}
    dependencies:
      acorn: 8.14.1
      pathe: 2.0.3
      pkg-types: 1.3.1
      ufo: 1.6.1

  /mri@1.2.0:
    resolution: {integrity: sha512-tzzskb3bG8LvYGFF/mDTpq3jpI6Q9wc3LEmBaghu+DdCssd1FakN7Bc0hVNmEyGq1bq3RgfkCb3cmQLpNPOroA==}
    engines: {node: '>=4'}
    dev: true

  /ms@2.1.3:
    resolution: {integrity: sha512-6FlzubTLZG3J2a/NVCAleEhjzq5oxgHyaCU9yYXvcLsvoVaHJq/s5xXI6/XXP6tz7R9xAOtHnSO/tXtF3WRTlA==}

  /mz@2.7.0:
    resolution: {integrity: sha512-z81GNO7nnYMEhrGh9LeymoE4+Yr0Wn5McHIZMK5cfQCl+NDX08sCZgUc9/6MHni9IWuFLm1Z3HTCXu2z9fN62Q==}
    dependencies:
      any-promise: 1.3.0
      object-assign: 4.1.1
      thenify-all: 1.6.0

  /nanoid@3.3.11:
    resolution: {integrity: sha512-N8SpfPUnUp1bK+PMYW8qSWdl9U+wwNWI4QKxOYDy9JAro3WMX7p2OeVRF9v+347pnakNevPmiHhNmZ2HbFA76w==}
    engines: {node: ^10 || ^12 || ^13.7 || ^14 || >=15.0.1}
    hasBin: true
    dev: false

  /nanoid@3.3.8:
    resolution: {integrity: sha512-WNLf5Sd8oZxOm+TzppcYk8gVOgP+l58xNy58D0nbUnOxOWRWvlcCV4kUF7ltmI6PsrLl/BgKEyS4mqsGChFN0w==}
    engines: {node: ^10 || ^12 || ^13.7 || ^14 || >=15.0.1}
    dev: true

  /natural-compare@1.4.0:
    resolution: {integrity: sha512-OWND8ei3VtNC9h7V60qff3SVobHr996CTwgxubgyQYEpg290h9J0buyECNNJexkFm5sOajh5G116RYA1c8ZMSw==}
    dev: true

  /negotiator@1.0.0:
    resolution: {integrity: sha512-8Ofs/AUQh8MaEcrlq5xOX0CQ9ypTF5dl78mjlMNfOK08fzpgTHQRQPBxcPlEtIw0yRpws+Zo/3r+5WRby7u3Gg==}
    engines: {node: '>= 0.6'}
    dev: false

  /next-mdx-remote-client@2.1.2(@types/react@19.1.0)(acorn@8.14.1)(react-dom@19.1.0)(react@19.1.0):
    resolution: {integrity: sha512-isNeqjdW+aeJR8cUAReb4niGr4UYU8zOIzSpKNEHoQUqnABrns6j5QwkMdAOLhQa+efoVSZzqygnQAhLkjSqKg==}
    engines: {node: '>=18.18.0'}
    peerDependencies:
      react: ^19.1.0
      react-dom: ^19.1.0
    dependencies:
      '@babel/code-frame': 7.27.1
      '@mdx-js/mdx': 3.1.0(acorn@8.14.1)
      '@mdx-js/react': 3.1.0(@types/react@19.1.0)(react@19.1.0)
      react: 19.1.0
      react-dom: 19.1.0(react@19.1.0)
      remark-mdx-remove-esm: 1.1.0
      serialize-error: 12.0.0
      vfile: 6.0.3
      vfile-matter: 5.0.1
    transitivePeerDependencies:
      - '@types/react'
      - acorn
      - supports-color
    dev: false

  /next-themes@0.4.6(react-dom@19.1.0)(react@19.1.0):
    resolution: {integrity: sha512-pZvgD5L0IEvX5/9GWyHMf3m8BKiVQwsCMHfoFosXtXBMnaS0ZnIJ9ST4b4NqLVKDEm8QBxoNNGNaBv2JNF6XNA==}
    peerDependencies:
      react: ^16.8 || ^17 || ^18 || ^19 || ^19.0.0-rc
      react-dom: ^16.8 || ^17 || ^18 || ^19 || ^19.0.0-rc
    dependencies:
      react: 19.1.0
      react-dom: 19.1.0(react@19.1.0)
    dev: false

  /next@15.3.0(react-dom@19.1.0)(react@19.1.0):
    resolution: {integrity: sha512-k0MgP6BsK8cZ73wRjMazl2y2UcXj49ZXLDEgx6BikWuby/CN+nh81qFFI16edgd7xYpe/jj2OZEIwCoqnzz0bQ==}
    engines: {node: ^18.18.0 || ^19.8.0 || >= 20.0.0}
    hasBin: true
    peerDependencies:
      '@opentelemetry/api': ^1.1.0
      '@playwright/test': ^1.41.2
      babel-plugin-react-compiler: '*'
      react: ^18.2.0 || 19.0.0-rc-de68d2f4-20241204 || ^19.0.0
      react-dom: ^18.2.0 || 19.0.0-rc-de68d2f4-20241204 || ^19.0.0
      sass: ^1.3.0
    peerDependenciesMeta:
      '@opentelemetry/api':
        optional: true
      '@playwright/test':
        optional: true
      babel-plugin-react-compiler:
        optional: true
      sass:
        optional: true
    dependencies:
      '@next/env': 15.3.0
      '@swc/counter': 0.1.3
      '@swc/helpers': 0.5.15
      busboy: 1.6.0
      caniuse-lite: 1.0.30001713
      postcss: 8.4.31
      react: 19.1.0
      react-dom: 19.1.0(react@19.1.0)
      styled-jsx: 5.1.6(react@19.1.0)
    optionalDependencies:
      '@next/swc-darwin-arm64': 15.3.0
      '@next/swc-darwin-x64': 15.3.0
      '@next/swc-linux-arm64-gnu': 15.3.0
      '@next/swc-linux-arm64-musl': 15.3.0
      '@next/swc-linux-x64-gnu': 15.3.0
      '@next/swc-linux-x64-musl': 15.3.0
      '@next/swc-win32-arm64-msvc': 15.3.0
      '@next/swc-win32-x64-msvc': 15.3.0
      sharp: 0.34.1
    transitivePeerDependencies:
      - '@babel/core'
      - babel-plugin-macros
    dev: false

  /nextra-theme-docs@4.2.17(@types/react@19.1.0)(next@15.3.0)(nextra@4.2.17)(react-dom@19.1.0)(react@19.1.0):
    resolution: {integrity: sha512-QQ7iPHQ7zqh7dKJZ3SQbxqoFt7r8RHD9v7dFtJ+x8evEfxwM23oBGHNBqIjBoPl5uSwtvufEiVd7WMhK+Dxdww==}
    peerDependencies:
      next: '>=14'
      nextra: 4.2.17
      react: '>=18'
      react-dom: '>=18'
    dependencies:
      '@headlessui/react': 2.2.3(react-dom@19.1.0)(react@19.1.0)
      clsx: 2.1.1
      next: 15.3.0(react-dom@19.1.0)(react@19.1.0)
      next-themes: 0.4.6(react-dom@19.1.0)(react@19.1.0)
      nextra: 4.2.17(acorn@8.14.1)(next@15.3.0)(react-dom@19.1.0)(react@19.1.0)(typescript@5.8.2)
      react: 19.1.0
      react-compiler-runtime: 0.0.0-experimental-22c6e49-20241219(react@19.1.0)
      react-dom: 19.1.0(react@19.1.0)
      scroll-into-view-if-needed: 3.1.0
      zod: 3.25.7
      zod-validation-error: 3.4.1(zod@3.25.7)
      zustand: 5.0.4(@types/react@19.1.0)(react@19.1.0)
    transitivePeerDependencies:
      - '@types/react'
      - immer
      - use-sync-external-store
    dev: false

  /nextra@4.2.17(acorn@8.14.1)(next@15.3.0)(react-dom@19.1.0)(react@19.1.0)(typescript@5.8.2):
    resolution: {integrity: sha512-WBZGSUeUJqkYm3F3F7+4N1oMP84r/YK/rAg96wkywu/MIsuUREY8fLXQgQbKkvcLbBl/7Wk2Iy+9xlhDu+weNg==}
    engines: {node: '>=18'}
    peerDependencies:
      next: '>=14'
      react: '>=18'
      react-dom: '>=18'
    dependencies:
      '@formatjs/intl-localematcher': 0.6.1
      '@headlessui/react': 2.2.3(react-dom@19.1.0)(react@19.1.0)
      '@mdx-js/mdx': 3.1.0(acorn@8.14.1)
      '@napi-rs/simple-git': 0.1.19
      '@shikijs/twoslash': 2.5.0(typescript@5.8.2)
      '@theguild/remark-mermaid': 0.2.0(react@19.1.0)
      '@theguild/remark-npm2yarn': 0.3.3
      better-react-mathjax: 2.3.0(react@19.1.0)
      clsx: 2.1.1
      estree-util-to-js: 2.0.0
      estree-util-value-to-estree: 3.4.0
      fast-glob: 3.3.3
      github-slugger: 2.0.0
      hast-util-to-estree: 3.1.3
      katex: 0.16.22
      mdast-util-from-markdown: 2.0.2
      mdast-util-gfm: 3.1.0
      mdast-util-to-hast: 13.2.0
      negotiator: 1.0.0
      next: 15.3.0(react-dom@19.1.0)(react@19.1.0)
      react: 19.1.0
      react-compiler-runtime: 0.0.0-experimental-22c6e49-20241219(react@19.1.0)
      react-dom: 19.1.0(react@19.1.0)
      react-medium-image-zoom: 5.2.14(react-dom@19.1.0)(react@19.1.0)
      rehype-katex: 7.0.1
      rehype-pretty-code: 0.14.1(shiki@2.5.0)
      rehype-raw: 7.0.0
      remark-frontmatter: 5.0.0
      remark-gfm: 4.0.1
      remark-math: 6.0.0
      remark-reading-time: 2.0.2
      remark-smartypants: 3.0.2
      shiki: 2.5.0
      slash: 5.1.0
      title: 4.0.1
      unist-util-remove: 4.0.0
      unist-util-visit: 5.0.0
      unist-util-visit-children: 3.0.0
      yaml: 2.8.0
      zod: 3.25.7
      zod-validation-error: 3.4.1(zod@3.25.7)
    transitivePeerDependencies:
      - acorn
      - supports-color
      - typescript
    dev: false

  /nlcst-to-string@4.0.0:
    resolution: {integrity: sha512-YKLBCcUYKAg0FNlOBT6aI91qFmSiFKiluk655WzPF+DDMA02qIyy8uiRqI8QXtcFpEvll12LpL5MXqEmAZ+dcA==}
    dependencies:
      '@types/nlcst': 2.0.3
    dev: false

  /node-addon-api@7.1.1:
    resolution: {integrity: sha512-5m3bsyrjFWE1xf7nz7YXdN4udnVtXK6/Yfgn5qnahL6bCkf2yKt4k3nuTKAtT4r3IG8JNR2ncsIMdZuAzJjHQQ==}
    dev: true

  /node-domexception@1.0.0:
    resolution: {integrity: sha512-/jKZoMpw0F8GRwl4/eLROPA3cfcXtLApP0QzLmUT/HuPCZWyB7IY9ZrMeKw2O/nFIqPQB3PVM9aYm0F312AXDQ==}
    engines: {node: '>=10.5.0'}
    deprecated: Use your platform's native DOMException instead
    dev: false

  /node-fetch@3.3.2:
    resolution: {integrity: sha512-dRB78srN/l6gqWulah9SrxeYnxeddIG30+GOqK/9OlLVyLg3HPnr6SqOWTWOXKRwC2eGYCkZ59NNuSgvSrpgOA==}
    engines: {node: ^12.20.0 || ^14.13.1 || >=16.0.0}
    dependencies:
      data-uri-to-buffer: 4.0.1
      fetch-blob: 3.2.0
      formdata-polyfill: 4.0.10
    dev: false

  /node-releases@2.0.19:
    resolution: {integrity: sha512-xxOWJsBKtzAq7DY0J+DTzuz58K8e7sJbdgwkbMWQe8UYB6ekmsQ45q0M/tJDsGaZmbC+l7n57UV8Hl5tHxO9uw==}
    dev: true

  /normalize-range@0.1.2:
    resolution: {integrity: sha512-bdok/XvKII3nUpklnV6P2hxtMNrCboOjAcyBuQnWEhO665FwrSNRxU+AqpsyvO6LgGYPspN+lu5CLtw4jPRKNA==}
    engines: {node: '>=0.10.0'}
    dev: true

  /npm-run-path@5.3.0:
    resolution: {integrity: sha512-ppwTtiJZq0O/ai0z7yfudtBpWIoxM8yE6nHi1X47eFR2EWORqfbu6CnPlNsjeN683eT0qG6H/Pyf9fCcvjnnnQ==}
    engines: {node: ^12.20.0 || ^14.13.1 || >=16.0.0}
    dependencies:
      path-key: 4.0.0
    dev: false

  /npm-to-yarn@3.0.1:
    resolution: {integrity: sha512-tt6PvKu4WyzPwWUzy/hvPFqn+uwXO0K1ZHka8az3NnrhWJDmSqI8ncWq0fkL0k/lmmi5tAC11FXwXuh0rFbt1A==}
    engines: {node: ^12.22.0 || ^14.17.0 || >=16.0.0}
    dev: false

  /object-assign@4.1.1:
    resolution: {integrity: sha512-rJgTQnkUnH1sFw8yT6VSU3zD3sWmu6sZhIseY8VX+GRu3P6F7Fu+JNDoXfklElbLJSnc3FUQHVe4cU5hj+BcUg==}
    engines: {node: '>=0.10.0'}

  /object-inspect@1.13.4:
    resolution: {integrity: sha512-W67iLl4J2EXEGTbfeHCffrjDfitvLANg0UlX3wFUUSTx92KXRFegMHUVgSqE+wvhAbi4WqjGg9czysTV2Epbew==}
    engines: {node: '>= 0.4'}
    dev: true

  /object-keys@1.1.1:
    resolution: {integrity: sha512-NuAESUOUMrlIXOfHKzD6bpPu3tYt3xvjNdRIQ+FeT0lNb4K8WR70CaDxhuNguS2XG+GjkyMwOzsN5ZktImfhLA==}
    engines: {node: '>= 0.4'}
    dev: true

  /object.assign@4.1.7:
    resolution: {integrity: sha512-nK28WOo+QIjBkDduTINE4JkF/UJJKyf2EJxvJKfblDpyg0Q+pkOHNTL0Qwy6NP6FhE/EnzV73BxxqcJaXY9anw==}
    engines: {node: '>= 0.4'}
    dependencies:
      call-bind: 1.0.8
      call-bound: 1.0.4
      define-properties: 1.2.1
      es-object-atoms: 1.1.1
      has-symbols: 1.1.0
      object-keys: 1.1.1
    dev: true

  /object.entries@1.1.8:
    resolution: {integrity: sha512-cmopxi8VwRIAw/fkijJohSfpef5PdN0pMQJN6VC/ZKvn0LIknWD8KtgY6KlQdEc4tIjcQ3HxSMmnvtzIscdaYQ==}
    engines: {node: '>= 0.4'}
    dependencies:
      call-bind: 1.0.8
      define-properties: 1.2.1
      es-object-atoms: 1.1.1
    dev: true

  /object.fromentries@2.0.8:
    resolution: {integrity: sha512-k6E21FzySsSK5a21KRADBd/NGneRegFO5pLHfdQLpRDETUNJueLXs3WCzyQ3tFRDYgbq3KHGXfTbi2bs8WQ6rQ==}
    engines: {node: '>= 0.4'}
    dependencies:
      call-bind: 1.0.8
      define-properties: 1.2.1
      es-abstract: 1.23.9
      es-object-atoms: 1.1.1
    dev: true

  /object.values@1.2.1:
    resolution: {integrity: sha512-gXah6aZrcUxjWg2zR2MwouP2eHlCBzdV4pygudehaKXSGW4v2AsRQUK+lwwXhii6KFZcunEnmSUoYp5CXibxtA==}
    engines: {node: '>= 0.4'}
    dependencies:
      call-bind: 1.0.8
      call-bound: 1.0.4
      define-properties: 1.2.1
      es-object-atoms: 1.1.1
    dev: true

  /on-exit-leak-free@2.1.2:
    resolution: {integrity: sha512-0eJJY6hXLGf1udHwfNftBqH+g73EU4B504nZeKpz1sYRKafAghwxEJunB2O7rDZkL4PGfsMVnTXZ2EjibbqcsA==}
    engines: {node: '>=14.0.0'}
    dev: false

  /once@1.4.0:
    resolution: {integrity: sha512-lNaJgI+2Q5URQBkccEKHTQOPaXdUxnZZElQTZY0MFUAuaEqe1E+Nyvgdz/aIyNi6Z9MzO5dv1H8n58/GELp3+w==}
    dependencies:
      wrappy: 1.0.2
    dev: false

  /onetime@6.0.0:
    resolution: {integrity: sha512-1FlR+gjXK7X+AsAHso35MnyN5KqGwJRi/31ft6x0M194ht7S+rWAvd7PHss9xSKMzE0asv1pyIHaJYq+BbacAQ==}
    engines: {node: '>=12'}
    dependencies:
      mimic-fn: 4.0.0
    dev: false

  /oniguruma-to-es@3.1.1:
    resolution: {integrity: sha512-bUH8SDvPkH3ho3dvwJwfonjlQ4R80vjyvrU8YpxuROddv55vAEJrTuCuCVUhhsHbtlD9tGGbaNApGQckXhS8iQ==}
    dependencies:
      emoji-regex-xs: 1.0.0
      regex: 6.0.1
      regex-recursion: 6.0.2
    dev: false

  /optionator@0.9.4:
    resolution: {integrity: sha512-6IpQ7mKUxRcZNLIObR0hz7lxsapSSIYNZJwXPGeF0mTVqGKFIXj1DQcMoT22S3ROcLyY/rz0PWaWZ9ayWmad9g==}
    engines: {node: '>= 0.8.0'}
    dependencies:
      deep-is: 0.1.4
      fast-levenshtein: 2.0.6
      levn: 0.4.1
      prelude-ls: 1.2.1
      type-check: 0.4.0
      word-wrap: 1.2.5
    dev: true

  /os-tmpdir@1.0.2:
    resolution: {integrity: sha512-D2FR03Vir7FIu45XBY20mTb+/ZSWB00sjU9jdQXt83gDrI4Ztz5Fs7/yy74g2N5SVQY4xY1qDr4rNddwYRVX0g==}
    engines: {node: '>=0.10.0'}
    dev: true

  /outdent@0.5.0:
    resolution: {integrity: sha512-/jHxFIzoMXdqPzTaCpFzAAWhpkSjZPF4Vsn6jAfNpmbH/ymsmd7Qc6VE9BGn0L6YMj6uwpQLxCECpus4ukKS9Q==}
    dev: true

  /own-keys@1.0.1:
    resolution: {integrity: sha512-qFOyK5PjiWZd+QQIh+1jhdb9LpxTF0qs7Pm8o5QHYZ0M3vKqSqzsZaEB6oWlxZ+q2sJBMI/Ktgd2N5ZwQoRHfg==}
    engines: {node: '>= 0.4'}
    dependencies:
      get-intrinsic: 1.3.0
      object-keys: 1.1.1
      safe-push-apply: 1.0.0
    dev: true

  /p-filter@2.1.0:
    resolution: {integrity: sha512-ZBxxZ5sL2HghephhpGAQdoskxplTwr7ICaehZwLIlfL6acuVgZPm8yBNuRAFBGEqtD/hmUeq9eqLg2ys9Xr/yw==}
    engines: {node: '>=8'}
    dependencies:
      p-map: 2.1.0
    dev: true

  /p-limit@2.3.0:
    resolution: {integrity: sha512-//88mFWSJx8lxCzwdAABTJL2MyWB12+eIY7MDL2SqLmAkeKU9qxRvWuSyTjm3FUmpBEMuFfckAIqEaVGUDxb6w==}
    engines: {node: '>=6'}
    dependencies:
      p-try: 2.2.0
    dev: true

  /p-limit@3.1.0:
    resolution: {integrity: sha512-TYOanM3wGwNGsZN2cVTYPArw454xnXj5qmWF1bEoAc4+cU/ol7GVh7odevjp1FNHduHc3KZMcFduxU5Xc6uJRQ==}
    engines: {node: '>=10'}
    dependencies:
      yocto-queue: 0.1.0
    dev: true

  /p-locate@4.1.0:
    resolution: {integrity: sha512-R79ZZ/0wAxKGu3oYMlz8jy/kbhsNrS7SKZ7PxEHBgJ5+F2mtFW2fK2cOtBh1cHYkQsbzFV7I+EoRKe6Yt0oK7A==}
    engines: {node: '>=8'}
    dependencies:
      p-limit: 2.3.0
    dev: true

  /p-locate@5.0.0:
    resolution: {integrity: sha512-LaNjtRWUBY++zB5nE/NwcaoMylSPk+S+ZHNB1TzdbMJMny6dynpAGt7X/tl/QYq3TIeE6nxHppbo2LGymrG5Pw==}
    engines: {node: '>=10'}
    dependencies:
      p-limit: 3.1.0
    dev: true

  /p-map@2.1.0:
    resolution: {integrity: sha512-y3b8Kpd8OAN444hxfBbFfj1FY/RjtTd8tzYwhUqNYXx0fXx2iX4maP4Qr6qhIKbQXI02wTLAda4fYUbDagTUFw==}
    engines: {node: '>=6'}
    dev: true

  /p-try@2.2.0:
    resolution: {integrity: sha512-R4nPAVTAU0B9D35/Gk3uJf/7XYbQcyohSKdvAxIRSNghFl4e71hVoGnBNQz9cWaXxO2I10KTC+3jMdvvoKw6dQ==}
    engines: {node: '>=6'}
    dev: true

  /package-json-from-dist@1.0.1:
    resolution: {integrity: sha512-UEZIS3/by4OC8vL3P2dTXRETpebLI2NiI5vIrjaD/5UtrkFX/tNbwjTSRAGC/+7CAo2pIcBaRgWmcBBHcsaCIw==}

  /package-manager-detector@0.2.11:
    resolution: {integrity: sha512-BEnLolu+yuz22S56CU1SUKq3XC3PkwD5wv4ikR4MfGvnRVcmzXR9DwSlW2fEamyTPyXHomBJRzgapeuBvRNzJQ==}
    dependencies:
      quansync: 0.2.10
    dev: true

  /package-manager-detector@1.3.0:
    resolution: {integrity: sha512-ZsEbbZORsyHuO00lY1kV3/t72yp6Ysay6Pd17ZAlNGuGwmWDLCJxFpRs0IzfXfj1o4icJOkUEioexFHzyPurSQ==}
    dev: false

  /pagefind@1.3.0:
    resolution: {integrity: sha512-8KPLGT5g9s+olKMRTU9LFekLizkVIu9tes90O1/aigJ0T5LmyPqTzGJrETnSw3meSYg58YH7JTzhTTW/3z6VAw==}
    hasBin: true
    optionalDependencies:
      '@pagefind/darwin-arm64': 1.3.0
      '@pagefind/darwin-x64': 1.3.0
      '@pagefind/linux-arm64': 1.3.0
      '@pagefind/linux-x64': 1.3.0
      '@pagefind/windows-x64': 1.3.0
    dev: true

  /parent-module@1.0.1:
    resolution: {integrity: sha512-GQ2EWRpQV8/o+Aw8YqtfZZPfNRWZYkbidE9k5rpl/hC3vtHHBfGm2Ifi6qWV+coDGkrUKZAxE3Lot5kcsRlh+g==}
    engines: {node: '>=6'}
    dependencies:
      callsites: 3.1.0
    dev: true

  /parse-entities@4.0.2:
    resolution: {integrity: sha512-GG2AQYWoLgL877gQIKeRPGO1xF9+eG1ujIb5soS5gPvLQ1y2o8FL90w2QWNdf9I361Mpp7726c+lj3U0qK1uGw==}
    dependencies:
      '@types/unist': 2.0.11
      character-entities-legacy: 3.0.0
      character-reference-invalid: 2.0.1
      decode-named-character-reference: 1.1.0
      is-alphanumerical: 2.0.1
      is-decimal: 2.0.1
      is-hexadecimal: 2.0.1

  /parse-latin@7.0.0:
    resolution: {integrity: sha512-mhHgobPPua5kZ98EF4HWiH167JWBfl4pvAIXXdbaVohtK7a6YBOy56kvhCqduqyo/f3yrHFWmqmiMg/BkBkYYQ==}
    dependencies:
      '@types/nlcst': 2.0.3
      '@types/unist': 3.0.3
      nlcst-to-string: 4.0.0
      unist-util-modify-children: 4.0.0
      unist-util-visit-children: 3.0.0
      vfile: 6.0.3
    dev: false

  /parse-numeric-range@1.3.0:
    resolution: {integrity: sha512-twN+njEipszzlMJd4ONUYgSfZPDxgHhT9Ahed5uTigpQn90FggW4SA/AIPq/6a149fTbE9qBEcSwE3FAEp6wQQ==}
    dev: false

  /parse5@7.3.0:
    resolution: {integrity: sha512-IInvU7fabl34qmi9gY8XOVxhYyMyuH2xUNpb2q8/Y+7552KlejkRvqvD19nMoUW/uQGGbqNpA6Tufu5FL5BZgw==}
    dependencies:
      entities: 6.0.0
    dev: false

  /path-data-parser@0.1.0:
    resolution: {integrity: sha512-NOnmBpt5Y2RWbuv0LMzsayp3lVylAHLPUTut412ZA3l+C4uw4ZVkQbjShYCQ8TCpUMdPapr4YjUqLYD6v68j+w==}
    dev: false

  /path-exists@4.0.0:
    resolution: {integrity: sha512-ak9Qy5Q7jYb2Wwcey5Fpvg2KoAc/ZIhLSLOSBmRmygPsGwkVVt0fZa0qrtMz+m6tJTAHfZQ8FnmB4MG4LWy7/w==}
    engines: {node: '>=8'}
    dev: true

  /path-key@3.1.1:
    resolution: {integrity: sha512-ojmeN0qd+y0jszEtoY48r0Peq5dwMEkIlCOu6Q5f41lfkswXuKtYrhgoTpLnyIcHm24Uhqx+5Tqm2InSwLhE6Q==}
    engines: {node: '>=8'}

  /path-key@4.0.0:
    resolution: {integrity: sha512-haREypq7xkM7ErfgIyA0z+Bj4AGKlMSdlQE2jvJo6huWD1EdkKYV+G/T4nq0YEF2vgTT8kqMFKo1uHn950r4SQ==}
    engines: {node: '>=12'}
    dev: false

  /path-parse@1.0.7:
    resolution: {integrity: sha512-LDJzPVEEEPR+y48z93A0Ed0yXb8pAByGWo/k5YYdYgpY2/2EsOsksJrq7lOHxryrVOn1ejG6oAp8ahvOIQD8sw==}
    dev: true

  /path-scurry@1.11.1:
    resolution: {integrity: sha512-Xa4Nw17FS9ApQFJ9umLiJS4orGjm7ZzwUrwamcGQuHSzDyth9boKDaycYdDcZDuqYATXw4HFXgaqWTctW/v1HA==}
    engines: {node: '>=16 || 14 >=14.18'}
    dependencies:
      lru-cache: 10.4.3
      minipass: 7.1.2

  /path-to-regexp@6.3.0:
    resolution: {integrity: sha512-Yhpw4T9C6hPpgPeA28us07OJeqZ5EzQTkbfwuhsUg0c237RomFoETJgmp2sa3F/41gfLE6G5cqcYwznmeEeOlQ==}
    dev: false

  /path-type@4.0.0:
    resolution: {integrity: sha512-gDKb8aZMDeD/tZWs9P6+q0J9Mwkdl6xMV8TjnGP3qJVJ06bdMgkbBlLU8IdfOsIsFz2BW1rNVT3XuNEl8zPAvw==}
    engines: {node: '>=8'}
    dev: true

  /pathe@2.0.3:
    resolution: {integrity: sha512-WUjGcAqP1gQacoQe+OBJsFA7Ld4DyXuUIjZ5cc75cLHvJ7dtNsTugphxIADwspS+AraAUePCKrSVtPLFj/F88w==}

  /pathval@2.0.0:
    resolution: {integrity: sha512-vE7JKRyES09KiunauX7nd2Q9/L7lhok4smP9RZTDeD4MVs72Dp2qNFVz39Nz5a0FVEW0BJR6C0DYrq6unoziZA==}
    engines: {node: '>= 14.16'}
    dev: true

  /payload@3.38.0(graphql@16.11.0)(typescript@5.8.3):
    resolution: {integrity: sha512-A+KpKyn05Y4vlWTH4uAxkMySfBw4rtES1GydzFtjYEN8gxht1yXiK6zhfldGPyJrFuwPkzVpYC/7Lvg20Np7EA==}
    engines: {node: ^18.20.2 || >=20.9.0}
    hasBin: true
    peerDependencies:
      graphql: ^16.8.1
    dependencies:
      '@next/env': 15.3.0
      '@payloadcms/translations': 3.38.0
      '@types/busboy': 1.5.4
      ajv: 8.17.1
      bson-objectid: 2.0.4
      busboy: 1.6.0
      ci-info: 4.2.0
      console-table-printer: 2.12.1
      croner: 9.0.0
      dataloader: 2.2.3
      deepmerge: 4.3.1
      file-type: 19.3.0
      get-tsconfig: 4.8.1
      graphql: 16.11.0
      http-status: 2.1.0
      image-size: 2.0.2
      jose: 5.9.6
      json-schema-to-typescript: 15.0.3
      minimist: 1.2.8
      path-to-regexp: 6.3.0
      pino: 9.5.0
      pino-pretty: 13.0.0
      pluralize: 8.0.0
      qs-esm: 7.0.2
      sanitize-filename: 1.6.3
      scmp: 2.1.0
      ts-essentials: 10.0.3(typescript@5.8.3)
      tsx: 4.19.2
      uuid: 10.0.0
      ws: 8.18.2
    transitivePeerDependencies:
      - bufferutil
      - typescript
      - utf-8-validate
    dev: false

  /peek-readable@5.4.2:
    resolution: {integrity: sha512-peBp3qZyuS6cNIJ2akRNG1uo1WJ1d0wTxg/fxMdZ0BqCVhx242bSFHM9eNqflfJVS9SsgkzgT/1UgnsurBOTMg==}
    engines: {node: '>=14.16'}
    dev: false

  /picocolors@1.1.1:
    resolution: {integrity: sha512-xceH2snhtb5M9liqDsmEw56le376mTZkEX/jEb/RxNFyegNul7eNslCXP9FDj/Lcu0X8KEyMceP2ntpaHrDEVA==}

  /picomatch@2.3.1:
    resolution: {integrity: sha512-JU3teHTNjmE2VCGFzuY8EXzCDVwEqB2a8fsIvwaStHhAWJEeVd1o1QD80CU6+ZdEXXSLbSsuLwJjkCBWqRQUVA==}
    engines: {node: '>=8.6'}

  /picomatch@4.0.2:
    resolution: {integrity: sha512-M7BAV6Rlcy5u+m6oPhAPFgJTzAioX/6B0DxyvDlo9l8+T3nLKbrczg2WLUyzd45L8RqfUMyGPzekbMvX2Ldkwg==}
    engines: {node: '>=12'}

  /pify@4.0.1:
    resolution: {integrity: sha512-uB80kBFb/tfd68bVleG9T5GGsGPjJrLAUpR5PZIrhBnIaRTQRjqdJSsIKkOP6OAIFbj7GOrcudc5pNjZ+geV2g==}
    engines: {node: '>=6'}
    dev: true

  /pino-abstract-transport@2.0.0:
    resolution: {integrity: sha512-F63x5tizV6WCh4R6RHyi2Ml+M70DNRXt/+HANowMflpgGFMAym/VKm6G7ZOQRjqN7XbGxK1Lg9t6ZrtzOaivMw==}
    dependencies:
      split2: 4.2.0
    dev: false

  /pino-pretty@13.0.0:
    resolution: {integrity: sha512-cQBBIVG3YajgoUjo1FdKVRX6t9XPxwB9lcNJVD5GCnNM4Y6T12YYx8c6zEejxQsU0wrg9TwmDulcE9LR7qcJqA==}
    hasBin: true
    dependencies:
      colorette: 2.0.20
      dateformat: 4.6.3
      fast-copy: 3.0.2
      fast-safe-stringify: 2.1.1
      help-me: 5.0.0
      joycon: 3.1.1
      minimist: 1.2.8
      on-exit-leak-free: 2.1.2
      pino-abstract-transport: 2.0.0
      pump: 3.0.2
      secure-json-parse: 2.7.0
      sonic-boom: 4.2.0
      strip-json-comments: 3.1.1
    dev: false

  /pino-std-serializers@7.0.0:
    resolution: {integrity: sha512-e906FRY0+tV27iq4juKzSYPbUj2do2X2JX4EzSca1631EB2QJQUqGbDuERal7LCtOpxl6x3+nvo9NPZcmjkiFA==}
    dev: false

  /pino@9.5.0:
    resolution: {integrity: sha512-xSEmD4pLnV54t0NOUN16yCl7RIB1c5UUOse5HSyEXtBp+FgFQyPeDutc+Q2ZO7/22vImV7VfEjH/1zV2QuqvYw==}
    hasBin: true
    dependencies:
      atomic-sleep: 1.0.0
      fast-redact: 3.5.0
      on-exit-leak-free: 2.1.2
      pino-abstract-transport: 2.0.0
      pino-std-serializers: 7.0.0
      process-warning: 4.0.1
      quick-format-unescaped: 4.0.4
      real-require: 0.2.0
      safe-stable-stringify: 2.5.0
      sonic-boom: 4.2.0
      thread-stream: 3.1.0
    dev: false

  /pirates@4.0.7:
    resolution: {integrity: sha512-TfySrs/5nm8fQJDcBDuUng3VOUKsd7S+zqvbOTiGXHfxX4wK31ard+hoNuvkicM/2YFzlpDgABOevKSsB4G/FA==}
    engines: {node: '>= 6'}

  /pkg-types@1.3.1:
    resolution: {integrity: sha512-/Jm5M4RvtBFVkKWRu2BLUTNP8/M2a+UwuAX+ae4770q1qVGtfjG+WTCupoZixokjmHiry8uI+dlY8KXYV5HVVQ==}
    dependencies:
      confbox: 0.1.8
      mlly: 1.7.4
      pathe: 2.0.3

  /pkg-types@2.1.0:
    resolution: {integrity: sha512-wmJwA+8ihJixSoHKxZJRBQG1oY8Yr9pGLzRmSsNms0iNWyHHAlZCa7mmKiFR10YPZuz/2k169JiS/inOjBCZ2A==}
    dependencies:
      confbox: 0.2.2
      exsolve: 1.0.5
      pathe: 2.0.3
    dev: false

  /pluralize@8.0.0:
    resolution: {integrity: sha512-Nc3IT5yHzflTfbjgqWcCPpo7DaKy4FnpB0l/zCAW0Tc7jxAiuqSxHasntB3D7887LSrA93kDJ9IXovxJYxyLCA==}
    engines: {node: '>=4'}
    dev: false

  /pnpm@10.11.0:
    resolution: {integrity: sha512-ZUBYP0HMX2KOs9l3Ps7oAvT575kjzEW2mJD7R5kdSwkpZGlOw6T3OKQgyRijMwYsi5JdMS9C5PDCY+tgNVH5dw==}
    engines: {node: '>=18.12'}
    hasBin: true
    dev: false

  /points-on-curve@0.2.0:
    resolution: {integrity: sha512-0mYKnYYe9ZcqMCWhUjItv/oHjvgEsfKvnUTg8sAtnHr3GVy7rGkXCb6d5cSyqrWqL4k81b9CPg3urd+T7aop3A==}
    dev: false

  /points-on-path@0.2.1:
    resolution: {integrity: sha512-25ClnWWuw7JbWZcgqY/gJ4FQWadKxGWk+3kR/7kD0tCaDtPPMj7oHu2ToLaVhfpnHrZzYby2w6tUA0eOIuUg8g==}
    dependencies:
      path-data-parser: 0.1.0
      points-on-curve: 0.2.0
    dev: false

  /possible-typed-array-names@1.1.0:
    resolution: {integrity: sha512-/+5VFTchJDoVj3bhoqi6UeymcD00DAwb1nJwamzPvHEszJ4FpF6SNNbUbOS8yI56qHzdV8eK0qEfOSiodkTdxg==}
    engines: {node: '>= 0.4'}
    dev: true

  /postcss-load-config@6.0.1:
    resolution: {integrity: sha512-oPtTM4oerL+UXmx+93ytZVN82RrlY/wPUV8IeDxFrzIjXOLF1pN+EmKPLbubvKHT2HC20xXsCAH2Z+CKV6Oz/g==}
    engines: {node: '>= 18'}
    peerDependencies:
      jiti: '>=1.21.0'
      postcss: '>=8.0.9'
      tsx: ^4.8.1
      yaml: ^2.4.2
    peerDependenciesMeta:
      jiti:
        optional: true
      postcss:
        optional: true
      tsx:
        optional: true
      yaml:
        optional: true
    dependencies:
      lilconfig: 3.1.3

  /postcss-load-config@6.0.1(tsx@4.19.4):
    resolution: {integrity: sha512-oPtTM4oerL+UXmx+93ytZVN82RrlY/wPUV8IeDxFrzIjXOLF1pN+EmKPLbubvKHT2HC20xXsCAH2Z+CKV6Oz/g==}
    engines: {node: '>= 18'}
    peerDependencies:
      jiti: '>=1.21.0'
      postcss: '>=8.0.9'
      tsx: ^4.8.1
      yaml: ^2.4.2
    peerDependenciesMeta:
      jiti:
        optional: true
      postcss:
        optional: true
      tsx:
        optional: true
      yaml:
        optional: true
    dependencies:
      lilconfig: 3.1.3
      tsx: 4.19.4
    dev: true

  /postcss-load-config@6.0.1(yaml@2.8.0):
    resolution: {integrity: sha512-oPtTM4oerL+UXmx+93ytZVN82RrlY/wPUV8IeDxFrzIjXOLF1pN+EmKPLbubvKHT2HC20xXsCAH2Z+CKV6Oz/g==}
    engines: {node: '>= 18'}
    peerDependencies:
      jiti: '>=1.21.0'
      postcss: '>=8.0.9'
      tsx: ^4.8.1
      yaml: ^2.4.2
    peerDependenciesMeta:
      jiti:
        optional: true
      postcss:
        optional: true
      tsx:
        optional: true
      yaml:
        optional: true
    dependencies:
      lilconfig: 3.1.3
      yaml: 2.8.0
    dev: true

  /postcss-value-parser@4.2.0:
    resolution: {integrity: sha512-1NNCs6uurfkVbeXG4S8JFT9t19m45ICnif8zWLd5oPSZ50QnwMfK+H3jv408d4jw/7Bttv5axS5IiHoLaVNHeQ==}
    dev: true

  /postcss@8.4.31:
    resolution: {integrity: sha512-PS08Iboia9mts/2ygV3eLpY5ghnUcfLV/EXTOW1E2qYxJKGGBUtNjN76FYHnMs36RmARn41bC0AZmn+rR0OVpQ==}
    engines: {node: ^10 || ^12 || >=14}
    dependencies:
      nanoid: 3.3.11
      picocolors: 1.1.1
      source-map-js: 1.2.1
    dev: false

  /postcss@8.5.3:
    resolution: {integrity: sha512-dle9A3yYxlBSrt8Fu+IpjGT8SY8hN0mlaA6GY8t0P5PjIOZemULz/E2Bnm/2dcUOena75OTNkHI76uZBNUUq3A==}
    engines: {node: ^10 || ^12 || >=14}
    dependencies:
      nanoid: 3.3.8
      picocolors: 1.1.1
      source-map-js: 1.2.1
    dev: true

  /prelude-ls@1.2.1:
    resolution: {integrity: sha512-vkcDPrRZo1QZLbn5RLGPpg/WmIQ65qoWWhcGKf/b5eplkkarX0m9z8ppCat4mlOqUsWpyNuYgO3VRyrYHSzX5g==}
    engines: {node: '>= 0.8.0'}
    dev: true

  /prettier-plugin-tailwindcss@0.6.11(prettier@3.5.3):
    resolution: {integrity: sha512-YxaYSIvZPAqhrrEpRtonnrXdghZg1irNg4qrjboCXrpybLWVs55cW2N3juhspVJiO0JBvYJT8SYsJpc8OQSnsA==}
    engines: {node: '>=14.21.3'}
    peerDependencies:
      '@ianvs/prettier-plugin-sort-imports': '*'
      '@prettier/plugin-pug': '*'
      '@shopify/prettier-plugin-liquid': '*'
      '@trivago/prettier-plugin-sort-imports': '*'
      '@zackad/prettier-plugin-twig': '*'
      prettier: ^3.0
      prettier-plugin-astro: '*'
      prettier-plugin-css-order: '*'
      prettier-plugin-import-sort: '*'
      prettier-plugin-jsdoc: '*'
      prettier-plugin-marko: '*'
      prettier-plugin-multiline-arrays: '*'
      prettier-plugin-organize-attributes: '*'
      prettier-plugin-organize-imports: '*'
      prettier-plugin-sort-imports: '*'
      prettier-plugin-style-order: '*'
      prettier-plugin-svelte: '*'
    peerDependenciesMeta:
      '@ianvs/prettier-plugin-sort-imports':
        optional: true
      '@prettier/plugin-pug':
        optional: true
      '@shopify/prettier-plugin-liquid':
        optional: true
      '@trivago/prettier-plugin-sort-imports':
        optional: true
      '@zackad/prettier-plugin-twig':
        optional: true
      prettier-plugin-astro:
        optional: true
      prettier-plugin-css-order:
        optional: true
      prettier-plugin-import-sort:
        optional: true
      prettier-plugin-jsdoc:
        optional: true
      prettier-plugin-marko:
        optional: true
      prettier-plugin-multiline-arrays:
        optional: true
      prettier-plugin-organize-attributes:
        optional: true
      prettier-plugin-organize-imports:
        optional: true
      prettier-plugin-sort-imports:
        optional: true
      prettier-plugin-style-order:
        optional: true
      prettier-plugin-svelte:
        optional: true
    dependencies:
      prettier: 3.5.3
    dev: true

  /prettier@2.8.8:
    resolution: {integrity: sha512-tdN8qQGvNjw4CHbY+XXk0JgCXn9QiF21a55rBe5LJAU+kDyC4WQn4+awm2Xfk2lQMk5fKup9XgzTZtGkjBdP9Q==}
    engines: {node: '>=10.13.0'}
    hasBin: true
    dev: true

  /prettier@3.5.3:
    resolution: {integrity: sha512-QQtaxnoDJeAkDvDKWCLiwIXkTgRhwYDEQCghU9Z6q03iyek/rxRh/2lC3HB7P8sWT2xC/y5JDctPLBIGzHKbhw==}
    engines: {node: '>=14'}

  /process-warning@4.0.1:
    resolution: {integrity: sha512-3c2LzQ3rY9d0hc1emcsHhfT9Jwz0cChib/QN89oME2R451w5fy3f0afAhERFZAwrbDU43wk12d0ORBpDVME50Q==}
    dev: false

  /promise-limit@2.7.0:
    resolution: {integrity: sha512-7nJ6v5lnJsXwGprnGXga4wx6d1POjvi5Qmf1ivTRxTjH4Z/9Czja/UCMLVmB9N93GeWOU93XaFaEt6jbuoagNw==}
    dev: false

  /prompts@2.4.2:
    resolution: {integrity: sha512-NxNv/kLguCA7p3jE8oL2aEBsrJWgAakBpgmgK6lpPWV+WuOmY6r2/zbAVnP+T8bQlA0nzHXSJSJW0Hq7ylaD2Q==}
    engines: {node: '>= 6'}
    dependencies:
      kleur: 3.0.3
      sisteransi: 1.0.5
    dev: false

  /prop-types@15.8.1:
    resolution: {integrity: sha512-oj87CgZICdulUohogVAR7AjlC0327U4el4L6eAvOqCeudMDVU0NThNaV+b9Df4dXgSP1gXMTnPdhfe/2qDH5cg==}
    dependencies:
      loose-envify: 1.4.0
      object-assign: 4.1.1
      react-is: 16.13.1
    dev: true

  /property-information@6.5.0:
    resolution: {integrity: sha512-PgTgs/BlvHxOu8QuEN7wi5A0OmXaBcHpmCSTehcs6Uuu9IkDIEo13Hy7n898RHfrQ49vKCoGeWZSaAK01nwVig==}
    dev: false

  /property-information@7.1.0:
    resolution: {integrity: sha512-TwEZ+X+yCJmYfL7TPUOcvBZ4QfoT5YenQiJuX//0th53DE6w0xxLEtfK3iyryQFddXuvkIk51EEgrJQ0WJkOmQ==}

  /pump@3.0.2:
    resolution: {integrity: sha512-tUPXtzlGM8FE3P0ZL6DVs/3P58k9nk8/jZeQCurTJylQA8qFYzHFfhBJkuqyE0FifOsQ0uKWekiZ5g8wtr28cw==}
    dependencies:
      end-of-stream: 1.4.4
      once: 1.4.0
    dev: false

  /punycode@2.3.1:
    resolution: {integrity: sha512-vYt7UD1U9Wg6138shLtLOvdAu+8DsC/ilFtEVHcH+wydcSpNE20AfSOduf6MkRFahL5FY7X1oU7nKVZFtfq8Fg==}
    engines: {node: '>=6'}

  /qs-esm@7.0.2:
    resolution: {integrity: sha512-D8NAthKSD7SGn748v+GLaaO6k08Mvpoqroa35PqIQC4gtUa8/Pb/k+r0m0NnGBVbHDP1gKZ2nVywqfMisRhV5A==}
    engines: {node: '>=18'}
    dev: false

  /quansync@0.2.10:
    resolution: {integrity: sha512-t41VRkMYbkHyCYmOvx/6URnN80H7k4X0lLdBMGsz+maAwrJQYB1djpV6vHrQIBE0WBSGqhtEHrK9U3DWWH8v7A==}

  /queue-microtask@1.2.3:
    resolution: {integrity: sha512-NuaNSa6flKT5JaSYQzJok04JzTL1CA6aGhv5rfLW3PgqA+M2ChpZQnAC8h8i4ZFkBS8X5RqkDBHA7r4hej3K9A==}

  /quick-format-unescaped@4.0.4:
    resolution: {integrity: sha512-tYC1Q1hgyRuHgloV/YXs2w15unPVh8qfu/qCTfhTYamaw7fyhumKa2yGpdSo87vY32rIclj+4fWYQXUMs9EHvg==}
    dev: false

  /react-compiler-runtime@0.0.0-experimental-22c6e49-20241219(react@19.1.0):
    resolution: {integrity: sha512-bOAGaRL1ldfIIpbDsl+uV025Ta6RS6/cOjvvh8r2Vo7KtqB+RSvihVYRsWQz7ECKNPWdq5MClS845acwAwieDw==}
    peerDependencies:
      react: ^17.0.0 || ^18.0.0 || ^19.0.0
    dependencies:
      react: 19.1.0
    dev: false

  /react-dom@19.1.0(react@19.1.0):
    resolution: {integrity: sha512-Xs1hdnE+DyKgeHJeJznQmYMIBG3TKIHJJT95Q58nHLSrElKlGQqDTR2HQ9fx5CN/Gk6Vh/kupBTDLU11/nDk/g==}
    peerDependencies:
      react: ^19.1.0
    dependencies:
      react: 19.1.0
      scheduler: 0.26.0
    dev: false

  /react-is@16.13.1:
    resolution: {integrity: sha512-24e6ynE2H+OKt4kqsOvNd8kBpV65zoxbA4BVsEOB3ARVWQki/DHzaUoC5KuON/BiccDaCCTZBuOcfZs70kR8bQ==}
    dev: true

  /react-medium-image-zoom@5.2.14(react-dom@19.1.0)(react@19.1.0):
    resolution: {integrity: sha512-nfTVYcAUnBzXQpPDcZL+cG/e6UceYUIG+zDcnemL7jtAqbJjVVkA85RgneGtJeni12dTyiRPZVM6Szkmwd/o8w==}
    peerDependencies:
      react: ^16.8.0 || ^17.0.0 || ^18.0.0 || ^19.0.0
      react-dom: ^16.8.0 || ^17.0.0 || ^18.0.0 || ^19.0.0
    dependencies:
      react: 19.1.0
      react-dom: 19.1.0(react@19.1.0)
    dev: false

  /react@19.1.0:
    resolution: {integrity: sha512-FS+XFBNvn3GTAWq26joslQgWNoFu08F4kl0J4CgdNKADkdSGXQyTCnKteIAJy96Br6YbpEU1LSzV5dYtjMkMDg==}
    engines: {node: '>=0.10.0'}

  /read-yaml-file@1.1.0:
    resolution: {integrity: sha512-VIMnQi/Z4HT2Fxuwg5KrY174U1VdUIASQVWXXyqtNRtxSr9IYkn1rsI6Tb6HsrHCmB7gVpNwX6JxPTHcH6IoTA==}
    engines: {node: '>=6'}
    dependencies:
      graceful-fs: 4.2.11
      js-yaml: 3.14.1
      pify: 4.0.1
      strip-bom: 3.0.0
    dev: true

  /readdirp@4.1.2:
    resolution: {integrity: sha512-GDhwkLfywWL2s6vEjyhri+eXmfH6j1L7JE27WhqLeYzoh/A3DBaYGEj2H/HFZCn/kMfim73FXxEJTw06WtxQwg==}
    engines: {node: '>= 14.18.0'}

  /reading-time@1.5.0:
    resolution: {integrity: sha512-onYyVhBNr4CmAxFsKS7bz+uTLRakypIe4R+5A824vBSkQy/hB3fZepoVEf8OVAxzLvK+H/jm9TzpI3ETSm64Kg==}
    dev: false

  /real-require@0.2.0:
    resolution: {integrity: sha512-57frrGM/OCTLqLOAh0mhVA9VBMHd+9U7Zb2THMGdBUoZVOtGbJzjxsYGDJ3A9AYYCP4hn6y1TVbaOfzWtm5GFg==}
    engines: {node: '>= 12.13.0'}
    dev: false

  /recma-build-jsx@1.0.0:
    resolution: {integrity: sha512-8GtdyqaBcDfva+GUKDr3nev3VpKAhup1+RvkMvUxURHpW7QyIvk9F5wz7Vzo06CEMSilw6uArgRqhpiUcWp8ew==}
    dependencies:
      '@types/estree': 1.0.7
      estree-util-build-jsx: 3.0.1
      vfile: 6.0.3

  /recma-jsx@1.0.0(acorn@8.14.1):
    resolution: {integrity: sha512-5vwkv65qWwYxg+Atz95acp8DMu1JDSqdGkA2Of1j6rCreyFUE/gp15fC8MnGEuG1W68UKjM6x6+YTWIh7hZM/Q==}
    dependencies:
      acorn-jsx: 5.3.2(acorn@8.14.1)
      estree-util-to-js: 2.0.0
      recma-parse: 1.0.0
      recma-stringify: 1.0.0
      unified: 11.0.5
    transitivePeerDependencies:
      - acorn

  /recma-parse@1.0.0:
    resolution: {integrity: sha512-OYLsIGBB5Y5wjnSnQW6t3Xg7q3fQ7FWbw/vcXtORTnyaSFscOtABg+7Pnz6YZ6c27fG1/aN8CjfwoUEUIdwqWQ==}
    dependencies:
      '@types/estree': 1.0.7
      esast-util-from-js: 2.0.1
      unified: 11.0.5
      vfile: 6.0.3

  /recma-stringify@1.0.0:
    resolution: {integrity: sha512-cjwII1MdIIVloKvC9ErQ+OgAtwHBmcZ0Bg4ciz78FtbT8In39aAYbaA7zvxQ61xVMSPE8WxhLwLbhif4Js2C+g==}
    dependencies:
      '@types/estree': 1.0.7
      estree-util-to-js: 2.0.0
      unified: 11.0.5
      vfile: 6.0.3

  /reflect.getprototypeof@1.0.10:
    resolution: {integrity: sha512-00o4I+DVrefhv+nX0ulyi3biSHCPDe+yLv5o/p6d/UVlirijB8E16FtfwSAi4g3tcqrQ4lRAqQSoFEZJehYEcw==}
    engines: {node: '>= 0.4'}
    dependencies:
      call-bind: 1.0.8
      define-properties: 1.2.1
      es-abstract: 1.23.9
      es-errors: 1.3.0
      es-object-atoms: 1.1.1
      get-intrinsic: 1.3.0
      get-proto: 1.0.1
      which-builtin-type: 1.2.1
    dev: true

  /regex-recursion@6.0.2:
    resolution: {integrity: sha512-0YCaSCq2VRIebiaUviZNs0cBz1kg5kVS2UKUfNIx8YVs1cN3AV7NTctO5FOKBA+UT2BPJIWZauYHPqJODG50cg==}
    dependencies:
      regex-utilities: 2.3.0
    dev: false

  /regex-utilities@2.3.0:
    resolution: {integrity: sha512-8VhliFJAWRaUiVvREIiW2NXXTmHs4vMNnSzuJVhscgmGav3g9VDxLrQndI3dZZVVdp0ZO/5v0xmX516/7M9cng==}
    dev: false

  /regex@6.0.1:
    resolution: {integrity: sha512-uorlqlzAKjKQZ5P+kTJr3eeJGSVroLKoHmquUj4zHWuR+hEyNqlXsSKlYYF5F4NI6nl7tWCs0apKJ0lmfsXAPA==}
    dependencies:
      regex-utilities: 2.3.0
    dev: false

  /regexp.prototype.flags@1.5.4:
    resolution: {integrity: sha512-dYqgNSZbDwkaJ2ceRd9ojCGjBq+mOm9LmtXnAnEGyHhN/5R7iDW2TRw3h+o/jCFxus3P2LfWIIiwowAjANm7IA==}
    engines: {node: '>= 0.4'}
    dependencies:
      call-bind: 1.0.8
      define-properties: 1.2.1
      es-errors: 1.3.0
      get-proto: 1.0.1
      gopd: 1.2.0
      set-function-name: 2.0.2
    dev: true

  /rehype-katex@7.0.1:
    resolution: {integrity: sha512-OiM2wrZ/wuhKkigASodFoo8wimG3H12LWQaH8qSPVJn9apWKFSH3YOCtbKpBorTVw/eI7cuT21XBbvwEswbIOA==}
    dependencies:
      '@types/hast': 3.0.4
      '@types/katex': 0.16.7
      hast-util-from-html-isomorphic: 2.0.0
      hast-util-to-text: 4.0.2
      katex: 0.16.22
      unist-util-visit-parents: 6.0.1
      vfile: 6.0.3
    dev: false

  /rehype-parse@9.0.1:
    resolution: {integrity: sha512-ksCzCD0Fgfh7trPDxr2rSylbwq9iYDkSn8TCDmEJ49ljEUBxDVCzCHv7QNzZOfODanX4+bWQ4WZqLCRWYLfhag==}
    dependencies:
      '@types/hast': 3.0.4
      hast-util-from-html: 2.0.3
      unified: 11.0.5
    dev: false

  /rehype-pretty-code@0.14.1(shiki@2.5.0):
    resolution: {integrity: sha512-IpG4OL0iYlbx78muVldsK86hdfNoht0z63AP7sekQNW2QOTmjxB7RbTO+rhIYNGRljgHxgVZoPwUl6bIC9SbjA==}
    engines: {node: '>=18'}
    peerDependencies:
      shiki: ^1.0.0 || ^2.0.0 || ^3.0.0
    dependencies:
      '@types/hast': 3.0.4
      hast-util-to-string: 3.0.1
      parse-numeric-range: 1.3.0
      rehype-parse: 9.0.1
      shiki: 2.5.0
      unified: 11.0.5
      unist-util-visit: 5.0.0
    dev: false

  /rehype-raw@7.0.0:
    resolution: {integrity: sha512-/aE8hCfKlQeA8LmyeyQvQF3eBiLRGNlfBJEvWH7ivp9sBqs7TNqBL5X3v157rM4IFETqDnIOO+z5M/biZbo9Ww==}
    dependencies:
      '@types/hast': 3.0.4
      hast-util-raw: 9.1.0
      vfile: 6.0.3
    dev: false

  /rehype-recma@1.0.0:
    resolution: {integrity: sha512-lqA4rGUf1JmacCNWWZx0Wv1dHqMwxzsDWYMTowuplHF3xH0N/MmrZ/G3BDZnzAkRmxDadujCjaKM2hqYdCBOGw==}
    dependencies:
      '@types/estree': 1.0.7
      '@types/hast': 3.0.4
      hast-util-to-estree: 3.1.3
    transitivePeerDependencies:
      - supports-color

  /remark-frontmatter@5.0.0:
    resolution: {integrity: sha512-XTFYvNASMe5iPN0719nPrdItC9aU0ssC4v14mH1BCi1u0n1gAocqcujWUrByftZTbLhRtiKRyjYTSIOcr69UVQ==}
    dependencies:
      '@types/mdast': 4.0.4
      mdast-util-frontmatter: 2.0.1
      micromark-extension-frontmatter: 2.0.0
      unified: 11.0.5
    transitivePeerDependencies:
      - supports-color
    dev: false

  /remark-gfm@4.0.1:
    resolution: {integrity: sha512-1quofZ2RQ9EWdeN34S79+KExV1764+wCUGop5CPL1WGdD0ocPpu91lzPGbwWMECpEpd42kJGQwzRfyov9j4yNg==}
    dependencies:
      '@types/mdast': 4.0.4
      mdast-util-gfm: 3.1.0
      micromark-extension-gfm: 3.0.0
      remark-parse: 11.0.0
      remark-stringify: 11.0.0
      unified: 11.0.5
    transitivePeerDependencies:
      - supports-color
    dev: false

  /remark-math@6.0.0:
    resolution: {integrity: sha512-MMqgnP74Igy+S3WwnhQ7kqGlEerTETXMvJhrUzDikVZ2/uogJCb+WHUg97hK9/jcfc0dkD73s3LN8zU49cTEtA==}
    dependencies:
      '@types/mdast': 4.0.4
      mdast-util-math: 3.0.0
      micromark-extension-math: 3.1.0
      unified: 11.0.5
    transitivePeerDependencies:
      - supports-color
    dev: false

  /remark-mdx-remove-esm@1.1.0:
    resolution: {integrity: sha512-oN3F9QRuPKSdzZi+wvEodBVjKwya63sl403pWzJvm0+c503iUjCDR+JAnP3Ho/4205IWbQ2NujPQi/B9kU6ZrA==}
    dependencies:
      '@types/mdast': 4.0.4
      mdast-util-mdxjs-esm: 2.0.1
      unist-util-remove: 4.0.0
    transitivePeerDependencies:
      - supports-color
    dev: false

  /remark-mdx@3.1.0:
    resolution: {integrity: sha512-Ngl/H3YXyBV9RcRNdlYsZujAmhsxwzxpDzpDEhFBVAGthS4GDgnctpDjgFl/ULx5UEDzqtW1cyBSNKqYYrqLBA==}
    dependencies:
      mdast-util-mdx: 3.0.0
      micromark-extension-mdxjs: 3.0.0
    transitivePeerDependencies:
      - supports-color

  /remark-parse@11.0.0:
    resolution: {integrity: sha512-FCxlKLNGknS5ba/1lmpYijMUzX2esxW5xQqjWxw2eHFfS2MSdaHVINFmhjo+qN1WhZhNimq0dZATN9pH0IDrpA==}
    dependencies:
      '@types/mdast': 4.0.4
      mdast-util-from-markdown: 2.0.2
      micromark-util-types: 2.0.2
      unified: 11.0.5
    transitivePeerDependencies:
      - supports-color

  /remark-reading-time@2.0.2:
    resolution: {integrity: sha512-ILjIuR0dQQ8pELPgaFvz7ralcSN62rD/L1pTUJgWb4gfua3ZwYEI8mnKGxEQCbrXSUF/OvycTkcUbifGOtOn5A==}
    dependencies:
      estree-util-is-identifier-name: 2.1.0
      estree-util-value-to-estree: 3.4.0
      reading-time: 1.5.0
      unist-util-visit: 3.1.0
    dev: false

  /remark-rehype@11.1.2:
    resolution: {integrity: sha512-Dh7l57ianaEoIpzbp0PC9UKAdCSVklD8E5Rpw7ETfbTl3FqcOOgq5q2LVDhgGCkaBv7p24JXikPdvhhmHvKMsw==}
    dependencies:
      '@types/hast': 3.0.4
      '@types/mdast': 4.0.4
      mdast-util-to-hast: 13.2.0
      unified: 11.0.5
      vfile: 6.0.3

  /remark-smartypants@3.0.2:
    resolution: {integrity: sha512-ILTWeOriIluwEvPjv67v7Blgrcx+LZOkAUVtKI3putuhlZm84FnqDORNXPPm+HY3NdZOMhyDwZ1E+eZB/Df5dA==}
    engines: {node: '>=16.0.0'}
    dependencies:
      retext: 9.0.0
      retext-smartypants: 6.2.0
      unified: 11.0.5
      unist-util-visit: 5.0.0
    dev: false

  /remark-stringify@11.0.0:
    resolution: {integrity: sha512-1OSmLd3awB/t8qdoEOMazZkNsfVTeY4fTsgzcQFdXNq8ToTN4ZGwrMnlda4K6smTFKD+GRV6O48i6Z4iKgPPpw==}
    dependencies:
      '@types/mdast': 4.0.4
      mdast-util-to-markdown: 2.1.2
      unified: 11.0.5
    dev: false

  /require-from-string@2.0.2:
    resolution: {integrity: sha512-Xf0nWe6RseziFMu+Ap9biiUbmplq6S9/p+7w7YXP/JBHhrUDDUhwa+vANyubuqfZWTveU//DYVGsDG7RKL/vEw==}
    engines: {node: '>=0.10.0'}
    dev: false

  /resolve-from@4.0.0:
    resolution: {integrity: sha512-pb/MYmXstAkysRFx8piNI1tGFNQIFA3vkE3Gq4EuA1dF6gHp/+vgZqsCGJapvy8N3Q+4o7FwvquPJcnZ7RYy4g==}
    engines: {node: '>=4'}
    dev: true

  /resolve-from@5.0.0:
    resolution: {integrity: sha512-qYg9KP24dD5qka9J47d0aVky0N+b4fTU89LN9iDnjB5waksiC49rvMB0PrUJQGoTmH50XPiqOvAjDfaijGxYZw==}
    engines: {node: '>=8'}

  /resolve-pkg-maps@1.0.0:
    resolution: {integrity: sha512-seS2Tj26TBVOC2NIc2rOe2y2ZO7efxITtLZcGSOnHHNOQ7CkiUBfw0Iw2ck6xkIhPwLhKNLS8BO+hEpngQlqzw==}

  /resolve@2.0.0-next.5:
    resolution: {integrity: sha512-U7WjGVG9sH8tvjW5SmGbQuui75FiyjAX72HX15DwBBwF9dNiQZRQAg9nnPhYy+TUnE0+VcrttuvNI8oSxZcocA==}
    hasBin: true
    dependencies:
      is-core-module: 2.16.1
      path-parse: 1.0.7
      supports-preserve-symlinks-flag: 1.0.0
    dev: true

  /retext-latin@4.0.0:
    resolution: {integrity: sha512-hv9woG7Fy0M9IlRQloq/N6atV82NxLGveq+3H2WOi79dtIYWN8OaxogDm77f8YnVXJL2VD3bbqowu5E3EMhBYA==}
    dependencies:
      '@types/nlcst': 2.0.3
      parse-latin: 7.0.0
      unified: 11.0.5
    dev: false

  /retext-smartypants@6.2.0:
    resolution: {integrity: sha512-kk0jOU7+zGv//kfjXEBjdIryL1Acl4i9XNkHxtM7Tm5lFiCog576fjNC9hjoR7LTKQ0DsPWy09JummSsH1uqfQ==}
    dependencies:
      '@types/nlcst': 2.0.3
      nlcst-to-string: 4.0.0
      unist-util-visit: 5.0.0
    dev: false

  /retext-stringify@4.0.0:
    resolution: {integrity: sha512-rtfN/0o8kL1e+78+uxPTqu1Klt0yPzKuQ2BfWwwfgIUSayyzxpM1PJzkKt4V8803uB9qSy32MvI7Xep9khTpiA==}
    dependencies:
      '@types/nlcst': 2.0.3
      nlcst-to-string: 4.0.0
      unified: 11.0.5
    dev: false

  /retext@9.0.0:
    resolution: {integrity: sha512-sbMDcpHCNjvlheSgMfEcVrZko3cDzdbe1x/e7G66dFp0Ff7Mldvi2uv6JkJQzdRcvLYE8CA8Oe8siQx8ZOgTcA==}
    dependencies:
      '@types/nlcst': 2.0.3
      retext-latin: 4.0.0
      retext-stringify: 4.0.0
      unified: 11.0.5
    dev: false

  /reusify@1.1.0:
    resolution: {integrity: sha512-g6QUff04oZpHs0eG5p83rFLhHeV00ug/Yf9nZM6fLeUrPguBTkTQOdpAWWspMh55TZfVQDPaN3NQJfbVRAxdIw==}
    engines: {iojs: '>=1.0.0', node: '>=0.10.0'}

  /robust-predicates@3.0.2:
    resolution: {integrity: sha512-IXgzBWvWQwE6PrDI05OvmXUIruQTcoMDzRsOd5CDvHCVLcLHMTSYvOK5Cm46kWqlV3yAbuSpBZdJ5oP5OUoStg==}
    dev: false

  /rollup@4.41.0:
    resolution: {integrity: sha512-HqMFpUbWlf/tvcxBFNKnJyzc7Lk+XO3FGc3pbNBLqEbOz0gPLRgcrlS3UF4MfUrVlstOaP/q0kM6GVvi+LrLRg==}
    engines: {node: '>=18.0.0', npm: '>=8.0.0'}
    hasBin: true
    dependencies:
      '@types/estree': 1.0.7
    optionalDependencies:
      '@rollup/rollup-android-arm-eabi': 4.41.0
      '@rollup/rollup-android-arm64': 4.41.0
      '@rollup/rollup-darwin-arm64': 4.41.0
      '@rollup/rollup-darwin-x64': 4.41.0
      '@rollup/rollup-freebsd-arm64': 4.41.0
      '@rollup/rollup-freebsd-x64': 4.41.0
      '@rollup/rollup-linux-arm-gnueabihf': 4.41.0
      '@rollup/rollup-linux-arm-musleabihf': 4.41.0
      '@rollup/rollup-linux-arm64-gnu': 4.41.0
      '@rollup/rollup-linux-arm64-musl': 4.41.0
      '@rollup/rollup-linux-loongarch64-gnu': 4.41.0
      '@rollup/rollup-linux-powerpc64le-gnu': 4.41.0
      '@rollup/rollup-linux-riscv64-gnu': 4.41.0
      '@rollup/rollup-linux-riscv64-musl': 4.41.0
      '@rollup/rollup-linux-s390x-gnu': 4.41.0
      '@rollup/rollup-linux-x64-gnu': 4.41.0
      '@rollup/rollup-linux-x64-musl': 4.41.0
      '@rollup/rollup-win32-arm64-msvc': 4.41.0
      '@rollup/rollup-win32-ia32-msvc': 4.41.0
      '@rollup/rollup-win32-x64-msvc': 4.41.0
      fsevents: 2.3.3

  /roughjs@4.6.6:
    resolution: {integrity: sha512-ZUz/69+SYpFN/g/lUlo2FXcIjRkSu3nDarreVdGGndHEBJ6cXPdKguS8JGxwj5HA5xIbVKSmLgr5b3AWxtRfvQ==}
    dependencies:
      hachure-fill: 0.5.2
      path-data-parser: 0.1.0
      points-on-curve: 0.2.0
      points-on-path: 0.2.1
    dev: false

  /run-parallel@1.2.0:
    resolution: {integrity: sha512-5l4VyZR86LZ/lDxZTR6jqL8AFE2S0IFLMP26AbjsLVADxHdhB/c0GUsH+y39UfCi3dzz8OlQuPmnaJOMoDHQBA==}
    dependencies:
      queue-microtask: 1.2.3

  /rw@1.3.3:
    resolution: {integrity: sha512-PdhdWy89SiZogBLaw42zdeqtRJ//zFd2PgQavcICDUgJT5oW10QCRKbJ6bg4r0/UY2M6BWd5tkxuGFRvCkgfHQ==}
    dev: false

  /safe-array-concat@1.1.3:
    resolution: {integrity: sha512-AURm5f0jYEOydBj7VQlVvDrjeFgthDdEF5H1dP+6mNpoXOMo1quQqJ4wvJDyRZ9+pO3kGWoOdmV08cSv2aJV6Q==}
    engines: {node: '>=0.4'}
    dependencies:
      call-bind: 1.0.8
      call-bound: 1.0.4
      get-intrinsic: 1.3.0
      has-symbols: 1.1.0
      isarray: 2.0.5
    dev: true

  /safe-push-apply@1.0.0:
    resolution: {integrity: sha512-iKE9w/Z7xCzUMIZqdBsp6pEQvwuEebH4vdpjcDWnyzaI6yl6O9FHvVpmGelvEHNsoY6wGblkxR6Zty/h00WiSA==}
    engines: {node: '>= 0.4'}
    dependencies:
      es-errors: 1.3.0
      isarray: 2.0.5
    dev: true

  /safe-regex-test@1.1.0:
    resolution: {integrity: sha512-x/+Cz4YrimQxQccJf5mKEbIa1NzeCRNI5Ecl/ekmlYaampdNLPalVyIcCZNNH3MvmqBugV5TMYZXv0ljslUlaw==}
    engines: {node: '>= 0.4'}
    dependencies:
      call-bound: 1.0.4
      es-errors: 1.3.0
      is-regex: 1.2.1
    dev: true

  /safe-stable-stringify@2.5.0:
    resolution: {integrity: sha512-b3rppTKm9T+PsVCBEOUR46GWI7fdOs00VKZ1+9c1EWDaDMvjQc6tUwuFyIprgGgTcWoVHSKrU8H31ZHA2e0RHA==}
    engines: {node: '>=10'}
    dev: false

  /safer-buffer@2.1.2:
    resolution: {integrity: sha512-YZo3K82SD7Riyi0E1EQPojLz7kpepnSQI9IyPbHHg1XXXevb5dJI7tpyN2ADxGcQbHG7vcyRHk0cbwqcQriUtg==}

  /sanitize-filename@1.6.3:
    resolution: {integrity: sha512-y/52Mcy7aw3gRm7IrcGDFx/bCk4AhRh2eI9luHOQM86nZsqwiRkkq2GekHXBBD+SmPidc8i2PqtYZl+pWJ8Oeg==}
    dependencies:
      truncate-utf8-bytes: 1.0.2
    dev: false

  /scheduler@0.26.0:
    resolution: {integrity: sha512-NlHwttCI/l5gCPR3D1nNXtWABUmBwvZpEQiD4IXSbIDq8BzLIK/7Ir5gTFSGZDUu37K5cMNp0hFtzO38sC7gWA==}
    dev: false

  /schema-dts@1.1.5:
    resolution: {integrity: sha512-RJr9EaCmsLzBX2NDiO5Z3ux2BVosNZN5jo0gWgsyKvxKIUL5R3swNvoorulAeL9kLB0iTSX7V6aokhla2m7xbg==}
    dev: false

  /scmp@2.1.0:
    resolution: {integrity: sha512-o/mRQGk9Rcer/jEEw/yw4mwo3EU/NvYvp577/Btqrym9Qy5/MdWGBqipbALgd2lrdWTJ5/gqDusxfnQBxOxT2Q==}
    dev: false

  /scroll-into-view-if-needed@3.1.0:
    resolution: {integrity: sha512-49oNpRjWRvnU8NyGVmUaYG4jtTkNonFZI86MmGRDqBphEK2EXT9gdEUoQPZhuBM8yWHxCWbobltqYO5M4XrUvQ==}
    dependencies:
      compute-scroll-into-view: 3.1.1
    dev: false

  /section-matter@1.0.0:
    resolution: {integrity: sha512-vfD3pmTzGpufjScBh50YHKzEu2lxBWhVEHsNGoEXmCmn2hKGfeNLYMzCJpe8cD7gqX7TJluOVpBkAequ6dgMmA==}
    engines: {node: '>=4'}
    dependencies:
      extend-shallow: 2.0.1
      kind-of: 6.0.3
    dev: false

  /secure-json-parse@2.7.0:
    resolution: {integrity: sha512-6aU+Rwsezw7VR8/nyvKTx8QpWH9FrcYiXXlqC4z5d5XQBDRqtbfsRjnwGyqbi3gddNtWHuEk9OANUotL26qKUw==}
    dev: false

  /semver@6.3.1:
    resolution: {integrity: sha512-BR7VvDCVHO+q2xBEWskxS6DJE1qRnb7DxzUrogb71CWoSficBxYsiAGd+Kl0mmq/MprG9yArRkyrQxTO6XjMzA==}
    hasBin: true
    dev: true

  /semver@7.7.1:
    resolution: {integrity: sha512-hlq8tAfn0m/61p4BVRcPzIGr6LKiMwo4VM6dGi6pt4qcRkmNzTcWq6eCEjEh+qXjkMDvPlOFFSGwQjoEa6gyMA==}
    engines: {node: '>=10'}
    hasBin: true

  /serialize-error@12.0.0:
    resolution: {integrity: sha512-ZYkZLAvKTKQXWuh5XpBw7CdbSzagarX39WyZ2H07CDLC5/KfsRGlIXV8d4+tfqX1M7916mRqR1QfNHSij+c9Pw==}
    engines: {node: '>=18'}
    dependencies:
      type-fest: 4.41.0
    dev: false

  /set-function-length@1.2.2:
    resolution: {integrity: sha512-pgRc4hJ4/sNjWCSS9AmnS40x3bNMDTknHgL5UaMBTMyJnU90EgWh1Rz+MC9eFu4BuN/UwZjKQuY/1v3rM7HMfg==}
    engines: {node: '>= 0.4'}
    dependencies:
      define-data-property: 1.1.4
      es-errors: 1.3.0
      function-bind: 1.1.2
      get-intrinsic: 1.3.0
      gopd: 1.2.0
      has-property-descriptors: 1.0.2
    dev: true

  /set-function-name@2.0.2:
    resolution: {integrity: sha512-7PGFlmtwsEADb0WYyvCMa1t+yke6daIG4Wirafur5kcf+MhUnPms1UeR0CKQdTZD81yESwMHbtn+TR+dMviakQ==}
    engines: {node: '>= 0.4'}
    dependencies:
      define-data-property: 1.1.4
      es-errors: 1.3.0
      functions-have-names: 1.2.3
      has-property-descriptors: 1.0.2
    dev: true

  /set-proto@1.0.0:
    resolution: {integrity: sha512-RJRdvCo6IAnPdsvP/7m6bsQqNnn1FCBX5ZNtFL98MmFF/4xAIJTIg1YbHW5DC2W5SKZanrC6i4HsJqlajw/dZw==}
    engines: {node: '>= 0.4'}
    dependencies:
      dunder-proto: 1.0.1
      es-errors: 1.3.0
      es-object-atoms: 1.1.1
    dev: true

  /sharp@0.34.1:
    resolution: {integrity: sha512-1j0w61+eVxu7DawFJtnfYcvSv6qPFvfTaqzTQ2BLknVhHTwGS8sc63ZBF4rzkWMBVKybo4S5OBtDdZahh2A1xg==}
    engines: {node: ^18.17.0 || ^20.3.0 || >=21.0.0}
    requiresBuild: true
    dependencies:
      color: 4.2.3
      detect-libc: 2.0.3
      semver: 7.7.1
    optionalDependencies:
      '@img/sharp-darwin-arm64': 0.34.1
      '@img/sharp-darwin-x64': 0.34.1
      '@img/sharp-libvips-darwin-arm64': 1.1.0
      '@img/sharp-libvips-darwin-x64': 1.1.0
      '@img/sharp-libvips-linux-arm': 1.1.0
      '@img/sharp-libvips-linux-arm64': 1.1.0
      '@img/sharp-libvips-linux-ppc64': 1.1.0
      '@img/sharp-libvips-linux-s390x': 1.1.0
      '@img/sharp-libvips-linux-x64': 1.1.0
      '@img/sharp-libvips-linuxmusl-arm64': 1.1.0
      '@img/sharp-libvips-linuxmusl-x64': 1.1.0
      '@img/sharp-linux-arm': 0.34.1
      '@img/sharp-linux-arm64': 0.34.1
      '@img/sharp-linux-s390x': 0.34.1
      '@img/sharp-linux-x64': 0.34.1
      '@img/sharp-linuxmusl-arm64': 0.34.1
      '@img/sharp-linuxmusl-x64': 0.34.1
      '@img/sharp-wasm32': 0.34.1
      '@img/sharp-win32-ia32': 0.34.1
      '@img/sharp-win32-x64': 0.34.1

  /shebang-command@2.0.0:
    resolution: {integrity: sha512-kHxr2zZpYtdmrN1qDjrrX/Z1rR1kG8Dx+gkpK1G4eXmvXswmcE1hTWBWYUzlraYw1/yZp6YuDY77YtvbN0dmDA==}
    engines: {node: '>=8'}
    dependencies:
      shebang-regex: 3.0.0

  /shebang-regex@3.0.0:
    resolution: {integrity: sha512-7++dFhtcx3353uBaq8DDR4NuxBetBzC7ZQOhmTQInHEd6bSrXdiEyzCvG07Z44UYdLShWUyXt5M/yhz8ekcb1A==}
    engines: {node: '>=8'}

  /shiki@2.5.0:
    resolution: {integrity: sha512-mI//trrsaiCIPsja5CNfsyNOqgAZUb6VpJA+340toL42UpzQlXpwRV9nch69X6gaUxrr9kaOOa6e3y3uAkGFxQ==}
    dependencies:
      '@shikijs/core': 2.5.0
      '@shikijs/engine-javascript': 2.5.0
      '@shikijs/engine-oniguruma': 2.5.0
      '@shikijs/langs': 2.5.0
      '@shikijs/themes': 2.5.0
      '@shikijs/types': 2.5.0
      '@shikijs/vscode-textmate': 10.0.2
      '@types/hast': 3.0.4
    dev: false

  /side-channel-list@1.0.0:
    resolution: {integrity: sha512-FCLHtRD/gnpCiCHEiJLOwdmFP+wzCmDEkc9y7NsYxeF4u7Btsn1ZuwgwJGxImImHicJArLP4R0yX4c2KCrMrTA==}
    engines: {node: '>= 0.4'}
    dependencies:
      es-errors: 1.3.0
      object-inspect: 1.13.4
    dev: true

  /side-channel-map@1.0.1:
    resolution: {integrity: sha512-VCjCNfgMsby3tTdo02nbjtM/ewra6jPHmpThenkTYh8pG9ucZ/1P8So4u4FGBek/BjpOVsDCMoLA/iuBKIFXRA==}
    engines: {node: '>= 0.4'}
    dependencies:
      call-bound: 1.0.4
      es-errors: 1.3.0
      get-intrinsic: 1.3.0
      object-inspect: 1.13.4
    dev: true

  /side-channel-weakmap@1.0.2:
    resolution: {integrity: sha512-WPS/HvHQTYnHisLo9McqBHOJk2FkHO/tlpvldyrnem4aeQp4hai3gythswg6p01oSoTl58rcpiFAjF2br2Ak2A==}
    engines: {node: '>= 0.4'}
    dependencies:
      call-bound: 1.0.4
      es-errors: 1.3.0
      get-intrinsic: 1.3.0
      object-inspect: 1.13.4
      side-channel-map: 1.0.1
    dev: true

  /side-channel@1.1.0:
    resolution: {integrity: sha512-ZX99e6tRweoUXqR+VBrslhda51Nh5MTQwou5tnUDgbtyM0dBgmhEDtWGP/xbKn6hqfPRHujUNwz5fy/wbbhnpw==}
    engines: {node: '>= 0.4'}
    dependencies:
      es-errors: 1.3.0
      object-inspect: 1.13.4
      side-channel-list: 1.0.0
      side-channel-map: 1.0.1
      side-channel-weakmap: 1.0.2
    dev: true

  /siginfo@2.0.0:
    resolution: {integrity: sha512-ybx0WO1/8bSBLEWXZvEd7gMW3Sn3JFlW3TvX1nREbDLRNQNaeNN8WK0meBwPdAaOI7TtRRRJn/Es1zhrrCHu7g==}
    dev: true

  /signal-exit@4.1.0:
    resolution: {integrity: sha512-bzyZ1e88w9O1iNJbKnOlvYTrWPDl46O1bG0D3XInv+9tkPrxrN8jUUTiFlDkkmKWgn1M6CfIA13SuGqOa9Korw==}
    engines: {node: '>=14'}

  /simple-git@3.27.0:
    resolution: {integrity: sha512-ivHoFS9Yi9GY49ogc6/YAi3Fl9ROnF4VyubNylgCkA+RVqLaKWnDSzXOVzya8csELIaWaYNutsEuAhZrtOjozA==}
    dependencies:
      '@kwsites/file-exists': 1.1.1
      '@kwsites/promise-deferred': 1.1.1
      debug: 4.4.1
    transitivePeerDependencies:
      - supports-color
    dev: false

  /simple-swizzle@0.2.2:
    resolution: {integrity: sha512-JA//kQgZtbuY83m+xT+tXJkmJncGMTFT+C+g2h2R9uxkYIrE2yy9sgmcLhCnw57/WSD+Eh3J97FPEDFnbXnDUg==}
    requiresBuild: true
    dependencies:
      is-arrayish: 0.3.2

  /simple-wcswidth@1.0.1:
    resolution: {integrity: sha512-xMO/8eNREtaROt7tJvWJqHBDTMFN4eiQ5I4JRMuilwfnFcV5W9u7RUkueNkdw0jPqGMX36iCywelS5yilTuOxg==}
    dev: false

  /sisteransi@1.0.5:
    resolution: {integrity: sha512-bLGGlR1QxBcynn2d5YmDX4MGjlZvy2MRBDRNHLJ8VI6l6+9FUiyTFNJ0IveOSP0bcXgVDPRcfGqA0pjaqUpfVg==}
    dev: false

  /slash@3.0.0:
    resolution: {integrity: sha512-g9Q1haeby36OSStwb4ntCGGGaKsaVSjQ68fBxoQcutl5fS1vuY18H3wSt3jFyFtrkx+Kz0V1G85A4MyAdDMi2Q==}
    engines: {node: '>=8'}
    dev: true

  /slash@5.1.0:
    resolution: {integrity: sha512-ZA6oR3T/pEyuqwMgAKT0/hAv8oAXckzbkmR0UkUosQ+Mc4RxGoJkRmwHgHufaenlyAgE1Mxgpdcrf75y6XcnDg==}
    engines: {node: '>=14.16'}
    dev: false

  /sonic-boom@4.2.0:
    resolution: {integrity: sha512-INb7TM37/mAcsGmc9hyyI6+QR3rR1zVRu36B0NeGXKnOOLiZOfER5SA+N7X7k3yUYRzLWafduTDvJAfDswwEww==}
    dependencies:
      atomic-sleep: 1.0.0
    dev: false

  /source-map-js@1.2.1:
    resolution: {integrity: sha512-UXWMKhLOwVKb728IUtQPXxfYU+usdybtUrK/8uGE8CQMvrhOpwvzDBwj0QhSL7MQc7vIsISBG8VQ8+IDQxpfQA==}
    engines: {node: '>=0.10.0'}

  /source-map-support@0.5.21:
    resolution: {integrity: sha512-uBHU3L3czsIyYXKX88fdrGovxdSCoTGDRZ6SYXtSRxLZUzHg5P/66Ht6uoUlHu9EZod+inXhKo3qQgwXUT/y1w==}
    dependencies:
      buffer-from: 1.1.2
      source-map: 0.6.1

  /source-map@0.6.1:
    resolution: {integrity: sha512-UjgapumWlbMhkBgzT7Ykc5YXUT46F0iKu8SGXq0bcwP5dz/h0Plj6enJqjz1Zbq2l5WaqYnrVbwWOWMyF3F47g==}
    engines: {node: '>=0.10.0'}

  /source-map@0.7.4:
    resolution: {integrity: sha512-l3BikUxvPOcn5E74dZiq5BGsTb5yEwhaTSzccU6t4sDOH8NWJCstKO5QT2CvtFoK6F0saL7p9xHAqHOlCPJygA==}
    engines: {node: '>= 8'}

  /source-map@0.8.0-beta.0:
    resolution: {integrity: sha512-2ymg6oRBpebeZi9UUNsgQ89bhx01TcTkmNTGnNO88imTmbSgy4nfujrgVEFKWpMTEGA11EDkTt7mqObTPdigIA==}
    engines: {node: '>= 8'}
    dependencies:
      whatwg-url: 7.1.0

  /space-separated-tokens@2.0.2:
    resolution: {integrity: sha512-PEGlAwrG8yXGXRjW32fGbg66JAlOAwbObuqVoJpv/mRgoWDQfgH1wDPvtzWyUSNAXBGSk8h755YDbbcEy3SH2Q==}

  /spawndamnit@3.0.1:
    resolution: {integrity: sha512-MmnduQUuHCoFckZoWnXsTg7JaiLBJrKFj9UI2MbRPGaJeVpsLcVBu6P/IGZovziM/YBsellCmsprgNA+w0CzVg==}
    dependencies:
      cross-spawn: 7.0.6
      signal-exit: 4.1.0
    dev: true

  /speech-rule-engine@4.1.2:
    resolution: {integrity: sha512-S6ji+flMEga+1QU79NDbwZ8Ivf0S/MpupQQiIC0rTpU/ZTKgcajijJJb1OcByBQDjrXCN1/DJtGz4ZJeBMPGJw==}
    hasBin: true
    dependencies:
      '@xmldom/xmldom': 0.9.8
      commander: 13.1.0
      wicked-good-xpath: 1.3.0
    dev: false

  /split2@4.2.0:
    resolution: {integrity: sha512-UcjcJOWknrNkF6PLX83qcHM6KHgVKNkV62Y8a5uYDVv9ydGQVwAHMKqHdJje1VTWpljG0WYpCDhrCdAOYH4TWg==}
    engines: {node: '>= 10.x'}
    dev: false

  /sprintf-js@1.0.3:
    resolution: {integrity: sha512-D9cPgkvLlV3t3IzL0D0YLvGA9Ahk4PcvVwUbN0dSGr1aP0Nrt4AEnTUbuGvquEC0mA64Gqt1fzirlRs5ibXx8g==}

  /stackback@0.0.2:
    resolution: {integrity: sha512-1XMJE5fQo1jGH6Y/7ebnwPOBEkIEnT4QF32d5R1+VXdXveM0IBMJt8zfaxX1P3QhVwrYe+576+jkANtSS2mBbw==}
    dev: true

  /std-env@3.9.0:
    resolution: {integrity: sha512-UGvjygr6F6tpH7o2qyqR6QYpwraIjKSdtzyBdyytFOHmPZY917kwdwLG0RbOjWOnKmnm3PeHjaoLLMie7kPLQw==}
    dev: true

  /streamsearch@1.1.0:
    resolution: {integrity: sha512-Mcc5wHehp9aXz1ax6bZUyY5afg9u2rv5cqQI3mRrYkGC8rW2hM02jWuwjtL++LS5qinSyhj2QfLyNsuc+VsExg==}
    engines: {node: '>=10.0.0'}
    dev: false

  /string-width@4.2.3:
    resolution: {integrity: sha512-wKyQRQpjJ0sIp62ErSZdGsjMJWsap5oRNihHhu6G7JVO/9jIB6UyevL+tXuOqrng8j/cxKTWyWUwvSTriiZz/g==}
    engines: {node: '>=8'}
    dependencies:
      emoji-regex: 8.0.0
      is-fullwidth-code-point: 3.0.0
      strip-ansi: 6.0.1

  /string-width@5.1.2:
    resolution: {integrity: sha512-HnLOCR3vjcY8beoNLtcjZ5/nxn2afmME6lhrDrebokqMap+XbeW8n9TXpPDOqdGK5qcI3oT0GKTW6wC7EMiVqA==}
    engines: {node: '>=12'}
    dependencies:
      eastasianwidth: 0.2.0
      emoji-regex: 9.2.2
      strip-ansi: 7.1.0

  /string.prototype.matchall@4.0.12:
    resolution: {integrity: sha512-6CC9uyBL+/48dYizRf7H7VAYCMCNTBeM78x/VTUe9bFEaxBepPJDa1Ow99LqI/1yF7kuy7Q3cQsYMrcjGUcskA==}
    engines: {node: '>= 0.4'}
    dependencies:
      call-bind: 1.0.8
      call-bound: 1.0.4
      define-properties: 1.2.1
      es-abstract: 1.23.9
      es-errors: 1.3.0
      es-object-atoms: 1.1.1
      get-intrinsic: 1.3.0
      gopd: 1.2.0
      has-symbols: 1.1.0
      internal-slot: 1.1.0
      regexp.prototype.flags: 1.5.4
      set-function-name: 2.0.2
      side-channel: 1.1.0
    dev: true

  /string.prototype.repeat@1.0.0:
    resolution: {integrity: sha512-0u/TldDbKD8bFCQ/4f5+mNRrXwZ8hg2w7ZR8wa16e8z9XpePWl3eGEcUD0OXpEH/VJH/2G3gjUtR3ZOiBe2S/w==}
    dependencies:
      define-properties: 1.2.1
      es-abstract: 1.23.9
    dev: true

  /string.prototype.trim@1.2.10:
    resolution: {integrity: sha512-Rs66F0P/1kedk5lyYyH9uBzuiI/kNRmwJAR9quK6VOtIpZ2G+hMZd+HQbbv25MgCA6gEffoMZYxlTod4WcdrKA==}
    engines: {node: '>= 0.4'}
    dependencies:
      call-bind: 1.0.8
      call-bound: 1.0.4
      define-data-property: 1.1.4
      define-properties: 1.2.1
      es-abstract: 1.23.9
      es-object-atoms: 1.1.1
      has-property-descriptors: 1.0.2
    dev: true

  /string.prototype.trimend@1.0.9:
    resolution: {integrity: sha512-G7Ok5C6E/j4SGfyLCloXTrngQIQU3PWtXGst3yM7Bea9FRURf1S42ZHlZZtsNque2FN2PoUhfZXYLNWwEr4dLQ==}
    engines: {node: '>= 0.4'}
    dependencies:
      call-bind: 1.0.8
      call-bound: 1.0.4
      define-properties: 1.2.1
      es-object-atoms: 1.1.1
    dev: true

  /string.prototype.trimstart@1.0.8:
    resolution: {integrity: sha512-UXSH262CSZY1tfu3G3Secr6uGLCFVPMhIqHjlgCUtCCcgihYc/xKs9djMTMUOb2j1mVSeU8EU6NWc/iQKU6Gfg==}
    engines: {node: '>= 0.4'}
    dependencies:
      call-bind: 1.0.8
      define-properties: 1.2.1
      es-object-atoms: 1.1.1
    dev: true

  /stringify-entities@4.0.4:
    resolution: {integrity: sha512-IwfBptatlO+QCJUo19AqvrPNqlVMpW9YEL2LIVY+Rpv2qsjCGxaDLNRgeGsQWJhfItebuJhsGSLjaBbNSQ+ieg==}
    dependencies:
      character-entities-html4: 2.1.0
      character-entities-legacy: 3.0.0

  /strip-ansi@6.0.1:
    resolution: {integrity: sha512-Y38VPSHcqkFrCpFnQ9vuSXmquuv5oXOKpGeT6aGrr3o3Gc9AlVa6JBfUSOCnbxGGZF+/0ooI7KrPuUSztUdU5A==}
    engines: {node: '>=8'}
    dependencies:
      ansi-regex: 5.0.1

  /strip-ansi@7.1.0:
    resolution: {integrity: sha512-iq6eVVI64nQQTRYq2KtEg2d2uU7LElhTJwsH4YzIHZshxlgZms/wIc4VoDQTlG/IvVIrBKG06CrZnp0qv7hkcQ==}
    engines: {node: '>=12'}
    dependencies:
      ansi-regex: 6.1.0

  /strip-bom-string@1.0.0:
    resolution: {integrity: sha512-uCC2VHvQRYu+lMh4My/sFNmF2klFymLX1wHJeXnbEJERpV/ZsVuonzerjfrGpIGF7LBVa1O7i9kjiWvJiFck8g==}
    engines: {node: '>=0.10.0'}
    dev: false

  /strip-bom@3.0.0:
    resolution: {integrity: sha512-vavAMRXOgBVNF6nyEEmL3DBK19iRpDcoIwW+swQ+CbGiu7lju6t+JklA1MHweoWtadgt4ISVUsXLyDq34ddcwA==}
    engines: {node: '>=4'}
    dev: true

  /strip-final-newline@3.0.0:
    resolution: {integrity: sha512-dOESqjYr96iWYylGObzd39EuNTa5VJxyvVAEm5Jnh7KGo75V43Hk1odPQkNDyXNmUR6k+gEiDVXnjB8HJ3crXw==}
    engines: {node: '>=12'}
    dev: false

  /strip-json-comments@3.1.1:
    resolution: {integrity: sha512-6fPc+R4ihwqP6N/aIv2f1gMH8lOVtWQHoqC4yK6oSDVVocumAsfCqjkXnqiYMhmMwS/mEHLp7Vehlt3ql6lEig==}
    engines: {node: '>=8'}

  /strtok3@8.1.0:
    resolution: {integrity: sha512-ExzDvHYPj6F6QkSNe/JxSlBxTh3OrI6wrAIz53ulxo1c4hBJ1bT9C/JrAthEKHWG9riVH3Xzg7B03Oxty6S2Lw==}
    engines: {node: '>=16'}
    dependencies:
      '@tokenizer/token': 0.3.0
      peek-readable: 5.4.2
    dev: false

  /style-to-js@1.1.16:
    resolution: {integrity: sha512-/Q6ld50hKYPH3d/r6nr117TZkHR0w0kGGIVfpG9N6D8NymRPM9RqCUv4pRpJ62E5DqOYx2AFpbZMyCPnjQCnOw==}
    dependencies:
      style-to-object: 1.0.8

  /style-to-object@1.0.8:
    resolution: {integrity: sha512-xT47I/Eo0rwJmaXC4oilDGDWLohVhR6o/xAQcPQN8q6QBuZVL8qMYL85kLmST5cPjAorwvqIA4qXTRQoYHaL6g==}
    dependencies:
      inline-style-parser: 0.2.4

  /styled-jsx@5.1.6(react@19.1.0):
    resolution: {integrity: sha512-qSVyDTeMotdvQYoHWLNGwRFJHC+i+ZvdBRYosOFgC+Wg1vx4frN2/RG/NA7SYqqvKNLf39P2LSRA2pu6n0XYZA==}
    engines: {node: '>= 12.0.0'}
    peerDependencies:
      '@babel/core': '*'
      babel-plugin-macros: '*'
      react: '>= 16.8.0 || 17.x.x || ^18.0.0-0 || ^19.0.0-0'
    peerDependenciesMeta:
      '@babel/core':
        optional: true
      babel-plugin-macros:
        optional: true
    dependencies:
      client-only: 0.0.1
      react: 19.1.0
    dev: false

  /stylis@4.3.6:
    resolution: {integrity: sha512-yQ3rwFWRfwNUY7H5vpU0wfdkNSnvnJinhF9830Swlaxl03zsOjCfmX0ugac+3LtK0lYSgwL/KXc8oYL3mG4YFQ==}
    dev: false

  /sucrase@3.35.0:
    resolution: {integrity: sha512-8EbVDiu9iN/nESwxeSxDKe0dunta1GOlHufmSSXxMD2z2/tMZpDMpvXQGsc+ajGo8y2uYUmixaSRUc/QPoQ0GA==}
    engines: {node: '>=16 || 14 >=14.17'}
    hasBin: true
    dependencies:
      '@jridgewell/gen-mapping': 0.3.8
      commander: 4.1.1
      glob: 10.4.5
      lines-and-columns: 1.2.4
      mz: 2.7.0
      pirates: 4.0.7
      ts-interface-checker: 0.1.13

  /supports-color@7.2.0:
    resolution: {integrity: sha512-qpCAvRl9stuOHveKsn7HncJRvv501qIacKzQlO/+Lwxc9+0q2wLyv4Dfvt80/DPn2pqOBsJdDiogXGR9+OvwRw==}
    engines: {node: '>=8'}
    dependencies:
      has-flag: 4.0.0
    dev: true

  /supports-preserve-symlinks-flag@1.0.0:
    resolution: {integrity: sha512-ot0WnXS9fgdkgIcePe6RHNk1WA8+muPa6cSjeR3V8K27q9BB1rTE3R1p7Hv0z1ZyAc8s6Vvv8DIyWf681MAt0w==}
    engines: {node: '>= 0.4'}
    dev: true

  /swr@2.3.3(react@19.1.0):
    resolution: {integrity: sha512-dshNvs3ExOqtZ6kJBaAsabhPdHyeY4P2cKwRCniDVifBMoG/SVI7tfLWqPXriVspf2Rg4tPzXJTnwaihIeFw2A==}
    peerDependencies:
      react: ^16.11.0 || ^17.0.0 || ^18.0.0 || ^19.0.0
    dependencies:
      dequal: 2.0.3
      react: 19.1.0
      use-sync-external-store: 1.5.0(react@19.1.0)
    dev: false

  /system-architecture@0.1.0:
    resolution: {integrity: sha512-ulAk51I9UVUyJgxlv9M6lFot2WP3e7t8Kz9+IS6D4rVba1tR9kON+Ey69f+1R4Q8cd45Lod6a4IcJIxnzGc/zA==}
    engines: {node: '>=18'}
    dev: false

  /tabbable@6.2.0:
    resolution: {integrity: sha512-Cat63mxsVJlzYvN51JmVXIgNoUokrIaT2zLclCXjRd8boZ0004U4KCs/sToJ75C6sdlByWxpYnb5Boif1VSFew==}
    dev: false

  /tailwind-merge@2.6.0:
    resolution: {integrity: sha512-P+Vu1qXfzediirmHOC3xKGAYeZtPcV9g76X+xg2FD4tYgR71ewMA35Y3sCz3zhiN/dwefRpJX0yBcgwi1fXNQA==}
    dev: true

  /tailwindcss@4.1.5:
    resolution: {integrity: sha512-nYtSPfWGDiWgCkwQG/m+aX83XCwf62sBgg3bIlNiiOcggnS1x3uVRDAuyelBFL+vJdOPPCGElxv9DjHJjRHiVA==}
    dev: true

  /tapable@2.2.1:
    resolution: {integrity: sha512-GNzQvQTOIP6RyTfE2Qxb8ZVlNmw0n88vp1szwWRimP02mnTsx3Wtn5qRdqY9w2XduFNUgvOwhNnQsjwCp+kqaQ==}
    engines: {node: '>=6'}
    dev: true

  /term-size@2.2.1:
    resolution: {integrity: sha512-wK0Ri4fOGjv/XPy8SBHZChl8CM7uMc5VML7SqiQ0zG7+J5Vr+RMQDoHa2CNT6KHUnTGIXH34UDMkPzAUyapBZg==}
    engines: {node: '>=8'}
    dev: true

  /terser@5.39.2:
    resolution: {integrity: sha512-yEPUmWve+VA78bI71BW70Dh0TuV4HHd+I5SHOAfS1+QBOmvmCiiffgjR8ryyEd3KIfvPGFqoADt8LdQ6XpXIvg==}
    engines: {node: '>=10'}
    hasBin: true
    dependencies:
      '@jridgewell/source-map': 0.3.6
      acorn: 8.14.1
      commander: 2.20.3
      source-map-support: 0.5.21
    dev: true

  /thenify-all@1.6.0:
    resolution: {integrity: sha512-RNxQH/qI8/t3thXJDwcstUO4zeqo64+Uy/+sNVRBx4Xn2OX+OZ9oP+iJnNFqplFra2ZUVeKCSa2oVWi3T4uVmA==}
    engines: {node: '>=0.8'}
    dependencies:
      thenify: 3.3.1

  /thenify@3.3.1:
    resolution: {integrity: sha512-RVZSIV5IG10Hk3enotrhvz0T9em6cyHBLkH/YAZuKqd8hRkKhSfCGIcP2KUY0EPxndzANBmNllzWPwak+bheSw==}
    dependencies:
      any-promise: 1.3.0

  /thread-stream@3.1.0:
    resolution: {integrity: sha512-OqyPZ9u96VohAyMfJykzmivOrY2wfMSf3C5TtFJVgN+Hm6aj+voFhlK+kZEIv2FBh1X6Xp3DlnCOfEQ3B2J86A==}
    dependencies:
      real-require: 0.2.0
    dev: false

  /throttleit@2.1.0:
    resolution: {integrity: sha512-nt6AMGKW1p/70DF/hGBdJB57B8Tspmbp5gfJ8ilhLnt7kkr2ye7hzD6NVG8GGErk2HWF34igrL2CXmNIkzKqKw==}
    engines: {node: '>=18'}
    dev: false

  /tinybench@2.9.0:
    resolution: {integrity: sha512-0+DUvqWMValLmha6lr4kD8iAMK1HzV0/aKnCtWb9v9641TnP/MFb7Pc2bxoxQjTXAErryXVgUOfv2YqNllqGeg==}
    dev: true

  /tinyexec@0.3.2:
    resolution: {integrity: sha512-KQQR9yN7R5+OSwaK0XQoj22pwHoTlgYqmUscPYoknOoWCWfj/5/ABTMRi69FrKU5ffPVh5QcFikpWJI/P1ocHA==}

  /tinyexec@1.0.1:
    resolution: {integrity: sha512-5uC6DDlmeqiOwCPmK9jMSdOuZTh8bU39Ys6yidB+UTt5hfZUPGAypSgFRiEp+jbi9qH40BLDvy85jIU88wKSqw==}
    dev: false

  /tinyglobby@0.2.13:
    resolution: {integrity: sha512-mEwzpUgrLySlveBwEVDMKk5B57bhLPYovRfPAXD5gA/98Opn0rCDj3GtLwFvCvH5RK9uPCExUROW5NjDwvqkxw==}
    engines: {node: '>=12.0.0'}
    dependencies:
      fdir: 6.4.4(picomatch@4.0.2)
      picomatch: 4.0.2

  /tinypool@1.0.2:
    resolution: {integrity: sha512-al6n+QEANGFOMf/dmUMsuS5/r9B06uwlyNjZZql/zv8J7ybHCgoihBNORZCY2mzUuAnomQa2JdhyHKzZxPCrFA==}
    engines: {node: ^18.0.0 || >=20.0.0}
    dev: true

  /tinyrainbow@2.0.0:
    resolution: {integrity: sha512-op4nsTR47R6p0vMUUoYl/a+ljLFVtlfaXkLQmqfLR1qHma1h/ysYk4hEXZ880bf2CYgTskvTa/e196Vd5dDQXw==}
    engines: {node: '>=14.0.0'}
    dev: true

  /tinyspy@3.0.2:
    resolution: {integrity: sha512-n1cw8k1k0x4pgA2+9XrOkFydTerNcJ1zWCO5Nn9scWHTD+5tp8dghT2x1uduQePZTZgd3Tupf+x9BxJjeJi77Q==}
    engines: {node: '>=14.0.0'}
    dev: true

  /title@4.0.1:
    resolution: {integrity: sha512-xRnPkJx9nvE5MF6LkB5e8QJjE2FW8269wTu/LQdf7zZqBgPly0QJPf/CWAo7srj5so4yXfoLEdCFgurlpi47zg==}
    hasBin: true
    dependencies:
      arg: 5.0.2
      chalk: 5.4.1
      clipboardy: 4.0.0
    dev: false

  /tmp@0.0.33:
    resolution: {integrity: sha512-jRCJlojKnZ3addtTOjdIqoRuPEKBvNXcGYqzO6zWZX8KfKEpnGY5jfggJQ3EjKuu8D4bJRr0y+cYJFmYbImXGw==}
    engines: {node: '>=0.6.0'}
    dependencies:
      os-tmpdir: 1.0.2
    dev: true

  /to-no-case@1.0.2:
    resolution: {integrity: sha512-Z3g735FxuZY8rodxV4gH7LxClE4H0hTIyHNIHdk+vpQxjLm0cwnKXq/OFVZ76SOQmto7txVcwSCwkU5kqp+FKg==}
    dev: false

  /to-regex-range@5.0.1:
    resolution: {integrity: sha512-65P7iz6X5yEr1cwcgvQxbbIw7Uk3gOy5dIdtZ4rDveLqhrdJP+Li/Hx6tyK0NEb+2GCyneCMJiGqrADCSNk8sQ==}
    engines: {node: '>=8.0'}
    dependencies:
      is-number: 7.0.0

  /to-snake-case@1.0.0:
    resolution: {integrity: sha512-joRpzBAk1Bhi2eGEYBjukEWHOe/IvclOkiJl3DtA91jV6NwQ3MwXA4FHYeqk8BNp/D8bmi9tcNbRu/SozP0jbQ==}
    dependencies:
      to-space-case: 1.0.0
    dev: false

  /to-space-case@1.0.0:
    resolution: {integrity: sha512-rLdvwXZ39VOn1IxGL3V6ZstoTbwLRckQmn/U8ZDLuWwIXNpuZDhQ3AiRUlhTbOXFVE9C+dR51wM0CBDhk31VcA==}
    dependencies:
      to-no-case: 1.0.2
    dev: false

  /token-types@6.0.0:
    resolution: {integrity: sha512-lbDrTLVsHhOMljPscd0yitpozq7Ga2M5Cvez5AjGg8GASBjtt6iERCAJ93yommPmz62fb45oFIXHEZ3u9bfJEA==}
    engines: {node: '>=14.16'}
    dependencies:
      '@tokenizer/token': 0.3.0
      ieee754: 1.2.1
    dev: false

  /tr46@1.0.1:
    resolution: {integrity: sha512-dTpowEjclQ7Kgx5SdBkqRzVhERQXov8/l9Ft9dVM9fmg0W0KQSVaXX9T4i6twCPNtYiZM53lpSSUAwJbFPOHxA==}
    dependencies:
      punycode: 2.3.1

  /tree-kill@1.2.2:
    resolution: {integrity: sha512-L0Orpi8qGpRG//Nd+H90vFB+3iHnue1zSSGmNOOCh1GLJ7rUKVwV2HvijphGQS2UmhUZewS9VgvxYIdgr+fG1A==}
    hasBin: true

  /trim-lines@3.0.1:
    resolution: {integrity: sha512-kRj8B+YHZCc9kQYdWfJB2/oUl9rA99qbowYYBtr4ui4mZyAQ2JpvVBd/6U2YloATfqBhBTSMhTpgBHtU0Mf3Rg==}

  /trough@2.2.0:
    resolution: {integrity: sha512-tmMpK00BjZiUyVyvrBK7knerNgmgvcV/KLVyuma/SC+TQN167GrMRciANTz09+k3zW8L8t60jWO1GpfkZdjTaw==}

  /truncate-utf8-bytes@1.0.2:
    resolution: {integrity: sha512-95Pu1QXQvruGEhv62XCMO3Mm90GscOCClvrIUwCM0PYOXK3kaF3l3sIHxx71ThJfcbM2O5Au6SO3AWCSEfW4mQ==}
    dependencies:
      utf8-byte-length: 1.0.5
    dev: false

  /ts-api-utils@2.1.0(typescript@5.8.2):
    resolution: {integrity: sha512-CUgTZL1irw8u29bzrOD/nH85jqyc74D6SshFgujOIA7osm2Rz7dYH77agkx7H4FBNxDq7Cjf+IjaX/8zwFW+ZQ==}
    engines: {node: '>=18.12'}
    peerDependencies:
      typescript: '>=4.8.4'
    dependencies:
      typescript: 5.8.2
    dev: true

  /ts-dedent@2.2.0:
    resolution: {integrity: sha512-q5W7tVM71e2xjHZTlgfTDoPF/SmqKG5hddq9SzR49CH2hayqRKJtQ4mtRlSxKaJlR/+9rEM+mnBHf7I2/BQcpQ==}
    engines: {node: '>=6.10'}
    dev: false

  /ts-essentials@10.0.3(typescript@5.8.3):
    resolution: {integrity: sha512-/FrVAZ76JLTWxJOERk04fm8hYENDo0PWSP3YLQKxevLwWtxemGcl5JJEzN4iqfDlRve0ckyfFaOBu4xbNH/wZw==}
    peerDependencies:
      typescript: '>=4.5.0'
    peerDependenciesMeta:
      typescript:
        optional: true
    dependencies:
      typescript: 5.8.3
    dev: false

  /ts-interface-checker@0.1.13:
    resolution: {integrity: sha512-Y/arvbn+rrz3JCKl9C4kVNfTfSm2/mEp5FSz5EsZSANGPSlQrpRI5M4PKF+mJnE52jOO90PnPSc3Ur3bTQw0gA==}

  /ts-node@10.9.2(@types/node@20.17.49)(typescript@5.8.3):
    resolution: {integrity: sha512-f0FFpIdcHgn8zcPSbf1dRevwt047YMnaiJM3u2w2RewrB+fob/zePZcrOyQoLMMO7aBIddLcQIEK5dYjkLnGrQ==}
    hasBin: true
    peerDependencies:
      '@swc/core': '>=1.2.50'
      '@swc/wasm': '>=1.2.50'
      '@types/node': '*'
      typescript: '>=2.7'
    peerDependenciesMeta:
      '@swc/core':
        optional: true
      '@swc/wasm':
        optional: true
    dependencies:
      '@cspotcode/source-map-support': 0.8.1
      '@tsconfig/node10': 1.0.11
      '@tsconfig/node12': 1.0.11
      '@tsconfig/node14': 1.0.3
      '@tsconfig/node16': 1.0.4
      '@types/node': 20.17.49
      acorn: 8.14.1
      acorn-walk: 8.3.4
      arg: 4.1.3
      create-require: 1.1.1
      diff: 4.0.2
      make-error: 1.3.6
      typescript: 5.8.3
      v8-compile-cache-lib: 3.0.1
      yn: 3.1.1
    dev: true

  /tslib@2.8.1:
    resolution: {integrity: sha512-oJFu94HQb+KVduSUQL7wnpmqnfmLsOA/nAh6b6EH0wCEoK0/mPeXU6c3wKDV83MkOuHPRHtSXKKU99IBazS/2w==}

  /tsup@8.5.0(tsx@4.19.4)(typescript@5.8.3):
    resolution: {integrity: sha512-VmBp77lWNQq6PfuMqCHD3xWl22vEoWsKajkF8t+yMBawlUS8JzEI+vOVMeuNZIuMML8qXRizFKi9oD5glKQVcQ==}
    engines: {node: '>=18'}
    hasBin: true
    peerDependencies:
      '@microsoft/api-extractor': ^7.36.0
      '@swc/core': ^1
      postcss: ^8.4.12
      typescript: '>=4.5.0'
    peerDependenciesMeta:
      '@microsoft/api-extractor':
        optional: true
      '@swc/core':
        optional: true
      postcss:
        optional: true
      typescript:
        optional: true
    dependencies:
      bundle-require: 5.1.0(esbuild@0.25.4)
      cac: 6.7.14
      chokidar: 4.0.3
      consola: 3.4.2
      debug: 4.4.1
      esbuild: 0.25.4
      fix-dts-default-cjs-exports: 1.0.1
      joycon: 3.1.1
      picocolors: 1.1.1
      postcss-load-config: 6.0.1(tsx@4.19.4)
      resolve-from: 5.0.0
      rollup: 4.41.0
      source-map: 0.8.0-beta.0
      sucrase: 3.35.0
      tinyexec: 0.3.2
      tinyglobby: 0.2.13
      tree-kill: 1.2.2
      typescript: 5.8.3
    transitivePeerDependencies:
      - jiti
      - supports-color
      - tsx
      - yaml
    dev: true

  /tsup@8.5.0(typescript@5.8.2):
    resolution: {integrity: sha512-VmBp77lWNQq6PfuMqCHD3xWl22vEoWsKajkF8t+yMBawlUS8JzEI+vOVMeuNZIuMML8qXRizFKi9oD5glKQVcQ==}
    engines: {node: '>=18'}
    hasBin: true
    peerDependencies:
      '@microsoft/api-extractor': ^7.36.0
      '@swc/core': ^1
      postcss: ^8.4.12
      typescript: '>=4.5.0'
    peerDependenciesMeta:
      '@microsoft/api-extractor':
        optional: true
      '@swc/core':
        optional: true
      postcss:
        optional: true
      typescript:
        optional: true
    dependencies:
      bundle-require: 5.1.0(esbuild@0.25.4)
      cac: 6.7.14
      chokidar: 4.0.3
      consola: 3.4.2
      debug: 4.4.1
      esbuild: 0.25.4
      fix-dts-default-cjs-exports: 1.0.1
      joycon: 3.1.1
      picocolors: 1.1.1
      postcss-load-config: 6.0.1
      resolve-from: 5.0.0
      rollup: 4.41.0
      source-map: 0.8.0-beta.0
      sucrase: 3.35.0
      tinyexec: 0.3.2
      tinyglobby: 0.2.13
      tree-kill: 1.2.2
      typescript: 5.8.2
    transitivePeerDependencies:
      - jiti
      - supports-color
      - tsx
      - yaml
    dev: true

  /tsup@8.5.0(typescript@5.8.3):
    resolution: {integrity: sha512-VmBp77lWNQq6PfuMqCHD3xWl22vEoWsKajkF8t+yMBawlUS8JzEI+vOVMeuNZIuMML8qXRizFKi9oD5glKQVcQ==}
    engines: {node: '>=18'}
    hasBin: true
    peerDependencies:
      '@microsoft/api-extractor': ^7.36.0
      '@swc/core': ^1
      postcss: ^8.4.12
      typescript: '>=4.5.0'
    peerDependenciesMeta:
      '@microsoft/api-extractor':
        optional: true
      '@swc/core':
        optional: true
      postcss:
        optional: true
      typescript:
        optional: true
    dependencies:
      bundle-require: 5.1.0(esbuild@0.25.4)
      cac: 6.7.14
      chokidar: 4.0.3
      consola: 3.4.2
      debug: 4.4.1
      esbuild: 0.25.4
      fix-dts-default-cjs-exports: 1.0.1
      joycon: 3.1.1
      picocolors: 1.1.1
      postcss-load-config: 6.0.1
      resolve-from: 5.0.0
      rollup: 4.41.0
      source-map: 0.8.0-beta.0
      sucrase: 3.35.0
      tinyexec: 0.3.2
      tinyglobby: 0.2.13
      tree-kill: 1.2.2
      typescript: 5.8.3
    transitivePeerDependencies:
      - jiti
      - supports-color
      - tsx
      - yaml

  /tsup@8.5.0(yaml@2.8.0):
    resolution: {integrity: sha512-VmBp77lWNQq6PfuMqCHD3xWl22vEoWsKajkF8t+yMBawlUS8JzEI+vOVMeuNZIuMML8qXRizFKi9oD5glKQVcQ==}
    engines: {node: '>=18'}
    hasBin: true
    peerDependencies:
      '@microsoft/api-extractor': ^7.36.0
      '@swc/core': ^1
      postcss: ^8.4.12
      typescript: '>=4.5.0'
    peerDependenciesMeta:
      '@microsoft/api-extractor':
        optional: true
      '@swc/core':
        optional: true
      postcss:
        optional: true
      typescript:
        optional: true
    dependencies:
      bundle-require: 5.1.0(esbuild@0.25.4)
      cac: 6.7.14
      chokidar: 4.0.3
      consola: 3.4.2
      debug: 4.4.1
      esbuild: 0.25.4
      fix-dts-default-cjs-exports: 1.0.1
      joycon: 3.1.1
      picocolors: 1.1.1
      postcss-load-config: 6.0.1(yaml@2.8.0)
      resolve-from: 5.0.0
      rollup: 4.41.0
      source-map: 0.8.0-beta.0
      sucrase: 3.35.0
      tinyexec: 0.3.2
      tinyglobby: 0.2.13
      tree-kill: 1.2.2
    transitivePeerDependencies:
      - jiti
      - supports-color
      - tsx
      - yaml
    dev: true

  /tsx@4.19.2:
    resolution: {integrity: sha512-pOUl6Vo2LUq/bSa8S5q7b91cgNSjctn9ugq/+Mvow99qW6x/UZYwzxy/3NmqoT66eHYfCVvFvACC58UBPFf28g==}
    engines: {node: '>=18.0.0'}
    hasBin: true
    dependencies:
      esbuild: 0.23.1
      get-tsconfig: 4.10.0
    optionalDependencies:
      fsevents: 2.3.3
    dev: false

  /tsx@4.19.4:
    resolution: {integrity: sha512-gK5GVzDkJK1SI1zwHf32Mqxf2tSJkNx+eYcNly5+nHvWqXUJYUkWBQtKauoESz3ymezAI++ZwT855x5p5eop+Q==}
    engines: {node: '>=18.0.0'}
    hasBin: true
    dependencies:
      esbuild: 0.25.4
      get-tsconfig: 4.10.0
    optionalDependencies:
      fsevents: 2.3.3
    dev: true

  /turbo-darwin-64@2.5.3:
    resolution: {integrity: sha512-YSItEVBUIvAGPUDpAB9etEmSqZI3T6BHrkBkeSErvICXn3dfqXUfeLx35LfptLDEbrzFUdwYFNmt8QXOwe9yaw==}
    cpu: [x64]
    os: [darwin]
    requiresBuild: true
    dev: true
    optional: true

  /turbo-darwin-arm64@2.5.3:
    resolution: {integrity: sha512-5PefrwHd42UiZX7YA9m1LPW6x9YJBDErXmsegCkVp+GjmWrADfEOxpFrGQNonH3ZMj77WZB2PVE5Aw3gA+IOhg==}
    cpu: [arm64]
    os: [darwin]
    requiresBuild: true
    dev: true
    optional: true

  /turbo-linux-64@2.5.3:
    resolution: {integrity: sha512-M9xigFgawn5ofTmRzvjjLj3Lqc05O8VHKuOlWNUlnHPUltFquyEeSkpQNkE/vpPdOR14AzxqHbhhxtfS4qvb1w==}
    cpu: [x64]
    os: [linux]
    requiresBuild: true
    dev: true
    optional: true

  /turbo-linux-arm64@2.5.3:
    resolution: {integrity: sha512-auJRbYZ8SGJVqvzTikpg1bsRAsiI9Tk0/SDkA5Xgg0GdiHDH/BOzv1ZjDE2mjmlrO/obr19Dw+39OlMhwLffrw==}
    cpu: [arm64]
    os: [linux]
    requiresBuild: true
    dev: true
    optional: true

  /turbo-windows-64@2.5.3:
    resolution: {integrity: sha512-arLQYohuHtIEKkmQSCU9vtrKUg+/1TTstWB9VYRSsz+khvg81eX6LYHtXJfH/dK7Ho6ck+JaEh5G+QrE1jEmCQ==}
    cpu: [x64]
    os: [win32]
    requiresBuild: true
    dev: true
    optional: true

  /turbo-windows-arm64@2.5.3:
    resolution: {integrity: sha512-3JPn66HAynJ0gtr6H+hjY4VHpu1RPKcEwGATvGUTmLmYSYBQieVlnGDRMMoYN066YfyPqnNGCfhYbXfH92Cm0g==}
    cpu: [arm64]
    os: [win32]
    requiresBuild: true
    dev: true
    optional: true

  /turbo@2.5.3:
    resolution: {integrity: sha512-iHuaNcq5GZZnr3XDZNuu2LSyCzAOPwDuo5Qt+q64DfsTP1i3T2bKfxJhni2ZQxsvAoxRbuUK5QetJki4qc5aYA==}
    hasBin: true
    optionalDependencies:
      turbo-darwin-64: 2.5.3
      turbo-darwin-arm64: 2.5.3
      turbo-linux-64: 2.5.3
      turbo-linux-arm64: 2.5.3
      turbo-windows-64: 2.5.3
      turbo-windows-arm64: 2.5.3
    dev: true

  /tw-animate-css@1.3.0:
    resolution: {integrity: sha512-jrJ0XenzS9KVuDThJDvnhalbl4IYiMQ/XvpA0a2FL8KmlK+6CSMviO7ROY/I7z1NnUs5NnDhlM6fXmF40xPxzw==}
    dev: true

  /twoslash-protocol@0.2.12:
    resolution: {integrity: sha512-5qZLXVYfZ9ABdjqbvPc4RWMr7PrpPaaDSeaYY55vl/w1j6H6kzsWK/urAEIXlzYlyrFmyz1UbwIt+AA0ck+wbg==}
    dev: false

  /twoslash@0.2.12(typescript@5.8.2):
    resolution: {integrity: sha512-tEHPASMqi7kqwfJbkk7hc/4EhlrKCSLcur+TcvYki3vhIfaRMXnXjaYFgXpoZRbT6GdprD4tGuVBEmTpUgLBsw==}
    peerDependencies:
      typescript: '*'
    dependencies:
      '@typescript/vfs': 1.6.1(typescript@5.8.2)
      twoslash-protocol: 0.2.12
      typescript: 5.8.2
    transitivePeerDependencies:
      - supports-color
    dev: false

  /type-check@0.4.0:
    resolution: {integrity: sha512-XleUoc9uwGXqjWwXaUTZAmzMcFZ5858QA2vvx1Ur5xIcixXIP+8LnFDgRplU30us6teqdlskFfu+ae4K79Ooew==}
    engines: {node: '>= 0.8.0'}
    dependencies:
      prelude-ls: 1.2.1
    dev: true

  /type-fest@4.41.0:
    resolution: {integrity: sha512-TeTSQ6H5YHvpqVwBRcnLDCBnDOHWYu7IvGbHT6N8AOymcr9PJGjc1GTtiWZTYg0NCgYwvnYWEkVChQAr9bjfwA==}
    engines: {node: '>=16'}
    dev: false

  /typed-array-buffer@1.0.3:
    resolution: {integrity: sha512-nAYYwfY3qnzX30IkA6AQZjVbtK6duGontcQm1WSG1MD94YLqK0515GNApXkoxKOWMusVssAHWLh9SeaoefYFGw==}
    engines: {node: '>= 0.4'}
    dependencies:
      call-bound: 1.0.4
      es-errors: 1.3.0
      is-typed-array: 1.1.15
    dev: true

  /typed-array-byte-length@1.0.3:
    resolution: {integrity: sha512-BaXgOuIxz8n8pIq3e7Atg/7s+DpiYrxn4vdot3w9KbnBhcRQq6o3xemQdIfynqSeXeDrF32x+WvfzmOjPiY9lg==}
    engines: {node: '>= 0.4'}
    dependencies:
      call-bind: 1.0.8
      for-each: 0.3.5
      gopd: 1.2.0
      has-proto: 1.2.0
      is-typed-array: 1.1.15
    dev: true

  /typed-array-byte-offset@1.0.4:
    resolution: {integrity: sha512-bTlAFB/FBYMcuX81gbL4OcpH5PmlFHqlCCpAl8AlEzMz5k53oNDvN8p1PNOWLEmI2x4orp3raOFB51tv9X+MFQ==}
    engines: {node: '>= 0.4'}
    dependencies:
      available-typed-arrays: 1.0.7
      call-bind: 1.0.8
      for-each: 0.3.5
      gopd: 1.2.0
      has-proto: 1.2.0
      is-typed-array: 1.1.15
      reflect.getprototypeof: 1.0.10
    dev: true

  /typed-array-length@1.0.7:
    resolution: {integrity: sha512-3KS2b+kL7fsuk/eJZ7EQdnEmQoaho/r6KUef7hxvltNA5DR8NAUM+8wJMbJyZ4G9/7i3v5zPBIMN5aybAh2/Jg==}
    engines: {node: '>= 0.4'}
    dependencies:
      call-bind: 1.0.8
      for-each: 0.3.5
      gopd: 1.2.0
      is-typed-array: 1.1.15
      possible-typed-array-names: 1.1.0
      reflect.getprototypeof: 1.0.10
    dev: true

  /typescript-eslint@8.32.0(eslint@9.27.0)(typescript@5.8.2):
    resolution: {integrity: sha512-UMq2kxdXCzinFFPsXc9o2ozIpYCCOiEC46MG3yEh5Vipq6BO27otTtEBZA1fQ66DulEUgE97ucQ/3YY66CPg0A==}
    engines: {node: ^18.18.0 || ^20.9.0 || >=21.1.0}
    peerDependencies:
      eslint: ^8.57.0 || ^9.0.0
      typescript: '>=4.8.4 <5.9.0'
    dependencies:
      '@typescript-eslint/eslint-plugin': 8.32.0(@typescript-eslint/parser@8.32.0)(eslint@9.27.0)(typescript@5.8.2)
      '@typescript-eslint/parser': 8.32.0(eslint@9.27.0)(typescript@5.8.2)
      '@typescript-eslint/utils': 8.32.0(eslint@9.27.0)(typescript@5.8.2)
      eslint: 9.27.0
      typescript: 5.8.2
    transitivePeerDependencies:
      - supports-color
    dev: true

  /typescript@5.8.2:
    resolution: {integrity: sha512-aJn6wq13/afZp/jT9QZmwEjDqqvSGp1VT5GVg+f/t6/oVyrgXM6BY1h9BRh/O5p3PlUPAe+WuiEZOmb/49RqoQ==}
    engines: {node: '>=14.17'}
    hasBin: true

  /typescript@5.8.3:
    resolution: {integrity: sha512-p1diW6TqL9L07nNxvRMM7hMMw4c5XOo/1ibL4aAIGmSAt9slTE1Xgw5KWuof2uTOvCg9BY7ZRi+GaF+7sfgPeQ==}
    engines: {node: '>=14.17'}
    hasBin: true

  /ufo@1.6.1:
    resolution: {integrity: sha512-9a4/uxlTWJ4+a5i0ooc1rU7C7YOw3wT+UGqdeNNHWnOF9qcMBgLRS+4IYUqbczewFx4mLEig6gawh7X6mFlEkA==}

  /uint8array-extras@1.4.0:
    resolution: {integrity: sha512-ZPtzy0hu4cZjv3z5NW9gfKnNLjoz4y6uv4HlelAjDK7sY/xOkKZv9xK/WQpcsBB3jEybChz9DPC2U/+cusjJVQ==}
    engines: {node: '>=18'}
    dev: false

  /unbox-primitive@1.1.0:
    resolution: {integrity: sha512-nWJ91DjeOkej/TA8pXQ3myruKpKEYgqvpw9lz4OPHj/NWFNluYrjbz9j01CJ8yKQd2g4jFoOkINCTW2I5LEEyw==}
    engines: {node: '>= 0.4'}
    dependencies:
      call-bound: 1.0.4
      has-bigints: 1.1.0
      has-symbols: 1.1.0
      which-boxed-primitive: 1.1.1
    dev: true

  /undici-types@6.19.8:
    resolution: {integrity: sha512-ve2KP6f/JnbPBFyobGHuerC9g1FYGn/F8n1LWTwNxCEzd6IfqTwUQcNXgEtmmQ6DlRrC1hrSrBnCZPokRrDHjw==}
    dev: true

  /undici-types@6.21.0:
    resolution: {integrity: sha512-iwDZqg0QAGrg9Rav5H4n0M64c3mkR59cJ6wQp+7C4nI0gsmExaedaYLNO44eT4AtBBwjbTiGPMlt2Md0T9H9JQ==}

  /unified@11.0.5:
    resolution: {integrity: sha512-xKvGhPWw3k84Qjh8bI3ZeJjqnyadK+GEFtazSfZv/rKeTkTjOJho6mFqh2SM96iIcZokxiOpg78GazTSg8+KHA==}
    dependencies:
      '@types/unist': 3.0.3
      bail: 2.0.2
      devlop: 1.1.0
      extend: 3.0.2
      is-plain-obj: 4.1.0
      trough: 2.2.0
      vfile: 6.0.3

  /unist-util-find-after@5.0.0:
    resolution: {integrity: sha512-amQa0Ep2m6hE2g72AugUItjbuM8X8cGQnFoHk0pGfrFeT9GZhzN5SW8nRsiGKK7Aif4CrACPENkA6P/Lw6fHGQ==}
    dependencies:
      '@types/unist': 3.0.3
      unist-util-is: 6.0.0
    dev: false

  /unist-util-is@5.2.1:
    resolution: {integrity: sha512-u9njyyfEh43npf1M+yGKDGVPbY/JWEemg5nH05ncKPfi+kBbKBJoTdsogMu33uhytuLlv9y0O7GH7fEdwLdLQw==}
    dependencies:
      '@types/unist': 2.0.11
    dev: false

  /unist-util-is@6.0.0:
    resolution: {integrity: sha512-2qCTHimwdxLfz+YzdGfkqNlH0tLi9xjTnHddPmJwtIG9MGsdbutfTc4P+haPD7l7Cjxf/WZj+we5qfVPvvxfYw==}
    dependencies:
      '@types/unist': 3.0.3

  /unist-util-modify-children@4.0.0:
    resolution: {integrity: sha512-+tdN5fGNddvsQdIzUF3Xx82CU9sMM+fA0dLgR9vOmT0oPT2jH+P1nd5lSqfCfXAw+93NhcXNY2qqvTUtE4cQkw==}
    dependencies:
      '@types/unist': 3.0.3
      array-iterate: 2.0.1
    dev: false

  /unist-util-position-from-estree@2.0.0:
    resolution: {integrity: sha512-KaFVRjoqLyF6YXCbVLNad/eS4+OfPQQn2yOd7zF/h5T/CSL2v8NpN6a5TPvtbXthAGw5nG+PuTtq+DdIZr+cRQ==}
    dependencies:
      '@types/unist': 3.0.3

  /unist-util-position@5.0.0:
    resolution: {integrity: sha512-fucsC7HjXvkB5R3kTCO7kUjRdrS0BJt3M/FPxmHMBOm8JQi2BsHAHFsy27E0EolP8rp0NzXsJ+jNPyDWvOJZPA==}
    dependencies:
      '@types/unist': 3.0.3

  /unist-util-remove-position@5.0.0:
    resolution: {integrity: sha512-Hp5Kh3wLxv0PHj9m2yZhhLt58KzPtEYKQQ4yxfYFEO7EvHwzyDYnduhHnY1mDxoqr7VUwVuHXk9RXKIiYS1N8Q==}
    dependencies:
      '@types/unist': 3.0.3
      unist-util-visit: 5.0.0
    dev: false

  /unist-util-remove@4.0.0:
    resolution: {integrity: sha512-b4gokeGId57UVRX/eVKej5gXqGlc9+trkORhFJpu9raqZkZhU0zm8Doi05+HaiBsMEIJowL+2WtQ5ItjsngPXg==}
    dependencies:
      '@types/unist': 3.0.3
      unist-util-is: 6.0.0
      unist-util-visit-parents: 6.0.1
    dev: false

  /unist-util-stringify-position@4.0.0:
    resolution: {integrity: sha512-0ASV06AAoKCDkS2+xw5RXJywruurpbC4JZSm7nr7MOt1ojAzvyyaO+UxZf18j8FCF6kmzCZKcAgN/yu2gm2XgQ==}
    dependencies:
      '@types/unist': 3.0.3

  /unist-util-visit-children@3.0.0:
    resolution: {integrity: sha512-RgmdTfSBOg04sdPcpTSD1jzoNBjt9a80/ZCzp5cI9n1qPzLZWF9YdvWGN2zmTumP1HWhXKdUWexjy/Wy/lJ7tA==}
    dependencies:
      '@types/unist': 3.0.3
    dev: false

  /unist-util-visit-parents@4.1.1:
    resolution: {integrity: sha512-1xAFJXAKpnnJl8G7K5KgU7FY55y3GcLIXqkzUj5QF/QVP7biUm0K0O2oqVkYsdjzJKifYeWn9+o6piAK2hGSHw==}
    dependencies:
      '@types/unist': 2.0.11
      unist-util-is: 5.2.1
    dev: false

  /unist-util-visit-parents@6.0.1:
    resolution: {integrity: sha512-L/PqWzfTP9lzzEa6CKs0k2nARxTdZduw3zyh8d2NVBnsyvHjSX4TWse388YrrQKbvI8w20fGjGlhgT96WwKykw==}
    dependencies:
      '@types/unist': 3.0.3
      unist-util-is: 6.0.0

  /unist-util-visit@3.1.0:
    resolution: {integrity: sha512-Szoh+R/Ll68QWAyQyZZpQzZQm2UPbxibDvaY8Xc9SUtYgPsDzx5AWSk++UUt2hJuow8mvwR+rG+LQLw+KsuAKA==}
    dependencies:
      '@types/unist': 2.0.11
      unist-util-is: 5.2.1
      unist-util-visit-parents: 4.1.1
    dev: false

  /unist-util-visit@5.0.0:
    resolution: {integrity: sha512-MR04uvD+07cwl/yhVuVWAtw+3GOR/knlL55Nd/wAdblk27GCVt3lqpTivy/tkJcZoNPzTwS1Y+KMojlLDhoTzg==}
    dependencies:
      '@types/unist': 3.0.3
      unist-util-is: 6.0.0
      unist-util-visit-parents: 6.0.1

  /universalify@0.1.2:
    resolution: {integrity: sha512-rBJeI5CXAlmy1pV+617WB9J63U6XcazHHF2f2dbJix4XzpUF0RS3Zbj0FGIOCAva5P/d/GBOYaACQ1w+0azUkg==}
    engines: {node: '>= 4.0.0'}
    dev: true

  /update-browserslist-db@1.1.3(browserslist@4.24.4):
    resolution: {integrity: sha512-UxhIZQ+QInVdunkDAaiazvvT/+fXL5Osr0JZlJulepYu6Jd7qJtDZjlur0emRlT71EN3ScPoE7gvsuIKKNavKw==}
    hasBin: true
    peerDependencies:
      browserslist: '>= 4.21.0'
    dependencies:
      browserslist: 4.24.4
      escalade: 3.2.0
      picocolors: 1.1.1
    dev: true

  /uri-js@4.4.1:
    resolution: {integrity: sha512-7rKUyy33Q1yc98pQ1DAmLtwX109F7TIfWlW1Ydo8Wl1ii1SeHieeh0HHfPeL2fMXK6z0s8ecKs9frCuLJvndBg==}
    dependencies:
      punycode: 2.3.1
    dev: true

  /use-sync-external-store@1.5.0(react@19.1.0):
    resolution: {integrity: sha512-Rb46I4cGGVBmjamjphe8L/UnvJD+uPPtTkNvX5mZgqdbavhI4EbgIWJiIHXJ8bc/i9EQGPRh4DwEURJ552Do0A==}
    peerDependencies:
      react: ^16.8.0 || ^17.0.0 || ^18.0.0 || ^19.0.0
    dependencies:
      react: 19.1.0
    dev: false

  /utf8-byte-length@1.0.5:
    resolution: {integrity: sha512-Xn0w3MtiQ6zoz2vFyUVruaCL53O/DwUvkEeOvj+uulMm0BkUGYWmBYVyElqZaSLhY6ZD0ulfU3aBra2aVT4xfA==}
    dev: false

  /uuid@10.0.0:
    resolution: {integrity: sha512-8XkAphELsDnEGrDxUOHB3RGvXz6TeuYSGEZBOjtTtPm2lwhGBjLgOzLHB63IUWfBpNucQjND6d3AOudO+H3RWQ==}
    hasBin: true
    dev: false

  /uuid@11.1.0:
    resolution: {integrity: sha512-0/A9rDy9P7cJ+8w1c9WD9V//9Wj15Ce2MPz8Ri6032usz+NfePxx5AcN3bN+r6ZL6jEo066/yNYB3tn4pQEx+A==}
    hasBin: true
    dev: false

  /uuid@9.0.0:
    resolution: {integrity: sha512-MXcSTerfPa4uqyzStbRoTgt5XIe3x5+42+q1sDuy3R5MDk66URdLMOZe5aPX/SQd+kuYAh0FdP/pO28IkQyTeg==}
    hasBin: true
    dev: false

  /v8-compile-cache-lib@3.0.1:
    resolution: {integrity: sha512-wa7YjyUGfNZngI/vtK0UHAN+lgDCxBPCylVXGp0zu59Fz5aiGtNXaq3DhIov063MorB+VfufLh3JlF2KdTK3xg==}
    dev: true

  /velite@0.2.4(acorn@8.14.1):
    resolution: {integrity: sha512-mNmtPBnEtsYEMlqZb5i0Adr0UJUHoaggQ81srsl+kjvJ3itWTmkCcNZ1zLzY3eQUcZAFXW49EdqyFcwhilAGvw==}
    engines: {node: ^18.17.0 || >=20.3.0}
    hasBin: true
    dependencies:
      '@mdx-js/mdx': 3.1.0(acorn@8.14.1)
      esbuild: 0.25.4
      sharp: 0.34.1
      terser: 5.39.2
    transitivePeerDependencies:
      - acorn
      - supports-color
    dev: true

  /vfile-location@5.0.3:
    resolution: {integrity: sha512-5yXvWDEgqeiYiBe1lbxYF7UMAIm/IcopxMHrMQDq3nvKcjPKIhZklUKL+AE7J7uApI4kwe2snsK+eI6UTj9EHg==}
    dependencies:
      '@types/unist': 3.0.3
      vfile: 6.0.3
    dev: false

  /vfile-matter@5.0.1:
    resolution: {integrity: sha512-o6roP82AiX0XfkyTHyRCMXgHfltUNlXSEqCIS80f+mbAyiQBE2fxtDVMtseyytGx75sihiJFo/zR6r/4LTs2Cw==}
    dependencies:
      vfile: 6.0.3
      yaml: 2.8.0
    dev: false

  /vfile-message@4.0.2:
    resolution: {integrity: sha512-jRDZ1IMLttGj41KcZvlrYAaI3CfqpLpfpf+Mfig13viT6NKvRzWZ+lXz0Y5D60w6uJIBAOGq9mSHf0gktF0duw==}
    dependencies:
      '@types/unist': 3.0.3
      unist-util-stringify-position: 4.0.0

  /vfile@6.0.3:
    resolution: {integrity: sha512-KzIbH/9tXat2u30jf+smMwFCsno4wHVdNmzFyL+T/L3UGqqk6JKfVqOFOZEpZSHADH1k40ab6NUIXZq422ov3Q==}
    dependencies:
      '@types/unist': 3.0.3
      vfile-message: 4.0.2

  /vite-node@3.1.4(@types/node@20.17.49):
    resolution: {integrity: sha512-6enNwYnpyDo4hEgytbmc6mYWHXDHYEn0D1/rw4Q+tnHUGtKTJsn8T1YkX6Q18wI5LCrS8CTYlBaiCqxOy2kvUA==}
    engines: {node: ^18.0.0 || ^20.0.0 || >=22.0.0}
    hasBin: true
    dependencies:
      cac: 6.7.14
      debug: 4.4.1
      es-module-lexer: 1.7.0
      pathe: 2.0.3
      vite: 6.3.5(@types/node@20.17.49)
    transitivePeerDependencies:
      - '@types/node'
      - jiti
      - less
      - lightningcss
      - sass
      - sass-embedded
      - stylus
      - sugarss
      - supports-color
      - terser
      - tsx
      - yaml
    dev: true

  /vite-node@3.1.4(@types/node@20.17.49)(yaml@2.8.0):
    resolution: {integrity: sha512-6enNwYnpyDo4hEgytbmc6mYWHXDHYEn0D1/rw4Q+tnHUGtKTJsn8T1YkX6Q18wI5LCrS8CTYlBaiCqxOy2kvUA==}
    engines: {node: ^18.0.0 || ^20.0.0 || >=22.0.0}
    hasBin: true
    dependencies:
      cac: 6.7.14
      debug: 4.4.1
      es-module-lexer: 1.7.0
      pathe: 2.0.3
      vite: 6.3.5(@types/node@20.17.49)(yaml@2.8.0)
    transitivePeerDependencies:
      - '@types/node'
      - jiti
      - less
      - lightningcss
      - sass
      - sass-embedded
      - stylus
      - sugarss
      - supports-color
      - terser
      - tsx
      - yaml
    dev: true

  /vite-node@3.1.4(@types/node@22.15.20)(tsx@4.19.4):
    resolution: {integrity: sha512-6enNwYnpyDo4hEgytbmc6mYWHXDHYEn0D1/rw4Q+tnHUGtKTJsn8T1YkX6Q18wI5LCrS8CTYlBaiCqxOy2kvUA==}
    engines: {node: ^18.0.0 || ^20.0.0 || >=22.0.0}
    hasBin: true
    dependencies:
      cac: 6.7.14
      debug: 4.4.1
      es-module-lexer: 1.7.0
      pathe: 2.0.3
      vite: 6.3.5(@types/node@22.15.20)(tsx@4.19.4)
    transitivePeerDependencies:
      - '@types/node'
      - jiti
      - less
      - lightningcss
      - sass
      - sass-embedded
      - stylus
      - sugarss
      - supports-color
      - terser
      - tsx
      - yaml
    dev: true

  /vite@6.3.5(@types/node@20.17.49):
    resolution: {integrity: sha512-cZn6NDFE7wdTpINgs++ZJ4N49W2vRp8LCKrn3Ob1kYNtOo21vfDoaV5GzBfLU4MovSAB8uNRm4jgzVQZ+mBzPQ==}
    engines: {node: ^18.0.0 || ^20.0.0 || >=22.0.0}
    hasBin: true
    peerDependencies:
      '@types/node': ^18.0.0 || ^20.0.0 || >=22.0.0
      jiti: '>=1.21.0'
      less: '*'
      lightningcss: ^1.21.0
      sass: '*'
      sass-embedded: '*'
      stylus: '*'
      sugarss: '*'
      terser: ^5.16.0
      tsx: ^4.8.1
      yaml: ^2.4.2
    peerDependenciesMeta:
      '@types/node':
        optional: true
      jiti:
        optional: true
      less:
        optional: true
      lightningcss:
        optional: true
      sass:
        optional: true
      sass-embedded:
        optional: true
      stylus:
        optional: true
      sugarss:
        optional: true
      terser:
        optional: true
      tsx:
        optional: true
      yaml:
        optional: true
    dependencies:
      '@types/node': 20.17.49
      esbuild: 0.25.4
      fdir: 6.4.4(picomatch@4.0.2)
      picomatch: 4.0.2
      postcss: 8.5.3
      rollup: 4.41.0
      tinyglobby: 0.2.13
    optionalDependencies:
      fsevents: 2.3.3
    dev: true

  /vite@6.3.5(@types/node@20.17.49)(yaml@2.8.0):
    resolution: {integrity: sha512-cZn6NDFE7wdTpINgs++ZJ4N49W2vRp8LCKrn3Ob1kYNtOo21vfDoaV5GzBfLU4MovSAB8uNRm4jgzVQZ+mBzPQ==}
    engines: {node: ^18.0.0 || ^20.0.0 || >=22.0.0}
    hasBin: true
    peerDependencies:
      '@types/node': ^18.0.0 || ^20.0.0 || >=22.0.0
      jiti: '>=1.21.0'
      less: '*'
      lightningcss: ^1.21.0
      sass: '*'
      sass-embedded: '*'
      stylus: '*'
      sugarss: '*'
      terser: ^5.16.0
      tsx: ^4.8.1
      yaml: ^2.4.2
    peerDependenciesMeta:
      '@types/node':
        optional: true
      jiti:
        optional: true
      less:
        optional: true
      lightningcss:
        optional: true
      sass:
        optional: true
      sass-embedded:
        optional: true
      stylus:
        optional: true
      sugarss:
        optional: true
      terser:
        optional: true
      tsx:
        optional: true
      yaml:
        optional: true
    dependencies:
      '@types/node': 20.17.49
      esbuild: 0.25.4
      fdir: 6.4.4(picomatch@4.0.2)
      picomatch: 4.0.2
      postcss: 8.5.3
      rollup: 4.41.0
      tinyglobby: 0.2.13
      yaml: 2.8.0
    optionalDependencies:
      fsevents: 2.3.3
    dev: true

  /vite@6.3.5(@types/node@22.15.20)(tsx@4.19.4):
    resolution: {integrity: sha512-cZn6NDFE7wdTpINgs++ZJ4N49W2vRp8LCKrn3Ob1kYNtOo21vfDoaV5GzBfLU4MovSAB8uNRm4jgzVQZ+mBzPQ==}
    engines: {node: ^18.0.0 || ^20.0.0 || >=22.0.0}
    hasBin: true
    peerDependencies:
      '@types/node': ^18.0.0 || ^20.0.0 || >=22.0.0
      jiti: '>=1.21.0'
      less: '*'
      lightningcss: ^1.21.0
      sass: '*'
      sass-embedded: '*'
      stylus: '*'
      sugarss: '*'
      terser: ^5.16.0
      tsx: ^4.8.1
      yaml: ^2.4.2
    peerDependenciesMeta:
      '@types/node':
        optional: true
      jiti:
        optional: true
      less:
        optional: true
      lightningcss:
        optional: true
      sass:
        optional: true
      sass-embedded:
        optional: true
      stylus:
        optional: true
      sugarss:
        optional: true
      terser:
        optional: true
      tsx:
        optional: true
      yaml:
        optional: true
    dependencies:
      '@types/node': 22.15.20
      esbuild: 0.25.4
      fdir: 6.4.4(picomatch@4.0.2)
      picomatch: 4.0.2
      postcss: 8.5.3
      rollup: 4.41.0
      tinyglobby: 0.2.13
      tsx: 4.19.4
    optionalDependencies:
      fsevents: 2.3.3
    dev: true

  /vitest@3.1.4(@types/node@20.17.49):
    resolution: {integrity: sha512-Ta56rT7uWxCSJXlBtKgIlApJnT6e6IGmTYxYcmxjJ4ujuZDI59GUQgVDObXXJujOmPDBYXHK1qmaGtneu6TNIQ==}
    engines: {node: ^18.0.0 || ^20.0.0 || >=22.0.0}
    hasBin: true
    peerDependencies:
      '@edge-runtime/vm': '*'
      '@types/debug': ^4.1.12
      '@types/node': ^18.0.0 || ^20.0.0 || >=22.0.0
      '@vitest/browser': 3.1.4
      '@vitest/ui': 3.1.4
      happy-dom: '*'
      jsdom: '*'
    peerDependenciesMeta:
      '@edge-runtime/vm':
        optional: true
      '@types/debug':
        optional: true
      '@types/node':
        optional: true
      '@vitest/browser':
        optional: true
      '@vitest/ui':
        optional: true
      happy-dom:
        optional: true
      jsdom:
        optional: true
    dependencies:
      '@types/node': 20.17.49
      '@vitest/expect': 3.1.4
      '@vitest/mocker': 3.1.4(vite@6.3.5)
      '@vitest/pretty-format': 3.1.4
      '@vitest/runner': 3.1.4
      '@vitest/snapshot': 3.1.4
      '@vitest/spy': 3.1.4
      '@vitest/utils': 3.1.4
      chai: 5.2.0
      debug: 4.4.1
      expect-type: 1.2.1
      magic-string: 0.30.17
      pathe: 2.0.3
      std-env: 3.9.0
      tinybench: 2.9.0
      tinyexec: 0.3.2
      tinyglobby: 0.2.13
      tinypool: 1.0.2
      tinyrainbow: 2.0.0
      vite: 6.3.5(@types/node@20.17.49)
      vite-node: 3.1.4(@types/node@20.17.49)
      why-is-node-running: 2.3.0
    transitivePeerDependencies:
      - jiti
      - less
      - lightningcss
      - msw
      - sass
      - sass-embedded
      - stylus
      - sugarss
      - supports-color
      - terser
      - tsx
      - yaml
    dev: true

  /vitest@3.1.4(@types/node@20.17.49)(yaml@2.8.0):
    resolution: {integrity: sha512-Ta56rT7uWxCSJXlBtKgIlApJnT6e6IGmTYxYcmxjJ4ujuZDI59GUQgVDObXXJujOmPDBYXHK1qmaGtneu6TNIQ==}
    engines: {node: ^18.0.0 || ^20.0.0 || >=22.0.0}
    hasBin: true
    peerDependencies:
      '@edge-runtime/vm': '*'
      '@types/debug': ^4.1.12
      '@types/node': ^18.0.0 || ^20.0.0 || >=22.0.0
      '@vitest/browser': 3.1.4
      '@vitest/ui': 3.1.4
      happy-dom: '*'
      jsdom: '*'
    peerDependenciesMeta:
      '@edge-runtime/vm':
        optional: true
      '@types/debug':
        optional: true
      '@types/node':
        optional: true
      '@vitest/browser':
        optional: true
      '@vitest/ui':
        optional: true
      happy-dom:
        optional: true
      jsdom:
        optional: true
    dependencies:
      '@types/node': 20.17.49
      '@vitest/expect': 3.1.4
      '@vitest/mocker': 3.1.4(vite@6.3.5)
      '@vitest/pretty-format': 3.1.4
      '@vitest/runner': 3.1.4
      '@vitest/snapshot': 3.1.4
      '@vitest/spy': 3.1.4
      '@vitest/utils': 3.1.4
      chai: 5.2.0
      debug: 4.4.1
      expect-type: 1.2.1
      magic-string: 0.30.17
      pathe: 2.0.3
      std-env: 3.9.0
      tinybench: 2.9.0
      tinyexec: 0.3.2
      tinyglobby: 0.2.13
      tinypool: 1.0.2
      tinyrainbow: 2.0.0
      vite: 6.3.5(@types/node@20.17.49)(yaml@2.8.0)
      vite-node: 3.1.4(@types/node@20.17.49)(yaml@2.8.0)
      why-is-node-running: 2.3.0
    transitivePeerDependencies:
      - jiti
      - less
      - lightningcss
      - msw
      - sass
      - sass-embedded
      - stylus
      - sugarss
      - supports-color
      - terser
      - tsx
      - yaml
    dev: true

  /vitest@3.1.4(@types/node@22.15.20)(tsx@4.19.4):
    resolution: {integrity: sha512-Ta56rT7uWxCSJXlBtKgIlApJnT6e6IGmTYxYcmxjJ4ujuZDI59GUQgVDObXXJujOmPDBYXHK1qmaGtneu6TNIQ==}
    engines: {node: ^18.0.0 || ^20.0.0 || >=22.0.0}
    hasBin: true
    peerDependencies:
      '@edge-runtime/vm': '*'
      '@types/debug': ^4.1.12
      '@types/node': ^18.0.0 || ^20.0.0 || >=22.0.0
      '@vitest/browser': 3.1.4
      '@vitest/ui': 3.1.4
      happy-dom: '*'
      jsdom: '*'
    peerDependenciesMeta:
      '@edge-runtime/vm':
        optional: true
      '@types/debug':
        optional: true
      '@types/node':
        optional: true
      '@vitest/browser':
        optional: true
      '@vitest/ui':
        optional: true
      happy-dom:
        optional: true
      jsdom:
        optional: true
    dependencies:
      '@types/node': 22.15.20
      '@vitest/expect': 3.1.4
      '@vitest/mocker': 3.1.4(vite@6.3.5)
      '@vitest/pretty-format': 3.1.4
      '@vitest/runner': 3.1.4
      '@vitest/snapshot': 3.1.4
      '@vitest/spy': 3.1.4
      '@vitest/utils': 3.1.4
      chai: 5.2.0
      debug: 4.4.1
      expect-type: 1.2.1
      magic-string: 0.30.17
      pathe: 2.0.3
      std-env: 3.9.0
      tinybench: 2.9.0
      tinyexec: 0.3.2
      tinyglobby: 0.2.13
      tinypool: 1.0.2
      tinyrainbow: 2.0.0
      vite: 6.3.5(@types/node@22.15.20)(tsx@4.19.4)
      vite-node: 3.1.4(@types/node@22.15.20)(tsx@4.19.4)
      why-is-node-running: 2.3.0
    transitivePeerDependencies:
      - jiti
      - less
      - lightningcss
      - msw
      - sass
      - sass-embedded
      - stylus
      - sugarss
      - supports-color
      - terser
      - tsx
      - yaml
    dev: true

  /vscode-jsonrpc@8.2.0:
    resolution: {integrity: sha512-C+r0eKJUIfiDIfwJhria30+TYWPtuHJXHtI7J0YlOmKAo7ogxP20T0zxB7HZQIFhIyvoBPwWskjxrvAtfjyZfA==}
    engines: {node: '>=14.0.0'}
    dev: false

  /vscode-languageserver-protocol@3.17.5:
    resolution: {integrity: sha512-mb1bvRJN8SVznADSGWM9u/b07H7Ecg0I3OgXDuLdn307rl/J3A9YD6/eYOssqhecL27hK1IPZAsaqh00i/Jljg==}
    dependencies:
      vscode-jsonrpc: 8.2.0
      vscode-languageserver-types: 3.17.5
    dev: false

  /vscode-languageserver-textdocument@1.0.12:
    resolution: {integrity: sha512-cxWNPesCnQCcMPeenjKKsOCKQZ/L6Tv19DTRIGuLWe32lyzWhihGVJ/rcckZXJxfdKCFvRLS3fpBIsV/ZGX4zA==}
    dev: false

  /vscode-languageserver-types@3.17.5:
    resolution: {integrity: sha512-Ld1VelNuX9pdF39h2Hgaeb5hEZM2Z3jUrrMgWQAu82jMtZp7p3vJT3BzToKtZI7NgQssZje5o0zryOrhQvzQAg==}
    dev: false

  /vscode-languageserver@9.0.1:
    resolution: {integrity: sha512-woByF3PDpkHFUreUa7Hos7+pUWdeWMXRd26+ZX2A8cFx6v/JPTtd4/uN0/jB6XQHYaOlHbio03NTHCqrgG5n7g==}
    hasBin: true
    dependencies:
      vscode-languageserver-protocol: 3.17.5
    dev: false

  /vscode-uri@3.0.8:
    resolution: {integrity: sha512-AyFQ0EVmsOZOlAnxoFOGOq1SQDWAB7C6aqMGS23svWAllfOaxbuFvcT8D1i8z3Gyn8fraVeZNNmN6e9bxxXkKw==}
    dev: false

  /web-namespaces@2.0.1:
    resolution: {integrity: sha512-bKr1DkiNa2krS7qxNtdrtHAmzuYGFQLiQ13TsorsdT6ULTkPLKuu5+GsFpDlg6JFjUTwX2DyhMPG2be8uPrqsQ==}
    dev: false

  /web-streams-polyfill@3.3.3:
    resolution: {integrity: sha512-d2JWLCivmZYTSIoge9MsgFCZrt571BikcWGYkjC1khllbTeDlGqZ2D8vD8E/lJa8WGWbb7Plm8/XJYV7IJHZZw==}
    engines: {node: '>= 8'}
    dev: false

  /webidl-conversions@4.0.2:
    resolution: {integrity: sha512-YQ+BmxuTgd6UXZW3+ICGfyqRyHXVlD5GtQr5+qjiNW7bF0cqrzX500HVXPBOvgXb5YnzDd+h0zqyv61KUD7+Sg==}

  /whatwg-url@7.1.0:
    resolution: {integrity: sha512-WUu7Rg1DroM7oQvGWfOiAK21n74Gg+T4elXEQYkOhtyLeWiJFoOGLXPKI/9gzIie9CtwVLm8wtw6YJdKyxSjeg==}
    dependencies:
      lodash.sortby: 4.7.0
      tr46: 1.0.1
      webidl-conversions: 4.0.2

  /which-boxed-primitive@1.1.1:
    resolution: {integrity: sha512-TbX3mj8n0odCBFVlY8AxkqcHASw3L60jIuF8jFP78az3C2YhmGvqbHBpAjTRH2/xqYunrJ9g1jSyjCjpoWzIAA==}
    engines: {node: '>= 0.4'}
    dependencies:
      is-bigint: 1.1.0
      is-boolean-object: 1.2.2
      is-number-object: 1.1.1
      is-string: 1.1.1
      is-symbol: 1.1.1
    dev: true

  /which-builtin-type@1.2.1:
    resolution: {integrity: sha512-6iBczoX+kDQ7a3+YJBnh3T+KZRxM/iYNPXicqk66/Qfm1b93iu+yOImkg0zHbj5LNOcNv1TEADiZ0xa34B4q6Q==}
    engines: {node: '>= 0.4'}
    dependencies:
      call-bound: 1.0.4
      function.prototype.name: 1.1.8
      has-tostringtag: 1.0.2
      is-async-function: 2.1.1
      is-date-object: 1.1.0
      is-finalizationregistry: 1.1.1
      is-generator-function: 1.1.0
      is-regex: 1.2.1
      is-weakref: 1.1.1
      isarray: 2.0.5
      which-boxed-primitive: 1.1.1
      which-collection: 1.0.2
      which-typed-array: 1.1.18
    dev: true

  /which-collection@1.0.2:
    resolution: {integrity: sha512-K4jVyjnBdgvc86Y6BkaLZEN933SwYOuBFkdmBu9ZfkcAbdVbpITnDmjvZ/aQjRXQrv5EPkTnD1s39GiiqbngCw==}
    engines: {node: '>= 0.4'}
    dependencies:
      is-map: 2.0.3
      is-set: 2.0.3
      is-weakmap: 2.0.2
      is-weakset: 2.0.4
    dev: true

  /which-typed-array@1.1.18:
    resolution: {integrity: sha512-qEcY+KJYlWyLH9vNbsr6/5j59AXk5ni5aakf8ldzBvGde6Iz4sxZGkJyWSAueTG7QhOvNRYb1lDdFmL5Td0QKA==}
    engines: {node: '>= 0.4'}
    dependencies:
      available-typed-arrays: 1.0.7
      call-bind: 1.0.8
      call-bound: 1.0.4
      for-each: 0.3.5
      gopd: 1.2.0
      has-tostringtag: 1.0.2
    dev: true

  /which@2.0.2:
    resolution: {integrity: sha512-BLI3Tl1TW3Pvl70l3yq3Y64i+awpwXqsGBYWkkqMtnbXgrMD+yj7rhW0kuEDxzJaYXGjEW5ogapKNMEKNMjibA==}
    engines: {node: '>= 8'}
    dependencies:
      isexe: 2.0.0

  /why-is-node-running@2.3.0:
    resolution: {integrity: sha512-hUrmaWBdVDcxvYqnyh09zunKzROWjbZTiNy8dBEjkS7ehEDQibXJ7XvlmtbwuTclUiIyN+CyXQD4Vmko8fNm8w==}
    engines: {node: '>=8'}
    hasBin: true
    dependencies:
      siginfo: 2.0.0
      stackback: 0.0.2
    dev: true

  /wicked-good-xpath@1.3.0:
    resolution: {integrity: sha512-Gd9+TUn5nXdwj/hFsPVx5cuHHiF5Bwuc30jZ4+ronF1qHK5O7HD0sgmXWSEgwKquT3ClLoKPVbO6qGwVwLzvAw==}
    dev: false

  /word-wrap@1.2.5:
    resolution: {integrity: sha512-BN22B5eaMMI9UMtjrGd5g5eCYPpCPDUy0FJXbYsaT5zYxjFOckS53SQDE3pWkVoWpHXVb3BrYcEN4Twa55B5cA==}
    engines: {node: '>=0.10.0'}
    dev: true

  /workflows.do@0.0.1:
    resolution: {integrity: sha512-2UaSOg3p49zXCaXcdt8f5JyM2Y7B4Arv2rJoOv4SPT/vQ9bpl1Svn7FtN5M9V7u4x8I65O7T4c0B4+xEwTHlfQ==}
    dev: false

  /wrap-ansi@7.0.0:
    resolution: {integrity: sha512-YVGIj2kamLSTxw6NsZjoBxfSwsn0ycdesmc4p+Q21c5zPuZ1pl+NfxVdxPtdHvmNVOQ6XSYG4AUtyt/Fi7D16Q==}
    engines: {node: '>=10'}
    dependencies:
      ansi-styles: 4.3.0
      string-width: 4.2.3
      strip-ansi: 6.0.1

  /wrap-ansi@8.1.0:
    resolution: {integrity: sha512-si7QWI6zUMq56bESFvagtmzMdGOtoxfR+Sez11Mobfc7tm+VkUckk9bW2UeffTGVUbOksxmSw0AA2gs8g71NCQ==}
    engines: {node: '>=12'}
    dependencies:
      ansi-styles: 6.2.1
      string-width: 5.1.2
      strip-ansi: 7.1.0

  /wrappy@1.0.2:
    resolution: {integrity: sha512-l4Sp/DRseor9wL6EvV2+TuQn63dMkPjZ/sp9XkghTEbV9KlPS1xUsZ3u7/IQO4wxtcFB4bgpQPRcR3QCvezPcQ==}
    dev: false

  /ws@8.18.2:
    resolution: {integrity: sha512-DMricUmwGZUVr++AEAe2uiVM7UoO9MAVZMDu05UQOaUII0lp+zOzLLU4Xqh/JvTqklB1T4uELaaPBKyjE1r4fQ==}
    engines: {node: '>=10.0.0'}
    peerDependencies:
      bufferutil: ^4.0.1
      utf-8-validate: '>=5.0.2'
    peerDependenciesMeta:
      bufferutil:
        optional: true
      utf-8-validate:
        optional: true
    dev: false

  /yaml@2.8.0:
    resolution: {integrity: sha512-4lLa/EcQCB0cJkyts+FpIRx5G/llPxfP6VQU5KByHEhLxY3IJCH0f0Hy1MHI8sClTvsIb8qwRJ6R/ZdlDJ/leQ==}
    engines: {node: '>= 14.6'}
    hasBin: true

  /yn@3.1.1:
    resolution: {integrity: sha512-Ux4ygGWsu2c7isFWe8Yu1YluJmqVhxqK2cLXNQA5AcC3QfbGNpM7fu0Y8b/z16pXLnFxZYvWhd3fhBY9DLmC6Q==}
    engines: {node: '>=6'}
    dev: true

  /yocto-queue@0.1.0:
    resolution: {integrity: sha512-rVksvsnNCdJ/ohGc6xgPwyN8eheCxsiLM8mxuE/t/mOVqJewPuO1miLpTHQiRgTKCLexL4MeAFVagts7HmNZ2Q==}
    engines: {node: '>=10'}
    dev: true

  /zod-to-json-schema@3.24.5(zod@3.25.7):
    resolution: {integrity: sha512-/AuWwMP+YqiPbsJx5D6TfgRTc4kTLjsh5SOcd4bLsfUg2RcEXrFMJl1DGgdHy2aCfsIA/cr/1JM0xcB2GZji8g==}
    peerDependencies:
      zod: ^3.24.1
    dependencies:
      zod: 3.25.7
    dev: false

  /zod-validation-error@3.4.1(zod@3.25.7):
    resolution: {integrity: sha512-1KP64yqDPQ3rupxNv7oXhf7KdhHHgaqbKuspVoiN93TT0xrBjql+Svjkdjq/Qh/7GSMmgQs3AfvBT0heE35thw==}
    engines: {node: '>=18.0.0'}
    peerDependencies:
      zod: ^3.24.4
    dependencies:
      zod: 3.25.7
    dev: false

  /zod@3.25.7:
    resolution: {integrity: sha512-YGdT1cVRmKkOg6Sq7vY7IkxdphySKnXhaUmFI4r4FcuFVNgpCb9tZfNwXbT6BPjD5oz0nubFsoo9pIqKrDcCvg==}
    dev: false

  /zustand@5.0.4(@types/react@19.1.0)(react@19.1.0):
    resolution: {integrity: sha512-39VFTN5InDtMd28ZhjLyuTnlytDr9HfwO512Ai4I8ZABCoyAj4F1+sr7sD1jP/+p7k77Iko0Pb5NhgBFDCX0kQ==}
    engines: {node: '>=12.20.0'}
    peerDependencies:
      '@types/react': '>=18.0.0'
      immer: '>=9.0.6'
      react: '>=18.0.0'
      use-sync-external-store: '>=1.2.0'
    peerDependenciesMeta:
      '@types/react':
        optional: true
      immer:
        optional: true
      react:
        optional: true
      use-sync-external-store:
        optional: true
    dependencies:
      '@types/react': 19.1.0
      react: 19.1.0
    dev: false

  /zwitch@2.0.4:
    resolution: {integrity: sha512-bXE4cR/kVZhKZX/RjPEflHaKVhUVl85noU3v6b8apfQEc1x4A+zBxjZ4lN8LqGd6WZ3dl98pY4o717VFmoPp+A==}<|MERGE_RESOLUTION|>--- conflicted
+++ resolved
@@ -476,15 +476,12 @@
       tailwindcss:
         specifier: ^4.1.5
         version: 4.1.5
-<<<<<<< HEAD
       tsup:
         specifier: ^8.0.2
         version: 8.5.0(typescript@5.8.2)
-=======
       tw-animate-css:
         specifier: ^1.3.0
         version: 1.3.0
->>>>>>> 9b23ec6d
       typescript:
         specifier: 5.8.2
         version: 5.8.2
@@ -2854,13 +2851,12 @@
       date-fns: 4.1.0
     dev: false
 
-<<<<<<< HEAD
   /@pkgjs/parseargs@0.11.0:
     resolution: {integrity: sha512-+1VkjdD0QBLPodGrJUeqarH8VAIvQODIbwh9XpP5Syisf7YoQgsJKPNFoqqLQlu+VQ/tVSshMR6loPMn8U+dPg==}
     engines: {node: '>=14'}
     requiresBuild: true
     optional: true
-=======
+
   /@radix-ui/react-compose-refs@1.1.2(@types/react@19.1.0)(react@19.1.0):
     resolution: {integrity: sha512-z4eqJvfiNnFMHIIvXP3CY57y2WJs5g2v3X0zm9mEJkrkNv4rDxu+sg9Jh8EkXyeqBkB7SOcboo9dMVqhyrACIg==}
     peerDependencies:
@@ -2887,7 +2883,6 @@
       '@types/react': 19.1.0
       react: 19.1.0
     dev: true
->>>>>>> 9b23ec6d
 
   /@react-aria/focus@3.20.3(react-dom@19.1.0)(react@19.1.0):
     resolution: {integrity: sha512-rR5uZUMSY4xLHmpK/I8bP1V6vUNHFo33gTvrvNUsAKKqvMfa7R2nu5A6v97dr5g6tVH6xzpdkPsOJCWh90H2cw==}
@@ -6949,10 +6944,9 @@
     resolution: {integrity: sha512-kkIp7XSkP78ZxJEsSxW3712C6teJVoeHHwgo9zJ380de7IYyJ2ISlxojcH2pC5OFLewESmnRi/+XCDIEEVyoug==}
     dev: true
 
-<<<<<<< HEAD
   /lru-cache@10.4.3:
     resolution: {integrity: sha512-JNAzZcXrCt42VGLuYz0zfAzDfAvJWW6AfYlDBQyDV5DClI2m5sAmK+OIO7s59XfsRsWHp02jAJrRadPRGTt6SQ==}
-=======
+
   /lucide-react@0.330.0(react@19.1.0):
     resolution: {integrity: sha512-CQwY+Fpbt2kxCoVhuN0RCZDCYlbYnqB870Bl/vIQf3ER/cnDDQ6moLmEkguRyruAUGd4j3Lc4mtnJosXnqHheA==}
     peerDependencies:
@@ -6960,7 +6954,6 @@
     dependencies:
       react: 19.1.0
     dev: true
->>>>>>> 9b23ec6d
 
   /magic-string@0.30.17:
     resolution: {integrity: sha512-sNPKHvyjVf7gyjwS4xGTaW/mCnF8wnjtifKBEhxfZ7E/S8tQ0rssrwGNn6q8JH/ohItJfSQp9mBtQYuTlH5QnA==}
