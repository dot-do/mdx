lockfileVersion: '6.0'

settings:
  autoInstallPeers: true
  excludeLinksFromLockfile: false

importers:

  .:
    devDependencies:
      '@changesets/cli':
        specifier: ^2.29.4
        version: 2.29.4
      prettier:
        specifier: ^3.5.3
        version: 3.5.3
      prettier-plugin-tailwindcss:
        specifier: ^0.6.11
        version: 0.6.11(prettier@3.5.3)
      turbo:
        specifier: ^2.5.3
        version: 2.5.3

  apps/docs:
    dependencies:
      mdxui:
        specifier: workspace:*
        version: link:../../packages/mdxui
      next:
        specifier: ^15.3.0
        version: 15.3.0(react-dom@19.1.0)(react@19.1.0)
      react:
        specifier: ^19.1.0
        version: 19.1.0
      react-dom:
        specifier: ^19.1.0
        version: 19.1.0(react@19.1.0)
    devDependencies:
      '@next/eslint-plugin-next':
        specifier: ^15.3.0
        version: 15.3.0
      '@repo/eslint-config':
        specifier: workspace:*
        version: link:../../config/eslint-config
      '@repo/tailwind-config':
        specifier: workspace:*
        version: link:../../config/tailwind-config
      '@repo/typescript-config':
        specifier: workspace:*
        version: link:../../config/typescript-config
      '@tailwindcss/postcss':
        specifier: ^4.1.5
        version: 4.1.5
      '@types/node':
        specifier: ^22.15.3
        version: 22.15.3
      '@types/react':
        specifier: ^19.1.0
        version: 19.1.0
      '@types/react-dom':
        specifier: ^19.1.1
        version: 19.1.1(@types/react@19.1.0)
      autoprefixer:
        specifier: ^10.4.20
        version: 10.4.20(postcss@8.5.3)
      eslint:
        specifier: ^9.27.0
        version: 9.27.0
      postcss:
        specifier: ^8.5.3
        version: 8.5.3
      tailwindcss:
        specifier: ^4.1.5
        version: 4.1.5
      typescript:
        specifier: 5.8.2
        version: 5.8.2

  apps/mdx.org.ai:
    dependencies:
      apis.do:
        specifier: ^0.0.1
        version: 0.0.1
      business-as-code:
        specifier: ^0.1.0
        version: 0.1.0
      functions.do:
        specifier: ^0.0.5
        version: 0.0.5
      mdxui:
        specifier: workspace:*
        version: link:../../packages/mdxui
      next:
        specifier: ^15.3.0
        version: 15.3.0(react-dom@19.1.0)(react@19.1.0)
      nextra:
        specifier: ^4.2.17
        version: 4.2.17(acorn@8.14.1)(next@15.3.0)(react-dom@19.1.0)(react@19.1.0)(typescript@5.8.2)
      nextra-theme-docs:
        specifier: ^4.2.17
        version: 4.2.17(@types/react@19.1.0)(next@15.3.0)(nextra@4.2.17)(react-dom@19.1.0)(react@19.1.0)
      react:
        specifier: ^19.1.0
        version: 19.1.0
      react-dom:
        specifier: ^19.1.0
        version: 19.1.0(react@19.1.0)
      workflows.do:
        specifier: ^0.0.1
        version: 0.0.1
    devDependencies:
      '@repo/eslint-config':
        specifier: workspace:*
        version: link:../../config/eslint-config
      '@repo/typescript-config':
        specifier: workspace:*
        version: link:../../config/typescript-config
      '@types/node':
        specifier: ^22.15.3
        version: 22.15.3
      '@types/react':
        specifier: 19.1.0
        version: 19.1.0
      '@types/react-dom':
        specifier: 19.1.1
        version: 19.1.1(@types/react@19.1.0)
      eslint:
        specifier: ^9.26.0
        version: 9.27.0
      pagefind:
        specifier: ^1.3.0
        version: 1.3.0
      typescript:
        specifier: 5.8.2
        version: 5.8.2

  apps/mdxld.org:
    dependencies:
      mdxui:
        specifier: workspace:*
        version: link:../../packages/mdxui
      next:
        specifier: ^15.3.0
        version: 15.3.0(react-dom@19.1.0)(react@19.1.0)
      nextra:
        specifier: ^4.2.17
        version: 4.2.17(acorn@8.14.1)(next@15.3.0)(react-dom@19.1.0)(react@19.1.0)(typescript@5.8.2)
      nextra-theme-docs:
        specifier: ^4.2.17
        version: 4.2.17(@types/react@19.1.0)(next@15.3.0)(nextra@4.2.17)(react-dom@19.1.0)(react@19.1.0)
      react:
        specifier: ^19.1.0
        version: 19.1.0
      react-dom:
        specifier: ^19.1.0
        version: 19.1.0(react@19.1.0)
    devDependencies:
      '@repo/eslint-config':
        specifier: workspace:*
        version: link:../../config/eslint-config
      '@repo/typescript-config':
        specifier: workspace:*
        version: link:../../config/typescript-config
      '@types/node':
        specifier: ^22.15.3
        version: 22.15.3
      '@types/react':
        specifier: 19.1.0
        version: 19.1.0
      '@types/react-dom':
        specifier: 19.1.1
        version: 19.1.1(@types/react@19.1.0)
      eslint:
        specifier: ^9.26.0
        version: 9.27.0
      pagefind:
        specifier: ^1.3.0
        version: 1.3.0
      typescript:
        specifier: 5.8.2
        version: 5.8.2

  apps/web:
    dependencies:
      mdxui:
        specifier: workspace:*
        version: link:../../packages/mdxui
      next:
        specifier: ^15.3.0
        version: 15.3.0(react-dom@19.1.0)(react@19.1.0)
      react:
        specifier: ^19.1.0
        version: 19.1.0
      react-dom:
        specifier: ^19.1.0
        version: 19.1.0(react@19.1.0)
    devDependencies:
      '@next/eslint-plugin-next':
        specifier: ^15.3.0
        version: 15.3.0
      '@repo/eslint-config':
        specifier: workspace:*
        version: link:../../config/eslint-config
      '@repo/tailwind-config':
        specifier: workspace:*
        version: link:../../config/tailwind-config
      '@repo/typescript-config':
        specifier: workspace:*
        version: link:../../config/typescript-config
      '@tailwindcss/postcss':
        specifier: ^4.1.5
        version: 4.1.5
      '@types/node':
        specifier: ^22.15.3
        version: 22.15.3
      '@types/react':
        specifier: ^19.1.0
        version: 19.1.0
      '@types/react-dom':
        specifier: ^19.1.1
        version: 19.1.1(@types/react@19.1.0)
      autoprefixer:
        specifier: ^10.4.20
        version: 10.4.20(postcss@8.5.3)
      eslint:
        specifier: ^9.27.0
        version: 9.27.0
      postcss:
        specifier: ^8.5.3
        version: 8.5.3
      tailwindcss:
        specifier: ^4.1.5
        version: 4.1.5
      typescript:
        specifier: 5.8.2
        version: 5.8.2

  config/eslint-config:
    devDependencies:
      '@eslint/js':
        specifier: ^9.27.0
        version: 9.27.0
      '@next/eslint-plugin-next':
        specifier: ^15.3.0
        version: 15.3.0
      eslint:
        specifier: ^9.27.0
        version: 9.27.0
      eslint-config-prettier:
        specifier: ^10.1.1
        version: 10.1.1(eslint@9.27.0)
      eslint-plugin-only-warn:
        specifier: ^1.1.0
        version: 1.1.0
      eslint-plugin-react:
        specifier: ^7.37.4
        version: 7.37.4(eslint@9.27.0)
      eslint-plugin-react-hooks:
        specifier: ^5.2.0
        version: 5.2.0(eslint@9.27.0)
      eslint-plugin-turbo:
        specifier: ^2.5.0
        version: 2.5.0(eslint@9.27.0)(turbo@2.5.3)
      globals:
        specifier: ^16.1.0
        version: 16.1.0
      typescript:
        specifier: ^5.8.2
        version: 5.8.2
      typescript-eslint:
        specifier: ^8.32.0
        version: 8.32.0(eslint@9.27.0)(typescript@5.8.2)

  config/tailwind-config:
    devDependencies:
      postcss:
        specifier: ^8.5.3
        version: 8.5.3
      tailwindcss:
        specifier: ^4.1.5
        version: 4.1.5

  config/typescript-config: {}

  packages/mdxai:
    dependencies:
      '@ai-sdk/openai':
        specifier: ^1.3.22
        version: 1.3.22(zod@3.25.7)
      ai:
        specifier: ^4.3.16
        version: 4.3.16(react@19.1.0)(zod@3.25.7)
      commander:
        specifier: ^12.1.0
        version: 12.1.0
    devDependencies:
      '@types/node':
        specifier: ^20.14.10
        version: 20.17.49
      ts-node:
        specifier: ^10.9.2
        version: 10.9.2(@types/node@20.17.49)(typescript@5.8.3)
      typescript:
        specifier: ^5.5.3
        version: 5.8.3
      vitest:
        specifier: ^3.1.4
        version: 3.1.4(@types/node@20.17.49)

  packages/mdxdb-fs:
    dependencies:
      '@payloadcms/db-sqlite':
        specifier: ^3.38.0
        version: 3.38.0(payload@3.38.0)
      add:
        specifier: ^2.0.6
        version: 2.0.6
      gray-matter:
        specifier: ^4.0.3
        version: 4.0.3
      libsql:
        specifier: ^0.5.11
        version: 0.5.11
      payload:
        specifier: ^3.38.0
        version: 3.38.0(graphql@16.11.0)(typescript@5.8.3)
      pnpm:
        specifier: ^10.11.0
        version: 10.11.0
      simple-git:
        specifier: ^3.27.0
        version: 3.27.0
    devDependencies:
      '@types/node':
        specifier: ^22.15.20
        version: 22.15.20
      tsx:
        specifier: ^4.19.4
        version: 4.19.4
      typescript:
        specifier: ^5.8.3
        version: 5.8.3
      velite:
        specifier: ^0.2.4
        version: 0.2.4(acorn@8.14.1)
      vitest:
        specifier: ^3.1.4
        version: 3.1.4(@types/node@22.15.20)(tsx@4.19.4)

  packages/mdxe:
    dependencies:
      mdxui:
        specifier: workspace:*
        version: link:../mdxui
      next:
        specifier: ^15.3.0
        version: 15.3.0(react-dom@19.1.0)(react@19.1.0)
      react:
        specifier: ^19.1.0
        version: 19.1.0
      react-dom:
        specifier: ^19.1.0
        version: 19.1.0(react@19.1.0)
    devDependencies:
      vitest:
        specifier: ^3.1.4
        version: 3.1.4

  packages/mdxld:
    dependencies:
      '@fal-works/esbuild-plugin-global-externals':
        specifier: ^2.1.2
        version: 2.1.2
      '@mdx-js/esbuild':
        specifier: ^3.0.0
        version: 3.1.0(acorn@8.14.1)(esbuild@0.20.2)
      commander:
        specifier: ^11.1.0
        version: 11.1.0
      esbuild:
        specifier: ^0.20.1
        version: 0.20.2
      next-mdx-remote-client:
        specifier: ^2.1.2
        version: 2.1.2(@types/react@18.3.21)(acorn@8.14.1)(react-dom@18.3.1)(react@18.3.1)
      react:
        specifier: ^18.2.0
        version: 18.3.1
      react-dom:
        specifier: ^18.2.0
        version: 18.3.1(react@18.3.1)
      schema-dts:
        specifier: ^1.1.2
        version: 1.1.5
      velite:
        specifier: ^0.2.4
        version: 0.2.4(acorn@8.14.1)
      yaml:
        specifier: ^2.3.4
        version: 2.8.0
    devDependencies:
      '@types/node':
        specifier: ^20.10.5
        version: 20.17.49
      '@types/react':
        specifier: ^18.2.43
        version: 18.3.21
      typescript:
        specifier: ^5.3.3
        version: 5.8.3
      vitest:
        specifier: ^3.1.4
        version: 3.1.4(@types/node@20.17.49)(yaml@2.8.0)

  packages/mdxui:
    dependencies:
      '@tremor/react':
        specifier: 4.0.0-beta-tremor-v4.4
        version: 4.0.0-beta-tremor-v4.4(react-dom@19.1.0)(react@19.1.0)(tailwindcss@4.1.5)
      react:
        specifier: ^19
        version: 19.1.0
    devDependencies:
      '@radix-ui/react-slot':
        specifier: ^1.0.2
        version: 1.2.3(@types/react@19.1.0)(react@19.1.0)
      '@repo/eslint-config':
        specifier: workspace:*
        version: link:../../config/eslint-config
      '@repo/tailwind-config':
        specifier: workspace:*
        version: link:../../config/tailwind-config
      '@repo/typescript-config':
        specifier: workspace:*
        version: link:../../config/typescript-config
      '@tailwindcss/cli':
        specifier: ^4.1.5
        version: 4.1.5
      '@types/react':
        specifier: ^19.1.0
        version: 19.1.0
      class-variance-authority:
        specifier: ^0.7.0
        version: 0.7.1
      clsx:
        specifier: ^2.1.0
        version: 2.1.1
      eslint:
        specifier: ^9.27.0
        version: 9.27.0
      lucide-react:
        specifier: ^0.330.0
        version: 0.330.0(react@19.1.0)
      tailwind-merge:
        specifier: ^2.2.1
        version: 2.6.0
      tailwindcss:
        specifier: ^4.1.5
        version: 4.1.5
      tw-animate-css:
        specifier: ^1.3.0
        version: 1.3.0
      typescript:
        specifier: 5.8.2
        version: 5.8.2

packages:

  /@ai-sdk/openai@1.3.22(zod@3.25.7):
    resolution: {integrity: sha512-QwA+2EkG0QyjVR+7h6FE7iOu2ivNqAVMm9UJZkVxxTk5OIq5fFJDTEI/zICEMuHImTTXR2JjsL6EirJ28Jc4cw==}
    engines: {node: '>=18'}
    peerDependencies:
      zod: ^3.0.0
    dependencies:
      '@ai-sdk/provider': 1.1.3
      '@ai-sdk/provider-utils': 2.2.8(zod@3.25.7)
      zod: 3.25.7
    dev: false

  /@ai-sdk/provider-utils@2.2.8(zod@3.25.7):
    resolution: {integrity: sha512-fqhG+4sCVv8x7nFzYnFo19ryhAa3w096Kmc3hWxMQfW/TubPOmt3A6tYZhl4mUfQWWQMsuSkLrtjlWuXBVSGQA==}
    engines: {node: '>=18'}
    peerDependencies:
      zod: ^3.23.8
    dependencies:
      '@ai-sdk/provider': 1.1.3
      nanoid: 3.3.11
      secure-json-parse: 2.7.0
      zod: 3.25.7
    dev: false

  /@ai-sdk/provider@1.1.3:
    resolution: {integrity: sha512-qZMxYJ0qqX/RfnuIaab+zp8UAeJn/ygXXAffR5I4N0n1IrvA6qBsjc8hXLmBiMV2zoXlifkacF7sEFnYnjBcqg==}
    engines: {node: '>=18'}
    dependencies:
      json-schema: 0.4.0
    dev: false

  /@ai-sdk/react@1.2.12(react@19.1.0)(zod@3.25.7):
    resolution: {integrity: sha512-jK1IZZ22evPZoQW3vlkZ7wvjYGYF+tRBKXtrcolduIkQ/m/sOAVcVeVDUDvh1T91xCnWCdUGCPZg2avZ90mv3g==}
    engines: {node: '>=18'}
    peerDependencies:
      react: ^18 || ^19 || ^19.0.0-rc
      zod: ^3.23.8
    peerDependenciesMeta:
      zod:
        optional: true
    dependencies:
      '@ai-sdk/provider-utils': 2.2.8(zod@3.25.7)
      '@ai-sdk/ui-utils': 1.2.11(zod@3.25.7)
      react: 19.1.0
      swr: 2.3.3(react@19.1.0)
      throttleit: 2.1.0
      zod: 3.25.7
    dev: false

  /@ai-sdk/ui-utils@1.2.11(zod@3.25.7):
    resolution: {integrity: sha512-3zcwCc8ezzFlwp3ZD15wAPjf2Au4s3vAbKsXQVyhxODHcmu0iyPO2Eua6D/vicq/AUm/BAo60r97O6HU+EI0+w==}
    engines: {node: '>=18'}
    peerDependencies:
      zod: ^3.23.8
    dependencies:
      '@ai-sdk/provider': 1.1.3
      '@ai-sdk/provider-utils': 2.2.8(zod@3.25.7)
      zod: 3.25.7
      zod-to-json-schema: 3.24.5(zod@3.25.7)
    dev: false

  /@alloc/quick-lru@5.2.0:
    resolution: {integrity: sha512-UrcABB+4bUrFABwbluTIBErXwvbsU/V7TZWfmbgJfbkwiBuziS9gxdODUyuiecfdGQ85jglMW6juS3+z5TsKLw==}
    engines: {node: '>=10'}
    dev: true

  /@antfu/install-pkg@1.1.0:
    resolution: {integrity: sha512-MGQsmw10ZyI+EJo45CdSER4zEb+p31LpDAFp2Z3gkSd1yqVZGi0Ebx++YTEMonJy4oChEMLsxZ64j8FH6sSqtQ==}
    dependencies:
      package-manager-detector: 1.3.0
      tinyexec: 1.0.1
    dev: false

  /@antfu/utils@8.1.1:
    resolution: {integrity: sha512-Mex9nXf9vR6AhcXmMrlz/HVgYYZpVGJ6YlPgwl7UnaFpnshXs6EK/oa5Gpf3CzENMjkvEx2tQtntGnb7UtSTOQ==}
    dev: false

  /@apidevtools/json-schema-ref-parser@11.9.3:
    resolution: {integrity: sha512-60vepv88RwcJtSHrD6MjIL6Ta3SOYbgfnkHb+ppAVK+o9mXprRtulx7VlRl3lN3bbvysAfCS7WMVfhUYemB0IQ==}
    engines: {node: '>= 16'}
    dependencies:
      '@jsdevtools/ono': 7.1.3
      '@types/json-schema': 7.0.15
      js-yaml: 4.1.0
    dev: false

  /@babel/code-frame@7.27.1:
    resolution: {integrity: sha512-cjQ7ZlQ0Mv3b47hABuTevyTuYN4i+loJKGeV9flcCgIK37cCXRh+L1bd3iBHlynerhQ7BhCkn2BPbQUL+rGqFg==}
    engines: {node: '>=6.9.0'}
    dependencies:
      '@babel/helper-validator-identifier': 7.27.1
      js-tokens: 4.0.0
      picocolors: 1.1.1
    dev: false

  /@babel/helper-validator-identifier@7.27.1:
    resolution: {integrity: sha512-D2hP9eA+Sqx1kBZgzxZh0y1trbuU+JoDkiEwqhQ36nodYqJwyEIhPSdMNd7lOm/4io72luTPWH20Yda0xOuUow==}
    engines: {node: '>=6.9.0'}
    dev: false

  /@babel/runtime@7.27.1:
    resolution: {integrity: sha512-1x3D2xEk2fRo3PAhwQwu5UubzgiVWSXTBfWpVd2Mx2AzRqJuDJCsgaDVZ7HB5iGzDW1Hl1sWN2mFyKjmR9uAog==}
    engines: {node: '>=6.9.0'}

  /@braintree/sanitize-url@7.1.1:
    resolution: {integrity: sha512-i1L7noDNxtFyL5DmZafWy1wRVhGehQmzZaz1HiN5e7iylJMSZR7ekOV7NsIqa5qBldlLrsKv4HbgFUVlQrz8Mw==}
    dev: false

  /@changesets/apply-release-plan@7.0.12:
    resolution: {integrity: sha512-EaET7As5CeuhTzvXTQCRZeBUcisoYPDDcXvgTE/2jmmypKp0RC7LxKj/yzqeh/1qFTZI7oDGFcL1PHRuQuketQ==}
    dependencies:
      '@changesets/config': 3.1.1
      '@changesets/get-version-range-type': 0.4.0
      '@changesets/git': 3.0.4
      '@changesets/should-skip-package': 0.1.2
      '@changesets/types': 6.1.0
      '@manypkg/get-packages': 1.1.3
      detect-indent: 6.1.0
      fs-extra: 7.0.1
      lodash.startcase: 4.4.0
      outdent: 0.5.0
      prettier: 2.8.8
      resolve-from: 5.0.0
      semver: 7.7.1
    dev: true

  /@changesets/assemble-release-plan@6.0.8:
    resolution: {integrity: sha512-y8+8LvZCkKJdbUlpXFuqcavpzJR80PN0OIfn8HZdwK7Sh6MgLXm4hKY5vu6/NDoKp8lAlM4ERZCqRMLxP4m+MQ==}
    dependencies:
      '@changesets/errors': 0.2.0
      '@changesets/get-dependents-graph': 2.1.3
      '@changesets/should-skip-package': 0.1.2
      '@changesets/types': 6.1.0
      '@manypkg/get-packages': 1.1.3
      semver: 7.7.1
    dev: true

  /@changesets/changelog-git@0.2.1:
    resolution: {integrity: sha512-x/xEleCFLH28c3bQeQIyeZf8lFXyDFVn1SgcBiR2Tw/r4IAWlk1fzxCEZ6NxQAjF2Nwtczoen3OA2qR+UawQ8Q==}
    dependencies:
      '@changesets/types': 6.1.0
    dev: true

  /@changesets/cli@2.29.4:
    resolution: {integrity: sha512-VW30x9oiFp/un/80+5jLeWgEU6Btj8IqOgI+X/zAYu4usVOWXjPIK5jSSlt5jsCU7/6Z7AxEkarxBxGUqkAmNg==}
    hasBin: true
    dependencies:
      '@changesets/apply-release-plan': 7.0.12
      '@changesets/assemble-release-plan': 6.0.8
      '@changesets/changelog-git': 0.2.1
      '@changesets/config': 3.1.1
      '@changesets/errors': 0.2.0
      '@changesets/get-dependents-graph': 2.1.3
      '@changesets/get-release-plan': 4.0.12
      '@changesets/git': 3.0.4
      '@changesets/logger': 0.1.1
      '@changesets/pre': 2.0.2
      '@changesets/read': 0.6.5
      '@changesets/should-skip-package': 0.1.2
      '@changesets/types': 6.1.0
      '@changesets/write': 0.4.0
      '@manypkg/get-packages': 1.1.3
      ansi-colors: 4.1.3
      ci-info: 3.9.0
      enquirer: 2.4.1
      external-editor: 3.1.0
      fs-extra: 7.0.1
      mri: 1.2.0
      p-limit: 2.3.0
      package-manager-detector: 0.2.11
      picocolors: 1.1.1
      resolve-from: 5.0.0
      semver: 7.7.1
      spawndamnit: 3.0.1
      term-size: 2.2.1
    dev: true

  /@changesets/config@3.1.1:
    resolution: {integrity: sha512-bd+3Ap2TKXxljCggI0mKPfzCQKeV/TU4yO2h2C6vAihIo8tzseAn2e7klSuiyYYXvgu53zMN1OeYMIQkaQoWnA==}
    dependencies:
      '@changesets/errors': 0.2.0
      '@changesets/get-dependents-graph': 2.1.3
      '@changesets/logger': 0.1.1
      '@changesets/types': 6.1.0
      '@manypkg/get-packages': 1.1.3
      fs-extra: 7.0.1
      micromatch: 4.0.8
    dev: true

  /@changesets/errors@0.2.0:
    resolution: {integrity: sha512-6BLOQUscTpZeGljvyQXlWOItQyU71kCdGz7Pi8H8zdw6BI0g3m43iL4xKUVPWtG+qrrL9DTjpdn8eYuCQSRpow==}
    dependencies:
      extendable-error: 0.1.7
    dev: true

  /@changesets/get-dependents-graph@2.1.3:
    resolution: {integrity: sha512-gphr+v0mv2I3Oxt19VdWRRUxq3sseyUpX9DaHpTUmLj92Y10AGy+XOtV+kbM6L/fDcpx7/ISDFK6T8A/P3lOdQ==}
    dependencies:
      '@changesets/types': 6.1.0
      '@manypkg/get-packages': 1.1.3
      picocolors: 1.1.1
      semver: 7.7.1
    dev: true

  /@changesets/get-release-plan@4.0.12:
    resolution: {integrity: sha512-KukdEgaafnyGryUwpHG2kZ7xJquOmWWWk5mmoeQaSvZTWH1DC5D/Sw6ClgGFYtQnOMSQhgoEbDxAbpIIayKH1g==}
    dependencies:
      '@changesets/assemble-release-plan': 6.0.8
      '@changesets/config': 3.1.1
      '@changesets/pre': 2.0.2
      '@changesets/read': 0.6.5
      '@changesets/types': 6.1.0
      '@manypkg/get-packages': 1.1.3
    dev: true

  /@changesets/get-version-range-type@0.4.0:
    resolution: {integrity: sha512-hwawtob9DryoGTpixy1D3ZXbGgJu1Rhr+ySH2PvTLHvkZuQ7sRT4oQwMh0hbqZH1weAooedEjRsbrWcGLCeyVQ==}
    dev: true

  /@changesets/git@3.0.4:
    resolution: {integrity: sha512-BXANzRFkX+XcC1q/d27NKvlJ1yf7PSAgi8JG6dt8EfbHFHi4neau7mufcSca5zRhwOL8j9s6EqsxmT+s+/E6Sw==}
    dependencies:
      '@changesets/errors': 0.2.0
      '@manypkg/get-packages': 1.1.3
      is-subdir: 1.2.0
      micromatch: 4.0.8
      spawndamnit: 3.0.1
    dev: true

  /@changesets/logger@0.1.1:
    resolution: {integrity: sha512-OQtR36ZlnuTxKqoW4Sv6x5YIhOmClRd5pWsjZsddYxpWs517R0HkyiefQPIytCVh4ZcC5x9XaG8KTdd5iRQUfg==}
    dependencies:
      picocolors: 1.1.1
    dev: true

  /@changesets/parse@0.4.1:
    resolution: {integrity: sha512-iwksMs5Bf/wUItfcg+OXrEpravm5rEd9Bf4oyIPL4kVTmJQ7PNDSd6MDYkpSJR1pn7tz/k8Zf2DhTCqX08Ou+Q==}
    dependencies:
      '@changesets/types': 6.1.0
      js-yaml: 3.14.1
    dev: true

  /@changesets/pre@2.0.2:
    resolution: {integrity: sha512-HaL/gEyFVvkf9KFg6484wR9s0qjAXlZ8qWPDkTyKF6+zqjBe/I2mygg3MbpZ++hdi0ToqNUF8cjj7fBy0dg8Ug==}
    dependencies:
      '@changesets/errors': 0.2.0
      '@changesets/types': 6.1.0
      '@manypkg/get-packages': 1.1.3
      fs-extra: 7.0.1
    dev: true

  /@changesets/read@0.6.5:
    resolution: {integrity: sha512-UPzNGhsSjHD3Veb0xO/MwvasGe8eMyNrR/sT9gR8Q3DhOQZirgKhhXv/8hVsI0QpPjR004Z9iFxoJU6in3uGMg==}
    dependencies:
      '@changesets/git': 3.0.4
      '@changesets/logger': 0.1.1
      '@changesets/parse': 0.4.1
      '@changesets/types': 6.1.0
      fs-extra: 7.0.1
      p-filter: 2.1.0
      picocolors: 1.1.1
    dev: true

  /@changesets/should-skip-package@0.1.2:
    resolution: {integrity: sha512-qAK/WrqWLNCP22UDdBTMPH5f41elVDlsNyat180A33dWxuUDyNpg6fPi/FyTZwRriVjg0L8gnjJn2F9XAoF0qw==}
    dependencies:
      '@changesets/types': 6.1.0
      '@manypkg/get-packages': 1.1.3
    dev: true

  /@changesets/types@4.1.0:
    resolution: {integrity: sha512-LDQvVDv5Kb50ny2s25Fhm3d9QSZimsoUGBsUioj6MC3qbMUCuC8GPIvk/M6IvXx3lYhAs0lwWUQLb+VIEUCECw==}
    dev: true

  /@changesets/types@6.1.0:
    resolution: {integrity: sha512-rKQcJ+o1nKNgeoYRHKOS07tAMNd3YSN0uHaJOZYjBAgxfV7TUE7JE+z4BzZdQwb5hKaYbayKN5KrYV7ODb2rAA==}
    dev: true

  /@changesets/write@0.4.0:
    resolution: {integrity: sha512-CdTLvIOPiCNuH71pyDu3rA+Q0n65cmAbXnwWH84rKGiFumFzkmHNT8KHTMEchcxN+Kl8I54xGUhJ7l3E7X396Q==}
    dependencies:
      '@changesets/types': 6.1.0
      fs-extra: 7.0.1
      human-id: 4.1.1
      prettier: 2.8.8
    dev: true

  /@chevrotain/cst-dts-gen@11.0.3:
    resolution: {integrity: sha512-BvIKpRLeS/8UbfxXxgC33xOumsacaeCKAjAeLyOn7Pcp95HiRbrpl14S+9vaZLolnbssPIUuiUd8IvgkRyt6NQ==}
    dependencies:
      '@chevrotain/gast': 11.0.3
      '@chevrotain/types': 11.0.3
      lodash-es: 4.17.21
    dev: false

  /@chevrotain/gast@11.0.3:
    resolution: {integrity: sha512-+qNfcoNk70PyS/uxmj3li5NiECO+2YKZZQMbmjTqRI3Qchu8Hig/Q9vgkHpI3alNjr7M+a2St5pw5w5F6NL5/Q==}
    dependencies:
      '@chevrotain/types': 11.0.3
      lodash-es: 4.17.21
    dev: false

  /@chevrotain/regexp-to-ast@11.0.3:
    resolution: {integrity: sha512-1fMHaBZxLFvWI067AVbGJav1eRY7N8DDvYCTwGBiE/ytKBgP8azTdgyrKyWZ9Mfh09eHWb5PgTSO8wi7U824RA==}
    dev: false

  /@chevrotain/types@11.0.3:
    resolution: {integrity: sha512-gsiM3G8b58kZC2HaWR50gu6Y1440cHiJ+i3JUvcp/35JchYejb2+5MVeJK0iKThYpAa/P2PYFV4hoi44HD+aHQ==}
    dev: false

  /@chevrotain/utils@11.0.3:
    resolution: {integrity: sha512-YslZMgtJUyuMbZ+aKvfF3x1f5liK4mWNxghFRv7jqRR9C3R3fAOGTTKvxXDa2Y1s9zSbcpuO0cAxDYsc9SrXoQ==}
    dev: false

  /@cspotcode/source-map-support@0.8.1:
    resolution: {integrity: sha512-IchNf6dN4tHoMFIn/7OE8LWZ19Y6q/67Bmf6vnGREv8RSbBVb9LPJxEcnwrcwX6ixSvaiGoomAUvu4YSxXrVgw==}
    engines: {node: '>=12'}
    dependencies:
      '@jridgewell/trace-mapping': 0.3.9
    dev: true

  /@drizzle-team/brocli@0.10.2:
    resolution: {integrity: sha512-z33Il7l5dKjUgGULTqBsQBQwckHh5AbIuxhdsIxDDiZAzBOrZO6q9ogcWC65kU382AfynTfgNumVcNIjuIua6w==}
    dev: false

  /@emnapi/runtime@1.4.3:
    resolution: {integrity: sha512-pBPWdu6MLKROBX05wSNKcNb++m5Er+KQ9QkB+WVM+pW2Kx9hoSrVTnu3BdkI5eBLZoKu/J6mW/B6i6bJB2ytXQ==}
    requiresBuild: true
    dependencies:
      tslib: 2.8.1
    optional: true

  /@esbuild-kit/core-utils@3.3.2:
    resolution: {integrity: sha512-sPRAnw9CdSsRmEtnsl2WXWdyquogVpB3yZ3dgwJfe8zrOzTsV7cJvmwrKVa+0ma5BoiGJ+BoqkMvawbayKUsqQ==}
    deprecated: 'Merged into tsx: https://tsx.is'
    dependencies:
      esbuild: 0.18.20
      source-map-support: 0.5.21
    dev: false

  /@esbuild-kit/esm-loader@2.6.5:
    resolution: {integrity: sha512-FxEMIkJKnodyA1OaCUoEvbYRkoZlLZ4d/eXFu9Fh8CbBBgP5EmZxrfTRyN0qpXZ4vOvqnE5YdRdcrmUUXuU+dA==}
    deprecated: 'Merged into tsx: https://tsx.is'
    dependencies:
      '@esbuild-kit/core-utils': 3.3.2
      get-tsconfig: 4.10.0
    dev: false

  /@esbuild/aix-ppc64@0.19.12:
    resolution: {integrity: sha512-bmoCYyWdEL3wDQIVbcyzRyeKLgk2WtWLTWz1ZIAZF/EGbNOwSA6ew3PftJ1PqMiOOGu0OyFMzG53L0zqIpPeNA==}
    engines: {node: '>=12'}
    cpu: [ppc64]
    os: [aix]
    requiresBuild: true
    dev: false
    optional: true

  /@esbuild/aix-ppc64@0.20.2:
    resolution: {integrity: sha512-D+EBOJHXdNZcLJRBkhENNG8Wji2kgc9AZ9KiPr1JuZjsNtyHzrsfLRrY0tk2H2aoFu6RANO1y1iPPUCDYWkb5g==}
    engines: {node: '>=12'}
    cpu: [ppc64]
    os: [aix]
    requiresBuild: true
    dev: false
    optional: true

  /@esbuild/aix-ppc64@0.23.1:
    resolution: {integrity: sha512-6VhYk1diRqrhBAqpJEdjASR/+WVRtfjpqKuNw11cLiaWpAT/Uu+nokB+UJnevzy/P9C/ty6AOe0dwueMrGh/iQ==}
    engines: {node: '>=18'}
    cpu: [ppc64]
    os: [aix]
    requiresBuild: true
    dev: false
    optional: true

  /@esbuild/aix-ppc64@0.25.4:
    resolution: {integrity: sha512-1VCICWypeQKhVbE9oW/sJaAmjLxhVqacdkvPLEjwlttjfwENRSClS8EjBz0KzRyFSCPDIkuXW34Je/vk7zdB7Q==}
    engines: {node: '>=18'}
    cpu: [ppc64]
    os: [aix]
    requiresBuild: true
    optional: true

  /@esbuild/android-arm64@0.18.20:
    resolution: {integrity: sha512-Nz4rJcchGDtENV0eMKUNa6L12zz2zBDXuhj/Vjh18zGqB44Bi7MBMSXjgunJgjRhCmKOjnPuZp4Mb6OKqtMHLQ==}
    engines: {node: '>=12'}
    cpu: [arm64]
    os: [android]
    requiresBuild: true
    dev: false
    optional: true

  /@esbuild/android-arm64@0.19.12:
    resolution: {integrity: sha512-P0UVNGIienjZv3f5zq0DP3Nt2IE/3plFzuaS96vihvD0Hd6H/q4WXUGpCxD/E8YrSXfNyRPbpTq+T8ZQioSuPA==}
    engines: {node: '>=12'}
    cpu: [arm64]
    os: [android]
    requiresBuild: true
    dev: false
    optional: true

  /@esbuild/android-arm64@0.20.2:
    resolution: {integrity: sha512-mRzjLacRtl/tWU0SvD8lUEwb61yP9cqQo6noDZP/O8VkwafSYwZ4yWy24kan8jE/IMERpYncRt2dw438LP3Xmg==}
    engines: {node: '>=12'}
    cpu: [arm64]
    os: [android]
    requiresBuild: true
    dev: false
    optional: true

  /@esbuild/android-arm64@0.23.1:
    resolution: {integrity: sha512-xw50ipykXcLstLeWH7WRdQuysJqejuAGPd30vd1i5zSyKK3WE+ijzHmLKxdiCMtH1pHz78rOg0BKSYOSB/2Khw==}
    engines: {node: '>=18'}
    cpu: [arm64]
    os: [android]
    requiresBuild: true
    dev: false
    optional: true

  /@esbuild/android-arm64@0.25.4:
    resolution: {integrity: sha512-bBy69pgfhMGtCnwpC/x5QhfxAz/cBgQ9enbtwjf6V9lnPI/hMyT9iWpR1arm0l3kttTr4L0KSLpKmLp/ilKS9A==}
    engines: {node: '>=18'}
    cpu: [arm64]
    os: [android]
    requiresBuild: true
    optional: true

  /@esbuild/android-arm@0.18.20:
    resolution: {integrity: sha512-fyi7TDI/ijKKNZTUJAQqiG5T7YjJXgnzkURqmGj13C6dCqckZBLdl4h7bkhHt/t0WP+zO9/zwroDvANaOqO5Sw==}
    engines: {node: '>=12'}
    cpu: [arm]
    os: [android]
    requiresBuild: true
    dev: false
    optional: true

  /@esbuild/android-arm@0.19.12:
    resolution: {integrity: sha512-qg/Lj1mu3CdQlDEEiWrlC4eaPZ1KztwGJ9B6J+/6G+/4ewxJg7gqj8eVYWvao1bXrqGiW2rsBZFSX3q2lcW05w==}
    engines: {node: '>=12'}
    cpu: [arm]
    os: [android]
    requiresBuild: true
    dev: false
    optional: true

  /@esbuild/android-arm@0.20.2:
    resolution: {integrity: sha512-t98Ra6pw2VaDhqNWO2Oph2LXbz/EJcnLmKLGBJwEwXX/JAN83Fym1rU8l0JUWK6HkIbWONCSSatf4sf2NBRx/w==}
    engines: {node: '>=12'}
    cpu: [arm]
    os: [android]
    requiresBuild: true
    dev: false
    optional: true

  /@esbuild/android-arm@0.23.1:
    resolution: {integrity: sha512-uz6/tEy2IFm9RYOyvKl88zdzZfwEfKZmnX9Cj1BHjeSGNuGLuMD1kR8y5bteYmwqKm1tj8m4cb/aKEorr6fHWQ==}
    engines: {node: '>=18'}
    cpu: [arm]
    os: [android]
    requiresBuild: true
    dev: false
    optional: true

  /@esbuild/android-arm@0.25.4:
    resolution: {integrity: sha512-QNdQEps7DfFwE3hXiU4BZeOV68HHzYwGd0Nthhd3uCkkEKK7/R6MTgM0P7H7FAs5pU/DIWsviMmEGxEoxIZ+ZQ==}
    engines: {node: '>=18'}
    cpu: [arm]
    os: [android]
    requiresBuild: true
    optional: true

  /@esbuild/android-x64@0.18.20:
    resolution: {integrity: sha512-8GDdlePJA8D6zlZYJV/jnrRAi6rOiNaCC/JclcXpB+KIuvfBN4owLtgzY2bsxnx666XjJx2kDPUmnTtR8qKQUg==}
    engines: {node: '>=12'}
    cpu: [x64]
    os: [android]
    requiresBuild: true
    dev: false
    optional: true

  /@esbuild/android-x64@0.19.12:
    resolution: {integrity: sha512-3k7ZoUW6Q6YqhdhIaq/WZ7HwBpnFBlW905Fa4s4qWJyiNOgT1dOqDiVAQFwBH7gBRZr17gLrlFCRzF6jFh7Kew==}
    engines: {node: '>=12'}
    cpu: [x64]
    os: [android]
    requiresBuild: true
    dev: false
    optional: true

  /@esbuild/android-x64@0.20.2:
    resolution: {integrity: sha512-btzExgV+/lMGDDa194CcUQm53ncxzeBrWJcncOBxuC6ndBkKxnHdFJn86mCIgTELsooUmwUm9FkhSp5HYu00Rg==}
    engines: {node: '>=12'}
    cpu: [x64]
    os: [android]
    requiresBuild: true
    dev: false
    optional: true

  /@esbuild/android-x64@0.23.1:
    resolution: {integrity: sha512-nlN9B69St9BwUoB+jkyU090bru8L0NA3yFvAd7k8dNsVH8bi9a8cUAUSEcEEgTp2z3dbEDGJGfP6VUnkQnlReg==}
    engines: {node: '>=18'}
    cpu: [x64]
    os: [android]
    requiresBuild: true
    dev: false
    optional: true

  /@esbuild/android-x64@0.25.4:
    resolution: {integrity: sha512-TVhdVtQIFuVpIIR282btcGC2oGQoSfZfmBdTip2anCaVYcqWlZXGcdcKIUklfX2wj0JklNYgz39OBqh2cqXvcQ==}
    engines: {node: '>=18'}
    cpu: [x64]
    os: [android]
    requiresBuild: true
    optional: true

  /@esbuild/darwin-arm64@0.18.20:
    resolution: {integrity: sha512-bxRHW5kHU38zS2lPTPOyuyTm+S+eobPUnTNkdJEfAddYgEcll4xkT8DB9d2008DtTbl7uJag2HuE5NZAZgnNEA==}
    engines: {node: '>=12'}
    cpu: [arm64]
    os: [darwin]
    requiresBuild: true
    dev: false
    optional: true

  /@esbuild/darwin-arm64@0.19.12:
    resolution: {integrity: sha512-B6IeSgZgtEzGC42jsI+YYu9Z3HKRxp8ZT3cqhvliEHovq8HSX2YX8lNocDn79gCKJXOSaEot9MVYky7AKjCs8g==}
    engines: {node: '>=12'}
    cpu: [arm64]
    os: [darwin]
    requiresBuild: true
    dev: false
    optional: true

  /@esbuild/darwin-arm64@0.20.2:
    resolution: {integrity: sha512-4J6IRT+10J3aJH3l1yzEg9y3wkTDgDk7TSDFX+wKFiWjqWp/iCfLIYzGyasx9l0SAFPT1HwSCR+0w/h1ES/MjA==}
    engines: {node: '>=12'}
    cpu: [arm64]
    os: [darwin]
    requiresBuild: true
    dev: false
    optional: true

  /@esbuild/darwin-arm64@0.23.1:
    resolution: {integrity: sha512-YsS2e3Wtgnw7Wq53XXBLcV6JhRsEq8hkfg91ESVadIrzr9wO6jJDMZnCQbHm1Guc5t/CdDiFSSfWP58FNuvT3Q==}
    engines: {node: '>=18'}
    cpu: [arm64]
    os: [darwin]
    requiresBuild: true
    dev: false
    optional: true

  /@esbuild/darwin-arm64@0.25.4:
    resolution: {integrity: sha512-Y1giCfM4nlHDWEfSckMzeWNdQS31BQGs9/rouw6Ub91tkK79aIMTH3q9xHvzH8d0wDru5Ci0kWB8b3up/nl16g==}
    engines: {node: '>=18'}
    cpu: [arm64]
    os: [darwin]
    requiresBuild: true
    optional: true

  /@esbuild/darwin-x64@0.18.20:
    resolution: {integrity: sha512-pc5gxlMDxzm513qPGbCbDukOdsGtKhfxD1zJKXjCCcU7ju50O7MeAZ8c4krSJcOIJGFR+qx21yMMVYwiQvyTyQ==}
    engines: {node: '>=12'}
    cpu: [x64]
    os: [darwin]
    requiresBuild: true
    dev: false
    optional: true

  /@esbuild/darwin-x64@0.19.12:
    resolution: {integrity: sha512-hKoVkKzFiToTgn+41qGhsUJXFlIjxI/jSYeZf3ugemDYZldIXIxhvwN6erJGlX4t5h417iFuheZ7l+YVn05N3A==}
    engines: {node: '>=12'}
    cpu: [x64]
    os: [darwin]
    requiresBuild: true
    dev: false
    optional: true

  /@esbuild/darwin-x64@0.20.2:
    resolution: {integrity: sha512-tBcXp9KNphnNH0dfhv8KYkZhjc+H3XBkF5DKtswJblV7KlT9EI2+jeA8DgBjp908WEuYll6pF+UStUCfEpdysA==}
    engines: {node: '>=12'}
    cpu: [x64]
    os: [darwin]
    requiresBuild: true
    dev: false
    optional: true

  /@esbuild/darwin-x64@0.23.1:
    resolution: {integrity: sha512-aClqdgTDVPSEGgoCS8QDG37Gu8yc9lTHNAQlsztQ6ENetKEO//b8y31MMu2ZaPbn4kVsIABzVLXYLhCGekGDqw==}
    engines: {node: '>=18'}
    cpu: [x64]
    os: [darwin]
    requiresBuild: true
    dev: false
    optional: true

  /@esbuild/darwin-x64@0.25.4:
    resolution: {integrity: sha512-CJsry8ZGM5VFVeyUYB3cdKpd/H69PYez4eJh1W/t38vzutdjEjtP7hB6eLKBoOdxcAlCtEYHzQ/PJ/oU9I4u0A==}
    engines: {node: '>=18'}
    cpu: [x64]
    os: [darwin]
    requiresBuild: true
    optional: true

  /@esbuild/freebsd-arm64@0.18.20:
    resolution: {integrity: sha512-yqDQHy4QHevpMAaxhhIwYPMv1NECwOvIpGCZkECn8w2WFHXjEwrBn3CeNIYsibZ/iZEUemj++M26W3cNR5h+Tw==}
    engines: {node: '>=12'}
    cpu: [arm64]
    os: [freebsd]
    requiresBuild: true
    dev: false
    optional: true

  /@esbuild/freebsd-arm64@0.19.12:
    resolution: {integrity: sha512-4aRvFIXmwAcDBw9AueDQ2YnGmz5L6obe5kmPT8Vd+/+x/JMVKCgdcRwH6APrbpNXsPz+K653Qg8HB/oXvXVukA==}
    engines: {node: '>=12'}
    cpu: [arm64]
    os: [freebsd]
    requiresBuild: true
    dev: false
    optional: true

  /@esbuild/freebsd-arm64@0.20.2:
    resolution: {integrity: sha512-d3qI41G4SuLiCGCFGUrKsSeTXyWG6yem1KcGZVS+3FYlYhtNoNgYrWcvkOoaqMhwXSMrZRl69ArHsGJ9mYdbbw==}
    engines: {node: '>=12'}
    cpu: [arm64]
    os: [freebsd]
    requiresBuild: true
    dev: false
    optional: true

  /@esbuild/freebsd-arm64@0.23.1:
    resolution: {integrity: sha512-h1k6yS8/pN/NHlMl5+v4XPfikhJulk4G+tKGFIOwURBSFzE8bixw1ebjluLOjfwtLqY0kewfjLSrO6tN2MgIhA==}
    engines: {node: '>=18'}
    cpu: [arm64]
    os: [freebsd]
    requiresBuild: true
    dev: false
    optional: true

  /@esbuild/freebsd-arm64@0.25.4:
    resolution: {integrity: sha512-yYq+39NlTRzU2XmoPW4l5Ifpl9fqSk0nAJYM/V/WUGPEFfek1epLHJIkTQM6bBs1swApjO5nWgvr843g6TjxuQ==}
    engines: {node: '>=18'}
    cpu: [arm64]
    os: [freebsd]
    requiresBuild: true
    optional: true

  /@esbuild/freebsd-x64@0.18.20:
    resolution: {integrity: sha512-tgWRPPuQsd3RmBZwarGVHZQvtzfEBOreNuxEMKFcd5DaDn2PbBxfwLcj4+aenoh7ctXcbXmOQIn8HI6mCSw5MQ==}
    engines: {node: '>=12'}
    cpu: [x64]
    os: [freebsd]
    requiresBuild: true
    dev: false
    optional: true

  /@esbuild/freebsd-x64@0.19.12:
    resolution: {integrity: sha512-EYoXZ4d8xtBoVN7CEwWY2IN4ho76xjYXqSXMNccFSx2lgqOG/1TBPW0yPx1bJZk94qu3tX0fycJeeQsKovA8gg==}
    engines: {node: '>=12'}
    cpu: [x64]
    os: [freebsd]
    requiresBuild: true
    dev: false
    optional: true

  /@esbuild/freebsd-x64@0.20.2:
    resolution: {integrity: sha512-d+DipyvHRuqEeM5zDivKV1KuXn9WeRX6vqSqIDgwIfPQtwMP4jaDsQsDncjTDDsExT4lR/91OLjRo8bmC1e+Cw==}
    engines: {node: '>=12'}
    cpu: [x64]
    os: [freebsd]
    requiresBuild: true
    dev: false
    optional: true

  /@esbuild/freebsd-x64@0.23.1:
    resolution: {integrity: sha512-lK1eJeyk1ZX8UklqFd/3A60UuZ/6UVfGT2LuGo3Wp4/z7eRTRYY+0xOu2kpClP+vMTi9wKOfXi2vjUpO1Ro76g==}
    engines: {node: '>=18'}
    cpu: [x64]
    os: [freebsd]
    requiresBuild: true
    dev: false
    optional: true

  /@esbuild/freebsd-x64@0.25.4:
    resolution: {integrity: sha512-0FgvOJ6UUMflsHSPLzdfDnnBBVoCDtBTVyn/MrWloUNvq/5SFmh13l3dvgRPkDihRxb77Y17MbqbCAa2strMQQ==}
    engines: {node: '>=18'}
    cpu: [x64]
    os: [freebsd]
    requiresBuild: true
    optional: true

  /@esbuild/linux-arm64@0.18.20:
    resolution: {integrity: sha512-2YbscF+UL7SQAVIpnWvYwM+3LskyDmPhe31pE7/aoTMFKKzIc9lLbyGUpmmb8a8AixOL61sQ/mFh3jEjHYFvdA==}
    engines: {node: '>=12'}
    cpu: [arm64]
    os: [linux]
    requiresBuild: true
    dev: false
    optional: true

  /@esbuild/linux-arm64@0.19.12:
    resolution: {integrity: sha512-EoTjyYyLuVPfdPLsGVVVC8a0p1BFFvtpQDB/YLEhaXyf/5bczaGeN15QkR+O4S5LeJ92Tqotve7i1jn35qwvdA==}
    engines: {node: '>=12'}
    cpu: [arm64]
    os: [linux]
    requiresBuild: true
    dev: false
    optional: true

  /@esbuild/linux-arm64@0.20.2:
    resolution: {integrity: sha512-9pb6rBjGvTFNira2FLIWqDk/uaf42sSyLE8j1rnUpuzsODBq7FvpwHYZxQ/It/8b+QOS1RYfqgGFNLRI+qlq2A==}
    engines: {node: '>=12'}
    cpu: [arm64]
    os: [linux]
    requiresBuild: true
    dev: false
    optional: true

  /@esbuild/linux-arm64@0.23.1:
    resolution: {integrity: sha512-/93bf2yxencYDnItMYV/v116zff6UyTjo4EtEQjUBeGiVpMmffDNUyD9UN2zV+V3LRV3/on4xdZ26NKzn6754g==}
    engines: {node: '>=18'}
    cpu: [arm64]
    os: [linux]
    requiresBuild: true
    dev: false
    optional: true

  /@esbuild/linux-arm64@0.25.4:
    resolution: {integrity: sha512-+89UsQTfXdmjIvZS6nUnOOLoXnkUTB9hR5QAeLrQdzOSWZvNSAXAtcRDHWtqAUtAmv7ZM1WPOOeSxDzzzMogiQ==}
    engines: {node: '>=18'}
    cpu: [arm64]
    os: [linux]
    requiresBuild: true
    optional: true

  /@esbuild/linux-arm@0.18.20:
    resolution: {integrity: sha512-/5bHkMWnq1EgKr1V+Ybz3s1hWXok7mDFUMQ4cG10AfW3wL02PSZi5kFpYKrptDsgb2WAJIvRcDm+qIvXf/apvg==}
    engines: {node: '>=12'}
    cpu: [arm]
    os: [linux]
    requiresBuild: true
    dev: false
    optional: true

  /@esbuild/linux-arm@0.19.12:
    resolution: {integrity: sha512-J5jPms//KhSNv+LO1S1TX1UWp1ucM6N6XuL6ITdKWElCu8wXP72l9MM0zDTzzeikVyqFE6U8YAV9/tFyj0ti+w==}
    engines: {node: '>=12'}
    cpu: [arm]
    os: [linux]
    requiresBuild: true
    dev: false
    optional: true

  /@esbuild/linux-arm@0.20.2:
    resolution: {integrity: sha512-VhLPeR8HTMPccbuWWcEUD1Az68TqaTYyj6nfE4QByZIQEQVWBB8vup8PpR7y1QHL3CpcF6xd5WVBU/+SBEvGTg==}
    engines: {node: '>=12'}
    cpu: [arm]
    os: [linux]
    requiresBuild: true
    dev: false
    optional: true

  /@esbuild/linux-arm@0.23.1:
    resolution: {integrity: sha512-CXXkzgn+dXAPs3WBwE+Kvnrf4WECwBdfjfeYHpMeVxWE0EceB6vhWGShs6wi0IYEqMSIzdOF1XjQ/Mkm5d7ZdQ==}
    engines: {node: '>=18'}
    cpu: [arm]
    os: [linux]
    requiresBuild: true
    dev: false
    optional: true

  /@esbuild/linux-arm@0.25.4:
    resolution: {integrity: sha512-kro4c0P85GMfFYqW4TWOpvmF8rFShbWGnrLqlzp4X1TNWjRY3JMYUfDCtOxPKOIY8B0WC8HN51hGP4I4hz4AaQ==}
    engines: {node: '>=18'}
    cpu: [arm]
    os: [linux]
    requiresBuild: true
    optional: true

  /@esbuild/linux-ia32@0.18.20:
    resolution: {integrity: sha512-P4etWwq6IsReT0E1KHU40bOnzMHoH73aXp96Fs8TIT6z9Hu8G6+0SHSw9i2isWrD2nbx2qo5yUqACgdfVGx7TA==}
    engines: {node: '>=12'}
    cpu: [ia32]
    os: [linux]
    requiresBuild: true
    dev: false
    optional: true

  /@esbuild/linux-ia32@0.19.12:
    resolution: {integrity: sha512-Thsa42rrP1+UIGaWz47uydHSBOgTUnwBwNq59khgIwktK6x60Hivfbux9iNR0eHCHzOLjLMLfUMLCypBkZXMHA==}
    engines: {node: '>=12'}
    cpu: [ia32]
    os: [linux]
    requiresBuild: true
    dev: false
    optional: true

  /@esbuild/linux-ia32@0.20.2:
    resolution: {integrity: sha512-o10utieEkNPFDZFQm9CoP7Tvb33UutoJqg3qKf1PWVeeJhJw0Q347PxMvBgVVFgouYLGIhFYG0UGdBumROyiig==}
    engines: {node: '>=12'}
    cpu: [ia32]
    os: [linux]
    requiresBuild: true
    dev: false
    optional: true

  /@esbuild/linux-ia32@0.23.1:
    resolution: {integrity: sha512-VTN4EuOHwXEkXzX5nTvVY4s7E/Krz7COC8xkftbbKRYAl96vPiUssGkeMELQMOnLOJ8k3BY1+ZY52tttZnHcXQ==}
    engines: {node: '>=18'}
    cpu: [ia32]
    os: [linux]
    requiresBuild: true
    dev: false
    optional: true

  /@esbuild/linux-ia32@0.25.4:
    resolution: {integrity: sha512-yTEjoapy8UP3rv8dB0ip3AfMpRbyhSN3+hY8mo/i4QXFeDxmiYbEKp3ZRjBKcOP862Ua4b1PDfwlvbuwY7hIGQ==}
    engines: {node: '>=18'}
    cpu: [ia32]
    os: [linux]
    requiresBuild: true
    optional: true

  /@esbuild/linux-loong64@0.18.20:
    resolution: {integrity: sha512-nXW8nqBTrOpDLPgPY9uV+/1DjxoQ7DoB2N8eocyq8I9XuqJ7BiAMDMf9n1xZM9TgW0J8zrquIb/A7s3BJv7rjg==}
    engines: {node: '>=12'}
    cpu: [loong64]
    os: [linux]
    requiresBuild: true
    dev: false
    optional: true

  /@esbuild/linux-loong64@0.19.12:
    resolution: {integrity: sha512-LiXdXA0s3IqRRjm6rV6XaWATScKAXjI4R4LoDlvO7+yQqFdlr1Bax62sRwkVvRIrwXxvtYEHHI4dm50jAXkuAA==}
    engines: {node: '>=12'}
    cpu: [loong64]
    os: [linux]
    requiresBuild: true
    dev: false
    optional: true

  /@esbuild/linux-loong64@0.20.2:
    resolution: {integrity: sha512-PR7sp6R/UC4CFVomVINKJ80pMFlfDfMQMYynX7t1tNTeivQ6XdX5r2XovMmha/VjR1YN/HgHWsVcTRIMkymrgQ==}
    engines: {node: '>=12'}
    cpu: [loong64]
    os: [linux]
    requiresBuild: true
    dev: false
    optional: true

  /@esbuild/linux-loong64@0.23.1:
    resolution: {integrity: sha512-Vx09LzEoBa5zDnieH8LSMRToj7ir/Jeq0Gu6qJ/1GcBq9GkfoEAoXvLiW1U9J1qE/Y/Oyaq33w5p2ZWrNNHNEw==}
    engines: {node: '>=18'}
    cpu: [loong64]
    os: [linux]
    requiresBuild: true
    dev: false
    optional: true

  /@esbuild/linux-loong64@0.25.4:
    resolution: {integrity: sha512-NeqqYkrcGzFwi6CGRGNMOjWGGSYOpqwCjS9fvaUlX5s3zwOtn1qwg1s2iE2svBe4Q/YOG1q6875lcAoQK/F4VA==}
    engines: {node: '>=18'}
    cpu: [loong64]
    os: [linux]
    requiresBuild: true
    optional: true

  /@esbuild/linux-mips64el@0.18.20:
    resolution: {integrity: sha512-d5NeaXZcHp8PzYy5VnXV3VSd2D328Zb+9dEq5HE6bw6+N86JVPExrA6O68OPwobntbNJ0pzCpUFZTo3w0GyetQ==}
    engines: {node: '>=12'}
    cpu: [mips64el]
    os: [linux]
    requiresBuild: true
    dev: false
    optional: true

  /@esbuild/linux-mips64el@0.19.12:
    resolution: {integrity: sha512-fEnAuj5VGTanfJ07ff0gOA6IPsvrVHLVb6Lyd1g2/ed67oU1eFzL0r9WL7ZzscD+/N6i3dWumGE1Un4f7Amf+w==}
    engines: {node: '>=12'}
    cpu: [mips64el]
    os: [linux]
    requiresBuild: true
    dev: false
    optional: true

  /@esbuild/linux-mips64el@0.20.2:
    resolution: {integrity: sha512-4BlTqeutE/KnOiTG5Y6Sb/Hw6hsBOZapOVF6njAESHInhlQAghVVZL1ZpIctBOoTFbQyGW+LsVYZ8lSSB3wkjA==}
    engines: {node: '>=12'}
    cpu: [mips64el]
    os: [linux]
    requiresBuild: true
    dev: false
    optional: true

  /@esbuild/linux-mips64el@0.23.1:
    resolution: {integrity: sha512-nrFzzMQ7W4WRLNUOU5dlWAqa6yVeI0P78WKGUo7lg2HShq/yx+UYkeNSE0SSfSure0SqgnsxPvmAUu/vu0E+3Q==}
    engines: {node: '>=18'}
    cpu: [mips64el]
    os: [linux]
    requiresBuild: true
    dev: false
    optional: true

  /@esbuild/linux-mips64el@0.25.4:
    resolution: {integrity: sha512-IcvTlF9dtLrfL/M8WgNI/qJYBENP3ekgsHbYUIzEzq5XJzzVEV/fXY9WFPfEEXmu3ck2qJP8LG/p3Q8f7Zc2Xg==}
    engines: {node: '>=18'}
    cpu: [mips64el]
    os: [linux]
    requiresBuild: true
    optional: true

  /@esbuild/linux-ppc64@0.18.20:
    resolution: {integrity: sha512-WHPyeScRNcmANnLQkq6AfyXRFr5D6N2sKgkFo2FqguP44Nw2eyDlbTdZwd9GYk98DZG9QItIiTlFLHJHjxP3FA==}
    engines: {node: '>=12'}
    cpu: [ppc64]
    os: [linux]
    requiresBuild: true
    dev: false
    optional: true

  /@esbuild/linux-ppc64@0.19.12:
    resolution: {integrity: sha512-nYJA2/QPimDQOh1rKWedNOe3Gfc8PabU7HT3iXWtNUbRzXS9+vgB0Fjaqr//XNbd82mCxHzik2qotuI89cfixg==}
    engines: {node: '>=12'}
    cpu: [ppc64]
    os: [linux]
    requiresBuild: true
    dev: false
    optional: true

  /@esbuild/linux-ppc64@0.20.2:
    resolution: {integrity: sha512-rD3KsaDprDcfajSKdn25ooz5J5/fWBylaaXkuotBDGnMnDP1Uv5DLAN/45qfnf3JDYyJv/ytGHQaziHUdyzaAg==}
    engines: {node: '>=12'}
    cpu: [ppc64]
    os: [linux]
    requiresBuild: true
    dev: false
    optional: true

  /@esbuild/linux-ppc64@0.23.1:
    resolution: {integrity: sha512-dKN8fgVqd0vUIjxuJI6P/9SSSe/mB9rvA98CSH2sJnlZ/OCZWO1DJvxj8jvKTfYUdGfcq2dDxoKaC6bHuTlgcw==}
    engines: {node: '>=18'}
    cpu: [ppc64]
    os: [linux]
    requiresBuild: true
    dev: false
    optional: true

  /@esbuild/linux-ppc64@0.25.4:
    resolution: {integrity: sha512-HOy0aLTJTVtoTeGZh4HSXaO6M95qu4k5lJcH4gxv56iaycfz1S8GO/5Jh6X4Y1YiI0h7cRyLi+HixMR+88swag==}
    engines: {node: '>=18'}
    cpu: [ppc64]
    os: [linux]
    requiresBuild: true
    optional: true

  /@esbuild/linux-riscv64@0.18.20:
    resolution: {integrity: sha512-WSxo6h5ecI5XH34KC7w5veNnKkju3zBRLEQNY7mv5mtBmrP/MjNBCAlsM2u5hDBlS3NGcTQpoBvRzqBcRtpq1A==}
    engines: {node: '>=12'}
    cpu: [riscv64]
    os: [linux]
    requiresBuild: true
    dev: false
    optional: true

  /@esbuild/linux-riscv64@0.19.12:
    resolution: {integrity: sha512-2MueBrlPQCw5dVJJpQdUYgeqIzDQgw3QtiAHUC4RBz9FXPrskyyU3VI1hw7C0BSKB9OduwSJ79FTCqtGMWqJHg==}
    engines: {node: '>=12'}
    cpu: [riscv64]
    os: [linux]
    requiresBuild: true
    dev: false
    optional: true

  /@esbuild/linux-riscv64@0.20.2:
    resolution: {integrity: sha512-snwmBKacKmwTMmhLlz/3aH1Q9T8v45bKYGE3j26TsaOVtjIag4wLfWSiZykXzXuE1kbCE+zJRmwp+ZbIHinnVg==}
    engines: {node: '>=12'}
    cpu: [riscv64]
    os: [linux]
    requiresBuild: true
    dev: false
    optional: true

  /@esbuild/linux-riscv64@0.23.1:
    resolution: {integrity: sha512-5AV4Pzp80fhHL83JM6LoA6pTQVWgB1HovMBsLQ9OZWLDqVY8MVobBXNSmAJi//Csh6tcY7e7Lny2Hg1tElMjIA==}
    engines: {node: '>=18'}
    cpu: [riscv64]
    os: [linux]
    requiresBuild: true
    dev: false
    optional: true

  /@esbuild/linux-riscv64@0.25.4:
    resolution: {integrity: sha512-i8JUDAufpz9jOzo4yIShCTcXzS07vEgWzyX3NH2G7LEFVgrLEhjwL3ajFE4fZI3I4ZgiM7JH3GQ7ReObROvSUA==}
    engines: {node: '>=18'}
    cpu: [riscv64]
    os: [linux]
    requiresBuild: true
    optional: true

  /@esbuild/linux-s390x@0.18.20:
    resolution: {integrity: sha512-+8231GMs3mAEth6Ja1iK0a1sQ3ohfcpzpRLH8uuc5/KVDFneH6jtAJLFGafpzpMRO6DzJ6AvXKze9LfFMrIHVQ==}
    engines: {node: '>=12'}
    cpu: [s390x]
    os: [linux]
    requiresBuild: true
    dev: false
    optional: true

  /@esbuild/linux-s390x@0.19.12:
    resolution: {integrity: sha512-+Pil1Nv3Umes4m3AZKqA2anfhJiVmNCYkPchwFJNEJN5QxmTs1uzyy4TvmDrCRNT2ApwSari7ZIgrPeUx4UZDg==}
    engines: {node: '>=12'}
    cpu: [s390x]
    os: [linux]
    requiresBuild: true
    dev: false
    optional: true

  /@esbuild/linux-s390x@0.20.2:
    resolution: {integrity: sha512-wcWISOobRWNm3cezm5HOZcYz1sKoHLd8VL1dl309DiixxVFoFe/o8HnwuIwn6sXre88Nwj+VwZUvJf4AFxkyrQ==}
    engines: {node: '>=12'}
    cpu: [s390x]
    os: [linux]
    requiresBuild: true
    dev: false
    optional: true

  /@esbuild/linux-s390x@0.23.1:
    resolution: {integrity: sha512-9ygs73tuFCe6f6m/Tb+9LtYxWR4c9yg7zjt2cYkjDbDpV/xVn+68cQxMXCjUpYwEkze2RcU/rMnfIXNRFmSoDw==}
    engines: {node: '>=18'}
    cpu: [s390x]
    os: [linux]
    requiresBuild: true
    dev: false
    optional: true

  /@esbuild/linux-s390x@0.25.4:
    resolution: {integrity: sha512-jFnu+6UbLlzIjPQpWCNh5QtrcNfMLjgIavnwPQAfoGx4q17ocOU9MsQ2QVvFxwQoWpZT8DvTLooTvmOQXkO51g==}
    engines: {node: '>=18'}
    cpu: [s390x]
    os: [linux]
    requiresBuild: true
    optional: true

  /@esbuild/linux-x64@0.18.20:
    resolution: {integrity: sha512-UYqiqemphJcNsFEskc73jQ7B9jgwjWrSayxawS6UVFZGWrAAtkzjxSqnoclCXxWtfwLdzU+vTpcNYhpn43uP1w==}
    engines: {node: '>=12'}
    cpu: [x64]
    os: [linux]
    requiresBuild: true
    dev: false
    optional: true

  /@esbuild/linux-x64@0.19.12:
    resolution: {integrity: sha512-B71g1QpxfwBvNrfyJdVDexenDIt1CiDN1TIXLbhOw0KhJzE78KIFGX6OJ9MrtC0oOqMWf+0xop4qEU8JrJTwCg==}
    engines: {node: '>=12'}
    cpu: [x64]
    os: [linux]
    requiresBuild: true
    dev: false
    optional: true

  /@esbuild/linux-x64@0.20.2:
    resolution: {integrity: sha512-1MdwI6OOTsfQfek8sLwgyjOXAu+wKhLEoaOLTjbijk6E2WONYpH9ZU2mNtR+lZ2B4uwr+usqGuVfFT9tMtGvGw==}
    engines: {node: '>=12'}
    cpu: [x64]
    os: [linux]
    requiresBuild: true
    dev: false
    optional: true

  /@esbuild/linux-x64@0.23.1:
    resolution: {integrity: sha512-EV6+ovTsEXCPAp58g2dD68LxoP/wK5pRvgy0J/HxPGB009omFPv3Yet0HiaqvrIrgPTBuC6wCH1LTOY91EO5hQ==}
    engines: {node: '>=18'}
    cpu: [x64]
    os: [linux]
    requiresBuild: true
    dev: false
    optional: true

  /@esbuild/linux-x64@0.25.4:
    resolution: {integrity: sha512-6e0cvXwzOnVWJHq+mskP8DNSrKBr1bULBvnFLpc1KY+d+irZSgZ02TGse5FsafKS5jg2e4pbvK6TPXaF/A6+CA==}
    engines: {node: '>=18'}
    cpu: [x64]
    os: [linux]
    requiresBuild: true
    optional: true

  /@esbuild/netbsd-arm64@0.25.4:
    resolution: {integrity: sha512-vUnkBYxZW4hL/ie91hSqaSNjulOnYXE1VSLusnvHg2u3jewJBz3YzB9+oCw8DABeVqZGg94t9tyZFoHma8gWZQ==}
    engines: {node: '>=18'}
    cpu: [arm64]
    os: [netbsd]
    requiresBuild: true
    optional: true

  /@esbuild/netbsd-x64@0.18.20:
    resolution: {integrity: sha512-iO1c++VP6xUBUmltHZoMtCUdPlnPGdBom6IrO4gyKPFFVBKioIImVooR5I83nTew5UOYrk3gIJhbZh8X44y06A==}
    engines: {node: '>=12'}
    cpu: [x64]
    os: [netbsd]
    requiresBuild: true
    dev: false
    optional: true

  /@esbuild/netbsd-x64@0.19.12:
    resolution: {integrity: sha512-3ltjQ7n1owJgFbuC61Oj++XhtzmymoCihNFgT84UAmJnxJfm4sYCiSLTXZtE00VWYpPMYc+ZQmB6xbSdVh0JWA==}
    engines: {node: '>=12'}
    cpu: [x64]
    os: [netbsd]
    requiresBuild: true
    dev: false
    optional: true

  /@esbuild/netbsd-x64@0.20.2:
    resolution: {integrity: sha512-K8/DhBxcVQkzYc43yJXDSyjlFeHQJBiowJ0uVL6Tor3jGQfSGHNNJcWxNbOI8v5k82prYqzPuwkzHt3J1T1iZQ==}
    engines: {node: '>=12'}
    cpu: [x64]
    os: [netbsd]
    requiresBuild: true
    dev: false
    optional: true

  /@esbuild/netbsd-x64@0.23.1:
    resolution: {integrity: sha512-aevEkCNu7KlPRpYLjwmdcuNz6bDFiE7Z8XC4CPqExjTvrHugh28QzUXVOZtiYghciKUacNktqxdpymplil1beA==}
    engines: {node: '>=18'}
    cpu: [x64]
    os: [netbsd]
    requiresBuild: true
    dev: false
    optional: true

  /@esbuild/netbsd-x64@0.25.4:
    resolution: {integrity: sha512-XAg8pIQn5CzhOB8odIcAm42QsOfa98SBeKUdo4xa8OvX8LbMZqEtgeWE9P/Wxt7MlG2QqvjGths+nq48TrUiKw==}
    engines: {node: '>=18'}
    cpu: [x64]
    os: [netbsd]
    requiresBuild: true
    optional: true

  /@esbuild/openbsd-arm64@0.23.1:
    resolution: {integrity: sha512-3x37szhLexNA4bXhLrCC/LImN/YtWis6WXr1VESlfVtVeoFJBRINPJ3f0a/6LV8zpikqoUg4hyXw0sFBt5Cr+Q==}
    engines: {node: '>=18'}
    cpu: [arm64]
    os: [openbsd]
    requiresBuild: true
    dev: false
    optional: true

  /@esbuild/openbsd-arm64@0.25.4:
    resolution: {integrity: sha512-Ct2WcFEANlFDtp1nVAXSNBPDxyU+j7+tId//iHXU2f/lN5AmO4zLyhDcpR5Cz1r08mVxzt3Jpyt4PmXQ1O6+7A==}
    engines: {node: '>=18'}
    cpu: [arm64]
    os: [openbsd]
    requiresBuild: true
    optional: true

  /@esbuild/openbsd-x64@0.18.20:
    resolution: {integrity: sha512-e5e4YSsuQfX4cxcygw/UCPIEP6wbIL+se3sxPdCiMbFLBWu0eiZOJ7WoD+ptCLrmjZBK1Wk7I6D/I3NglUGOxg==}
    engines: {node: '>=12'}
    cpu: [x64]
    os: [openbsd]
    requiresBuild: true
    dev: false
    optional: true

  /@esbuild/openbsd-x64@0.19.12:
    resolution: {integrity: sha512-RbrfTB9SWsr0kWmb9srfF+L933uMDdu9BIzdA7os2t0TXhCRjrQyCeOt6wVxr79CKD4c+p+YhCj31HBkYcXebw==}
    engines: {node: '>=12'}
    cpu: [x64]
    os: [openbsd]
    requiresBuild: true
    dev: false
    optional: true

  /@esbuild/openbsd-x64@0.20.2:
    resolution: {integrity: sha512-eMpKlV0SThJmmJgiVyN9jTPJ2VBPquf6Kt/nAoo6DgHAoN57K15ZghiHaMvqjCye/uU4X5u3YSMgVBI1h3vKrQ==}
    engines: {node: '>=12'}
    cpu: [x64]
    os: [openbsd]
    requiresBuild: true
    dev: false
    optional: true

  /@esbuild/openbsd-x64@0.23.1:
    resolution: {integrity: sha512-aY2gMmKmPhxfU+0EdnN+XNtGbjfQgwZj43k8G3fyrDM/UdZww6xrWxmDkuz2eCZchqVeABjV5BpildOrUbBTqA==}
    engines: {node: '>=18'}
    cpu: [x64]
    os: [openbsd]
    requiresBuild: true
    dev: false
    optional: true

  /@esbuild/openbsd-x64@0.25.4:
    resolution: {integrity: sha512-xAGGhyOQ9Otm1Xu8NT1ifGLnA6M3sJxZ6ixylb+vIUVzvvd6GOALpwQrYrtlPouMqd/vSbgehz6HaVk4+7Afhw==}
    engines: {node: '>=18'}
    cpu: [x64]
    os: [openbsd]
    requiresBuild: true
    optional: true

  /@esbuild/sunos-x64@0.18.20:
    resolution: {integrity: sha512-kDbFRFp0YpTQVVrqUd5FTYmWo45zGaXe0X8E1G/LKFC0v8x0vWrhOWSLITcCn63lmZIxfOMXtCfti/RxN/0wnQ==}
    engines: {node: '>=12'}
    cpu: [x64]
    os: [sunos]
    requiresBuild: true
    dev: false
    optional: true

  /@esbuild/sunos-x64@0.19.12:
    resolution: {integrity: sha512-HKjJwRrW8uWtCQnQOz9qcU3mUZhTUQvi56Q8DPTLLB+DawoiQdjsYq+j+D3s9I8VFtDr+F9CjgXKKC4ss89IeA==}
    engines: {node: '>=12'}
    cpu: [x64]
    os: [sunos]
    requiresBuild: true
    dev: false
    optional: true

  /@esbuild/sunos-x64@0.20.2:
    resolution: {integrity: sha512-2UyFtRC6cXLyejf/YEld4Hajo7UHILetzE1vsRcGL3earZEW77JxrFjH4Ez2qaTiEfMgAXxfAZCm1fvM/G/o8w==}
    engines: {node: '>=12'}
    cpu: [x64]
    os: [sunos]
    requiresBuild: true
    dev: false
    optional: true

  /@esbuild/sunos-x64@0.23.1:
    resolution: {integrity: sha512-RBRT2gqEl0IKQABT4XTj78tpk9v7ehp+mazn2HbUeZl1YMdaGAQqhapjGTCe7uw7y0frDi4gS0uHzhvpFuI1sA==}
    engines: {node: '>=18'}
    cpu: [x64]
    os: [sunos]
    requiresBuild: true
    dev: false
    optional: true

  /@esbuild/sunos-x64@0.25.4:
    resolution: {integrity: sha512-Mw+tzy4pp6wZEK0+Lwr76pWLjrtjmJyUB23tHKqEDP74R3q95luY/bXqXZeYl4NYlvwOqoRKlInQialgCKy67Q==}
    engines: {node: '>=18'}
    cpu: [x64]
    os: [sunos]
    requiresBuild: true
    optional: true

  /@esbuild/win32-arm64@0.18.20:
    resolution: {integrity: sha512-ddYFR6ItYgoaq4v4JmQQaAI5s7npztfV4Ag6NrhiaW0RrnOXqBkgwZLofVTlq1daVTQNhtI5oieTvkRPfZrePg==}
    engines: {node: '>=12'}
    cpu: [arm64]
    os: [win32]
    requiresBuild: true
    dev: false
    optional: true

  /@esbuild/win32-arm64@0.19.12:
    resolution: {integrity: sha512-URgtR1dJnmGvX864pn1B2YUYNzjmXkuJOIqG2HdU62MVS4EHpU2946OZoTMnRUHklGtJdJZ33QfzdjGACXhn1A==}
    engines: {node: '>=12'}
    cpu: [arm64]
    os: [win32]
    requiresBuild: true
    dev: false
    optional: true

  /@esbuild/win32-arm64@0.20.2:
    resolution: {integrity: sha512-GRibxoawM9ZCnDxnP3usoUDO9vUkpAxIIZ6GQI+IlVmr5kP3zUq+l17xELTHMWTWzjxa2guPNyrpq1GWmPvcGQ==}
    engines: {node: '>=12'}
    cpu: [arm64]
    os: [win32]
    requiresBuild: true
    dev: false
    optional: true

  /@esbuild/win32-arm64@0.23.1:
    resolution: {integrity: sha512-4O+gPR5rEBe2FpKOVyiJ7wNDPA8nGzDuJ6gN4okSA1gEOYZ67N8JPk58tkWtdtPeLz7lBnY6I5L3jdsr3S+A6A==}
    engines: {node: '>=18'}
    cpu: [arm64]
    os: [win32]
    requiresBuild: true
    dev: false
    optional: true

  /@esbuild/win32-arm64@0.25.4:
    resolution: {integrity: sha512-AVUP428VQTSddguz9dO9ngb+E5aScyg7nOeJDrF1HPYu555gmza3bDGMPhmVXL8svDSoqPCsCPjb265yG/kLKQ==}
    engines: {node: '>=18'}
    cpu: [arm64]
    os: [win32]
    requiresBuild: true
    optional: true

  /@esbuild/win32-ia32@0.18.20:
    resolution: {integrity: sha512-Wv7QBi3ID/rROT08SABTS7eV4hX26sVduqDOTe1MvGMjNd3EjOz4b7zeexIR62GTIEKrfJXKL9LFxTYgkyeu7g==}
    engines: {node: '>=12'}
    cpu: [ia32]
    os: [win32]
    requiresBuild: true
    dev: false
    optional: true

  /@esbuild/win32-ia32@0.19.12:
    resolution: {integrity: sha512-+ZOE6pUkMOJfmxmBZElNOx72NKpIa/HFOMGzu8fqzQJ5kgf6aTGrcJaFsNiVMH4JKpMipyK+7k0n2UXN7a8YKQ==}
    engines: {node: '>=12'}
    cpu: [ia32]
    os: [win32]
    requiresBuild: true
    dev: false
    optional: true

  /@esbuild/win32-ia32@0.20.2:
    resolution: {integrity: sha512-HfLOfn9YWmkSKRQqovpnITazdtquEW8/SoHW7pWpuEeguaZI4QnCRW6b+oZTztdBnZOS2hqJ6im/D5cPzBTTlQ==}
    engines: {node: '>=12'}
    cpu: [ia32]
    os: [win32]
    requiresBuild: true
    dev: false
    optional: true

  /@esbuild/win32-ia32@0.23.1:
    resolution: {integrity: sha512-BcaL0Vn6QwCwre3Y717nVHZbAa4UBEigzFm6VdsVdT/MbZ38xoj1X9HPkZhbmaBGUD1W8vxAfffbDe8bA6AKnQ==}
    engines: {node: '>=18'}
    cpu: [ia32]
    os: [win32]
    requiresBuild: true
    dev: false
    optional: true

  /@esbuild/win32-ia32@0.25.4:
    resolution: {integrity: sha512-i1sW+1i+oWvQzSgfRcxxG2k4I9n3O9NRqy8U+uugaT2Dy7kLO9Y7wI72haOahxceMX8hZAzgGou1FhndRldxRg==}
    engines: {node: '>=18'}
    cpu: [ia32]
    os: [win32]
    requiresBuild: true
    optional: true

  /@esbuild/win32-x64@0.18.20:
    resolution: {integrity: sha512-kTdfRcSiDfQca/y9QIkng02avJ+NCaQvrMejlsB3RRv5sE9rRoeBPISaZpKxHELzRxZyLvNts1P27W3wV+8geQ==}
    engines: {node: '>=12'}
    cpu: [x64]
    os: [win32]
    requiresBuild: true
    dev: false
    optional: true

  /@esbuild/win32-x64@0.19.12:
    resolution: {integrity: sha512-T1QyPSDCyMXaO3pzBkF96E8xMkiRYbUEZADd29SyPGabqxMViNoii+NcK7eWJAEoU6RZyEm5lVSIjTmcdoB9HA==}
    engines: {node: '>=12'}
    cpu: [x64]
    os: [win32]
    requiresBuild: true
    dev: false
    optional: true

  /@esbuild/win32-x64@0.20.2:
    resolution: {integrity: sha512-N49X4lJX27+l9jbLKSqZ6bKNjzQvHaT8IIFUy+YIqmXQdjYCToGWwOItDrfby14c78aDd5NHQl29xingXfCdLQ==}
    engines: {node: '>=12'}
    cpu: [x64]
    os: [win32]
    requiresBuild: true
    dev: false
    optional: true

  /@esbuild/win32-x64@0.23.1:
    resolution: {integrity: sha512-BHpFFeslkWrXWyUPnbKm+xYYVYruCinGcftSBaa8zoF9hZO4BcSCFUvHVTtzpIY6YzUnYtuEhZ+C9iEXjxnasg==}
    engines: {node: '>=18'}
    cpu: [x64]
    os: [win32]
    requiresBuild: true
    dev: false
    optional: true

  /@esbuild/win32-x64@0.25.4:
    resolution: {integrity: sha512-nOT2vZNw6hJ+z43oP1SPea/G/6AbN6X+bGNhNuq8NtRHy4wsMhw765IKLNmnjek7GvjWBYQ8Q5VBoYTFg9y1UQ==}
    engines: {node: '>=18'}
    cpu: [x64]
    os: [win32]
    requiresBuild: true
    optional: true

  /@eslint-community/eslint-utils@4.7.0(eslint@9.27.0):
    resolution: {integrity: sha512-dyybb3AcajC7uha6CvhdVRJqaKyn7w2YKqKyAN37NKYgZT36w+iRb0Dymmc5qEJ549c/S31cMMSFd75bteCpCw==}
    engines: {node: ^12.22.0 || ^14.17.0 || >=16.0.0}
    peerDependencies:
      eslint: ^6.0.0 || ^7.0.0 || >=8.0.0
    dependencies:
      eslint: 9.27.0
      eslint-visitor-keys: 3.4.3
    dev: true

  /@eslint-community/regexpp@4.12.1:
    resolution: {integrity: sha512-CCZCDJuduB9OUkFkY2IgppNZMi2lBQgD2qzwXkEia16cge2pijY/aXi96CJMquDMn3nJdlPV1A5KrJEXwfLNzQ==}
    engines: {node: ^12.0.0 || ^14.0.0 || >=16.0.0}
    dev: true

  /@eslint/config-array@0.20.0:
    resolution: {integrity: sha512-fxlS1kkIjx8+vy2SjuCB94q3htSNrufYTXubwiBFeaQHbH6Ipi43gFJq2zCMt6PHhImH3Xmr0NksKDvchWlpQQ==}
    engines: {node: ^18.18.0 || ^20.9.0 || >=21.1.0}
    dependencies:
      '@eslint/object-schema': 2.1.6
      debug: 4.4.1
      minimatch: 3.1.2
    transitivePeerDependencies:
      - supports-color
    dev: true

  /@eslint/config-helpers@0.2.2:
    resolution: {integrity: sha512-+GPzk8PlG0sPpzdU5ZvIRMPidzAnZDl/s9L+y13iodqvb8leL53bTannOrQ/Im7UkpsmFU5Ily5U60LWixnmLg==}
    engines: {node: ^18.18.0 || ^20.9.0 || >=21.1.0}
    dev: true

  /@eslint/core@0.14.0:
    resolution: {integrity: sha512-qIbV0/JZr7iSDjqAc60IqbLdsj9GDt16xQtWD+B78d/HAlvysGdZZ6rpJHGAc2T0FQx1X6thsSPdnoiGKdNtdg==}
    engines: {node: ^18.18.0 || ^20.9.0 || >=21.1.0}
    dependencies:
      '@types/json-schema': 7.0.15
    dev: true

  /@eslint/eslintrc@3.3.1:
    resolution: {integrity: sha512-gtF186CXhIl1p4pJNGZw8Yc6RlshoePRvE0X91oPGb3vZ8pM3qOS9W9NGPat9LziaBV7XrJWGylNQXkGcnM3IQ==}
    engines: {node: ^18.18.0 || ^20.9.0 || >=21.1.0}
    dependencies:
      ajv: 6.12.6
      debug: 4.4.1
      espree: 10.3.0
      globals: 14.0.0
      ignore: 5.3.2
      import-fresh: 3.3.1
      js-yaml: 4.1.0
      minimatch: 3.1.2
      strip-json-comments: 3.1.1
    transitivePeerDependencies:
      - supports-color
    dev: true

  /@eslint/js@9.27.0:
    resolution: {integrity: sha512-G5JD9Tu5HJEu4z2Uo4aHY2sLV64B7CDMXxFzqzjl3NKd6RVzSXNoE80jk7Y0lJkTTkjiIhBAqmlYwjuBY3tvpA==}
    engines: {node: ^18.18.0 || ^20.9.0 || >=21.1.0}
    dev: true

  /@eslint/object-schema@2.1.6:
    resolution: {integrity: sha512-RBMg5FRL0I0gs51M/guSAj5/e14VQ4tpZnQNWwuDT66P14I43ItmPfIZRhO9fUVIPOAQXU47atlywZ/czoqFPA==}
    engines: {node: ^18.18.0 || ^20.9.0 || >=21.1.0}
    dev: true

  /@eslint/plugin-kit@0.3.1:
    resolution: {integrity: sha512-0J+zgWxHN+xXONWIyPWKFMgVuJoZuGiIFu8yxk7RJjxkzpGmyja5wRFqZIVtjDVOQpV+Rw0iOAjYPE2eQyjr0w==}
    engines: {node: ^18.18.0 || ^20.9.0 || >=21.1.0}
    dependencies:
      '@eslint/core': 0.14.0
      levn: 0.4.1
    dev: true

  /@fal-works/esbuild-plugin-global-externals@2.1.2:
    resolution: {integrity: sha512-cEee/Z+I12mZcFJshKcCqC8tuX5hG3s+d+9nZ3LabqKF1vKdF41B92pJVCBggjAGORAeOzyyDDKrZwIkLffeOQ==}
    dev: false

  /@floating-ui/core@1.7.0:
    resolution: {integrity: sha512-FRdBLykrPPA6P76GGGqlex/e7fbe0F1ykgxHYNXQsH/iTEtjMj/f9bpY5oQqbjt5VgZvgz/uKXbGuROijh3VLA==}
    dependencies:
      '@floating-ui/utils': 0.2.9
    dev: false

  /@floating-ui/dom@1.7.0:
    resolution: {integrity: sha512-lGTor4VlXcesUMh1cupTUTDoCxMb0V6bm3CnxHzQcw8Eaf1jQbgQX4i02fYgT0vJ82tb5MZ4CZk1LRGkktJCzg==}
    dependencies:
      '@floating-ui/core': 1.7.0
      '@floating-ui/utils': 0.2.9
    dev: false

  /@floating-ui/react-dom@1.3.0(react-dom@19.1.0)(react@19.1.0):
    resolution: {integrity: sha512-htwHm67Ji5E/pROEAr7f8IKFShuiCKHwUC/UY4vC3I5jiSvGFAYnSYiZO5MlGmads+QqvUkR9ANHEguGrDv72g==}
    peerDependencies:
      react: '>=16.8.0'
      react-dom: '>=16.8.0'
    dependencies:
      '@floating-ui/dom': 1.7.0
      react: 19.1.0
      react-dom: 19.1.0(react@19.1.0)
    dev: false

  /@floating-ui/react-dom@2.1.2(react-dom@19.1.0)(react@19.1.0):
    resolution: {integrity: sha512-06okr5cgPzMNBy+Ycse2A6udMi4bqwW/zgBF/rwjcNqWkyr82Mcg8b0vjX8OJpZFy/FKjJmw6wV7t44kK6kW7A==}
    peerDependencies:
      react: '>=16.8.0'
      react-dom: '>=16.8.0'
    dependencies:
      '@floating-ui/dom': 1.7.0
      react: 19.1.0
      react-dom: 19.1.0(react@19.1.0)
    dev: false

  /@floating-ui/react@0.19.2(react-dom@19.1.0)(react@19.1.0):
    resolution: {integrity: sha512-JyNk4A0Ezirq8FlXECvRtQOX/iBe5Ize0W/pLkrZjfHW9GUV7Xnq6zm6fyZuQzaHHqEnVizmvlA96e1/CkZv+w==}
    peerDependencies:
      react: '>=16.8.0'
      react-dom: '>=16.8.0'
    dependencies:
      '@floating-ui/react-dom': 1.3.0(react-dom@19.1.0)(react@19.1.0)
      aria-hidden: 1.2.6
      react: 19.1.0
      react-dom: 19.1.0(react@19.1.0)
      tabbable: 6.2.0
    dev: false

  /@floating-ui/react@0.26.28(react-dom@19.1.0)(react@19.1.0):
    resolution: {integrity: sha512-yORQuuAtVpiRjpMhdc0wJj06b9JFjrYF4qp96j++v2NBpbi6SEGF7donUJ3TMieerQ6qVkAv1tgr7L4r5roTqw==}
    peerDependencies:
      react: '>=16.8.0'
      react-dom: '>=16.8.0'
    dependencies:
      '@floating-ui/react-dom': 2.1.2(react-dom@19.1.0)(react@19.1.0)
      '@floating-ui/utils': 0.2.9
      react: 19.1.0
      react-dom: 19.1.0(react@19.1.0)
      tabbable: 6.2.0
    dev: false

  /@floating-ui/utils@0.2.9:
    resolution: {integrity: sha512-MDWhGtE+eHw5JW7lq4qhc5yRLS11ERl1c7Z6Xd0a58DozHES6EnNNwUWbMiG4J9Cgj053Bhk8zvlhFYKVhULwg==}
    dev: false

  /@formatjs/intl-localematcher@0.6.1:
    resolution: {integrity: sha512-ePEgLgVCqi2BBFnTMWPfIghu6FkbZnnBVhO2sSxvLfrdFw7wCHAHiDoM2h4NRgjbaY7+B7HgOLZGkK187pZTZg==}
    dependencies:
      tslib: 2.8.1
    dev: false

  /@headlessui/react@2.2.0(react-dom@19.1.0)(react@19.1.0):
    resolution: {integrity: sha512-RzCEg+LXsuI7mHiSomsu/gBJSjpupm6A1qIZ5sWjd7JhARNlMiSA4kKfJpCKwU9tE+zMRterhhrP74PvfJrpXQ==}
    engines: {node: '>=10'}
    peerDependencies:
      react: ^18 || ^19 || ^19.0.0-rc
      react-dom: ^18 || ^19 || ^19.0.0-rc
    dependencies:
      '@floating-ui/react': 0.26.28(react-dom@19.1.0)(react@19.1.0)
      '@react-aria/focus': 3.20.3(react-dom@19.1.0)(react@19.1.0)
      '@react-aria/interactions': 3.25.1(react-dom@19.1.0)(react@19.1.0)
      '@tanstack/react-virtual': 3.13.9(react-dom@19.1.0)(react@19.1.0)
      react: 19.1.0
      react-dom: 19.1.0(react@19.1.0)
    dev: false

  /@headlessui/react@2.2.3(react-dom@19.1.0)(react@19.1.0):
    resolution: {integrity: sha512-hgOJGXPifPlOczIeSwX8OjLWRJ5XdYApZFf7DeCbCrO1PXHkPhNTRrA9ZwJsgAG7SON1i2JcvIreF/kbgtJeaQ==}
    engines: {node: '>=10'}
    peerDependencies:
      react: ^18 || ^19 || ^19.0.0-rc
      react-dom: ^18 || ^19 || ^19.0.0-rc
    dependencies:
      '@floating-ui/react': 0.26.28(react-dom@19.1.0)(react@19.1.0)
      '@react-aria/focus': 3.20.3(react-dom@19.1.0)(react@19.1.0)
      '@react-aria/interactions': 3.25.1(react-dom@19.1.0)(react@19.1.0)
      '@tanstack/react-virtual': 3.13.9(react-dom@19.1.0)(react@19.1.0)
      react: 19.1.0
      react-dom: 19.1.0(react@19.1.0)
      use-sync-external-store: 1.5.0(react@19.1.0)
    dev: false

  /@humanfs/core@0.19.1:
    resolution: {integrity: sha512-5DyQ4+1JEUzejeK1JGICcideyfUbGixgS9jNgex5nqkW+cY7WZhxBigmieN5Qnw9ZosSNVC9KQKyb+GUaGyKUA==}
    engines: {node: '>=18.18.0'}
    dev: true

  /@humanfs/node@0.16.6:
    resolution: {integrity: sha512-YuI2ZHQL78Q5HbhDiBA1X4LmYdXCKCMQIfw0pw7piHJwyREFebJUvrQN4cMssyES6x+vfUbx1CIpaQUKYdQZOw==}
    engines: {node: '>=18.18.0'}
    dependencies:
      '@humanfs/core': 0.19.1
      '@humanwhocodes/retry': 0.3.1
    dev: true

  /@humanwhocodes/module-importer@1.0.1:
    resolution: {integrity: sha512-bxveV4V8v5Yb4ncFTT3rPSgZBOpCkjfK0y4oVVVJwIuDVBRMDXrPyXRL988i5ap9m9bnyEEjWfm5WkBmtffLfA==}
    engines: {node: '>=12.22'}
    dev: true

  /@humanwhocodes/retry@0.3.1:
    resolution: {integrity: sha512-JBxkERygn7Bv/GbN5Rv8Ul6LVknS+5Bp6RgDC/O8gEBU/yeH5Ui5C/OlWrTb6qct7LjjfT6Re2NxB0ln0yYybA==}
    engines: {node: '>=18.18'}
    dev: true

  /@humanwhocodes/retry@0.4.3:
    resolution: {integrity: sha512-bV0Tgo9K4hfPCek+aMAn81RppFKv2ySDQeMoSZuvTASywNTnVJCArCZE2FWqpvIatKu7VMRLWlR1EazvVhDyhQ==}
    engines: {node: '>=18.18'}
    dev: true

  /@iconify/types@2.0.0:
    resolution: {integrity: sha512-+wluvCrRhXrhyOmRDJ3q8mux9JkKy5SJ/v8ol2tu4FVjyYvtEzkc/3pK15ET6RKg4b4w4BmTk1+gsCUhf21Ykg==}
    dev: false

  /@iconify/utils@2.3.0:
    resolution: {integrity: sha512-GmQ78prtwYW6EtzXRU1rY+KwOKfz32PD7iJh6Iyqw68GiKuoZ2A6pRtzWONz5VQJbp50mEjXh/7NkumtrAgRKA==}
    dependencies:
      '@antfu/install-pkg': 1.1.0
      '@antfu/utils': 8.1.1
      '@iconify/types': 2.0.0
      debug: 4.4.1
      globals: 15.15.0
      kolorist: 1.8.0
      local-pkg: 1.1.1
      mlly: 1.7.4
    transitivePeerDependencies:
      - supports-color
    dev: false

  /@img/sharp-darwin-arm64@0.34.1:
    resolution: {integrity: sha512-pn44xgBtgpEbZsu+lWf2KNb6OAf70X68k+yk69Ic2Xz11zHR/w24/U49XT7AeRwJ0Px+mhALhU5LPci1Aymk7A==}
    engines: {node: ^18.17.0 || ^20.3.0 || >=21.0.0}
    cpu: [arm64]
    os: [darwin]
    requiresBuild: true
    optionalDependencies:
      '@img/sharp-libvips-darwin-arm64': 1.1.0
    optional: true

  /@img/sharp-darwin-x64@0.34.1:
    resolution: {integrity: sha512-VfuYgG2r8BpYiOUN+BfYeFo69nP/MIwAtSJ7/Zpxc5QF3KS22z8Pvg3FkrSFJBPNQ7mmcUcYQFBmEQp7eu1F8Q==}
    engines: {node: ^18.17.0 || ^20.3.0 || >=21.0.0}
    cpu: [x64]
    os: [darwin]
    requiresBuild: true
    optionalDependencies:
      '@img/sharp-libvips-darwin-x64': 1.1.0
    optional: true

  /@img/sharp-libvips-darwin-arm64@1.1.0:
    resolution: {integrity: sha512-HZ/JUmPwrJSoM4DIQPv/BfNh9yrOA8tlBbqbLz4JZ5uew2+o22Ik+tHQJcih7QJuSa0zo5coHTfD5J8inqj9DA==}
    cpu: [arm64]
    os: [darwin]
    requiresBuild: true
    optional: true

  /@img/sharp-libvips-darwin-x64@1.1.0:
    resolution: {integrity: sha512-Xzc2ToEmHN+hfvsl9wja0RlnXEgpKNmftriQp6XzY/RaSfwD9th+MSh0WQKzUreLKKINb3afirxW7A0fz2YWuQ==}
    cpu: [x64]
    os: [darwin]
    requiresBuild: true
    optional: true

  /@img/sharp-libvips-linux-arm64@1.1.0:
    resolution: {integrity: sha512-IVfGJa7gjChDET1dK9SekxFFdflarnUB8PwW8aGwEoF3oAsSDuNUTYS+SKDOyOJxQyDC1aPFMuRYLoDInyV9Ew==}
    cpu: [arm64]
    os: [linux]
    requiresBuild: true
    optional: true

  /@img/sharp-libvips-linux-arm@1.1.0:
    resolution: {integrity: sha512-s8BAd0lwUIvYCJyRdFqvsj+BJIpDBSxs6ivrOPm/R7piTs5UIwY5OjXrP2bqXC9/moGsyRa37eYWYCOGVXxVrA==}
    cpu: [arm]
    os: [linux]
    requiresBuild: true
    optional: true

  /@img/sharp-libvips-linux-ppc64@1.1.0:
    resolution: {integrity: sha512-tiXxFZFbhnkWE2LA8oQj7KYR+bWBkiV2nilRldT7bqoEZ4HiDOcePr9wVDAZPi/Id5fT1oY9iGnDq20cwUz8lQ==}
    cpu: [ppc64]
    os: [linux]
    requiresBuild: true
    optional: true

  /@img/sharp-libvips-linux-s390x@1.1.0:
    resolution: {integrity: sha512-xukSwvhguw7COyzvmjydRb3x/09+21HykyapcZchiCUkTThEQEOMtBj9UhkaBRLuBrgLFzQ2wbxdeCCJW/jgJA==}
    cpu: [s390x]
    os: [linux]
    requiresBuild: true
    optional: true

  /@img/sharp-libvips-linux-x64@1.1.0:
    resolution: {integrity: sha512-yRj2+reB8iMg9W5sULM3S74jVS7zqSzHG3Ol/twnAAkAhnGQnpjj6e4ayUz7V+FpKypwgs82xbRdYtchTTUB+Q==}
    cpu: [x64]
    os: [linux]
    requiresBuild: true
    optional: true

  /@img/sharp-libvips-linuxmusl-arm64@1.1.0:
    resolution: {integrity: sha512-jYZdG+whg0MDK+q2COKbYidaqW/WTz0cc1E+tMAusiDygrM4ypmSCjOJPmFTvHHJ8j/6cAGyeDWZOsK06tP33w==}
    cpu: [arm64]
    os: [linux]
    requiresBuild: true
    optional: true

  /@img/sharp-libvips-linuxmusl-x64@1.1.0:
    resolution: {integrity: sha512-wK7SBdwrAiycjXdkPnGCPLjYb9lD4l6Ze2gSdAGVZrEL05AOUJESWU2lhlC+Ffn5/G+VKuSm6zzbQSzFX/P65A==}
    cpu: [x64]
    os: [linux]
    requiresBuild: true
    optional: true

  /@img/sharp-linux-arm64@0.34.1:
    resolution: {integrity: sha512-kX2c+vbvaXC6vly1RDf/IWNXxrlxLNpBVWkdpRq5Ka7OOKj6nr66etKy2IENf6FtOgklkg9ZdGpEu9kwdlcwOQ==}
    engines: {node: ^18.17.0 || ^20.3.0 || >=21.0.0}
    cpu: [arm64]
    os: [linux]
    requiresBuild: true
    optionalDependencies:
      '@img/sharp-libvips-linux-arm64': 1.1.0
    optional: true

  /@img/sharp-linux-arm@0.34.1:
    resolution: {integrity: sha512-anKiszvACti2sGy9CirTlNyk7BjjZPiML1jt2ZkTdcvpLU1YH6CXwRAZCA2UmRXnhiIftXQ7+Oh62Ji25W72jA==}
    engines: {node: ^18.17.0 || ^20.3.0 || >=21.0.0}
    cpu: [arm]
    os: [linux]
    requiresBuild: true
    optionalDependencies:
      '@img/sharp-libvips-linux-arm': 1.1.0
    optional: true

  /@img/sharp-linux-s390x@0.34.1:
    resolution: {integrity: sha512-7s0KX2tI9mZI2buRipKIw2X1ufdTeaRgwmRabt5bi9chYfhur+/C1OXg3TKg/eag1W+6CCWLVmSauV1owmRPxA==}
    engines: {node: ^18.17.0 || ^20.3.0 || >=21.0.0}
    cpu: [s390x]
    os: [linux]
    requiresBuild: true
    optionalDependencies:
      '@img/sharp-libvips-linux-s390x': 1.1.0
    optional: true

  /@img/sharp-linux-x64@0.34.1:
    resolution: {integrity: sha512-wExv7SH9nmoBW3Wr2gvQopX1k8q2g5V5Iag8Zk6AVENsjwd+3adjwxtp3Dcu2QhOXr8W9NusBU6XcQUohBZ5MA==}
    engines: {node: ^18.17.0 || ^20.3.0 || >=21.0.0}
    cpu: [x64]
    os: [linux]
    requiresBuild: true
    optionalDependencies:
      '@img/sharp-libvips-linux-x64': 1.1.0
    optional: true

  /@img/sharp-linuxmusl-arm64@0.34.1:
    resolution: {integrity: sha512-DfvyxzHxw4WGdPiTF0SOHnm11Xv4aQexvqhRDAoD00MzHekAj9a/jADXeXYCDFH/DzYruwHbXU7uz+H+nWmSOQ==}
    engines: {node: ^18.17.0 || ^20.3.0 || >=21.0.0}
    cpu: [arm64]
    os: [linux]
    requiresBuild: true
    optionalDependencies:
      '@img/sharp-libvips-linuxmusl-arm64': 1.1.0
    optional: true

  /@img/sharp-linuxmusl-x64@0.34.1:
    resolution: {integrity: sha512-pax/kTR407vNb9qaSIiWVnQplPcGU8LRIJpDT5o8PdAx5aAA7AS3X9PS8Isw1/WfqgQorPotjrZL3Pqh6C5EBg==}
    engines: {node: ^18.17.0 || ^20.3.0 || >=21.0.0}
    cpu: [x64]
    os: [linux]
    requiresBuild: true
    optionalDependencies:
      '@img/sharp-libvips-linuxmusl-x64': 1.1.0
    optional: true

  /@img/sharp-wasm32@0.34.1:
    resolution: {integrity: sha512-YDybQnYrLQfEpzGOQe7OKcyLUCML4YOXl428gOOzBgN6Gw0rv8dpsJ7PqTHxBnXnwXr8S1mYFSLSa727tpz0xg==}
    engines: {node: ^18.17.0 || ^20.3.0 || >=21.0.0}
    cpu: [wasm32]
    requiresBuild: true
    dependencies:
      '@emnapi/runtime': 1.4.3
    optional: true

  /@img/sharp-win32-ia32@0.34.1:
    resolution: {integrity: sha512-WKf/NAZITnonBf3U1LfdjoMgNO5JYRSlhovhRhMxXVdvWYveM4kM3L8m35onYIdh75cOMCo1BexgVQcCDzyoWw==}
    engines: {node: ^18.17.0 || ^20.3.0 || >=21.0.0}
    cpu: [ia32]
    os: [win32]
    requiresBuild: true
    optional: true

  /@img/sharp-win32-x64@0.34.1:
    resolution: {integrity: sha512-hw1iIAHpNE8q3uMIRCgGOeDoz9KtFNarFLQclLxr/LK1VBkj8nby18RjFvr6aP7USRYAjTZW6yisnBWMX571Tw==}
    engines: {node: ^18.17.0 || ^20.3.0 || >=21.0.0}
    cpu: [x64]
    os: [win32]
    requiresBuild: true
    optional: true

  /@jridgewell/gen-mapping@0.3.8:
    resolution: {integrity: sha512-imAbBGkb+ebQyxKgzv5Hu2nmROxoDOXHh80evxdoXNOrvAnVx7zimzc1Oo5h9RlfV4vPXaE2iM5pOFbvOCClWA==}
    engines: {node: '>=6.0.0'}
    dependencies:
      '@jridgewell/set-array': 1.2.1
      '@jridgewell/sourcemap-codec': 1.5.0
      '@jridgewell/trace-mapping': 0.3.25

  /@jridgewell/resolve-uri@3.1.2:
    resolution: {integrity: sha512-bRISgCIjP20/tbWSPWMEi54QVPRZExkuD9lJL+UIxUKtwVJA8wW1Trb1jMs1RFXo1CBTNZ/5hpC9QvmKWdopKw==}
    engines: {node: '>=6.0.0'}

  /@jridgewell/set-array@1.2.1:
    resolution: {integrity: sha512-R8gLRTZeyp03ymzP/6Lil/28tGeGEzhx1q2k703KGWRAI1VdvPIXdG70VJc2pAMw3NA6JKL5hhFu1sJX0Mnn/A==}
    engines: {node: '>=6.0.0'}

  /@jridgewell/source-map@0.3.6:
    resolution: {integrity: sha512-1ZJTZebgqllO79ue2bm3rIGud/bOe0pP5BjSRCRxxYkEZS8STV7zN84UBbiYu7jy+eCKSnVIUgoWWE/tt+shMQ==}
    dependencies:
      '@jridgewell/gen-mapping': 0.3.8
      '@jridgewell/trace-mapping': 0.3.25

  /@jridgewell/sourcemap-codec@1.5.0:
    resolution: {integrity: sha512-gv3ZRaISU3fjPAgNsriBRqGWQL6quFx04YMPW/zD8XMLsU32mhCCbfbO6KZFLjvYpCZ8zyDEgqsgf+PwPaM7GQ==}

  /@jridgewell/trace-mapping@0.3.25:
    resolution: {integrity: sha512-vNk6aEwybGtawWmy/PzwnGDOjCkLWSD2wqvjGGAgOAwCGWySYXfYoxt00IJkTF+8Lb57DwOb3Aa0o9CApepiYQ==}
    dependencies:
      '@jridgewell/resolve-uri': 3.1.2
      '@jridgewell/sourcemap-codec': 1.5.0

  /@jridgewell/trace-mapping@0.3.9:
    resolution: {integrity: sha512-3Belt6tdc8bPgAtbcmdtNJlirVoTmEb5e2gC94PnkwEW9jI6CAHUeoG85tjWP5WquqfavoMtMwiG4P926ZKKuQ==}
    dependencies:
      '@jridgewell/resolve-uri': 3.1.2
      '@jridgewell/sourcemap-codec': 1.5.0
    dev: true

  /@jsdevtools/ono@7.1.3:
    resolution: {integrity: sha512-4JQNk+3mVzK3xh2rqd6RB4J46qUR19azEHBneZyTZM+c456qOrbbM/5xcR8huNCCcbVt7+UmizG6GuUvPvKUYg==}
    dev: false

  /@kwsites/file-exists@1.1.1:
    resolution: {integrity: sha512-m9/5YGR18lIwxSFDwfE3oA7bWuq9kdau6ugN4H2rJeyhFQZcG9AgSHkQtSD15a8WvTgfz9aikZMrKPHvbpqFiw==}
    dependencies:
      debug: 4.4.1
    transitivePeerDependencies:
      - supports-color
    dev: false

  /@kwsites/promise-deferred@1.1.1:
    resolution: {integrity: sha512-GaHYm+c0O9MjZRu0ongGBRbinu8gVAMd2UZjji6jVmqKtZluZnptXGWhz1E8j8D2HJ3f/yMxKAUC0b+57wncIw==}
    dev: false

  /@libsql/client@0.14.0:
    resolution: {integrity: sha512-/9HEKfn6fwXB5aTEEoMeFh4CtG0ZzbncBb1e++OCdVpgKZ/xyMsIVYXm0w7Pv4RUel803vE6LwniB3PqD72R0Q==}
    dependencies:
      '@libsql/core': 0.14.0
      '@libsql/hrana-client': 0.7.0
      js-base64: 3.7.7
      libsql: 0.4.7
      promise-limit: 2.7.0
    transitivePeerDependencies:
      - bufferutil
      - utf-8-validate
    dev: false

  /@libsql/core@0.14.0:
    resolution: {integrity: sha512-nhbuXf7GP3PSZgdCY2Ecj8vz187ptHlZQ0VRc751oB2C1W8jQUXKKklvt7t1LJiUTQBVJuadF628eUk+3cRi4Q==}
    dependencies:
      js-base64: 3.7.7
    dev: false

  /@libsql/darwin-arm64@0.4.7:
    resolution: {integrity: sha512-yOL742IfWUlUevnI5PdnIT4fryY3LYTdLm56bnY0wXBw7dhFcnjuA7jrH3oSVz2mjZTHujxoITgAE7V6Z+eAbg==}
    cpu: [arm64]
    os: [darwin]
    requiresBuild: true
    dev: false
    optional: true

  /@libsql/darwin-arm64@0.5.11:
    resolution: {integrity: sha512-Av4+H8VypNZdbRbDKu5ogoCBHOdYh2Vx6iO7+0SACjcgnpqjnGL59lJUuX3fmV48VI6al1xORYJVApo//B5iqA==}
    cpu: [arm64]
    os: [darwin]
    requiresBuild: true
    dev: false
    optional: true

  /@libsql/darwin-x64@0.4.7:
    resolution: {integrity: sha512-ezc7V75+eoyyH07BO9tIyJdqXXcRfZMbKcLCeF8+qWK5nP8wWuMcfOVywecsXGRbT99zc5eNra4NEx6z5PkSsA==}
    cpu: [x64]
    os: [darwin]
    requiresBuild: true
    dev: false
    optional: true

  /@libsql/darwin-x64@0.5.11:
    resolution: {integrity: sha512-+BXozvOKhwbye16itymY2YXeHOcIeZGORdJK2prfXA7Q2HR4/dRdUirR1o/koxxxG616uiWlAVj5WJ0j2IWkQA==}
    cpu: [x64]
    os: [darwin]
    requiresBuild: true
    dev: false
    optional: true

  /@libsql/hrana-client@0.7.0:
    resolution: {integrity: sha512-OF8fFQSkbL7vJY9rfuegK1R7sPgQ6kFMkDamiEccNUvieQ+3urzfDFI616oPl8V7T9zRmnTkSjMOImYCAVRVuw==}
    dependencies:
      '@libsql/isomorphic-fetch': 0.3.1
      '@libsql/isomorphic-ws': 0.1.5
      js-base64: 3.7.7
      node-fetch: 3.3.2
    transitivePeerDependencies:
      - bufferutil
      - utf-8-validate
    dev: false

  /@libsql/isomorphic-fetch@0.3.1:
    resolution: {integrity: sha512-6kK3SUK5Uu56zPq/Las620n5aS9xJq+jMBcNSOmjhNf/MUvdyji4vrMTqD7ptY7/4/CAVEAYDeotUz60LNQHtw==}
    engines: {node: '>=18.0.0'}
    dev: false

  /@libsql/isomorphic-ws@0.1.5:
    resolution: {integrity: sha512-DtLWIH29onUYR00i0GlQ3UdcTRC6EP4u9w/h9LxpUZJWRMARk6dQwZ6Jkd+QdwVpuAOrdxt18v0K2uIYR3fwFg==}
    dependencies:
      '@types/ws': 8.18.1
      ws: 8.18.2
    transitivePeerDependencies:
      - bufferutil
      - utf-8-validate
    dev: false

  /@libsql/linux-arm-gnueabihf@0.5.11:
    resolution: {integrity: sha512-znsVKbKgOerCNkIY0HjtvkioVGLskmGXZodZn3TMDRTmn1PIUt7/dnxU5moKMdKa1hKDSOC52dqF77nAdkn4UA==}
    cpu: [arm]
    os: [linux]
    requiresBuild: true
    dev: false
    optional: true

  /@libsql/linux-arm-musleabihf@0.5.11:
    resolution: {integrity: sha512-l4gJY6AvhQ4fUJRpjph3AW6pbiAUcVxJUH0oM5Pf/GnA9acpaDgLtle2hWMz16BSncg/Jl2jVpaJuyJsJ9E7YA==}
    cpu: [arm]
    os: [linux]
    requiresBuild: true
    dev: false
    optional: true

  /@libsql/linux-arm64-gnu@0.4.7:
    resolution: {integrity: sha512-WlX2VYB5diM4kFfNaYcyhw5y+UJAI3xcMkEUJZPtRDEIu85SsSFrQ+gvoKfcVh76B//ztSeEX2wl9yrjF7BBCA==}
    cpu: [arm64]
    os: [linux]
    requiresBuild: true
    dev: false
    optional: true

  /@libsql/linux-arm64-gnu@0.5.11:
    resolution: {integrity: sha512-axXEenVUnSKR25g0iqL/OH4z4qrPBNwdBhjTWZr613L9tnboDPAioP1kVEy77nN8C8CL/dyXh5X4vKuIwHrQpQ==}
    cpu: [arm64]
    os: [linux]
    requiresBuild: true
    dev: false
    optional: true

  /@libsql/linux-arm64-musl@0.4.7:
    resolution: {integrity: sha512-6kK9xAArVRlTCpWeqnNMCoXW1pe7WITI378n4NpvU5EJ0Ok3aNTIC2nRPRjhro90QcnmLL1jPcrVwO4WD1U0xw==}
    cpu: [arm64]
    os: [linux]
    requiresBuild: true
    dev: false
    optional: true

  /@libsql/linux-arm64-musl@0.5.11:
    resolution: {integrity: sha512-Pzz9dm2D78PQpy3pYKbvzBBOwdjg9c3yoQSu5QQQCGL4J5e1bZpa/p6Z3BoYBlvmdo1V36ljS6N4hRir/rnCxg==}
    cpu: [arm64]
    os: [linux]
    requiresBuild: true
    dev: false
    optional: true

  /@libsql/linux-x64-gnu@0.4.7:
    resolution: {integrity: sha512-CMnNRCmlWQqqzlTw6NeaZXzLWI8bydaXDke63JTUCvu8R+fj/ENsLrVBtPDlxQ0wGsYdXGlrUCH8Qi9gJep0yQ==}
    cpu: [x64]
    os: [linux]
    requiresBuild: true
    dev: false
    optional: true

  /@libsql/linux-x64-gnu@0.5.11:
    resolution: {integrity: sha512-DxOU0MqG7soKZFVzOo7Zot5qDajZjjOgjf/sOjeJf/aeRBr3KkKiwgWKnmjDhuhitahqc8Nu2D92/dsAuDHJsA==}
    cpu: [x64]
    os: [linux]
    requiresBuild: true
    dev: false
    optional: true

  /@libsql/linux-x64-musl@0.4.7:
    resolution: {integrity: sha512-nI6tpS1t6WzGAt1Kx1n1HsvtBbZ+jHn0m7ogNNT6pQHZQj7AFFTIMeDQw/i/Nt5H38np1GVRNsFe99eSIMs9XA==}
    cpu: [x64]
    os: [linux]
    requiresBuild: true
    dev: false
    optional: true

  /@libsql/linux-x64-musl@0.5.11:
    resolution: {integrity: sha512-uRou4r+PiDA616t2USnsjbot88ennTrwKqhVUY7S6LTPI3RiKizZg6YESCwhzofPtk8Ualp/hMQGTGSoW9DUKw==}
    cpu: [x64]
    os: [linux]
    requiresBuild: true
    dev: false
    optional: true

  /@libsql/win32-x64-msvc@0.4.7:
    resolution: {integrity: sha512-7pJzOWzPm6oJUxml+PCDRzYQ4A1hTMHAciTAHfFK4fkbDZX33nWPVG7Y3vqdKtslcwAzwmrNDc6sXy2nwWnbiw==}
    cpu: [x64]
    os: [win32]
    requiresBuild: true
    dev: false
    optional: true

  /@libsql/win32-x64-msvc@0.5.11:
    resolution: {integrity: sha512-NES0P2pyx5XjveTYotTG03eoJwx0haJBYWXfqmcPLmbQ5u03Qmd7rxhLfWDdIRj4PrdhVProwdB0FA82ryLcKQ==}
    cpu: [x64]
    os: [win32]
    requiresBuild: true
    dev: false
    optional: true

  /@manypkg/find-root@1.1.0:
    resolution: {integrity: sha512-mki5uBvhHzO8kYYix/WRy2WX8S3B5wdVSc9D6KcU5lQNglP2yt58/VfLuAK49glRXChosY8ap2oJ1qgma3GUVA==}
    dependencies:
      '@babel/runtime': 7.27.1
      '@types/node': 12.20.55
      find-up: 4.1.0
      fs-extra: 8.1.0
    dev: true

  /@manypkg/get-packages@1.1.3:
    resolution: {integrity: sha512-fo+QhuU3qE/2TQMQmbVMqaQ6EWbMhi4ABWP+O4AM1NqPBuy0OrApV5LO6BrrgnhtAHS2NH6RrVk9OL181tTi8A==}
    dependencies:
      '@babel/runtime': 7.27.1
      '@changesets/types': 4.1.0
      '@manypkg/find-root': 1.1.0
      fs-extra: 8.1.0
      globby: 11.1.0
      read-yaml-file: 1.1.0
    dev: true

  /@mdx-js/esbuild@3.1.0(acorn@8.14.1)(esbuild@0.20.2):
    resolution: {integrity: sha512-Jk42xUb1SEJxh6n2GBAtJjQISFIZccjz8XVEsHVhrlvZJAJziIxR9KyaFF6nTeTB/jCAFQGDgO7+oMRH/ApRsg==}
    peerDependencies:
      esbuild: '>=0.14.0'
    dependencies:
      '@mdx-js/mdx': 3.1.0(acorn@8.14.1)
      '@types/unist': 3.0.3
      esbuild: 0.20.2
      source-map: 0.7.4
      vfile: 6.0.3
      vfile-message: 4.0.2
    transitivePeerDependencies:
      - acorn
      - supports-color
    dev: false

  /@mdx-js/mdx@3.1.0(acorn@8.14.1):
    resolution: {integrity: sha512-/QxEhPAvGwbQmy1Px8F899L5Uc2KZ6JtXwlCgJmjSTBedwOZkByYcBG4GceIGPXRDsmfxhHazuS+hlOShRLeDw==}
    dependencies:
      '@types/estree': 1.0.7
      '@types/estree-jsx': 1.0.5
      '@types/hast': 3.0.4
      '@types/mdx': 2.0.13
      collapse-white-space: 2.1.0
      devlop: 1.1.0
      estree-util-is-identifier-name: 3.0.0
      estree-util-scope: 1.0.0
      estree-walker: 3.0.3
      hast-util-to-jsx-runtime: 2.3.6
      markdown-extensions: 2.0.0
      recma-build-jsx: 1.0.0
      recma-jsx: 1.0.0(acorn@8.14.1)
      recma-stringify: 1.0.0
      rehype-recma: 1.0.0
      remark-mdx: 3.1.0
      remark-parse: 11.0.0
      remark-rehype: 11.1.2
      source-map: 0.7.4
      unified: 11.0.5
      unist-util-position-from-estree: 2.0.0
      unist-util-stringify-position: 4.0.0
      unist-util-visit: 5.0.0
      vfile: 6.0.3
    transitivePeerDependencies:
      - acorn
      - supports-color

  /@mdx-js/react@3.1.0(@types/react@18.3.21)(react@18.3.1):
    resolution: {integrity: sha512-QjHtSaoameoalGnKDT3FoIl4+9RwyTmo9ZJGBdLOks/YOiWHoRDI3PUwEzOE7kEmGcV3AFcp9K6dYu9rEuKLAQ==}
    peerDependencies:
      '@types/react': '>=16'
      react: '>=16'
    dependencies:
      '@types/mdx': 2.0.13
      '@types/react': 18.3.21
      react: 18.3.1
    dev: false

  /@mermaid-js/parser@0.4.0:
    resolution: {integrity: sha512-wla8XOWvQAwuqy+gxiZqY+c7FokraOTHRWMsbB4AgRx9Sy7zKslNyejy7E+a77qHfey5GXw/ik3IXv/NHMJgaA==}
    dependencies:
      langium: 3.3.1
    dev: false

  /@napi-rs/simple-git-android-arm-eabi@0.1.19:
    resolution: {integrity: sha512-XryEH/hadZ4Duk/HS/HC/cA1j0RHmqUGey3MsCf65ZS0VrWMqChXM/xlTPWuY5jfCc/rPubHaqI7DZlbexnX/g==}
    engines: {node: '>= 10'}
    cpu: [arm]
    os: [android]
    requiresBuild: true
    dev: false
    optional: true

  /@napi-rs/simple-git-android-arm64@0.1.19:
    resolution: {integrity: sha512-ZQ0cPvY6nV9p7zrR9ZPo7hQBkDAcY/CHj3BjYNhykeUCiSNCrhvwX+WEeg5on8M1j4d5jcI/cwVG2FslfiByUg==}
    engines: {node: '>= 10'}
    cpu: [arm64]
    os: [android]
    requiresBuild: true
    dev: false
    optional: true

  /@napi-rs/simple-git-darwin-arm64@0.1.19:
    resolution: {integrity: sha512-viZB5TYgjA1vH+QluhxZo0WKro3xBA+1xSzYx8mcxUMO5gnAoUMwXn0ZO/6Zy6pai+aGae+cj6XihGnrBRu3Pg==}
    engines: {node: '>= 10'}
    cpu: [arm64]
    os: [darwin]
    requiresBuild: true
    dev: false
    optional: true

  /@napi-rs/simple-git-darwin-x64@0.1.19:
    resolution: {integrity: sha512-6dNkzSNUV5X9rsVYQbpZLyJu4Gtkl2vNJ3abBXHX/Etk0ILG5ZasO3ncznIANZQpqcbn/QPHr49J2QYAXGoKJA==}
    engines: {node: '>= 10'}
    cpu: [x64]
    os: [darwin]
    requiresBuild: true
    dev: false
    optional: true

  /@napi-rs/simple-git-freebsd-x64@0.1.19:
    resolution: {integrity: sha512-sB9krVIchzd20FjI2ZZ8FDsTSsXLBdnwJ6CpeVyrhXHnoszfcqxt49ocZHujAS9lMpXq7i2Nv1EXJmCy4KdhwA==}
    engines: {node: '>= 10'}
    cpu: [x64]
    os: [freebsd]
    requiresBuild: true
    dev: false
    optional: true

  /@napi-rs/simple-git-linux-arm-gnueabihf@0.1.19:
    resolution: {integrity: sha512-6HPn09lr9N1n5/XKfP8Np53g4fEXVxOFqNkS6rTH3Rm1lZHdazTRH62RggXLTguZwjcE+MvOLvoTIoR5kAS8+g==}
    engines: {node: '>= 10'}
    cpu: [arm]
    os: [linux]
    requiresBuild: true
    dev: false
    optional: true

  /@napi-rs/simple-git-linux-arm64-gnu@0.1.19:
    resolution: {integrity: sha512-G0gISckt4cVDp3oh5Z6PV3GHJrJO6Z8bIS+9xA7vTtKdqB1i5y0n3cSFLlzQciLzhr+CajFD27doW4lEyErQ/Q==}
    engines: {node: '>= 10'}
    cpu: [arm64]
    os: [linux]
    requiresBuild: true
    dev: false
    optional: true

  /@napi-rs/simple-git-linux-arm64-musl@0.1.19:
    resolution: {integrity: sha512-OwTRF+H4IZYxmDFRi1IrLMfqbdIpvHeYbJl2X94NVsLVOY+3NUHvEzL3fYaVx5urBaMnIK0DD3wZLbcueWvxbA==}
    engines: {node: '>= 10'}
    cpu: [arm64]
    os: [linux]
    requiresBuild: true
    dev: false
    optional: true

  /@napi-rs/simple-git-linux-powerpc64le-gnu@0.1.19:
    resolution: {integrity: sha512-p7zuNNVyzpRvkCt2RIGv9FX/WPcPbZ6/FRUgUTZkA2WU33mrbvNqSi4AOqCCl6mBvEd+EOw5NU4lS9ORRJvAEg==}
    engines: {node: '>= 10'}
    cpu: [powerpc64le]
    os: [linux]
    requiresBuild: true
    dev: false
    optional: true

  /@napi-rs/simple-git-linux-s390x-gnu@0.1.19:
    resolution: {integrity: sha512-6N2vwJUPLiak8GLrS0a3is0gSb0UwI2CHOOqtvQxPmv+JVI8kn3vKiUscsktdDb0wGEPeZ8PvZs0y8UWix7K4g==}
    engines: {node: '>= 10'}
    cpu: [s390x]
    os: [linux]
    requiresBuild: true
    dev: false
    optional: true

  /@napi-rs/simple-git-linux-x64-gnu@0.1.19:
    resolution: {integrity: sha512-61YfeO1J13WK7MalLgP3QlV6of2rWnVw1aqxWkAgy/lGxoOFSJ4Wid6ANVCEZk4tJpPX/XNeneqkUz5xpeb2Cw==}
    engines: {node: '>= 10'}
    cpu: [x64]
    os: [linux]
    requiresBuild: true
    dev: false
    optional: true

  /@napi-rs/simple-git-linux-x64-musl@0.1.19:
    resolution: {integrity: sha512-cCTWNpMJnN3PrUBItWcs3dQKCydsIasbrS3laMzq8k7OzF93Zrp2LWDTPlLCO9brbBVpBzy2Qk5Xg9uAfe/Ukw==}
    engines: {node: '>= 10'}
    cpu: [x64]
    os: [linux]
    requiresBuild: true
    dev: false
    optional: true

  /@napi-rs/simple-git-win32-arm64-msvc@0.1.19:
    resolution: {integrity: sha512-sWavb1BjeLKKBA+PbTsRSSzVNfb7V/dOpaJvkgR5d2kWFn/AHmCZHSSj/3nyZdYf0BdDC+DIvqk3daAEZ6QMVw==}
    engines: {node: '>= 10'}
    cpu: [arm64]
    os: [win32]
    requiresBuild: true
    dev: false
    optional: true

  /@napi-rs/simple-git-win32-x64-msvc@0.1.19:
    resolution: {integrity: sha512-FmNuPoK4+qwaSCkp8lm3sJlrxk374enW+zCE5ZksXlZzj/9BDJAULJb5QUJ7o9Y8A/G+d8LkdQLPBE2Jaxe5XA==}
    engines: {node: '>= 10'}
    cpu: [x64]
    os: [win32]
    requiresBuild: true
    dev: false
    optional: true

  /@napi-rs/simple-git@0.1.19:
    resolution: {integrity: sha512-jMxvwzkKzd3cXo2EB9GM2ic0eYo2rP/BS6gJt6HnWbsDO1O8GSD4k7o2Cpr2YERtMpGF/MGcDfsfj2EbQPtrXw==}
    engines: {node: '>= 10'}
    optionalDependencies:
      '@napi-rs/simple-git-android-arm-eabi': 0.1.19
      '@napi-rs/simple-git-android-arm64': 0.1.19
      '@napi-rs/simple-git-darwin-arm64': 0.1.19
      '@napi-rs/simple-git-darwin-x64': 0.1.19
      '@napi-rs/simple-git-freebsd-x64': 0.1.19
      '@napi-rs/simple-git-linux-arm-gnueabihf': 0.1.19
      '@napi-rs/simple-git-linux-arm64-gnu': 0.1.19
      '@napi-rs/simple-git-linux-arm64-musl': 0.1.19
      '@napi-rs/simple-git-linux-powerpc64le-gnu': 0.1.19
      '@napi-rs/simple-git-linux-s390x-gnu': 0.1.19
      '@napi-rs/simple-git-linux-x64-gnu': 0.1.19
      '@napi-rs/simple-git-linux-x64-musl': 0.1.19
      '@napi-rs/simple-git-win32-arm64-msvc': 0.1.19
      '@napi-rs/simple-git-win32-x64-msvc': 0.1.19
    dev: false

  /@neon-rs/load@0.0.4:
    resolution: {integrity: sha512-kTPhdZyTQxB+2wpiRcFWrDcejc4JI6tkPuS7UZCG4l6Zvc5kU/gGQ/ozvHTh1XR5tS+UlfAfGuPajjzQjCiHCw==}
    dev: false

  /@next/env@15.3.0:
    resolution: {integrity: sha512-6mDmHX24nWlHOlbwUiAOmMyY7KELimmi+ed8qWcJYjqXeC+G6JzPZ3QosOAfjNwgMIzwhXBiRiCgdh8axTTdTA==}
    dev: false

  /@next/eslint-plugin-next@15.3.0:
    resolution: {integrity: sha512-511UUcpWw5GWTyKfzW58U2F/bYJyjLE9e3SlnGK/zSXq7RqLlqFO8B9bitJjumLpj317fycC96KZ2RZsjGNfBw==}
    dependencies:
      fast-glob: 3.3.1
    dev: true

  /@next/swc-darwin-arm64@15.3.0:
    resolution: {integrity: sha512-PDQcByT0ZfF2q7QR9d+PNj3wlNN4K6Q8JoHMwFyk252gWo4gKt7BF8Y2+KBgDjTFBETXZ/TkBEUY7NIIY7A/Kw==}
    engines: {node: '>= 10'}
    cpu: [arm64]
    os: [darwin]
    requiresBuild: true
    dev: false
    optional: true

  /@next/swc-darwin-x64@15.3.0:
    resolution: {integrity: sha512-m+eO21yg80En8HJ5c49AOQpFDq+nP51nu88ZOMCorvw3g//8g1JSUsEiPSiFpJo1KCTQ+jm9H0hwXK49H/RmXg==}
    engines: {node: '>= 10'}
    cpu: [x64]
    os: [darwin]
    requiresBuild: true
    dev: false
    optional: true

  /@next/swc-linux-arm64-gnu@15.3.0:
    resolution: {integrity: sha512-H0Kk04ZNzb6Aq/G6e0un4B3HekPnyy6D+eUBYPJv9Abx8KDYgNMWzKt4Qhj57HXV3sTTjsfc1Trc1SxuhQB+Tg==}
    engines: {node: '>= 10'}
    cpu: [arm64]
    os: [linux]
    requiresBuild: true
    dev: false
    optional: true

  /@next/swc-linux-arm64-musl@15.3.0:
    resolution: {integrity: sha512-k8GVkdMrh/+J9uIv/GpnHakzgDQhrprJ/FbGQvwWmstaeFG06nnAoZCJV+wO/bb603iKV1BXt4gHG+s2buJqZA==}
    engines: {node: '>= 10'}
    cpu: [arm64]
    os: [linux]
    requiresBuild: true
    dev: false
    optional: true

  /@next/swc-linux-x64-gnu@15.3.0:
    resolution: {integrity: sha512-ZMQ9yzDEts/vkpFLRAqfYO1wSpIJGlQNK9gZ09PgyjBJUmg8F/bb8fw2EXKgEaHbCc4gmqMpDfh+T07qUphp9A==}
    engines: {node: '>= 10'}
    cpu: [x64]
    os: [linux]
    requiresBuild: true
    dev: false
    optional: true

  /@next/swc-linux-x64-musl@15.3.0:
    resolution: {integrity: sha512-RFwq5VKYTw9TMr4T3e5HRP6T4RiAzfDJ6XsxH8j/ZeYq2aLsBqCkFzwMI0FmnSsLaUbOb46Uov0VvN3UciHX5A==}
    engines: {node: '>= 10'}
    cpu: [x64]
    os: [linux]
    requiresBuild: true
    dev: false
    optional: true

  /@next/swc-win32-arm64-msvc@15.3.0:
    resolution: {integrity: sha512-a7kUbqa/k09xPjfCl0RSVAvEjAkYBYxUzSVAzk2ptXiNEL+4bDBo9wNC43G/osLA/EOGzG4CuNRFnQyIHfkRgQ==}
    engines: {node: '>= 10'}
    cpu: [arm64]
    os: [win32]
    requiresBuild: true
    dev: false
    optional: true

  /@next/swc-win32-x64-msvc@15.3.0:
    resolution: {integrity: sha512-vHUQS4YVGJPmpjn7r5lEZuMhK5UQBNBRSB+iGDvJjaNk649pTIcRluDWNb9siunyLLiu/LDPHfvxBtNamyuLTw==}
    engines: {node: '>= 10'}
    cpu: [x64]
    os: [win32]
    requiresBuild: true
    dev: false
    optional: true

  /@nodelib/fs.scandir@2.1.5:
    resolution: {integrity: sha512-vq24Bq3ym5HEQm2NKCr3yXDwjc7vTsEThRDnkp2DK9p1uqLR+DHurm/NOTo0KG7HYHU7eppKZj3MyqYuMBf62g==}
    engines: {node: '>= 8'}
    dependencies:
      '@nodelib/fs.stat': 2.0.5
      run-parallel: 1.2.0

  /@nodelib/fs.stat@2.0.5:
    resolution: {integrity: sha512-RkhPPp2zrqDAQA/2jNhnztcPAlv64XdhIp7a7454A5ovI7Bukxgt7MX7udwAu3zg1DcpPU0rz3VV1SeaqvY4+A==}
    engines: {node: '>= 8'}

  /@nodelib/fs.walk@1.2.8:
    resolution: {integrity: sha512-oGB+UxlgWcgQkgwo8GcEGwemoTFt3FIO9ababBmaGwXIoBKZ+GTy0pP185beGg7Llih/NSHSV2XAs1lnznocSg==}
    engines: {node: '>= 8'}
    dependencies:
      '@nodelib/fs.scandir': 2.1.5
      fastq: 1.19.1

  /@opentelemetry/api@1.9.0:
    resolution: {integrity: sha512-3giAOQvZiH5F9bMlMiv8+GSPMeqg0dbaeo58/0SlA9sxSqZhnUtxzX9/2FzyhS9sWQf5S0GJE0AKBrFqjpeYcg==}
    engines: {node: '>=8.0.0'}
    dev: false

  /@pagefind/darwin-arm64@1.3.0:
    resolution: {integrity: sha512-365BEGl6ChOsauRjyVpBjXybflXAOvoMROw3TucAROHIcdBvXk9/2AmEvGFU0r75+vdQI4LJdJdpH4Y6Yqaj4A==}
    cpu: [arm64]
    os: [darwin]
    requiresBuild: true
    dev: true
    optional: true

  /@pagefind/darwin-x64@1.3.0:
    resolution: {integrity: sha512-zlGHA23uuXmS8z3XxEGmbHpWDxXfPZ47QS06tGUq0HDcZjXjXHeLG+cboOy828QIV5FXsm9MjfkP5e4ZNbOkow==}
    cpu: [x64]
    os: [darwin]
    requiresBuild: true
    dev: true
    optional: true

  /@pagefind/linux-arm64@1.3.0:
    resolution: {integrity: sha512-8lsxNAiBRUk72JvetSBXs4WRpYrQrVJXjlRRnOL6UCdBN9Nlsz0t7hWstRk36+JqHpGWOKYiuHLzGYqYAqoOnQ==}
    cpu: [arm64]
    os: [linux]
    requiresBuild: true
    dev: true
    optional: true

  /@pagefind/linux-x64@1.3.0:
    resolution: {integrity: sha512-hAvqdPJv7A20Ucb6FQGE6jhjqy+vZ6pf+s2tFMNtMBG+fzcdc91uTw7aP/1Vo5plD0dAOHwdxfkyw0ugal4kcQ==}
    cpu: [x64]
    os: [linux]
    requiresBuild: true
    dev: true
    optional: true

  /@pagefind/windows-x64@1.3.0:
    resolution: {integrity: sha512-BR1bIRWOMqkf8IoU576YDhij1Wd/Zf2kX/kCI0b2qzCKC8wcc2GQJaaRMCpzvCCrmliO4vtJ6RITp/AnoYUUmQ==}
    cpu: [x64]
    os: [win32]
    requiresBuild: true
    dev: true
    optional: true

  /@parcel/watcher-android-arm64@2.5.1:
    resolution: {integrity: sha512-KF8+j9nNbUN8vzOFDpRMsaKBHZ/mcjEjMToVMJOhTozkDonQFFrRcfdLWn6yWKCmJKmdVxSgHiYvTCef4/qcBA==}
    engines: {node: '>= 10.0.0'}
    cpu: [arm64]
    os: [android]
    requiresBuild: true
    dev: true
    optional: true

  /@parcel/watcher-darwin-arm64@2.5.1:
    resolution: {integrity: sha512-eAzPv5osDmZyBhou8PoF4i6RQXAfeKL9tjb3QzYuccXFMQU0ruIc/POh30ePnaOyD1UXdlKguHBmsTs53tVoPw==}
    engines: {node: '>= 10.0.0'}
    cpu: [arm64]
    os: [darwin]
    requiresBuild: true
    dev: true
    optional: true

  /@parcel/watcher-darwin-x64@2.5.1:
    resolution: {integrity: sha512-1ZXDthrnNmwv10A0/3AJNZ9JGlzrF82i3gNQcWOzd7nJ8aj+ILyW1MTxVk35Db0u91oD5Nlk9MBiujMlwmeXZg==}
    engines: {node: '>= 10.0.0'}
    cpu: [x64]
    os: [darwin]
    requiresBuild: true
    dev: true
    optional: true

  /@parcel/watcher-freebsd-x64@2.5.1:
    resolution: {integrity: sha512-SI4eljM7Flp9yPuKi8W0ird8TI/JK6CSxju3NojVI6BjHsTyK7zxA9urjVjEKJ5MBYC+bLmMcbAWlZ+rFkLpJQ==}
    engines: {node: '>= 10.0.0'}
    cpu: [x64]
    os: [freebsd]
    requiresBuild: true
    dev: true
    optional: true

  /@parcel/watcher-linux-arm-glibc@2.5.1:
    resolution: {integrity: sha512-RCdZlEyTs8geyBkkcnPWvtXLY44BCeZKmGYRtSgtwwnHR4dxfHRG3gR99XdMEdQ7KeiDdasJwwvNSF5jKtDwdA==}
    engines: {node: '>= 10.0.0'}
    cpu: [arm]
    os: [linux]
    requiresBuild: true
    dev: true
    optional: true

  /@parcel/watcher-linux-arm-musl@2.5.1:
    resolution: {integrity: sha512-6E+m/Mm1t1yhB8X412stiKFG3XykmgdIOqhjWj+VL8oHkKABfu/gjFj8DvLrYVHSBNC+/u5PeNrujiSQ1zwd1Q==}
    engines: {node: '>= 10.0.0'}
    cpu: [arm]
    os: [linux]
    requiresBuild: true
    dev: true
    optional: true

  /@parcel/watcher-linux-arm64-glibc@2.5.1:
    resolution: {integrity: sha512-LrGp+f02yU3BN9A+DGuY3v3bmnFUggAITBGriZHUREfNEzZh/GO06FF5u2kx8x+GBEUYfyTGamol4j3m9ANe8w==}
    engines: {node: '>= 10.0.0'}
    cpu: [arm64]
    os: [linux]
    requiresBuild: true
    dev: true
    optional: true

  /@parcel/watcher-linux-arm64-musl@2.5.1:
    resolution: {integrity: sha512-cFOjABi92pMYRXS7AcQv9/M1YuKRw8SZniCDw0ssQb/noPkRzA+HBDkwmyOJYp5wXcsTrhxO0zq1U11cK9jsFg==}
    engines: {node: '>= 10.0.0'}
    cpu: [arm64]
    os: [linux]
    requiresBuild: true
    dev: true
    optional: true

  /@parcel/watcher-linux-x64-glibc@2.5.1:
    resolution: {integrity: sha512-GcESn8NZySmfwlTsIur+49yDqSny2IhPeZfXunQi48DMugKeZ7uy1FX83pO0X22sHntJ4Ub+9k34XQCX+oHt2A==}
    engines: {node: '>= 10.0.0'}
    cpu: [x64]
    os: [linux]
    requiresBuild: true
    dev: true
    optional: true

  /@parcel/watcher-linux-x64-musl@2.5.1:
    resolution: {integrity: sha512-n0E2EQbatQ3bXhcH2D1XIAANAcTZkQICBPVaxMeaCVBtOpBZpWJuf7LwyWPSBDITb7In8mqQgJ7gH8CILCURXg==}
    engines: {node: '>= 10.0.0'}
    cpu: [x64]
    os: [linux]
    requiresBuild: true
    dev: true
    optional: true

  /@parcel/watcher-win32-arm64@2.5.1:
    resolution: {integrity: sha512-RFzklRvmc3PkjKjry3hLF9wD7ppR4AKcWNzH7kXR7GUe0Igb3Nz8fyPwtZCSquGrhU5HhUNDr/mKBqj7tqA2Vw==}
    engines: {node: '>= 10.0.0'}
    cpu: [arm64]
    os: [win32]
    requiresBuild: true
    dev: true
    optional: true

  /@parcel/watcher-win32-ia32@2.5.1:
    resolution: {integrity: sha512-c2KkcVN+NJmuA7CGlaGD1qJh1cLfDnQsHjE89E60vUEMlqduHGCdCLJCID5geFVM0dOtA3ZiIO8BoEQmzQVfpQ==}
    engines: {node: '>= 10.0.0'}
    cpu: [ia32]
    os: [win32]
    requiresBuild: true
    dev: true
    optional: true

  /@parcel/watcher-win32-x64@2.5.1:
    resolution: {integrity: sha512-9lHBdJITeNR++EvSQVUcaZoWupyHfXe1jZvGZ06O/5MflPcuPLtEphScIBL+AiCWBO46tDSHzWyD0uDmmZqsgA==}
    engines: {node: '>= 10.0.0'}
    cpu: [x64]
    os: [win32]
    requiresBuild: true
    dev: true
    optional: true

  /@parcel/watcher@2.5.1:
    resolution: {integrity: sha512-dfUnCxiN9H4ap84DvD2ubjw+3vUNpstxa0TneY/Paat8a3R4uQZDLSvWjmznAY/DoahqTHl9V46HF/Zs3F29pg==}
    engines: {node: '>= 10.0.0'}
    requiresBuild: true
    dependencies:
      detect-libc: 1.0.3
      is-glob: 4.0.3
      micromatch: 4.0.8
      node-addon-api: 7.1.1
    optionalDependencies:
      '@parcel/watcher-android-arm64': 2.5.1
      '@parcel/watcher-darwin-arm64': 2.5.1
      '@parcel/watcher-darwin-x64': 2.5.1
      '@parcel/watcher-freebsd-x64': 2.5.1
      '@parcel/watcher-linux-arm-glibc': 2.5.1
      '@parcel/watcher-linux-arm-musl': 2.5.1
      '@parcel/watcher-linux-arm64-glibc': 2.5.1
      '@parcel/watcher-linux-arm64-musl': 2.5.1
      '@parcel/watcher-linux-x64-glibc': 2.5.1
      '@parcel/watcher-linux-x64-musl': 2.5.1
      '@parcel/watcher-win32-arm64': 2.5.1
      '@parcel/watcher-win32-ia32': 2.5.1
      '@parcel/watcher-win32-x64': 2.5.1
    dev: true

  /@payloadcms/db-sqlite@3.38.0(payload@3.38.0):
    resolution: {integrity: sha512-h9TQeNxG7F9hBZeQAxVmZahw3igAsanqCU2O/aLH+FofmkIOImKwEtRtBcigAF3Vd8u040Vs5BXItyUb7W+0PQ==}
    peerDependencies:
      payload: 3.38.0
    dependencies:
      '@libsql/client': 0.14.0
      '@payloadcms/drizzle': 3.38.0(@libsql/client@0.14.0)(payload@3.38.0)
      console-table-printer: 2.12.1
      drizzle-kit: 0.28.0
      drizzle-orm: 0.36.1(@libsql/client@0.14.0)
      payload: 3.38.0(graphql@16.11.0)(typescript@5.8.3)
      prompts: 2.4.2
      to-snake-case: 1.0.0
      uuid: 9.0.0
    transitivePeerDependencies:
      - '@aws-sdk/client-rds-data'
      - '@cloudflare/workers-types'
      - '@electric-sql/pglite'
      - '@libsql/client-wasm'
      - '@neondatabase/serverless'
      - '@op-engineering/op-sqlite'
      - '@opentelemetry/api'
      - '@planetscale/database'
      - '@prisma/client'
      - '@tidbcloud/serverless'
      - '@types/better-sqlite3'
      - '@types/pg'
      - '@types/react'
      - '@types/sql.js'
      - '@vercel/postgres'
      - '@xata.io/client'
      - better-sqlite3
      - bufferutil
      - bun-types
      - expo-sqlite
      - knex
      - kysely
      - mysql2
      - pg
      - postgres
      - prisma
      - react
      - sql.js
      - sqlite3
      - supports-color
      - utf-8-validate
    dev: false

  /@payloadcms/drizzle@3.38.0(@libsql/client@0.14.0)(payload@3.38.0):
    resolution: {integrity: sha512-8YUFotd0LzgD03ga/H9ocQpRcR20S0eGtH69LOA9eMD4+OrXcN8k33Ugcd2f0Z2Ap4bcOLddtrKynEPCoyqZdg==}
    peerDependencies:
      payload: 3.38.0
    dependencies:
      console-table-printer: 2.12.1
      dequal: 2.0.3
      drizzle-orm: 0.36.1(@libsql/client@0.14.0)
      payload: 3.38.0(graphql@16.11.0)(typescript@5.8.3)
      prompts: 2.4.2
      to-snake-case: 1.0.0
      uuid: 9.0.0
    transitivePeerDependencies:
      - '@aws-sdk/client-rds-data'
      - '@cloudflare/workers-types'
      - '@electric-sql/pglite'
      - '@libsql/client'
      - '@libsql/client-wasm'
      - '@neondatabase/serverless'
      - '@op-engineering/op-sqlite'
      - '@opentelemetry/api'
      - '@planetscale/database'
      - '@prisma/client'
      - '@tidbcloud/serverless'
      - '@types/better-sqlite3'
      - '@types/pg'
      - '@types/react'
      - '@types/sql.js'
      - '@vercel/postgres'
      - '@xata.io/client'
      - better-sqlite3
      - bun-types
      - expo-sqlite
      - knex
      - kysely
      - mysql2
      - pg
      - postgres
      - prisma
      - react
      - sql.js
      - sqlite3
    dev: false

  /@payloadcms/translations@3.38.0:
    resolution: {integrity: sha512-BHgJXlPuJmmZYVgMUH3baSMmMz4Aa45r1gTdilkw2SulmCegu9t4Hn9pueJbRGiRI2qNSsAZ0cYPdpoLZrg+Ow==}
    dependencies:
      date-fns: 4.1.0
    dev: false

  /@radix-ui/react-compose-refs@1.1.2(@types/react@19.1.0)(react@19.1.0):
    resolution: {integrity: sha512-z4eqJvfiNnFMHIIvXP3CY57y2WJs5g2v3X0zm9mEJkrkNv4rDxu+sg9Jh8EkXyeqBkB7SOcboo9dMVqhyrACIg==}
    peerDependencies:
      '@types/react': '*'
      react: ^16.8 || ^17.0 || ^18.0 || ^19.0 || ^19.0.0-rc
    peerDependenciesMeta:
      '@types/react':
        optional: true
    dependencies:
      '@types/react': 19.1.0
      react: 19.1.0
    dev: true

  /@radix-ui/react-slot@1.2.3(@types/react@19.1.0)(react@19.1.0):
    resolution: {integrity: sha512-aeNmHnBxbi2St0au6VBVC7JXFlhLlOnvIIlePNniyUNAClzmtAUEY8/pBiK3iHjufOlwA+c20/8jngo7xcrg8A==}
    peerDependencies:
      '@types/react': '*'
      react: ^16.8 || ^17.0 || ^18.0 || ^19.0 || ^19.0.0-rc
    peerDependenciesMeta:
      '@types/react':
        optional: true
    dependencies:
      '@radix-ui/react-compose-refs': 1.1.2(@types/react@19.1.0)(react@19.1.0)
      '@types/react': 19.1.0
      react: 19.1.0
    dev: true

  /@react-aria/focus@3.20.3(react-dom@19.1.0)(react@19.1.0):
    resolution: {integrity: sha512-rR5uZUMSY4xLHmpK/I8bP1V6vUNHFo33gTvrvNUsAKKqvMfa7R2nu5A6v97dr5g6tVH6xzpdkPsOJCWh90H2cw==}
    peerDependencies:
      react: ^16.8.0 || ^17.0.0-rc.1 || ^18.0.0 || ^19.0.0-rc.1
      react-dom: ^16.8.0 || ^17.0.0-rc.1 || ^18.0.0 || ^19.0.0-rc.1
    dependencies:
      '@react-aria/interactions': 3.25.1(react-dom@19.1.0)(react@19.1.0)
      '@react-aria/utils': 3.29.0(react-dom@19.1.0)(react@19.1.0)
      '@react-types/shared': 3.29.1(react@19.1.0)
      '@swc/helpers': 0.5.15
      clsx: 2.1.1
      react: 19.1.0
      react-dom: 19.1.0(react@19.1.0)
    dev: false

  /@react-aria/interactions@3.25.1(react-dom@19.1.0)(react@19.1.0):
    resolution: {integrity: sha512-ntLrlgqkmZupbbjekz3fE/n3eQH2vhncx8gUp0+N+GttKWevx7jos11JUBjnJwb1RSOPgRUFcrluOqBp0VgcfQ==}
    peerDependencies:
      react: ^16.8.0 || ^17.0.0-rc.1 || ^18.0.0 || ^19.0.0-rc.1
      react-dom: ^16.8.0 || ^17.0.0-rc.1 || ^18.0.0 || ^19.0.0-rc.1
    dependencies:
      '@react-aria/ssr': 3.9.8(react@19.1.0)
      '@react-aria/utils': 3.29.0(react-dom@19.1.0)(react@19.1.0)
      '@react-stately/flags': 3.1.1
      '@react-types/shared': 3.29.1(react@19.1.0)
      '@swc/helpers': 0.5.15
      react: 19.1.0
      react-dom: 19.1.0(react@19.1.0)
    dev: false

  /@react-aria/ssr@3.9.8(react@19.1.0):
    resolution: {integrity: sha512-lQDE/c9uTfBSDOjaZUJS8xP2jCKVk4zjQeIlCH90xaLhHDgbpCdns3xvFpJJujfj3nI4Ll9K7A+ONUBDCASOuw==}
    engines: {node: '>= 12'}
    peerDependencies:
      react: ^16.8.0 || ^17.0.0-rc.1 || ^18.0.0 || ^19.0.0-rc.1
    dependencies:
      '@swc/helpers': 0.5.15
      react: 19.1.0
    dev: false

  /@react-aria/utils@3.29.0(react-dom@19.1.0)(react@19.1.0):
    resolution: {integrity: sha512-jSOrZimCuT1iKNVlhjIxDkAhgF7HSp3pqyT6qjg/ZoA0wfqCi/okmrMPiWSAKBnkgX93N8GYTLT3CIEO6WZe9Q==}
    peerDependencies:
      react: ^16.8.0 || ^17.0.0-rc.1 || ^18.0.0 || ^19.0.0-rc.1
      react-dom: ^16.8.0 || ^17.0.0-rc.1 || ^18.0.0 || ^19.0.0-rc.1
    dependencies:
      '@react-aria/ssr': 3.9.8(react@19.1.0)
      '@react-stately/flags': 3.1.1
      '@react-stately/utils': 3.10.6(react@19.1.0)
      '@react-types/shared': 3.29.1(react@19.1.0)
      '@swc/helpers': 0.5.15
      clsx: 2.1.1
      react: 19.1.0
      react-dom: 19.1.0(react@19.1.0)
    dev: false

  /@react-stately/flags@3.1.1:
    resolution: {integrity: sha512-XPR5gi5LfrPdhxZzdIlJDz/B5cBf63l4q6/AzNqVWFKgd0QqY5LvWJftXkklaIUpKSJkIKQb8dphuZXDtkWNqg==}
    dependencies:
      '@swc/helpers': 0.5.15
    dev: false

  /@react-stately/utils@3.10.6(react@19.1.0):
    resolution: {integrity: sha512-O76ip4InfTTzAJrg8OaZxKU4vvjMDOpfA/PGNOytiXwBbkct2ZeZwaimJ8Bt9W1bj5VsZ81/o/tW4BacbdDOMA==}
    peerDependencies:
      react: ^16.8.0 || ^17.0.0-rc.1 || ^18.0.0 || ^19.0.0-rc.1
    dependencies:
      '@swc/helpers': 0.5.15
      react: 19.1.0
    dev: false

  /@react-types/shared@3.29.1(react@19.1.0):
    resolution: {integrity: sha512-KtM+cDf2CXoUX439rfEhbnEdAgFZX20UP2A35ypNIawR7/PFFPjQDWyA2EnClCcW/dLWJDEPX2U8+EJff8xqmQ==}
    peerDependencies:
      react: ^16.8.0 || ^17.0.0-rc.1 || ^18.0.0 || ^19.0.0-rc.1
    dependencies:
      react: 19.1.0
    dev: false

  /@rollup/rollup-android-arm-eabi@4.41.0:
    resolution: {integrity: sha512-KxN+zCjOYHGwCl4UCtSfZ6jrq/qi88JDUtiEFk8LELEHq2Egfc/FgW+jItZiOLRuQfb/3xJSgFuNPC9jzggX+A==}
    cpu: [arm]
    os: [android]
    requiresBuild: true
    dev: true
    optional: true

  /@rollup/rollup-android-arm64@4.41.0:
    resolution: {integrity: sha512-yDvqx3lWlcugozax3DItKJI5j05B0d4Kvnjx+5mwiUpWramVvmAByYigMplaoAQ3pvdprGCTCE03eduqE/8mPQ==}
    cpu: [arm64]
    os: [android]
    requiresBuild: true
    dev: true
    optional: true

  /@rollup/rollup-darwin-arm64@4.41.0:
    resolution: {integrity: sha512-2KOU574vD3gzcPSjxO0eyR5iWlnxxtmW1F5CkNOHmMlueKNCQkxR6+ekgWyVnz6zaZihpUNkGxjsYrkTJKhkaw==}
    cpu: [arm64]
    os: [darwin]
    requiresBuild: true
    dev: true
    optional: true

  /@rollup/rollup-darwin-x64@4.41.0:
    resolution: {integrity: sha512-gE5ACNSxHcEZyP2BA9TuTakfZvULEW4YAOtxl/A/YDbIir/wPKukde0BNPlnBiP88ecaN4BJI2TtAd+HKuZPQQ==}
    cpu: [x64]
    os: [darwin]
    requiresBuild: true
    dev: true
    optional: true

  /@rollup/rollup-freebsd-arm64@4.41.0:
    resolution: {integrity: sha512-GSxU6r5HnWij7FoSo7cZg3l5GPg4HFLkzsFFh0N/b16q5buW1NAWuCJ+HMtIdUEi6XF0qH+hN0TEd78laRp7Dg==}
    cpu: [arm64]
    os: [freebsd]
    requiresBuild: true
    dev: true
    optional: true

  /@rollup/rollup-freebsd-x64@4.41.0:
    resolution: {integrity: sha512-KGiGKGDg8qLRyOWmk6IeiHJzsN/OYxO6nSbT0Vj4MwjS2XQy/5emsmtoqLAabqrohbgLWJ5GV3s/ljdrIr8Qjg==}
    cpu: [x64]
    os: [freebsd]
    requiresBuild: true
    dev: true
    optional: true

  /@rollup/rollup-linux-arm-gnueabihf@4.41.0:
    resolution: {integrity: sha512-46OzWeqEVQyX3N2/QdiU/CMXYDH/lSHpgfBkuhl3igpZiaB3ZIfSjKuOnybFVBQzjsLwkus2mjaESy8H41SzvA==}
    cpu: [arm]
    os: [linux]
    requiresBuild: true
    dev: true
    optional: true

  /@rollup/rollup-linux-arm-musleabihf@4.41.0:
    resolution: {integrity: sha512-lfgW3KtQP4YauqdPpcUZHPcqQXmTmH4nYU0cplNeW583CMkAGjtImw4PKli09NFi2iQgChk4e9erkwlfYem6Lg==}
    cpu: [arm]
    os: [linux]
    requiresBuild: true
    dev: true
    optional: true

  /@rollup/rollup-linux-arm64-gnu@4.41.0:
    resolution: {integrity: sha512-nn8mEyzMbdEJzT7cwxgObuwviMx6kPRxzYiOl6o/o+ChQq23gfdlZcUNnt89lPhhz3BYsZ72rp0rxNqBSfqlqw==}
    cpu: [arm64]
    os: [linux]
    requiresBuild: true
    dev: true
    optional: true

  /@rollup/rollup-linux-arm64-musl@4.41.0:
    resolution: {integrity: sha512-l+QK99je2zUKGd31Gh+45c4pGDAqZSuWQiuRFCdHYC2CSiO47qUWsCcenrI6p22hvHZrDje9QjwSMAFL3iwXwQ==}
    cpu: [arm64]
    os: [linux]
    requiresBuild: true
    dev: true
    optional: true

  /@rollup/rollup-linux-loongarch64-gnu@4.41.0:
    resolution: {integrity: sha512-WbnJaxPv1gPIm6S8O/Wg+wfE/OzGSXlBMbOe4ie+zMyykMOeqmgD1BhPxZQuDqwUN+0T/xOFtL2RUWBspnZj3w==}
    cpu: [loong64]
    os: [linux]
    requiresBuild: true
    dev: true
    optional: true

  /@rollup/rollup-linux-powerpc64le-gnu@4.41.0:
    resolution: {integrity: sha512-eRDWR5t67/b2g8Q/S8XPi0YdbKcCs4WQ8vklNnUYLaSWF+Cbv2axZsp4jni6/j7eKvMLYCYdcsv8dcU+a6QNFg==}
    cpu: [ppc64]
    os: [linux]
    requiresBuild: true
    dev: true
    optional: true

  /@rollup/rollup-linux-riscv64-gnu@4.41.0:
    resolution: {integrity: sha512-TWrZb6GF5jsEKG7T1IHwlLMDRy2f3DPqYldmIhnA2DVqvvhY2Ai184vZGgahRrg8k9UBWoSlHv+suRfTN7Ua4A==}
    cpu: [riscv64]
    os: [linux]
    requiresBuild: true
    dev: true
    optional: true

  /@rollup/rollup-linux-riscv64-musl@4.41.0:
    resolution: {integrity: sha512-ieQljaZKuJpmWvd8gW87ZmSFwid6AxMDk5bhONJ57U8zT77zpZ/TPKkU9HpnnFrM4zsgr4kiGuzbIbZTGi7u9A==}
    cpu: [riscv64]
    os: [linux]
    requiresBuild: true
    dev: true
    optional: true

  /@rollup/rollup-linux-s390x-gnu@4.41.0:
    resolution: {integrity: sha512-/L3pW48SxrWAlVsKCN0dGLB2bi8Nv8pr5S5ocSM+S0XCn5RCVCXqi8GVtHFsOBBCSeR+u9brV2zno5+mg3S4Aw==}
    cpu: [s390x]
    os: [linux]
    requiresBuild: true
    dev: true
    optional: true

  /@rollup/rollup-linux-x64-gnu@4.41.0:
    resolution: {integrity: sha512-XMLeKjyH8NsEDCRptf6LO8lJk23o9wvB+dJwcXMaH6ZQbbkHu2dbGIUindbMtRN6ux1xKi16iXWu6q9mu7gDhQ==}
    cpu: [x64]
    os: [linux]
    requiresBuild: true
    dev: true
    optional: true

  /@rollup/rollup-linux-x64-musl@4.41.0:
    resolution: {integrity: sha512-m/P7LycHZTvSQeXhFmgmdqEiTqSV80zn6xHaQ1JSqwCtD1YGtwEK515Qmy9DcB2HK4dOUVypQxvhVSy06cJPEg==}
    cpu: [x64]
    os: [linux]
    requiresBuild: true
    dev: true
    optional: true

  /@rollup/rollup-win32-arm64-msvc@4.41.0:
    resolution: {integrity: sha512-4yodtcOrFHpbomJGVEqZ8fzD4kfBeCbpsUy5Pqk4RluXOdsWdjLnjhiKy2w3qzcASWd04fp52Xz7JKarVJ5BTg==}
    cpu: [arm64]
    os: [win32]
    requiresBuild: true
    dev: true
    optional: true

  /@rollup/rollup-win32-ia32-msvc@4.41.0:
    resolution: {integrity: sha512-tmazCrAsKzdkXssEc65zIE1oC6xPHwfy9d5Ta25SRCDOZS+I6RypVVShWALNuU9bxIfGA0aqrmzlzoM5wO5SPQ==}
    cpu: [ia32]
    os: [win32]
    requiresBuild: true
    dev: true
    optional: true

  /@rollup/rollup-win32-x64-msvc@4.41.0:
    resolution: {integrity: sha512-h1J+Yzjo/X+0EAvR2kIXJDuTuyT7drc+t2ALY0nIcGPbTatNOf0VWdhEA2Z4AAjv6X1NJV7SYo5oCTYRJhSlVA==}
    cpu: [x64]
    os: [win32]
    requiresBuild: true
    dev: true
    optional: true

  /@shikijs/core@2.5.0:
    resolution: {integrity: sha512-uu/8RExTKtavlpH7XqnVYBrfBkUc20ngXiX9NSrBhOVZYv/7XQRKUyhtkeflY5QsxC0GbJThCerruZfsUaSldg==}
    dependencies:
      '@shikijs/engine-javascript': 2.5.0
      '@shikijs/engine-oniguruma': 2.5.0
      '@shikijs/types': 2.5.0
      '@shikijs/vscode-textmate': 10.0.2
      '@types/hast': 3.0.4
      hast-util-to-html: 9.0.5
    dev: false

  /@shikijs/engine-javascript@2.5.0:
    resolution: {integrity: sha512-VjnOpnQf8WuCEZtNUdjjwGUbtAVKuZkVQ/5cHy/tojVVRIRtlWMYVjyWhxOmIq05AlSOv72z7hRNRGVBgQOl0w==}
    dependencies:
      '@shikijs/types': 2.5.0
      '@shikijs/vscode-textmate': 10.0.2
      oniguruma-to-es: 3.1.1
    dev: false

  /@shikijs/engine-oniguruma@2.5.0:
    resolution: {integrity: sha512-pGd1wRATzbo/uatrCIILlAdFVKdxImWJGQ5rFiB5VZi2ve5xj3Ax9jny8QvkaV93btQEwR/rSz5ERFpC5mKNIw==}
    dependencies:
      '@shikijs/types': 2.5.0
      '@shikijs/vscode-textmate': 10.0.2
    dev: false

  /@shikijs/langs@2.5.0:
    resolution: {integrity: sha512-Qfrrt5OsNH5R+5tJ/3uYBBZv3SuGmnRPejV9IlIbFH3HTGLDlkqgHymAlzklVmKBjAaVmkPkyikAV/sQ1wSL+w==}
    dependencies:
      '@shikijs/types': 2.5.0
    dev: false

  /@shikijs/themes@2.5.0:
    resolution: {integrity: sha512-wGrk+R8tJnO0VMzmUExHR+QdSaPUl/NKs+a4cQQRWyoc3YFbUzuLEi/KWK1hj+8BfHRKm2jNhhJck1dfstJpiw==}
    dependencies:
      '@shikijs/types': 2.5.0
    dev: false

  /@shikijs/twoslash@2.5.0(typescript@5.8.2):
    resolution: {integrity: sha512-OdyoZRbzTB80qHFHdaXT070OG9hiljxbsJMZmrMAPWXG2e4FV8wbC63VBM5BJXa1DH645nw20VX1MzASkO5V9g==}
    dependencies:
      '@shikijs/core': 2.5.0
      '@shikijs/types': 2.5.0
      twoslash: 0.2.12(typescript@5.8.2)
    transitivePeerDependencies:
      - supports-color
      - typescript
    dev: false

  /@shikijs/types@2.5.0:
    resolution: {integrity: sha512-ygl5yhxki9ZLNuNpPitBWvcy9fsSKKaRuO4BAlMyagszQidxcpLAr0qiW/q43DtSIDxO6hEbtYLiFZNXO/hdGw==}
    dependencies:
      '@shikijs/vscode-textmate': 10.0.2
      '@types/hast': 3.0.4
    dev: false

  /@shikijs/vscode-textmate@10.0.2:
    resolution: {integrity: sha512-83yeghZ2xxin3Nj8z1NMd/NCuca+gsYXswywDy5bHvwlWL8tpTQmzGeUuHd9FC3E/SBEMvzJRwWEOz5gGes9Qg==}
    dev: false

  /@swc/counter@0.1.3:
    resolution: {integrity: sha512-e2BR4lsJkkRlKZ/qCHPw9ZaSxc0MVUd7gtbtaB7aMvHeJVYe8sOB8DBZkP2DtISHGSku9sCK6T6cnY0CtXrOCQ==}
    dev: false

  /@swc/helpers@0.5.15:
    resolution: {integrity: sha512-JQ5TuMi45Owi4/BIMAJBoSQoOJu12oOk/gADqlcUL9JEdHB8vyjUSsxqeNXnmXHjYKMi2WcYtezGEEhqUI/E2g==}
    dependencies:
      tslib: 2.8.1
    dev: false

  /@tailwindcss/cli@4.1.5:
    resolution: {integrity: sha512-Kr567rDwDjY1VUnfqh5/+DCpRf4B8lPs5O9flP4kri7n4AM2aubrIxGSh5GN8s+awUKw/U4+6kNlEnZbBNfUeg==}
    hasBin: true
    dependencies:
      '@parcel/watcher': 2.5.1
      '@tailwindcss/node': 4.1.5
      '@tailwindcss/oxide': 4.1.5
      enhanced-resolve: 5.18.1
      mri: 1.2.0
      picocolors: 1.1.1
      tailwindcss: 4.1.5
    dev: true

  /@tailwindcss/node@4.1.5:
    resolution: {integrity: sha512-CBhSWo0vLnWhXIvpD0qsPephiaUYfHUX3U9anwDaHZAeuGpTiB3XmsxPAN6qX7bFhipyGBqOa1QYQVVhkOUGxg==}
    dependencies:
      enhanced-resolve: 5.18.1
      jiti: 2.4.2
      lightningcss: 1.29.2
      tailwindcss: 4.1.5
    dev: true

  /@tailwindcss/oxide-android-arm64@4.1.5:
    resolution: {integrity: sha512-LVvM0GirXHED02j7hSECm8l9GGJ1RfgpWCW+DRn5TvSaxVsv28gRtoL4aWKGnXqwvI3zu1GABeDNDVZeDPOQrw==}
    engines: {node: '>= 10'}
    cpu: [arm64]
    os: [android]
    requiresBuild: true
    dev: true
    optional: true

  /@tailwindcss/oxide-darwin-arm64@4.1.5:
    resolution: {integrity: sha512-//TfCA3pNrgnw4rRJOqavW7XUk8gsg9ddi8cwcsWXp99tzdBAZW0WXrD8wDyNbqjW316Pk2hiN/NJx/KWHl8oA==}
    engines: {node: '>= 10'}
    cpu: [arm64]
    os: [darwin]
    requiresBuild: true
    dev: true
    optional: true

  /@tailwindcss/oxide-darwin-x64@4.1.5:
    resolution: {integrity: sha512-XQorp3Q6/WzRd9OalgHgaqgEbjP3qjHrlSUb5k1EuS1Z9NE9+BbzSORraO+ecW432cbCN7RVGGL/lSnHxcd+7Q==}
    engines: {node: '>= 10'}
    cpu: [x64]
    os: [darwin]
    requiresBuild: true
    dev: true
    optional: true

  /@tailwindcss/oxide-freebsd-x64@4.1.5:
    resolution: {integrity: sha512-bPrLWbxo8gAo97ZmrCbOdtlz/Dkuy8NK97aFbVpkJ2nJ2Jo/rsCbu0TlGx8joCuA3q6vMWTSn01JY46iwG+clg==}
    engines: {node: '>= 10'}
    cpu: [x64]
    os: [freebsd]
    requiresBuild: true
    dev: true
    optional: true

  /@tailwindcss/oxide-linux-arm-gnueabihf@4.1.5:
    resolution: {integrity: sha512-1gtQJY9JzMAhgAfvd/ZaVOjh/Ju/nCoAsvOVJenWZfs05wb8zq+GOTnZALWGqKIYEtyNpCzvMk+ocGpxwdvaVg==}
    engines: {node: '>= 10'}
    cpu: [arm]
    os: [linux]
    requiresBuild: true
    dev: true
    optional: true

  /@tailwindcss/oxide-linux-arm64-gnu@4.1.5:
    resolution: {integrity: sha512-dtlaHU2v7MtdxBXoqhxwsWjav7oim7Whc6S9wq/i/uUMTWAzq/gijq1InSgn2yTnh43kR+SFvcSyEF0GCNu1PQ==}
    engines: {node: '>= 10'}
    cpu: [arm64]
    os: [linux]
    requiresBuild: true
    dev: true
    optional: true

  /@tailwindcss/oxide-linux-arm64-musl@4.1.5:
    resolution: {integrity: sha512-fg0F6nAeYcJ3CriqDT1iVrqALMwD37+sLzXs8Rjy8Z1ZHshJoYceodfyUwGJEsQoTyWbliFNRs2wMQNXtT7MVA==}
    engines: {node: '>= 10'}
    cpu: [arm64]
    os: [linux]
    requiresBuild: true
    dev: true
    optional: true

  /@tailwindcss/oxide-linux-x64-gnu@4.1.5:
    resolution: {integrity: sha512-SO+F2YEIAHa1AITwc8oPwMOWhgorPzzcbhWEb+4oLi953h45FklDmM8dPSZ7hNHpIk9p/SCZKUYn35t5fjGtHA==}
    engines: {node: '>= 10'}
    cpu: [x64]
    os: [linux]
    requiresBuild: true
    dev: true
    optional: true

  /@tailwindcss/oxide-linux-x64-musl@4.1.5:
    resolution: {integrity: sha512-6UbBBplywkk/R+PqqioskUeXfKcBht3KU7juTi1UszJLx0KPXUo10v2Ok04iBJIaDPkIFkUOVboXms5Yxvaz+g==}
    engines: {node: '>= 10'}
    cpu: [x64]
    os: [linux]
    requiresBuild: true
    dev: true
    optional: true

  /@tailwindcss/oxide-wasm32-wasi@4.1.5:
    resolution: {integrity: sha512-hwALf2K9FHuiXTPqmo1KeOb83fTRNbe9r/Ixv9ZNQ/R24yw8Ge1HOWDDgTdtzntIaIUJG5dfXCf4g9AD4RiyhQ==}
    engines: {node: '>=14.0.0'}
    cpu: [wasm32]
    requiresBuild: true
    dev: true
    optional: true
    bundledDependencies:
      - '@napi-rs/wasm-runtime'
      - '@emnapi/core'
      - '@emnapi/runtime'
      - '@tybys/wasm-util'
      - '@emnapi/wasi-threads'
      - tslib

  /@tailwindcss/oxide-win32-arm64-msvc@4.1.5:
    resolution: {integrity: sha512-oDKncffWzaovJbkuR7/OTNFRJQVdiw/n8HnzaCItrNQUeQgjy7oUiYpsm9HUBgpmvmDpSSbGaCa2Evzvk3eFmA==}
    engines: {node: '>= 10'}
    cpu: [arm64]
    os: [win32]
    requiresBuild: true
    dev: true
    optional: true

  /@tailwindcss/oxide-win32-x64-msvc@4.1.5:
    resolution: {integrity: sha512-WiR4dtyrFdbb+ov0LK+7XsFOsG+0xs0PKZKkt41KDn9jYpO7baE3bXiudPVkTqUEwNfiglCygQHl2jklvSBi7Q==}
    engines: {node: '>= 10'}
    cpu: [x64]
    os: [win32]
    requiresBuild: true
    dev: true
    optional: true

  /@tailwindcss/oxide@4.1.5:
    resolution: {integrity: sha512-1n4br1znquEvyW/QuqMKQZlBen+jxAbvyduU87RS8R3tUSvByAkcaMTkJepNIrTlYhD+U25K4iiCIxE6BGdRYA==}
    engines: {node: '>= 10'}
    optionalDependencies:
      '@tailwindcss/oxide-android-arm64': 4.1.5
      '@tailwindcss/oxide-darwin-arm64': 4.1.5
      '@tailwindcss/oxide-darwin-x64': 4.1.5
      '@tailwindcss/oxide-freebsd-x64': 4.1.5
      '@tailwindcss/oxide-linux-arm-gnueabihf': 4.1.5
      '@tailwindcss/oxide-linux-arm64-gnu': 4.1.5
      '@tailwindcss/oxide-linux-arm64-musl': 4.1.5
      '@tailwindcss/oxide-linux-x64-gnu': 4.1.5
      '@tailwindcss/oxide-linux-x64-musl': 4.1.5
      '@tailwindcss/oxide-wasm32-wasi': 4.1.5
      '@tailwindcss/oxide-win32-arm64-msvc': 4.1.5
      '@tailwindcss/oxide-win32-x64-msvc': 4.1.5
    dev: true

  /@tailwindcss/postcss@4.1.5:
    resolution: {integrity: sha512-5lAC2/pzuyfhsFgk6I58HcNy6vPK3dV/PoPxSDuOTVbDvCddYHzHiJZZInGIY0venvzzfrTEUAXJFULAfFmObg==}
    dependencies:
      '@alloc/quick-lru': 5.2.0
      '@tailwindcss/node': 4.1.5
      '@tailwindcss/oxide': 4.1.5
      postcss: 8.5.3
      tailwindcss: 4.1.5
    dev: true

  /@tanstack/react-virtual@3.13.9(react-dom@19.1.0)(react@19.1.0):
    resolution: {integrity: sha512-SPWC8kwG/dWBf7Py7cfheAPOxuvIv4fFQ54PdmYbg7CpXfsKxkucak43Q0qKsxVthhUJQ1A7CIMAIplq4BjVwA==}
    peerDependencies:
      react: ^16.8.0 || ^17.0.0 || ^18.0.0 || ^19.0.0
      react-dom: ^16.8.0 || ^17.0.0 || ^18.0.0 || ^19.0.0
    dependencies:
      '@tanstack/virtual-core': 3.13.9
      react: 19.1.0
      react-dom: 19.1.0(react@19.1.0)
    dev: false

  /@tanstack/virtual-core@3.13.9:
    resolution: {integrity: sha512-3jztt0jpaoJO5TARe2WIHC1UQC3VMLAFUW5mmMo0yrkwtDB2AQP0+sh10BVUpWrnvHjSLvzFizydtEGLCJKFoQ==}
    dev: false

  /@theguild/remark-mermaid@0.2.0(react@19.1.0):
    resolution: {integrity: sha512-o8n57TJy0OI4PCrNw8z6S+vpHtrwoQZzTA5Y3fL0U1NDRIoMg/78duWgEBFsCZcWM1G6zjE91yg1aKCsDwgE2Q==}
    peerDependencies:
      react: ^18.2.0
    dependencies:
      mermaid: 11.6.0
      react: 19.1.0
      unist-util-visit: 5.0.0
    transitivePeerDependencies:
      - supports-color
    dev: false

  /@theguild/remark-npm2yarn@0.3.3:
    resolution: {integrity: sha512-ma6DvR03gdbvwqfKx1omqhg9May/VYGdMHvTzB4VuxkyS7KzfZ/lzrj43hmcsggpMje0x7SADA/pcMph0ejRnA==}
    dependencies:
      npm-to-yarn: 3.0.1
      unist-util-visit: 5.0.0
    dev: false

  /@tokenizer/token@0.3.0:
    resolution: {integrity: sha512-OvjF+z51L3ov0OyAU0duzsYuvO01PH7x4t6DJx+guahgTnBHkhJdG7soQeTSFLWN3efnHyibZ4Z8l2EuWwJN3A==}
    dev: false

  /@tremor/react@4.0.0-beta-tremor-v4.4(react-dom@19.1.0)(react@19.1.0)(tailwindcss@4.1.5):
    resolution: {integrity: sha512-S7HRQDSo4F30npQyhUqMsOZ8Lw+w1DNaUjftBCw+Psj2UHnoK8U/GVpw2kfWxrL5zh8Ym8v34MQMpgpfBU8mAQ==}
    peerDependencies:
      react: ^19.0.0
      react-dom: '>=16.6.0'
    dependencies:
      '@floating-ui/react': 0.19.2(react-dom@19.1.0)(react@19.1.0)
      '@headlessui/react': 2.2.0(react-dom@19.1.0)(react@19.1.0)
      date-fns: 3.6.0
      react: 19.1.0
      react-day-picker: 8.10.1(date-fns@3.6.0)(react@19.1.0)
      react-dom: 19.1.0(react@19.1.0)
      recharts: 2.15.3(react-dom@19.1.0)(react@19.1.0)
      tailwind-merge: 2.6.0
      tailwind-variants: 0.3.1(tailwindcss@4.1.5)
    transitivePeerDependencies:
      - tailwindcss
    dev: false

  /@tsconfig/node10@1.0.11:
    resolution: {integrity: sha512-DcRjDCujK/kCk/cUe8Xz8ZSpm8mS3mNNpta+jGCA6USEDfktlNvm1+IuZ9eTcDbNk41BHwpHHeW+N1lKCz4zOw==}
    dev: true

  /@tsconfig/node12@1.0.11:
    resolution: {integrity: sha512-cqefuRsh12pWyGsIoBKJA9luFu3mRxCA+ORZvA4ktLSzIuCUtWVxGIuXigEwO5/ywWFMZ2QEGKWvkZG1zDMTag==}
    dev: true

  /@tsconfig/node14@1.0.3:
    resolution: {integrity: sha512-ysT8mhdixWK6Hw3i1V2AeRqZ5WfXg1G43mqoYlM2nc6388Fq5jcXyr5mRsqViLx/GJYdoL0bfXD8nmF+Zn/Iow==}
    dev: true

  /@tsconfig/node16@1.0.4:
    resolution: {integrity: sha512-vxhUy4J8lyeyinH7Azl1pdd43GJhZH/tP2weN8TntQblOY+A0XbT8DJk1/oCPuOOyg/Ja757rG0CgHcWC8OfMA==}
    dev: true

  /@types/busboy@1.5.4:
    resolution: {integrity: sha512-kG7WrUuAKK0NoyxfQHsVE6j1m01s6kMma64E+OZenQABMQyTJop1DumUWcLwAQ2JzpefU7PDYoRDKl8uZosFjw==}
    dependencies:
      '@types/node': 22.15.20
    dev: false

  /@types/d3-array@3.2.1:
    resolution: {integrity: sha512-Y2Jn2idRrLzUfAKV2LyRImR+y4oa2AntrgID95SHJxuMUrkNXmanDSed71sRNZysveJVt1hLLemQZIady0FpEg==}
    dev: false

  /@types/d3-axis@3.0.6:
    resolution: {integrity: sha512-pYeijfZuBd87T0hGn0FO1vQ/cgLk6E1ALJjfkC0oJ8cbwkZl3TpgS8bVBLZN+2jjGgg38epgxb2zmoGtSfvgMw==}
    dependencies:
      '@types/d3-selection': 3.0.11
    dev: false

  /@types/d3-brush@3.0.6:
    resolution: {integrity: sha512-nH60IZNNxEcrh6L1ZSMNA28rj27ut/2ZmI3r96Zd+1jrZD++zD3LsMIjWlvg4AYrHn/Pqz4CF3veCxGjtbqt7A==}
    dependencies:
      '@types/d3-selection': 3.0.11
    dev: false

  /@types/d3-chord@3.0.6:
    resolution: {integrity: sha512-LFYWWd8nwfwEmTZG9PfQxd17HbNPksHBiJHaKuY1XeqscXacsS2tyoo6OdRsjf+NQYeB6XrNL3a25E3gH69lcg==}
    dev: false

  /@types/d3-color@3.1.3:
    resolution: {integrity: sha512-iO90scth9WAbmgv7ogoq57O9YpKmFBbmoEoCHDB2xMBY0+/KVrqAaCDyCE16dUspeOvIxFFRI+0sEtqDqy2b4A==}
    dev: false

  /@types/d3-contour@3.0.6:
    resolution: {integrity: sha512-BjzLgXGnCWjUSYGfH1cpdo41/hgdWETu4YxpezoztawmqsvCeep+8QGfiY6YbDvfgHz/DkjeIkkZVJavB4a3rg==}
    dependencies:
      '@types/d3-array': 3.2.1
      '@types/geojson': 7946.0.16
    dev: false

  /@types/d3-delaunay@6.0.4:
    resolution: {integrity: sha512-ZMaSKu4THYCU6sV64Lhg6qjf1orxBthaC161plr5KuPHo3CNm8DTHiLw/5Eq2b6TsNP0W0iJrUOFscY6Q450Hw==}
    dev: false

  /@types/d3-dispatch@3.0.6:
    resolution: {integrity: sha512-4fvZhzMeeuBJYZXRXrRIQnvUYfyXwYmLsdiN7XXmVNQKKw1cM8a5WdID0g1hVFZDqT9ZqZEY5pD44p24VS7iZQ==}
    dev: false

  /@types/d3-drag@3.0.7:
    resolution: {integrity: sha512-HE3jVKlzU9AaMazNufooRJ5ZpWmLIoc90A37WU2JMmeq28w1FQqCZswHZ3xR+SuxYftzHq6WU6KJHvqxKzTxxQ==}
    dependencies:
      '@types/d3-selection': 3.0.11
    dev: false

  /@types/d3-dsv@3.0.7:
    resolution: {integrity: sha512-n6QBF9/+XASqcKK6waudgL0pf/S5XHPPI8APyMLLUHd8NqouBGLsU8MgtO7NINGtPBtk9Kko/W4ea0oAspwh9g==}
    dev: false

  /@types/d3-ease@3.0.2:
    resolution: {integrity: sha512-NcV1JjO5oDzoK26oMzbILE6HW7uVXOHLQvHshBUW4UMdZGfiY6v5BeQwh9a9tCzv+CeefZQHJt5SRgK154RtiA==}
    dev: false

  /@types/d3-fetch@3.0.7:
    resolution: {integrity: sha512-fTAfNmxSb9SOWNB9IoG5c8Hg6R+AzUHDRlsXsDZsNp6sxAEOP0tkP3gKkNSO/qmHPoBFTxNrjDprVHDQDvo5aA==}
    dependencies:
      '@types/d3-dsv': 3.0.7
    dev: false

  /@types/d3-force@3.0.10:
    resolution: {integrity: sha512-ZYeSaCF3p73RdOKcjj+swRlZfnYpK1EbaDiYICEEp5Q6sUiqFaFQ9qgoshp5CzIyyb/yD09kD9o2zEltCexlgw==}
    dev: false

  /@types/d3-format@3.0.4:
    resolution: {integrity: sha512-fALi2aI6shfg7vM5KiR1wNJnZ7r6UuggVqtDA+xiEdPZQwy/trcQaHnwShLuLdta2rTymCNpxYTiMZX/e09F4g==}
    dev: false

  /@types/d3-geo@3.1.0:
    resolution: {integrity: sha512-856sckF0oP/diXtS4jNsiQw/UuK5fQG8l/a9VVLeSouf1/PPbBE1i1W852zVwKwYCBkFJJB7nCFTbk6UMEXBOQ==}
    dependencies:
      '@types/geojson': 7946.0.16
    dev: false

  /@types/d3-hierarchy@3.1.7:
    resolution: {integrity: sha512-tJFtNoYBtRtkNysX1Xq4sxtjK8YgoWUNpIiUee0/jHGRwqvzYxkq0hGVbbOGSz+JgFxxRu4K8nb3YpG3CMARtg==}
    dev: false

  /@types/d3-interpolate@3.0.4:
    resolution: {integrity: sha512-mgLPETlrpVV1YRJIglr4Ez47g7Yxjl1lj7YKsiMCb27VJH9W8NVM6Bb9d8kkpG/uAQS5AmbA48q2IAolKKo1MA==}
    dependencies:
      '@types/d3-color': 3.1.3
    dev: false

  /@types/d3-path@3.1.1:
    resolution: {integrity: sha512-VMZBYyQvbGmWyWVea0EHs/BwLgxc+MKi1zLDCONksozI4YJMcTt8ZEuIR4Sb1MMTE8MMW49v0IwI5+b7RmfWlg==}
    dev: false

  /@types/d3-polygon@3.0.2:
    resolution: {integrity: sha512-ZuWOtMaHCkN9xoeEMr1ubW2nGWsp4nIql+OPQRstu4ypeZ+zk3YKqQT0CXVe/PYqrKpZAi+J9mTs05TKwjXSRA==}
    dev: false

  /@types/d3-quadtree@3.0.6:
    resolution: {integrity: sha512-oUzyO1/Zm6rsxKRHA1vH0NEDG58HrT5icx/azi9MF1TWdtttWl0UIUsjEQBBh+SIkrpd21ZjEv7ptxWys1ncsg==}
    dev: false

  /@types/d3-random@3.0.3:
    resolution: {integrity: sha512-Imagg1vJ3y76Y2ea0871wpabqp613+8/r0mCLEBfdtqC7xMSfj9idOnmBYyMoULfHePJyxMAw3nWhJxzc+LFwQ==}
    dev: false

  /@types/d3-scale-chromatic@3.1.0:
    resolution: {integrity: sha512-iWMJgwkK7yTRmWqRB5plb1kadXyQ5Sj8V/zYlFGMUBbIPKQScw+Dku9cAAMgJG+z5GYDoMjWGLVOvjghDEFnKQ==}
    dev: false

  /@types/d3-scale@4.0.9:
    resolution: {integrity: sha512-dLmtwB8zkAeO/juAMfnV+sItKjlsw2lKdZVVy6LRr0cBmegxSABiLEpGVmSJJ8O08i4+sGR6qQtb6WtuwJdvVw==}
    dependencies:
      '@types/d3-time': 3.0.4
    dev: false

  /@types/d3-selection@3.0.11:
    resolution: {integrity: sha512-bhAXu23DJWsrI45xafYpkQ4NtcKMwWnAC/vKrd2l+nxMFuvOT3XMYTIj2opv8vq8AO5Yh7Qac/nSeP/3zjTK0w==}
    dev: false

  /@types/d3-shape@3.1.7:
    resolution: {integrity: sha512-VLvUQ33C+3J+8p+Daf+nYSOsjB4GXp19/S/aGo60m9h1v6XaxjiT82lKVWJCfzhtuZ3yD7i/TPeC/fuKLLOSmg==}
    dependencies:
      '@types/d3-path': 3.1.1
    dev: false

  /@types/d3-time-format@4.0.3:
    resolution: {integrity: sha512-5xg9rC+wWL8kdDj153qZcsJ0FWiFt0J5RB6LYUNZjwSnesfblqrI/bJ1wBdJ8OQfncgbJG5+2F+qfqnqyzYxyg==}
    dev: false

  /@types/d3-time@3.0.4:
    resolution: {integrity: sha512-yuzZug1nkAAaBlBBikKZTgzCeA+k1uy4ZFwWANOfKw5z5LRhV0gNA7gNkKm7HoK+HRN0wX3EkxGk0fpbWhmB7g==}
    dev: false

  /@types/d3-timer@3.0.2:
    resolution: {integrity: sha512-Ps3T8E8dZDam6fUyNiMkekK3XUsaUEik+idO9/YjPtfj2qruF8tFBXS7XhtE4iIXBLxhmLjP3SXpLhVf21I9Lw==}
    dev: false

  /@types/d3-transition@3.0.9:
    resolution: {integrity: sha512-uZS5shfxzO3rGlu0cC3bjmMFKsXv+SmZZcgp0KD22ts4uGXp5EVYGzu/0YdwZeKmddhcAccYtREJKkPfXkZuCg==}
    dependencies:
      '@types/d3-selection': 3.0.11
    dev: false

  /@types/d3-zoom@3.0.8:
    resolution: {integrity: sha512-iqMC4/YlFCSlO8+2Ii1GGGliCAY4XdeG748w5vQUbevlbDu0zSjH/+jojorQVBK/se0j6DUFNPBGSqD3YWYnDw==}
    dependencies:
      '@types/d3-interpolate': 3.0.4
      '@types/d3-selection': 3.0.11
    dev: false

  /@types/d3@7.4.3:
    resolution: {integrity: sha512-lZXZ9ckh5R8uiFVt8ogUNf+pIrK4EsWrx2Np75WvF/eTpJ0FMHNhjXk8CKEx/+gpHbNQyJWehbFaTvqmHWB3ww==}
    dependencies:
      '@types/d3-array': 3.2.1
      '@types/d3-axis': 3.0.6
      '@types/d3-brush': 3.0.6
      '@types/d3-chord': 3.0.6
      '@types/d3-color': 3.1.3
      '@types/d3-contour': 3.0.6
      '@types/d3-delaunay': 6.0.4
      '@types/d3-dispatch': 3.0.6
      '@types/d3-drag': 3.0.7
      '@types/d3-dsv': 3.0.7
      '@types/d3-ease': 3.0.2
      '@types/d3-fetch': 3.0.7
      '@types/d3-force': 3.0.10
      '@types/d3-format': 3.0.4
      '@types/d3-geo': 3.1.0
      '@types/d3-hierarchy': 3.1.7
      '@types/d3-interpolate': 3.0.4
      '@types/d3-path': 3.1.1
      '@types/d3-polygon': 3.0.2
      '@types/d3-quadtree': 3.0.6
      '@types/d3-random': 3.0.3
      '@types/d3-scale': 4.0.9
      '@types/d3-scale-chromatic': 3.1.0
      '@types/d3-selection': 3.0.11
      '@types/d3-shape': 3.1.7
      '@types/d3-time': 3.0.4
      '@types/d3-time-format': 4.0.3
      '@types/d3-timer': 3.0.2
      '@types/d3-transition': 3.0.9
      '@types/d3-zoom': 3.0.8
    dev: false

  /@types/debug@4.1.12:
    resolution: {integrity: sha512-vIChWdVG3LG1SMxEvI/AK+FWJthlrqlTu7fbrlywTkkaONwk/UAGaULXRlf8vkzFBLVm0zkMdCquhL5aOjhXPQ==}
    dependencies:
      '@types/ms': 2.1.0

  /@types/diff-match-patch@1.0.36:
    resolution: {integrity: sha512-xFdR6tkm0MWvBfO8xXCSsinYxHcqkQUlcHeSpMC2ukzOb6lwQAfDmW+Qt0AvlGd8HpsS28qKsB+oPeJn9I39jg==}
    dev: false

  /@types/estree-jsx@1.0.5:
    resolution: {integrity: sha512-52CcUVNFyfb1A2ALocQw/Dd1BQFNmSdkuC3BkZ6iqhdMfQz7JWOFRuJFloOzjk+6WijU56m9oKXFAXc7o3Towg==}
    dependencies:
      '@types/estree': 1.0.7

  /@types/estree@1.0.7:
    resolution: {integrity: sha512-w28IoSUCJpidD/TGviZwwMJckNESJZXFu7NBZ5YJ4mEUnNraUn9Pm8HSZm/jDF1pDWYKspWE7oVphigUPRakIQ==}

  /@types/geojson@7946.0.16:
    resolution: {integrity: sha512-6C8nqWur3j98U6+lXDfTUWIfgvZU+EumvpHKcYjujKH7woYyLj2sUmff0tRhrqM7BohUw7Pz3ZB1jj2gW9Fvmg==}
    dev: false

  /@types/hast@3.0.4:
    resolution: {integrity: sha512-WPs+bbQw5aCj+x6laNGWLH3wviHtoCv/P3+otBhbOhJgG8qtpdAMlTCxLtsTWA7LH1Oh/bFCHsBn0TPS5m30EQ==}
    dependencies:
      '@types/unist': 3.0.3

  /@types/json-schema@7.0.15:
    resolution: {integrity: sha512-5+fP8P8MFNC+AyZCDxrB2pkZFPGzqQWUzpSeuuVLvm8VMcorNYavBqoFcxK8bQz4Qsbn4oUEEem4wDLfcysGHA==}

  /@types/katex@0.16.7:
    resolution: {integrity: sha512-HMwFiRujE5PjrgwHQ25+bsLJgowjGjm5Z8FVSf0N6PwgJrwxH0QxzHYDcKsTfV3wva0vzrpqMTJS2jXPr5BMEQ==}
    dev: false

  /@types/lodash@4.17.16:
    resolution: {integrity: sha512-HX7Em5NYQAXKW+1T+FiuG27NGwzJfCX3s1GjOa7ujxZa52kjJLOr4FUxT+giF6Tgxv1e+/czV/iTtBw27WTU9g==}
    dev: false

  /@types/mdast@4.0.4:
    resolution: {integrity: sha512-kGaNbPh1k7AFzgpud/gMdvIm5xuECykRR+JnWKQno9TAXVa6WIVCGTPvYGekIDL4uwCZQSYbUxNBSb1aUo79oA==}
    dependencies:
      '@types/unist': 3.0.3

  /@types/mdx@2.0.13:
    resolution: {integrity: sha512-+OWZQfAYyio6YkJb3HLxDrvnx6SWWDbC0zVPfBRzUk0/nqoDyf6dNxQi3eArPe8rJ473nobTMQ/8Zk+LxJ+Yuw==}

  /@types/ms@2.1.0:
    resolution: {integrity: sha512-GsCCIZDE/p3i96vtEqx+7dBUGXrc7zeSK3wwPHIaRThS+9OhWIXRqzs4d6k1SVU8g91DrNRWxWUGhp5KXQb2VA==}

  /@types/nlcst@2.0.3:
    resolution: {integrity: sha512-vSYNSDe6Ix3q+6Z7ri9lyWqgGhJTmzRjZRqyq15N0Z/1/UnVsno9G/N40NBijoYx2seFDIl0+B2mgAb9mezUCA==}
    dependencies:
      '@types/unist': 3.0.3
    dev: false

  /@types/node@12.20.55:
    resolution: {integrity: sha512-J8xLz7q2OFulZ2cyGTLE1TbbZcjpno7FaN6zdJNrgAdrJ+DZzh/uFR6YrTb4C+nXakvud8Q4+rbhoIWlYQbUFQ==}
    dev: true

  /@types/node@20.17.49:
    resolution: {integrity: sha512-lu4U+g0EbSW2aPGksNyqcesB2D3eDD0mv8ig9youJsEs/DuMOdeqcEbFOBDCCurXNpa10NkKSSRfOQLBFCiD8w==}
    dependencies:
      undici-types: 6.19.8
    dev: true

  /@types/node@22.15.20:
    resolution: {integrity: sha512-A6BohGFRGHAscJsTslDCA9JG7qSJr/DWUvrvY8yi9IgnGtMxCyat7vvQ//MFa0DnLsyuS3wYTpLdw4Hf+Q5JXw==}
    dependencies:
      undici-types: 6.21.0

  /@types/node@22.15.3:
    resolution: {integrity: sha512-lX7HFZeHf4QG/J7tBZqrCAXwz9J5RD56Y6MpP0eJkka8p+K0RY/yBTW7CYFJ4VGCclxqOLKmiGP5juQc6MKgcw==}
    dependencies:
      undici-types: 6.21.0
    dev: true

  /@types/prop-types@15.7.14:
    resolution: {integrity: sha512-gNMvNH49DJ7OJYv+KAKn0Xp45p8PLl6zo2YnvDIbTd4J6MER2BmWN49TG7n9LvkyihINxeKW8+3bfS2yDC9dzQ==}

  /@types/react-dom@19.1.1(@types/react@19.1.0):
    resolution: {integrity: sha512-jFf/woGTVTjUJsl2O7hcopJ1r0upqoq/vIOoCj0yLh3RIXxWcljlpuZ+vEBRXsymD1jhfeJrlyTy/S1UW+4y1w==}
    peerDependencies:
      '@types/react': ^19.0.0
    dependencies:
      '@types/react': 19.1.0
    dev: true

  /@types/react@18.3.21:
    resolution: {integrity: sha512-gXLBtmlcRJeT09/sI4PxVwyrku6SaNUj/6cMubjE6T6XdY1fDmBL7r0nX0jbSZPU/Xr0KuwLLZh6aOYY5d91Xw==}
    dependencies:
      '@types/prop-types': 15.7.14
      csstype: 3.1.3

  /@types/react@19.1.0:
    resolution: {integrity: sha512-UaicktuQI+9UKyA4njtDOGBD/67t8YEBt2xdfqu8+gP9hqPUPsiXlNPcpS2gVdjmis5GKPG3fCxbQLVgxsQZ8w==}
    dependencies:
      csstype: 3.1.3

  /@types/trusted-types@2.0.7:
    resolution: {integrity: sha512-ScaPdn1dQczgbl0QFTeTOmVHFULt394XJgOQNoyVhZ6r2vLnMLJfBPd53SB52T/3G36VI1/g2MZaX0cwDuXsfw==}
    requiresBuild: true
    dev: false
    optional: true

  /@types/unist@2.0.11:
    resolution: {integrity: sha512-CmBKiL6NNo/OqgmMn95Fk9Whlp2mtvIv+KNpQKN2F4SjvrEesubTRWGYSg+BnWZOnlCaSTU1sMpsBOzgbYhnsA==}

  /@types/unist@3.0.3:
    resolution: {integrity: sha512-ko/gIFJRv177XgZsZcBwnqJN5x/Gien8qNOn0D5bQU/zAzVf9Zt3BlcUiLqhV9y4ARk0GbT3tnUiPNgnTXzc/Q==}

  /@types/ws@8.18.1:
    resolution: {integrity: sha512-ThVF6DCVhA8kUGy+aazFQ4kXQ7E1Ty7A3ypFOe0IcJV8O/M511G99AW24irKrW56Wt44yG9+ij8FaqoBGkuBXg==}
    dependencies:
      '@types/node': 22.15.20
    dev: false

  /@typescript-eslint/eslint-plugin@8.32.0(@typescript-eslint/parser@8.32.0)(eslint@9.27.0)(typescript@5.8.2):
    resolution: {integrity: sha512-/jU9ettcntkBFmWUzzGgsClEi2ZFiikMX5eEQsmxIAWMOn4H3D4rvHssstmAHGVvrYnaMqdWWWg0b5M6IN/MTQ==}
    engines: {node: ^18.18.0 || ^20.9.0 || >=21.1.0}
    peerDependencies:
      '@typescript-eslint/parser': ^8.0.0 || ^8.0.0-alpha.0
      eslint: ^8.57.0 || ^9.0.0
      typescript: '>=4.8.4 <5.9.0'
    dependencies:
      '@eslint-community/regexpp': 4.12.1
      '@typescript-eslint/parser': 8.32.0(eslint@9.27.0)(typescript@5.8.2)
      '@typescript-eslint/scope-manager': 8.32.0
      '@typescript-eslint/type-utils': 8.32.0(eslint@9.27.0)(typescript@5.8.2)
      '@typescript-eslint/utils': 8.32.0(eslint@9.27.0)(typescript@5.8.2)
      '@typescript-eslint/visitor-keys': 8.32.0
      eslint: 9.27.0
      graphemer: 1.4.0
      ignore: 5.3.2
      natural-compare: 1.4.0
      ts-api-utils: 2.1.0(typescript@5.8.2)
      typescript: 5.8.2
    transitivePeerDependencies:
      - supports-color
    dev: true

  /@typescript-eslint/parser@8.32.0(eslint@9.27.0)(typescript@5.8.2):
    resolution: {integrity: sha512-B2MdzyWxCE2+SqiZHAjPphft+/2x2FlO9YBx7eKE1BCb+rqBlQdhtAEhzIEdozHd55DXPmxBdpMygFJjfjjA9A==}
    engines: {node: ^18.18.0 || ^20.9.0 || >=21.1.0}
    peerDependencies:
      eslint: ^8.57.0 || ^9.0.0
      typescript: '>=4.8.4 <5.9.0'
    dependencies:
      '@typescript-eslint/scope-manager': 8.32.0
      '@typescript-eslint/types': 8.32.0
      '@typescript-eslint/typescript-estree': 8.32.0(typescript@5.8.2)
      '@typescript-eslint/visitor-keys': 8.32.0
      debug: 4.4.1
      eslint: 9.27.0
      typescript: 5.8.2
    transitivePeerDependencies:
      - supports-color
    dev: true

  /@typescript-eslint/scope-manager@8.32.0:
    resolution: {integrity: sha512-jc/4IxGNedXkmG4mx4nJTILb6TMjL66D41vyeaPWvDUmeYQzF3lKtN15WsAeTr65ce4mPxwopPSo1yUUAWw0hQ==}
    engines: {node: ^18.18.0 || ^20.9.0 || >=21.1.0}
    dependencies:
      '@typescript-eslint/types': 8.32.0
      '@typescript-eslint/visitor-keys': 8.32.0
    dev: true

  /@typescript-eslint/type-utils@8.32.0(eslint@9.27.0)(typescript@5.8.2):
    resolution: {integrity: sha512-t2vouuYQKEKSLtJaa5bB4jHeha2HJczQ6E5IXPDPgIty9EqcJxpr1QHQ86YyIPwDwxvUmLfP2YADQ5ZY4qddZg==}
    engines: {node: ^18.18.0 || ^20.9.0 || >=21.1.0}
    peerDependencies:
      eslint: ^8.57.0 || ^9.0.0
      typescript: '>=4.8.4 <5.9.0'
    dependencies:
      '@typescript-eslint/typescript-estree': 8.32.0(typescript@5.8.2)
      '@typescript-eslint/utils': 8.32.0(eslint@9.27.0)(typescript@5.8.2)
      debug: 4.4.1
      eslint: 9.27.0
      ts-api-utils: 2.1.0(typescript@5.8.2)
      typescript: 5.8.2
    transitivePeerDependencies:
      - supports-color
    dev: true

  /@typescript-eslint/types@8.32.0:
    resolution: {integrity: sha512-O5Id6tGadAZEMThM6L9HmVf5hQUXNSxLVKeGJYWNhhVseps/0LddMkp7//VDkzwJ69lPL0UmZdcZwggj9akJaA==}
    engines: {node: ^18.18.0 || ^20.9.0 || >=21.1.0}
    dev: true

  /@typescript-eslint/typescript-estree@8.32.0(typescript@5.8.2):
    resolution: {integrity: sha512-pU9VD7anSCOIoBFnhTGfOzlVFQIA1XXiQpH/CezqOBaDppRwTglJzCC6fUQGpfwey4T183NKhF1/mfatYmjRqQ==}
    engines: {node: ^18.18.0 || ^20.9.0 || >=21.1.0}
    peerDependencies:
      typescript: '>=4.8.4 <5.9.0'
    dependencies:
      '@typescript-eslint/types': 8.32.0
      '@typescript-eslint/visitor-keys': 8.32.0
      debug: 4.4.1
      fast-glob: 3.3.3
      is-glob: 4.0.3
      minimatch: 9.0.5
      semver: 7.7.1
      ts-api-utils: 2.1.0(typescript@5.8.2)
      typescript: 5.8.2
    transitivePeerDependencies:
      - supports-color
    dev: true

  /@typescript-eslint/utils@8.32.0(eslint@9.27.0)(typescript@5.8.2):
    resolution: {integrity: sha512-8S9hXau6nQ/sYVtC3D6ISIDoJzS1NsCK+gluVhLN2YkBPX+/1wkwyUiDKnxRh15579WoOIyVWnoyIf3yGI9REw==}
    engines: {node: ^18.18.0 || ^20.9.0 || >=21.1.0}
    peerDependencies:
      eslint: ^8.57.0 || ^9.0.0
      typescript: '>=4.8.4 <5.9.0'
    dependencies:
      '@eslint-community/eslint-utils': 4.7.0(eslint@9.27.0)
      '@typescript-eslint/scope-manager': 8.32.0
      '@typescript-eslint/types': 8.32.0
      '@typescript-eslint/typescript-estree': 8.32.0(typescript@5.8.2)
      eslint: 9.27.0
      typescript: 5.8.2
    transitivePeerDependencies:
      - supports-color
    dev: true

  /@typescript-eslint/visitor-keys@8.32.0:
    resolution: {integrity: sha512-1rYQTCLFFzOI5Nl0c8LUpJT8HxpwVRn9E4CkMsYfuN6ctmQqExjSTzzSk0Tz2apmXy7WU6/6fyaZVVA/thPN+w==}
    engines: {node: ^18.18.0 || ^20.9.0 || >=21.1.0}
    dependencies:
      '@typescript-eslint/types': 8.32.0
      eslint-visitor-keys: 4.2.0
    dev: true

  /@typescript/vfs@1.6.1(typescript@5.8.2):
    resolution: {integrity: sha512-JwoxboBh7Oz1v38tPbkrZ62ZXNHAk9bJ7c9x0eI5zBfBnBYGhURdbnh7Z4smN/MV48Y5OCcZb58n972UtbazsA==}
    peerDependencies:
      typescript: '*'
    dependencies:
      debug: 4.4.1
      typescript: 5.8.2
    transitivePeerDependencies:
      - supports-color
    dev: false

  /@ungap/structured-clone@1.3.0:
    resolution: {integrity: sha512-WmoN8qaIAo7WTYWbAZuG8PYEhn5fkz7dZrqTBZ7dtt//lL2Gwms1IcnQ5yHqjDfX8Ft5j4YzDM23f87zBfDe9g==}

  /@vitest/expect@3.1.4:
    resolution: {integrity: sha512-xkD/ljeliyaClDYqHPNCiJ0plY5YIcM0OlRiZizLhlPmpXWpxnGMyTZXOHFhFeG7w9P5PBeL4IdtJ/HeQwTbQA==}
    dependencies:
      '@vitest/spy': 3.1.4
      '@vitest/utils': 3.1.4
      chai: 5.2.0
      tinyrainbow: 2.0.0
    dev: true

  /@vitest/mocker@3.1.4(vite@6.3.5):
    resolution: {integrity: sha512-8IJ3CvwtSw/EFXqWFL8aCMu+YyYXG2WUSrQbViOZkWTKTVicVwZ/YiEZDSqD00kX+v/+W+OnxhNWoeVKorHygA==}
    peerDependencies:
      msw: ^2.4.9
      vite: ^5.0.0 || ^6.0.0
    peerDependenciesMeta:
      msw:
        optional: true
      vite:
        optional: true
    dependencies:
      '@vitest/spy': 3.1.4
      estree-walker: 3.0.3
      magic-string: 0.30.17
      vite: 6.3.5(@types/node@20.17.49)
    dev: true

  /@vitest/pretty-format@3.1.4:
    resolution: {integrity: sha512-cqv9H9GvAEoTaoq+cYqUTCGscUjKqlJZC7PRwY5FMySVj5J+xOm1KQcCiYHJOEzOKRUhLH4R2pTwvFlWCEScsg==}
    dependencies:
      tinyrainbow: 2.0.0
    dev: true

  /@vitest/runner@3.1.4:
    resolution: {integrity: sha512-djTeF1/vt985I/wpKVFBMWUlk/I7mb5hmD5oP8K9ACRmVXgKTae3TUOtXAEBfslNKPzUQvnKhNd34nnRSYgLNQ==}
    dependencies:
      '@vitest/utils': 3.1.4
      pathe: 2.0.3
    dev: true

  /@vitest/snapshot@3.1.4:
    resolution: {integrity: sha512-JPHf68DvuO7vilmvwdPr9TS0SuuIzHvxeaCkxYcCD4jTk67XwL45ZhEHFKIuCm8CYstgI6LZ4XbwD6ANrwMpFg==}
    dependencies:
      '@vitest/pretty-format': 3.1.4
      magic-string: 0.30.17
      pathe: 2.0.3
    dev: true

  /@vitest/spy@3.1.4:
    resolution: {integrity: sha512-Xg1bXhu+vtPXIodYN369M86K8shGLouNjoVI78g8iAq2rFoHFdajNvJJ5A/9bPMFcfQqdaCpOgWKEoMQg/s0Yg==}
    dependencies:
      tinyspy: 3.0.2
    dev: true

  /@vitest/utils@3.1.4:
    resolution: {integrity: sha512-yriMuO1cfFhmiGc8ataN51+9ooHRuURdfAZfwFd3usWynjzpLslZdYnRegTv32qdgtJTsj15FoeZe2g15fY1gg==}
    dependencies:
      '@vitest/pretty-format': 3.1.4
      loupe: 3.1.3
      tinyrainbow: 2.0.0
    dev: true

  /@xmldom/xmldom@0.9.8:
    resolution: {integrity: sha512-p96FSY54r+WJ50FIOsCOjyj/wavs8921hG5+kVMmZgKcvIKxMXHTrjNJvRgWa/zuX3B6t2lijLNFaOyuxUH+2A==}
    engines: {node: '>=14.6'}
    dev: false

  /acorn-jsx@5.3.2(acorn@8.14.1):
    resolution: {integrity: sha512-rq9s+JNhf0IChjtDXxllJ7g41oZk5SlXtp0LHwyA5cejwn7vKmKp4pPri6YEePv2PU65sAsegbXtIinmDFDXgQ==}
    peerDependencies:
      acorn: ^6.0.0 || ^7.0.0 || ^8.0.0
    dependencies:
      acorn: 8.14.1

  /acorn-walk@8.3.4:
    resolution: {integrity: sha512-ueEepnujpqee2o5aIYnvHU6C0A42MNdsIDeqy5BydrkuC5R1ZuUFnm27EeFJGoEHJQgn3uleRvmTXaJgfXbt4g==}
    engines: {node: '>=0.4.0'}
    dependencies:
      acorn: 8.14.1
    dev: true

  /acorn@8.14.1:
    resolution: {integrity: sha512-OvQ/2pUDKmgfCg++xsTX1wGxfTaszcHVcTctW4UJB4hibJx2HXxxO5UmVgyjMa+ZDsiaf5wWLXYpRWMmBI0QHg==}
    engines: {node: '>=0.4.0'}
    hasBin: true

  /add@2.0.6:
    resolution: {integrity: sha512-j5QzrmsokwWWp6kUcJQySpbG+xfOBqqKnup3OIk1pz+kB/80SLorZ9V8zHFLO92Lcd+hbvq8bT+zOGoPkmBV0Q==}
    dev: false

  /ai@4.3.16(react@19.1.0)(zod@3.25.7):
    resolution: {integrity: sha512-KUDwlThJ5tr2Vw0A1ZkbDKNME3wzWhuVfAOwIvFUzl1TPVDFAXDFTXio3p+jaKneB+dKNCvFFlolYmmgHttG1g==}
    engines: {node: '>=18'}
    peerDependencies:
      react: ^18 || ^19 || ^19.0.0-rc
      zod: ^3.23.8
    peerDependenciesMeta:
      react:
        optional: true
    dependencies:
      '@ai-sdk/provider': 1.1.3
      '@ai-sdk/provider-utils': 2.2.8(zod@3.25.7)
      '@ai-sdk/react': 1.2.12(react@19.1.0)(zod@3.25.7)
      '@ai-sdk/ui-utils': 1.2.11(zod@3.25.7)
      '@opentelemetry/api': 1.9.0
      jsondiffpatch: 0.6.0
      react: 19.1.0
      zod: 3.25.7
    dev: false

  /ajv@6.12.6:
    resolution: {integrity: sha512-j3fVLgvTo527anyYyJOGTYJbG+vnnQYvE0m5mmkc1TK+nxAppkCLMIL0aZ4dblVCNoGShhm+kzE4ZUykBoMg4g==}
    dependencies:
      fast-deep-equal: 3.1.3
      fast-json-stable-stringify: 2.1.0
      json-schema-traverse: 0.4.1
      uri-js: 4.4.1
    dev: true

  /ajv@8.17.1:
    resolution: {integrity: sha512-B/gBuNg5SiMTrPkC+A2+cW0RszwxYmn6VYxB/inlBStS5nx6xHIt/ehKRhIMhqusl7a8LjQoZnjCs5vhwxOQ1g==}
    dependencies:
      fast-deep-equal: 3.1.3
      fast-uri: 3.0.6
      json-schema-traverse: 1.0.0
      require-from-string: 2.0.2
    dev: false

  /ansi-colors@4.1.3:
    resolution: {integrity: sha512-/6w/C21Pm1A7aZitlI5Ni/2J6FFQN8i1Cvz3kHABAAbw93v/NlvKdVOqz7CCWz/3iv/JplRSEEZ83XION15ovw==}
    engines: {node: '>=6'}
    dev: true

  /ansi-regex@5.0.1:
    resolution: {integrity: sha512-quJQXlTSUGL2LH9SUXo8VwsY4soanhgo6LNSm84E1LBcE8s3O0wpdiRzyR9z/ZZJMlMWv37qOOb9pdJlMUEKFQ==}
    engines: {node: '>=8'}
    dev: true

  /ansi-styles@4.3.0:
    resolution: {integrity: sha512-zbB9rCJAT1rbjiVDb2hqKFHNYLxgtk8NURxZ3IZwD3F6NtxbXZQCnnSi1Lkx+IDohdPlFp222wVALIheZJQSEg==}
    engines: {node: '>=8'}
    dependencies:
      color-convert: 2.0.1
    dev: true

  /apis.do@0.0.1:
    resolution: {integrity: sha512-VghuOjKF/ElhSdqvJT2PIPGJ+AVdrX+rQkZuUCPTP9YzyvwxIaWDqKnr5cZxAlz8PXDUcmSGOXZSK5aPI0iwqA==}
    dev: false

  /arg@4.1.3:
    resolution: {integrity: sha512-58S9QDqG0Xx27YwPSt9fJxivjYl432YCwfDMfZ+71RAqUrZef7LrKQZ3LHLOwCS4FLNBplP533Zx895SeOCHvA==}
    dev: true

  /arg@5.0.2:
    resolution: {integrity: sha512-PYjyFOLKQ9y57JvQ6QLo8dAgNqswh8M1RMJYdQduT6xbWSgK36P/Z/v+p888pM69jMMfS8Xd8F6I1kQ/I9HUGg==}
    dev: false

  /argparse@1.0.10:
    resolution: {integrity: sha512-o5Roy6tNG4SL/FOkCAN6RzjiakZS25RLYFrcMttJqbdd8BWrnA+fGz57iN5Pb06pvBGvl5gQ0B48dJlslXvoTg==}
    dependencies:
      sprintf-js: 1.0.3

  /argparse@2.0.1:
    resolution: {integrity: sha512-8+9WqebbFzpX9OR+Wa6O29asIogeRMzcGtAINdpMHHyAg10f05aSFVBbcEqGf/PXw1EjAZ+q2/bEBg3DvurK3Q==}

  /aria-hidden@1.2.6:
    resolution: {integrity: sha512-ik3ZgC9dY/lYVVM++OISsaYDeg1tb0VtP5uL3ouh1koGOaUMDPpbFIei4JkFimWUFPn90sbMNMXQAIVOlnYKJA==}
    engines: {node: '>=10'}
    dependencies:
      tslib: 2.8.1
    dev: false

  /array-buffer-byte-length@1.0.2:
    resolution: {integrity: sha512-LHE+8BuR7RYGDKvnrmcuSq3tDcKv9OFEXQt/HpbZhY7V6h0zlUXutnAD82GiFx9rdieCMjkvtcsPqBwgUl1Iiw==}
    engines: {node: '>= 0.4'}
    dependencies:
      call-bound: 1.0.4
      is-array-buffer: 3.0.5
    dev: true

  /array-includes@3.1.8:
    resolution: {integrity: sha512-itaWrbYbqpGXkGhZPGUulwnhVf5Hpy1xiCFsGqyIGglbBxmG5vSjxQen3/WGOjPpNEv1RtBLKxbmVXm8HpJStQ==}
    engines: {node: '>= 0.4'}
    dependencies:
      call-bind: 1.0.8
      define-properties: 1.2.1
      es-abstract: 1.23.9
      es-object-atoms: 1.1.1
      get-intrinsic: 1.3.0
      is-string: 1.1.1
    dev: true

  /array-iterate@2.0.1:
    resolution: {integrity: sha512-I1jXZMjAgCMmxT4qxXfPXa6SthSoE8h6gkSI9BGGNv8mP8G/v0blc+qFnZu6K42vTOiuME596QaLO0TP3Lk0xg==}
    dev: false

  /array-union@2.1.0:
    resolution: {integrity: sha512-HGyxoOTYUyCM6stUe6EJgnd4EoewAI7zMdfqO+kGjnlZmBDz/cR5pf8r/cR4Wq60sL/p0IkcjUEEPwS3GFrIyw==}
    engines: {node: '>=8'}
    dev: true

  /array.prototype.findlast@1.2.5:
    resolution: {integrity: sha512-CVvd6FHg1Z3POpBLxO6E6zr+rSKEQ9L6rZHAaY7lLfhKsWYUBBOuMs0e9o24oopj6H+geRCX0YJ+TJLBK2eHyQ==}
    engines: {node: '>= 0.4'}
    dependencies:
      call-bind: 1.0.8
      define-properties: 1.2.1
      es-abstract: 1.23.9
      es-errors: 1.3.0
      es-object-atoms: 1.1.1
      es-shim-unscopables: 1.1.0
    dev: true

  /array.prototype.flat@1.3.3:
    resolution: {integrity: sha512-rwG/ja1neyLqCuGZ5YYrznA62D4mZXg0i1cIskIUKSiqF3Cje9/wXAls9B9s1Wa2fomMsIv8czB8jZcPmxCXFg==}
    engines: {node: '>= 0.4'}
    dependencies:
      call-bind: 1.0.8
      define-properties: 1.2.1
      es-abstract: 1.23.9
      es-shim-unscopables: 1.1.0
    dev: true

  /array.prototype.flatmap@1.3.3:
    resolution: {integrity: sha512-Y7Wt51eKJSyi80hFrJCePGGNo5ktJCslFuboqJsbf57CCPcm5zztluPlc4/aD8sWsKvlwatezpV4U1efk8kpjg==}
    engines: {node: '>= 0.4'}
    dependencies:
      call-bind: 1.0.8
      define-properties: 1.2.1
      es-abstract: 1.23.9
      es-shim-unscopables: 1.1.0
    dev: true

  /array.prototype.tosorted@1.1.4:
    resolution: {integrity: sha512-p6Fx8B7b7ZhL/gmUsAy0D15WhvDccw3mnGNbZpi3pmeJdxtWsj2jEaI4Y6oo3XiHfzuSgPwKc04MYt6KgvC/wA==}
    engines: {node: '>= 0.4'}
    dependencies:
      call-bind: 1.0.8
      define-properties: 1.2.1
      es-abstract: 1.23.9
      es-errors: 1.3.0
      es-shim-unscopables: 1.1.0
    dev: true

  /arraybuffer.prototype.slice@1.0.4:
    resolution: {integrity: sha512-BNoCY6SXXPQ7gF2opIP4GBE+Xw7U+pHMYKuzjgCN3GwiaIR09UUeKfheyIry77QtrCBlC0KK0q5/TER/tYh3PQ==}
    engines: {node: '>= 0.4'}
    dependencies:
      array-buffer-byte-length: 1.0.2
      call-bind: 1.0.8
      define-properties: 1.2.1
      es-abstract: 1.23.9
      es-errors: 1.3.0
      get-intrinsic: 1.3.0
      is-array-buffer: 3.0.5
    dev: true

  /assertion-error@2.0.1:
    resolution: {integrity: sha512-Izi8RQcffqCeNVgFigKli1ssklIbpHnCYc6AknXGYoB6grJqyeby7jv12JUQgmTAnIDnbck1uxksT4dzN3PWBA==}
    engines: {node: '>=12'}
    dev: true

  /astring@1.9.0:
    resolution: {integrity: sha512-LElXdjswlqjWrPpJFg1Fx4wpkOCxj1TDHlSV4PlaRxHGWko024xICaa97ZkMfs6DRKlCguiAI+rbXv5GWwXIkg==}
    hasBin: true

  /async-function@1.0.0:
    resolution: {integrity: sha512-hsU18Ae8CDTR6Kgu9DYf0EbCr/a5iGL0rytQDobUcdpYOKokk8LEjVphnXkDkgpi0wYVsqrXuP0bZxJaTqdgoA==}
    engines: {node: '>= 0.4'}
    dev: true

  /atomic-sleep@1.0.0:
    resolution: {integrity: sha512-kNOjDqAh7px0XWNI+4QbzoiR/nTkHAWNud2uvnJquD1/x5a7EQZMJT0AczqK0Qn67oY/TTQ1LbUKajZpp3I9tQ==}
    engines: {node: '>=8.0.0'}
    dev: false

  /autoprefixer@10.4.20(postcss@8.5.3):
    resolution: {integrity: sha512-XY25y5xSv/wEoqzDyXXME4AFfkZI0P23z6Fs3YgymDnKJkCGOnkL0iTxCa85UTqaSgfcqyf3UA6+c7wUvx/16g==}
    engines: {node: ^10 || ^12 || >=14}
    hasBin: true
    peerDependencies:
      postcss: ^8.1.0
    dependencies:
      browserslist: 4.24.4
      caniuse-lite: 1.0.30001701
      fraction.js: 4.3.7
      normalize-range: 0.1.2
      picocolors: 1.1.1
      postcss: 8.5.3
      postcss-value-parser: 4.2.0
    dev: true

  /available-typed-arrays@1.0.7:
    resolution: {integrity: sha512-wvUjBtSGN7+7SjNpq/9M2Tg350UZD3q62IFZLbRAR1bSMlCo1ZaeW+BJ+D090e4hIIZLBcTDWe4Mh4jvUDajzQ==}
    engines: {node: '>= 0.4'}
    dependencies:
      possible-typed-array-names: 1.1.0
    dev: true

  /bail@2.0.2:
    resolution: {integrity: sha512-0xO6mYd7JB2YesxDKplafRpsiOzPt9V02ddPCLbY1xYGPOX24NTyN50qnUxgCPcSoYMhKpAuBTjQoRZCAkUDRw==}

  /balanced-match@1.0.2:
    resolution: {integrity: sha512-3oSeUO0TMV67hN1AmbXsK4yaqU7tjiHlbxRDZOpH0KW9+CeX4bRAaX0Anxt0tx2MrpRpWwQaPwIlISEJhYU5Pw==}
    dev: true

  /better-path-resolve@1.0.0:
    resolution: {integrity: sha512-pbnl5XzGBdrFU/wT4jqmJVPn2B6UHPBOhzMQkY/SPUPB6QtUXtmBHBIwCbXJol93mOpGMnQyP/+BB19q04xj7g==}
    engines: {node: '>=4'}
    dependencies:
      is-windows: 1.0.2
    dev: true

  /better-react-mathjax@2.3.0(react@19.1.0):
    resolution: {integrity: sha512-K0ceQC+jQmB+NLDogO5HCpqmYf18AU2FxDbLdduYgkHYWZApFggkHE4dIaXCV1NqeoscESYXXo1GSkY6fA295w==}
    peerDependencies:
      react: '>=16.8'
    dependencies:
      mathjax-full: 3.2.2
      react: 19.1.0
    dev: false

  /brace-expansion@1.1.11:
    resolution: {integrity: sha512-iCuPHDFgrHX7H2vEI/5xpz07zSHB00TpugqhmYtVmMO6518mCuRMoOYFldEBl0g187ufozdaHgWKcYFb61qGiA==}
    dependencies:
      balanced-match: 1.0.2
      concat-map: 0.0.1
    dev: true

  /brace-expansion@2.0.1:
    resolution: {integrity: sha512-XnAIvQ8eM+kC6aULx6wuQiwVsnzsi9d3WxzV3FpWTGA19F621kwdbsAcFKXgKUHZWsy+mY6iL1sHTxWEFCytDA==}
    dependencies:
      balanced-match: 1.0.2
    dev: true

  /braces@3.0.3:
    resolution: {integrity: sha512-yQbXgO/OSZVD2IsiLlro+7Hf6Q18EJrKSEsdoMzKePKXct3gvD8oLcOQdIzGupr5Fj+EDe8gO/lxc1BzfMpxvA==}
    engines: {node: '>=8'}
    dependencies:
      fill-range: 7.1.1

  /browserslist@4.24.4:
    resolution: {integrity: sha512-KDi1Ny1gSePi1vm0q4oxSF8b4DR44GF4BbmS2YdhPLOEqd8pDviZOGH/GsmRwoWJ2+5Lr085X7naowMwKHDG1A==}
    engines: {node: ^6 || ^7 || ^8 || ^9 || ^10 || ^11 || ^12 || >=13.7}
    dependencies:
      caniuse-lite: 1.0.30001701
      electron-to-chromium: 1.5.110
      node-releases: 2.0.19
      update-browserslist-db: 1.1.3(browserslist@4.24.4)
    dev: true

  /bson-objectid@2.0.4:
    resolution: {integrity: sha512-vgnKAUzcDoa+AeyYwXCoHyF2q6u/8H46dxu5JN+4/TZeq/Dlinn0K6GvxsCLb3LHUJl0m/TLiEK31kUwtgocMQ==}
    dev: false

  /buffer-from@1.1.2:
    resolution: {integrity: sha512-E+XQCRwSbaaiChtv6k6Dwgc+bx+Bs6vuKJHHl5kox/BaKbhiXzqQOwK4cO22yElGp2OCmjwVhT3HmxgyPGnJfQ==}

  /busboy@1.6.0:
    resolution: {integrity: sha512-8SFQbg/0hQ9xy3UNTB0YEnsNBbWfhf7RtnzpL7TkBiTBRfrQ9Fxcnz7VJsleJpyp6rVLvXiuORqjlHi5q+PYuA==}
    engines: {node: '>=10.16.0'}
    dependencies:
      streamsearch: 1.1.0
    dev: false

  /business-as-code@0.1.0:
    resolution: {integrity: sha512-PBrSLF4OXIgSvvGkjmgLBrwGsca/jJIbRQyPXxBPC2Iz68VyRd1mvHBvhmqgaO+67MqujgSmJsItogW/f8C0LQ==}
    dependencies:
      zod: 3.25.7
    dev: false

  /cac@6.7.14:
    resolution: {integrity: sha512-b6Ilus+c3RrdDk+JhLKUAQfzzgLEPy6wcXqS7f/xe1EETvsDP6GORG7SFuOs6cID5YkqchW/LXZbX5bc8j7ZcQ==}
    engines: {node: '>=8'}
    dev: true

  /call-bind-apply-helpers@1.0.2:
    resolution: {integrity: sha512-Sp1ablJ0ivDkSzjcaJdxEunN5/XvksFJ2sMBFfq6x0ryhQV/2b/KwFe21cMpmHtPOSij8K99/wSfoEuTObmuMQ==}
    engines: {node: '>= 0.4'}
    dependencies:
      es-errors: 1.3.0
      function-bind: 1.1.2
    dev: true

  /call-bind@1.0.8:
    resolution: {integrity: sha512-oKlSFMcMwpUg2ednkhQ454wfWiU/ul3CkJe/PEHcTKuiX6RpbehUiFMXu13HalGZxfUwCQzZG747YXBn1im9ww==}
    engines: {node: '>= 0.4'}
    dependencies:
      call-bind-apply-helpers: 1.0.2
      es-define-property: 1.0.1
      get-intrinsic: 1.3.0
      set-function-length: 1.2.2
    dev: true

  /call-bound@1.0.4:
    resolution: {integrity: sha512-+ys997U96po4Kx/ABpBCqhA9EuxJaQWDQg7295H4hBphv3IZg0boBKuwYpt4YXp6MZ5AmZQnU/tyMTlRpaSejg==}
    engines: {node: '>= 0.4'}
    dependencies:
      call-bind-apply-helpers: 1.0.2
      get-intrinsic: 1.3.0
    dev: true

  /callsites@3.1.0:
    resolution: {integrity: sha512-P8BjAsXvZS+VIDUI11hHCQEv74YT67YUi5JJFNWIqL235sBmjX4+qx9Muvls5ivyNENctx46xQLQ3aTuE7ssaQ==}
    engines: {node: '>=6'}
    dev: true

  /caniuse-lite@1.0.30001701:
    resolution: {integrity: sha512-faRs/AW3jA9nTwmJBSO1PQ6L/EOgsB5HMQQq4iCu5zhPgVVgO/pZRHlmatwijZKetFw8/Pr4q6dEN8sJuq8qTw==}
    dev: true

  /caniuse-lite@1.0.30001713:
    resolution: {integrity: sha512-wCIWIg+A4Xr7NfhTuHdX+/FKh3+Op3LBbSp2N5Pfx6T/LhdQy3GTyoTg48BReaW/MyMNZAkTadsBtai3ldWK0Q==}
    dev: false

  /ccount@2.0.1:
    resolution: {integrity: sha512-eyrF0jiFpY+3drT6383f1qhkbGsLSifNAjA61IUjZjmLCWjItY6LB9ft9YhoDgwfmclB2zhu51Lc7+95b8NRAg==}

  /chai@5.2.0:
    resolution: {integrity: sha512-mCuXncKXk5iCLhfhwTc0izo0gtEmpz5CtG2y8GiOINBlMVS6v8TMRc5TaLWKS6692m9+dVVfzgeVxR5UxWHTYw==}
    engines: {node: '>=12'}
    dependencies:
      assertion-error: 2.0.1
      check-error: 2.1.1
      deep-eql: 5.0.2
      loupe: 3.1.3
      pathval: 2.0.0
    dev: true

  /chalk@4.1.2:
    resolution: {integrity: sha512-oKnbhFyRIXpUuez8iBMmyEa4nbj4IOQyuhc/wy9kY7/WVPcwIO9VA668Pu8RkO7+0G76SLROeyw9CpQ061i4mA==}
    engines: {node: '>=10'}
    dependencies:
      ansi-styles: 4.3.0
      supports-color: 7.2.0
    dev: true

  /chalk@5.4.1:
    resolution: {integrity: sha512-zgVZuo2WcZgfUEmsn6eO3kINexW8RAE4maiQ8QNs8CtpPCSyMiYsULR3HQYkm3w8FIA3SberyMJMSldGsW+U3w==}
    engines: {node: ^12.17.0 || ^14.13 || >=16.0.0}
    dev: false

  /character-entities-html4@2.1.0:
    resolution: {integrity: sha512-1v7fgQRj6hnSwFpq1Eu0ynr/CDEw0rXo2B61qXrLNdHZmPKgb7fqS1a2JwF0rISo9q77jDI8VMEHoApn8qDoZA==}

  /character-entities-legacy@3.0.0:
    resolution: {integrity: sha512-RpPp0asT/6ufRm//AJVwpViZbGM/MkjQFxJccQRHmISF/22NBtsHqAWmL+/pmkPWoIUJdWyeVleTl1wydHATVQ==}

  /character-entities@2.0.2:
    resolution: {integrity: sha512-shx7oQ0Awen/BRIdkjkvz54PnEEI/EjwXDSIZp86/KKdbafHh1Df/RYGBhn4hbe2+uKC9FnT5UCEdyPz3ai9hQ==}

  /character-reference-invalid@2.0.1:
    resolution: {integrity: sha512-iBZ4F4wRbyORVsu0jPV7gXkOsGYjGHPmAyv+HiHG8gi5PtC9KI2j1+v8/tlibRvjoWX027ypmG/n0HtO5t7unw==}

  /chardet@0.7.0:
    resolution: {integrity: sha512-mT8iDcrh03qDGRRmoA2hmBJnxpllMR+0/0qlzjqZES6NdiWDcZkCNAk4rPFZ9Q85r27unkiNNg8ZOiwZXBHwcA==}
    dev: true

  /check-error@2.1.1:
    resolution: {integrity: sha512-OAlb+T7V4Op9OwdkjmguYRqncdlx5JiofwOAUkmTF+jNdHwzTaTs4sRAGpzLF3oOz5xAyDGrPgeIDFQmDOTiJw==}
    engines: {node: '>= 16'}
    dev: true

  /chevrotain-allstar@0.3.1(chevrotain@11.0.3):
    resolution: {integrity: sha512-b7g+y9A0v4mxCW1qUhf3BSVPg+/NvGErk/dOkrDaHA0nQIQGAtrOjlX//9OQtRlSCy+x9rfB5N8yC71lH1nvMw==}
    peerDependencies:
      chevrotain: ^11.0.0
    dependencies:
      chevrotain: 11.0.3
      lodash-es: 4.17.21
    dev: false

  /chevrotain@11.0.3:
    resolution: {integrity: sha512-ci2iJH6LeIkvP9eJW6gpueU8cnZhv85ELY8w8WiFtNjMHA5ad6pQLaJo9mEly/9qUyCpvqX8/POVUTf18/HFdw==}
    dependencies:
      '@chevrotain/cst-dts-gen': 11.0.3
      '@chevrotain/gast': 11.0.3
      '@chevrotain/regexp-to-ast': 11.0.3
      '@chevrotain/types': 11.0.3
      '@chevrotain/utils': 11.0.3
      lodash-es: 4.17.21
    dev: false

  /ci-info@3.9.0:
    resolution: {integrity: sha512-NIxF55hv4nSqQswkAeiOi1r83xy8JldOFDTWiug55KBu9Jnblncd2U6ViHmYgHf01TPZS77NJBhBMKdWj9HQMQ==}
    engines: {node: '>=8'}
    dev: true

  /ci-info@4.2.0:
    resolution: {integrity: sha512-cYY9mypksY8NRqgDB1XD1RiJL338v/551niynFTGkZOO2LHuB2OmOYxDIe/ttN9AHwrqdum1360G3ald0W9kCg==}
    engines: {node: '>=8'}
    dev: false

  /class-variance-authority@0.7.1:
    resolution: {integrity: sha512-Ka+9Trutv7G8M6WT6SeiRWz792K5qEqIGEGzXKhAE6xOWAY6pPH8U+9IY3oCMv6kqTmLsv7Xh/2w2RigkePMsg==}
    dependencies:
      clsx: 2.1.1
    dev: true

  /client-only@0.0.1:
    resolution: {integrity: sha512-IV3Ou0jSMzZrd3pZ48nLkT9DA7Ag1pnPzaiQhpW7c3RbcqqzvzzVu+L8gfqMp/8IM2MQtSiqaCxrrcfu8I8rMA==}
    dev: false

  /clipboardy@4.0.0:
    resolution: {integrity: sha512-5mOlNS0mhX0707P2I0aZ2V/cmHUEO/fL7VFLqszkhUsxt7RwnmrInf/eEQKlf5GzvYeHIjT+Ov1HRfNmymlG0w==}
    engines: {node: '>=18'}
    dependencies:
      execa: 8.0.1
      is-wsl: 3.1.0
      is64bit: 2.0.0
    dev: false

  /clsx@2.1.1:
    resolution: {integrity: sha512-eYm0QWBtUrBWZWG0d386OGAw16Z995PiOVo2B7bjWSbHedGl5e0ZWaq65kOGgUSNesEIDkB9ISbTg/JK9dhCZA==}
    engines: {node: '>=6'}

  /collapse-white-space@2.1.0:
    resolution: {integrity: sha512-loKTxY1zCOuG4j9f6EPnuyyYkf58RnhhWTvRoZEokgB+WbdXehfjFviyOVYkqzEWz1Q5kRiZdBYS5SwxbQYwzw==}

  /color-convert@2.0.1:
    resolution: {integrity: sha512-RRECPsj7iu/xb5oKYcsFHSppFNnsj/52OVTRKb4zP5onXwVF3zVmmToNcOfGC+CRDpfK/U584fMg38ZHCaElKQ==}
    engines: {node: '>=7.0.0'}
    dependencies:
      color-name: 1.1.4

  /color-name@1.1.4:
    resolution: {integrity: sha512-dOy+3AuW3a2wNbZHIuMZpTcgjGuLU/uBL/ubcZF9OXbDo8ff4O8yVp5Bf0efS8uEoYo5q4Fx7dY9OgQGXgAsQA==}

  /color-string@1.9.1:
    resolution: {integrity: sha512-shrVawQFojnZv6xM40anx4CkoDP+fZsw/ZerEMsW/pyzsRbElpsL/DBVW7q3ExxwusdNXI3lXpuhEZkzs8p5Eg==}
    requiresBuild: true
    dependencies:
      color-name: 1.1.4
      simple-swizzle: 0.2.2

  /color@4.2.3:
    resolution: {integrity: sha512-1rXeuUUiGGrykh+CeBdu5Ie7OJwinCgQY0bc7GCRxy5xVHy+moaqkpL/jqQq0MtQOeYcrqEz4abc5f0KtU7W4A==}
    engines: {node: '>=12.5.0'}
    requiresBuild: true
    dependencies:
      color-convert: 2.0.1
      color-string: 1.9.1

  /colorette@2.0.20:
    resolution: {integrity: sha512-IfEDxwoWIjkeXL1eXcDiow4UbKjhLdq6/EuSVR9GMN7KVH3r9gQ83e73hsz1Nd1T3ijd5xv1wcWRYO+D6kCI2w==}
    dev: false

  /comma-separated-tokens@2.0.3:
    resolution: {integrity: sha512-Fu4hJdvzeylCfQPp9SGWidpzrMs7tTrlu6Vb8XGaRGck8QSNZJJp538Wrb60Lax4fPwR64ViY468OIUTbRlGZg==}

  /commander@11.1.0:
    resolution: {integrity: sha512-yPVavfyCcRhmorC7rWlkHn15b4wDVgVmBA7kV4QVBsF7kv/9TKJAbAXVTxvTnwP8HHKjRCJDClKbciiYS7p0DQ==}
    engines: {node: '>=16'}
    dev: false

  /commander@12.1.0:
    resolution: {integrity: sha512-Vw8qHK3bZM9y/P10u3Vib8o/DdkvA2OtPtZvD871QKjy74Wj1WSKFILMPRPSdUSx5RFK1arlJzEtA4PkFgnbuA==}
    engines: {node: '>=18'}
    dev: false

  /commander@13.1.0:
    resolution: {integrity: sha512-/rFeCpNJQbhSZjGVwO9RFV3xPqbnERS8MmIQzCtD/zl6gpJuV/bMLuN92oG3F7d8oDEHHRrujSXNUr8fpjntKw==}
    engines: {node: '>=18'}
    dev: false

  /commander@2.20.3:
    resolution: {integrity: sha512-GpVkmM8vF2vQUkj2LvZmD35JxeJOLCwJ9cUkugyk2nuhbv3+mJvpLYYt+0+USMxE+oj+ey/lJEnhZw75x/OMcQ==}

  /commander@7.2.0:
    resolution: {integrity: sha512-QrWXB+ZQSVPmIWIhtEO9H+gwHaMGYiF5ChvoJ+K9ZGHG/sVsa6yiesAD1GC/x46sET00Xlwo1u49RVVVzvcSkw==}
    engines: {node: '>= 10'}
    dev: false

  /commander@8.3.0:
    resolution: {integrity: sha512-OkTL9umf+He2DZkUq8f8J9of7yL6RJKI24dVITBmNfZBmri9zYZQrKkuXiKhyfPSu8tUhnVBB1iKXevvnlR4Ww==}
    engines: {node: '>= 12'}
    dev: false

  /compute-scroll-into-view@3.1.1:
    resolution: {integrity: sha512-VRhuHOLoKYOy4UbilLbUzbYg93XLjv2PncJC50EuTWPA3gaja1UjBsUP/D/9/juV3vQFr6XBEzn9KCAHdUvOHw==}
    dev: false

  /concat-map@0.0.1:
    resolution: {integrity: sha512-/Srv4dswyQNBfohGpz9o6Yb3Gz3SrUDqBH5rTuhGR7ahtlbYKnVxw2bCFMRljaA7EXHaXZ8wsHdodFvbkhKmqg==}
    dev: true

  /confbox@0.1.8:
    resolution: {integrity: sha512-RMtmw0iFkeR4YV+fUOSucriAQNb9g8zFR52MWCtl+cCZOFRNL6zeB395vPzFhEjjn4fMxXudmELnl/KF/WrK6w==}
    dev: false

  /confbox@0.2.2:
    resolution: {integrity: sha512-1NB+BKqhtNipMsov4xI/NnhCKp9XG9NamYp5PVm9klAT0fsrNPjaFICsCFhNhwZJKNh7zB/3q8qXz0E9oaMNtQ==}
    dev: false

  /console-table-printer@2.12.1:
    resolution: {integrity: sha512-wKGOQRRvdnd89pCeH96e2Fn4wkbenSP6LMHfjfyNLMbGuHEFbMqQNuxXqd0oXG9caIOQ1FTvc5Uijp9/4jujnQ==}
    dependencies:
      simple-wcswidth: 1.0.1
    dev: false

  /cose-base@1.0.3:
    resolution: {integrity: sha512-s9whTXInMSgAp/NVXVNuVxVKzGH2qck3aQlVHxDCdAEPgtMKwc4Wq6/QKhgdEdgbLSi9rBTAcPoRa6JpiG4ksg==}
    dependencies:
      layout-base: 1.0.2
    dev: false

  /cose-base@2.2.0:
    resolution: {integrity: sha512-AzlgcsCbUMymkADOJtQm3wO9S3ltPfYOFD5033keQn9NJzIbtnZj+UdBJe7DYml/8TdbtHJW3j58SOnKhWY/5g==}
    dependencies:
      layout-base: 2.0.1
    dev: false

  /create-require@1.1.1:
    resolution: {integrity: sha512-dcKFX3jn0MpIaXjisoRvexIJVEKzaq7z2rZKxf+MSr9TkdmHmsU4m2lcLojrj/FHl8mk5VxMmYA+ftRkP/3oKQ==}
    dev: true

  /croner@9.0.0:
    resolution: {integrity: sha512-onMB0OkDjkXunhdW9htFjEhqrD54+M94i6ackoUkjHKbRnXdyEyKRelp4nJ1kAz32+s27jP1FsebpJCVl0BsvA==}
    engines: {node: '>=18.0'}
    dev: false

  /cross-spawn@7.0.6:
    resolution: {integrity: sha512-uV2QOWP2nWzsy2aMp8aRibhi9dlzF5Hgh5SHaB9OiTGEyDTiJJyx0uy51QXdyWbtAHNua4XJzUKca3OzKUd3vA==}
    engines: {node: '>= 8'}
    dependencies:
      path-key: 3.1.1
      shebang-command: 2.0.0
      which: 2.0.2

  /csstype@3.1.3:
    resolution: {integrity: sha512-M1uQkMl8rQK/szD0LNhtqxIPLpimGm8sOBwU7lLnCpSbTyY3yeU1Vc7l4KT5zT4s/yOxHH5O7tIuuLOCnLADRw==}

  /cytoscape-cose-bilkent@4.1.0(cytoscape@3.32.0):
    resolution: {integrity: sha512-wgQlVIUJF13Quxiv5e1gstZ08rnZj2XaLHGoFMYXz7SkNfCDOOteKBE6SYRfA9WxxI/iBc3ajfDoc6hb/MRAHQ==}
    peerDependencies:
      cytoscape: ^3.2.0
    dependencies:
      cose-base: 1.0.3
      cytoscape: 3.32.0
    dev: false

  /cytoscape-fcose@2.2.0(cytoscape@3.32.0):
    resolution: {integrity: sha512-ki1/VuRIHFCzxWNrsshHYPs6L7TvLu3DL+TyIGEsRcvVERmxokbf5Gdk7mFxZnTdiGtnA4cfSmjZJMviqSuZrQ==}
    peerDependencies:
      cytoscape: ^3.2.0
    dependencies:
      cose-base: 2.2.0
      cytoscape: 3.32.0
    dev: false

  /cytoscape@3.32.0:
    resolution: {integrity: sha512-5JHBC9n75kz5851jeklCPmZWcg3hUe6sjqJvyk3+hVqFaKcHwHgxsjeN1yLmggoUc6STbtm9/NQyabQehfjvWQ==}
    engines: {node: '>=0.10'}
    dev: false

  /d3-array@2.12.1:
    resolution: {integrity: sha512-B0ErZK/66mHtEsR1TkPEEkwdy+WDesimkM5gpZr5Dsg54BiTA5RXtYW5qTLIAcekaS9xfZrzBLF/OAkB3Qn1YQ==}
    dependencies:
      internmap: 1.0.1
    dev: false

  /d3-array@3.2.4:
    resolution: {integrity: sha512-tdQAmyA18i4J7wprpYq8ClcxZy3SC31QMeByyCFyRt7BVHdREQZ5lpzoe5mFEYZUWe+oq8HBvk9JjpibyEV4Jg==}
    engines: {node: '>=12'}
    dependencies:
      internmap: 2.0.3
    dev: false

  /d3-axis@3.0.0:
    resolution: {integrity: sha512-IH5tgjV4jE/GhHkRV0HiVYPDtvfjHQlQfJHs0usq7M30XcSBvOotpmH1IgkcXsO/5gEQZD43B//fc7SRT5S+xw==}
    engines: {node: '>=12'}
    dev: false

  /d3-brush@3.0.0:
    resolution: {integrity: sha512-ALnjWlVYkXsVIGlOsuWH1+3udkYFI48Ljihfnh8FZPF2QS9o+PzGLBslO0PjzVoHLZ2KCVgAM8NVkXPJB2aNnQ==}
    engines: {node: '>=12'}
    dependencies:
      d3-dispatch: 3.0.1
      d3-drag: 3.0.0
      d3-interpolate: 3.0.1
      d3-selection: 3.0.0
      d3-transition: 3.0.1(d3-selection@3.0.0)
    dev: false

  /d3-chord@3.0.1:
    resolution: {integrity: sha512-VE5S6TNa+j8msksl7HwjxMHDM2yNK3XCkusIlpX5kwauBfXuyLAtNg9jCp/iHH61tgI4sb6R/EIMWCqEIdjT/g==}
    engines: {node: '>=12'}
    dependencies:
      d3-path: 3.1.0
    dev: false

  /d3-color@3.1.0:
    resolution: {integrity: sha512-zg/chbXyeBtMQ1LbD/WSoW2DpC3I0mpmPdW+ynRTj/x2DAWYrIY7qeZIHidozwV24m4iavr15lNwIwLxRmOxhA==}
    engines: {node: '>=12'}
    dev: false

  /d3-contour@4.0.2:
    resolution: {integrity: sha512-4EzFTRIikzs47RGmdxbeUvLWtGedDUNkTcmzoeyg4sP/dvCexO47AaQL7VKy/gul85TOxw+IBgA8US2xwbToNA==}
    engines: {node: '>=12'}
    dependencies:
      d3-array: 3.2.4
    dev: false

  /d3-delaunay@6.0.4:
    resolution: {integrity: sha512-mdjtIZ1XLAM8bm/hx3WwjfHt6Sggek7qH043O8KEjDXN40xi3vx/6pYSVTwLjEgiXQTbvaouWKynLBiUZ6SK6A==}
    engines: {node: '>=12'}
    dependencies:
      delaunator: 5.0.1
    dev: false

  /d3-dispatch@3.0.1:
    resolution: {integrity: sha512-rzUyPU/S7rwUflMyLc1ETDeBj0NRuHKKAcvukozwhshr6g6c5d8zh4c2gQjY2bZ0dXeGLWc1PF174P2tVvKhfg==}
    engines: {node: '>=12'}
    dev: false

  /d3-drag@3.0.0:
    resolution: {integrity: sha512-pWbUJLdETVA8lQNJecMxoXfH6x+mO2UQo8rSmZ+QqxcbyA3hfeprFgIT//HW2nlHChWeIIMwS2Fq+gEARkhTkg==}
    engines: {node: '>=12'}
    dependencies:
      d3-dispatch: 3.0.1
      d3-selection: 3.0.0
    dev: false

  /d3-dsv@3.0.1:
    resolution: {integrity: sha512-UG6OvdI5afDIFP9w4G0mNq50dSOsXHJaRE8arAS5o9ApWnIElp8GZw1Dun8vP8OyHOZ/QJUKUJwxiiCCnUwm+Q==}
    engines: {node: '>=12'}
    hasBin: true
    dependencies:
      commander: 7.2.0
      iconv-lite: 0.6.3
      rw: 1.3.3
    dev: false

  /d3-ease@3.0.1:
    resolution: {integrity: sha512-wR/XK3D3XcLIZwpbvQwQ5fK+8Ykds1ip7A2Txe0yxncXSdq1L9skcG7blcedkOX+ZcgxGAmLX1FrRGbADwzi0w==}
    engines: {node: '>=12'}
    dev: false

  /d3-fetch@3.0.1:
    resolution: {integrity: sha512-kpkQIM20n3oLVBKGg6oHrUchHM3xODkTzjMoj7aWQFq5QEM+R6E4WkzT5+tojDY7yjez8KgCBRoj4aEr99Fdqw==}
    engines: {node: '>=12'}
    dependencies:
      d3-dsv: 3.0.1
    dev: false

  /d3-force@3.0.0:
    resolution: {integrity: sha512-zxV/SsA+U4yte8051P4ECydjD/S+qeYtnaIyAs9tgHCqfguma/aAQDjo85A9Z6EKhBirHRJHXIgJUlffT4wdLg==}
    engines: {node: '>=12'}
    dependencies:
      d3-dispatch: 3.0.1
      d3-quadtree: 3.0.1
      d3-timer: 3.0.1
    dev: false

  /d3-format@3.1.0:
    resolution: {integrity: sha512-YyUI6AEuY/Wpt8KWLgZHsIU86atmikuoOmCfommt0LYHiQSPjvX2AcFc38PX0CBpr2RCyZhjex+NS/LPOv6YqA==}
    engines: {node: '>=12'}
    dev: false

  /d3-geo@3.1.1:
    resolution: {integrity: sha512-637ln3gXKXOwhalDzinUgY83KzNWZRKbYubaG+fGVuc/dxO64RRljtCTnf5ecMyE1RIdtqpkVcq0IbtU2S8j2Q==}
    engines: {node: '>=12'}
    dependencies:
      d3-array: 3.2.4
    dev: false

  /d3-hierarchy@3.1.2:
    resolution: {integrity: sha512-FX/9frcub54beBdugHjDCdikxThEqjnR93Qt7PvQTOHxyiNCAlvMrHhclk3cD5VeAaq9fxmfRp+CnWw9rEMBuA==}
    engines: {node: '>=12'}
    dev: false

  /d3-interpolate@3.0.1:
    resolution: {integrity: sha512-3bYs1rOD33uo8aqJfKP3JWPAibgw8Zm2+L9vBKEHJ2Rg+viTR7o5Mmv5mZcieN+FRYaAOWX5SJATX6k1PWz72g==}
    engines: {node: '>=12'}
    dependencies:
      d3-color: 3.1.0
    dev: false

  /d3-path@1.0.9:
    resolution: {integrity: sha512-VLaYcn81dtHVTjEHd8B+pbe9yHWpXKZUC87PzoFmsFrJqgFwDe/qxfp5MlfsfM1V5E/iVt0MmEbWQ7FVIXh/bg==}
    dev: false

  /d3-path@3.1.0:
    resolution: {integrity: sha512-p3KP5HCf/bvjBSSKuXid6Zqijx7wIfNW+J/maPs+iwR35at5JCbLUT0LzF1cnjbCHWhqzQTIN2Jpe8pRebIEFQ==}
    engines: {node: '>=12'}
    dev: false

  /d3-polygon@3.0.1:
    resolution: {integrity: sha512-3vbA7vXYwfe1SYhED++fPUQlWSYTTGmFmQiany/gdbiWgU/iEyQzyymwL9SkJjFFuCS4902BSzewVGsHHmHtXg==}
    engines: {node: '>=12'}
    dev: false

  /d3-quadtree@3.0.1:
    resolution: {integrity: sha512-04xDrxQTDTCFwP5H6hRhsRcb9xxv2RzkcsygFzmkSIOJy3PeRJP7sNk3VRIbKXcog561P9oU0/rVH6vDROAgUw==}
    engines: {node: '>=12'}
    dev: false

  /d3-random@3.0.1:
    resolution: {integrity: sha512-FXMe9GfxTxqd5D6jFsQ+DJ8BJS4E/fT5mqqdjovykEB2oFbTMDVdg1MGFxfQW+FBOGoB++k8swBrgwSHT1cUXQ==}
    engines: {node: '>=12'}
    dev: false

  /d3-sankey@0.12.3:
    resolution: {integrity: sha512-nQhsBRmM19Ax5xEIPLMY9ZmJ/cDvd1BG3UVvt5h3WRxKg5zGRbvnteTyWAbzeSvlh3tW7ZEmq4VwR5mB3tutmQ==}
    dependencies:
      d3-array: 2.12.1
      d3-shape: 1.3.7
    dev: false

  /d3-scale-chromatic@3.1.0:
    resolution: {integrity: sha512-A3s5PWiZ9YCXFye1o246KoscMWqf8BsD9eRiJ3He7C9OBaxKhAd5TFCdEx/7VbKtxxTsu//1mMJFrEt572cEyQ==}
    engines: {node: '>=12'}
    dependencies:
      d3-color: 3.1.0
      d3-interpolate: 3.0.1
    dev: false

  /d3-scale@4.0.2:
    resolution: {integrity: sha512-GZW464g1SH7ag3Y7hXjf8RoUuAFIqklOAq3MRl4OaWabTFJY9PN/E1YklhXLh+OQ3fM9yS2nOkCoS+WLZ6kvxQ==}
    engines: {node: '>=12'}
    dependencies:
      d3-array: 3.2.4
      d3-format: 3.1.0
      d3-interpolate: 3.0.1
      d3-time: 3.1.0
      d3-time-format: 4.1.0
    dev: false

  /d3-selection@3.0.0:
    resolution: {integrity: sha512-fmTRWbNMmsmWq6xJV8D19U/gw/bwrHfNXxrIN+HfZgnzqTHp9jOmKMhsTUjXOJnZOdZY9Q28y4yebKzqDKlxlQ==}
    engines: {node: '>=12'}
    dev: false

  /d3-shape@1.3.7:
    resolution: {integrity: sha512-EUkvKjqPFUAZyOlhY5gzCxCeI0Aep04LwIRpsZ/mLFelJiUfnK56jo5JMDSE7yyP2kLSb6LtF+S5chMk7uqPqw==}
    dependencies:
      d3-path: 1.0.9
    dev: false

  /d3-shape@3.2.0:
    resolution: {integrity: sha512-SaLBuwGm3MOViRq2ABk3eLoxwZELpH6zhl3FbAoJ7Vm1gofKx6El1Ib5z23NUEhF9AsGl7y+dzLe5Cw2AArGTA==}
    engines: {node: '>=12'}
    dependencies:
      d3-path: 3.1.0
    dev: false

  /d3-time-format@4.1.0:
    resolution: {integrity: sha512-dJxPBlzC7NugB2PDLwo9Q8JiTR3M3e4/XANkreKSUxF8vvXKqm1Yfq4Q5dl8budlunRVlUUaDUgFt7eA8D6NLg==}
    engines: {node: '>=12'}
    dependencies:
      d3-time: 3.1.0
    dev: false

  /d3-time@3.1.0:
    resolution: {integrity: sha512-VqKjzBLejbSMT4IgbmVgDjpkYrNWUYJnbCGo874u7MMKIWsILRX+OpX/gTk8MqjpT1A/c6HY2dCA77ZN0lkQ2Q==}
    engines: {node: '>=12'}
    dependencies:
      d3-array: 3.2.4
    dev: false

  /d3-timer@3.0.1:
    resolution: {integrity: sha512-ndfJ/JxxMd3nw31uyKoY2naivF+r29V+Lc0svZxe1JvvIRmi8hUsrMvdOwgS1o6uBHmiz91geQ0ylPP0aj1VUA==}
    engines: {node: '>=12'}
    dev: false

  /d3-transition@3.0.1(d3-selection@3.0.0):
    resolution: {integrity: sha512-ApKvfjsSR6tg06xrL434C0WydLr7JewBB3V+/39RMHsaXTOG0zmt/OAXeng5M5LBm0ojmxJrpomQVZ1aPvBL4w==}
    engines: {node: '>=12'}
    peerDependencies:
      d3-selection: 2 - 3
    dependencies:
      d3-color: 3.1.0
      d3-dispatch: 3.0.1
      d3-ease: 3.0.1
      d3-interpolate: 3.0.1
      d3-selection: 3.0.0
      d3-timer: 3.0.1
    dev: false

  /d3-zoom@3.0.0:
    resolution: {integrity: sha512-b8AmV3kfQaqWAuacbPuNbL6vahnOJflOhexLzMMNLga62+/nh0JzvJ0aO/5a5MVgUFGS7Hu1P9P03o3fJkDCyw==}
    engines: {node: '>=12'}
    dependencies:
      d3-dispatch: 3.0.1
      d3-drag: 3.0.0
      d3-interpolate: 3.0.1
      d3-selection: 3.0.0
      d3-transition: 3.0.1(d3-selection@3.0.0)
    dev: false

  /d3@7.9.0:
    resolution: {integrity: sha512-e1U46jVP+w7Iut8Jt8ri1YsPOvFpg46k+K8TpCb0P+zjCkjkPnV7WzfDJzMHy1LnA+wj5pLT1wjO901gLXeEhA==}
    engines: {node: '>=12'}
    dependencies:
      d3-array: 3.2.4
      d3-axis: 3.0.0
      d3-brush: 3.0.0
      d3-chord: 3.0.1
      d3-color: 3.1.0
      d3-contour: 4.0.2
      d3-delaunay: 6.0.4
      d3-dispatch: 3.0.1
      d3-drag: 3.0.0
      d3-dsv: 3.0.1
      d3-ease: 3.0.1
      d3-fetch: 3.0.1
      d3-force: 3.0.0
      d3-format: 3.1.0
      d3-geo: 3.1.1
      d3-hierarchy: 3.1.2
      d3-interpolate: 3.0.1
      d3-path: 3.1.0
      d3-polygon: 3.0.1
      d3-quadtree: 3.0.1
      d3-random: 3.0.1
      d3-scale: 4.0.2
      d3-scale-chromatic: 3.1.0
      d3-selection: 3.0.0
      d3-shape: 3.2.0
      d3-time: 3.1.0
      d3-time-format: 4.1.0
      d3-timer: 3.0.1
      d3-transition: 3.0.1(d3-selection@3.0.0)
      d3-zoom: 3.0.0
    dev: false

  /dagre-d3-es@7.0.11:
    resolution: {integrity: sha512-tvlJLyQf834SylNKax8Wkzco/1ias1OPw8DcUMDE7oUIoSEW25riQVuiu/0OWEFqT0cxHT3Pa9/D82Jr47IONw==}
    dependencies:
      d3: 7.9.0
      lodash-es: 4.17.21
    dev: false

  /data-uri-to-buffer@4.0.1:
    resolution: {integrity: sha512-0R9ikRb668HB7QDxT1vkpuUBtqc53YyAwMwGeUFKRojY/NWKvdZ+9UYtRfGmhqNbRkTSVpMbmyhXipFFv2cb/A==}
    engines: {node: '>= 12'}
    dev: false

  /data-view-buffer@1.0.2:
    resolution: {integrity: sha512-EmKO5V3OLXh1rtK2wgXRansaK1/mtVdTUEiEI0W8RkvgT05kfxaH29PliLnpLP73yYO6142Q72QNa8Wx/A5CqQ==}
    engines: {node: '>= 0.4'}
    dependencies:
      call-bound: 1.0.4
      es-errors: 1.3.0
      is-data-view: 1.0.2
    dev: true

  /data-view-byte-length@1.0.2:
    resolution: {integrity: sha512-tuhGbE6CfTM9+5ANGf+oQb72Ky/0+s3xKUpHvShfiz2RxMFgFPjsXuRLBVMtvMs15awe45SRb83D6wH4ew6wlQ==}
    engines: {node: '>= 0.4'}
    dependencies:
      call-bound: 1.0.4
      es-errors: 1.3.0
      is-data-view: 1.0.2
    dev: true

  /data-view-byte-offset@1.0.1:
    resolution: {integrity: sha512-BS8PfmtDGnrgYdOonGZQdLZslWIeCGFP9tpan0hi1Co2Zr2NKADsvGYA8XxuG/4UWgJ6Cjtv+YJnB6MM69QGlQ==}
    engines: {node: '>= 0.4'}
    dependencies:
      call-bound: 1.0.4
      es-errors: 1.3.0
      is-data-view: 1.0.2
    dev: true

  /dataloader@2.2.3:
    resolution: {integrity: sha512-y2krtASINtPFS1rSDjacrFgn1dcUuoREVabwlOGOe4SdxenREqwjwjElAdwvbGM7kgZz9a3KVicWR7vcz8rnzA==}
    dev: false

  /date-fns@3.6.0:
    resolution: {integrity: sha512-fRHTG8g/Gif+kSh50gaGEdToemgfj74aRX3swtiouboip5JDLAyDE9F11nHMIcvOaXeOC6D7SpNhi7uFyB7Uww==}
    dev: false

  /date-fns@4.1.0:
    resolution: {integrity: sha512-Ukq0owbQXxa/U3EGtsdVBkR1w7KOQ5gIBqdH2hkvknzZPYvBxb/aa6E8L7tmjFtkwZBu3UXBbjIgPo/Ez4xaNg==}
    dev: false

  /dateformat@4.6.3:
    resolution: {integrity: sha512-2P0p0pFGzHS5EMnhdxQi7aJN+iMheud0UhG4dlE1DLAlvL8JHjJJTX/CSm4JXwV0Ka5nGk3zC5mcb5bUQUxxMA==}
    dev: false

  /dayjs@1.11.13:
    resolution: {integrity: sha512-oaMBel6gjolK862uaPQOVTA7q3TZhuSvuMQAAglQDOWYO9A91IrAOUJEyKVlqJlHE0vq5p5UXxzdPfMH/x6xNg==}
    dev: false

  /debug@4.4.1:
    resolution: {integrity: sha512-KcKCqiftBJcZr++7ykoDIEwSa3XWowTfNPo92BYxjXiyYEVrUQh2aLyhxBCwww+heortUFxEJYcRzosstTEBYQ==}
    engines: {node: '>=6.0'}
    peerDependencies:
      supports-color: '*'
    peerDependenciesMeta:
      supports-color:
        optional: true
    dependencies:
      ms: 2.1.3

  /decimal.js-light@2.5.1:
    resolution: {integrity: sha512-qIMFpTMZmny+MMIitAB6D7iVPEorVw6YQRWkvarTkT4tBeSLLiHzcwj6q0MmYSFCiVpiqPJTJEYIrpcPzVEIvg==}
    dev: false

  /decode-named-character-reference@1.1.0:
    resolution: {integrity: sha512-Wy+JTSbFThEOXQIR2L6mxJvEs+veIzpmqD7ynWxMXGpnk3smkHQOp6forLdHsKpAMW9iJpaBBIxz285t1n1C3w==}
    dependencies:
      character-entities: 2.0.2

  /deep-eql@5.0.2:
    resolution: {integrity: sha512-h5k/5U50IJJFpzfL6nO9jaaumfjO/f2NjK/oYB2Djzm4p9L+3T9qWpZqZ2hAbLPuuYq9wrU08WQyBTL5GbPk5Q==}
    engines: {node: '>=6'}
    dev: true

  /deep-is@0.1.4:
    resolution: {integrity: sha512-oIPzksmTg4/MriiaYGO+okXDT7ztn/w3Eptv/+gSIdMdKsJo0u4CfYNFJPy+4SKMuCqGw2wxnA+URMg3t8a/bQ==}
    dev: true

  /deepmerge@4.3.1:
    resolution: {integrity: sha512-3sUqbMEc77XqpdNO7FRyRog+eW3ph+GYCbj+rK+uYyRMuwsVy0rMiVtPn+QJlKFvWP/1PYpapqYn0Me2knFn+A==}
    engines: {node: '>=0.10.0'}
    dev: false

  /define-data-property@1.1.4:
    resolution: {integrity: sha512-rBMvIzlpA8v6E+SJZoo++HAYqsLrkg7MSfIinMPFhmkorw7X+dOXVJQs+QT69zGkzMyfDnIMN2Wid1+NbL3T+A==}
    engines: {node: '>= 0.4'}
    dependencies:
      es-define-property: 1.0.1
      es-errors: 1.3.0
      gopd: 1.2.0
    dev: true

  /define-properties@1.2.1:
    resolution: {integrity: sha512-8QmQKqEASLd5nx0U1B1okLElbUuuttJ/AnYmRXbbbGDWh6uS208EjD4Xqq/I9wK7u0v6O08XhTWnt5XtEbR6Dg==}
    engines: {node: '>= 0.4'}
    dependencies:
      define-data-property: 1.1.4
      has-property-descriptors: 1.0.2
      object-keys: 1.1.1
    dev: true

  /delaunator@5.0.1:
    resolution: {integrity: sha512-8nvh+XBe96aCESrGOqMp/84b13H9cdKbG5P2ejQCh4d4sK9RL4371qou9drQjMhvnPmhWl5hnmqbEE0fXr9Xnw==}
    dependencies:
      robust-predicates: 3.0.2
    dev: false

  /dequal@2.0.3:
    resolution: {integrity: sha512-0je+qPKHEMohvfRTCEo3CrPG6cAzAYgmzKyxRiYSSDkS6eGJdyVJm7WaYA5ECaAD9wLB2T4EEeymA5aFVcYXCA==}
    engines: {node: '>=6'}

  /detect-indent@6.1.0:
    resolution: {integrity: sha512-reYkTUJAZb9gUuZ2RvVCNhVHdg62RHnJ7WJl8ftMi4diZ6NWlciOzQN88pUhSELEwflJht4oQDv0F0BMlwaYtA==}
    engines: {node: '>=8'}
    dev: true

  /detect-libc@1.0.3:
    resolution: {integrity: sha512-pGjwhsmsp4kL2RTz08wcOlGN83otlqHeD/Z5T8GXZB+/YcpQ/dgo+lbU8ZsGxV0HIvqqxo9l7mqYwyYMD9bKDg==}
    engines: {node: '>=0.10'}
    hasBin: true
    dev: true

  /detect-libc@2.0.2:
    resolution: {integrity: sha512-UX6sGumvvqSaXgdKGUsgZWqcUyIXZ/vZTrlRT/iobiKhGL0zL4d3osHj3uqllWJK+i+sixDS/3COVEOFbupFyw==}
    engines: {node: '>=8'}
    dev: false

  /detect-libc@2.0.3:
    resolution: {integrity: sha512-bwy0MGW55bG41VqxxypOsdSdGqLwXPI/focwgTYCFMbdUiBAxLg9CFzG08sz2aqzknwiX7Hkl0bQENjg8iLByw==}
    engines: {node: '>=8'}

  /devlop@1.1.0:
    resolution: {integrity: sha512-RWmIqhcFf1lRYBvNmr7qTNuyCt/7/ns2jbpp1+PalgE/rDQcBT0fioSMUpJ93irlUhC5hrg4cYqe6U+0ImW0rA==}
    dependencies:
      dequal: 2.0.3

  /diff-match-patch@1.0.5:
    resolution: {integrity: sha512-IayShXAgj/QMXgB0IWmKx+rOPuGMhqm5w6jvFxmVenXKIzRqTAAsbBPT3kWQeGANj3jGgvcvv4yK6SxqYmikgw==}
    dev: false

  /diff@4.0.2:
    resolution: {integrity: sha512-58lmxKSA4BNyLz+HHMUzlOEpg09FV+ev6ZMe3vJihgdxzgcwZ8VoEEPmALCZG9LmqfVoNMMKpttIYTVG6uDY7A==}
    engines: {node: '>=0.3.1'}
    dev: true

  /dir-glob@3.0.1:
    resolution: {integrity: sha512-WkrWp9GR4KXfKGYzOLmTuGVi1UWFfws377n9cc55/tb6DuqyF6pcQ5AbiHEshaDpY9v6oaSr2XCDidGmMwdzIA==}
    engines: {node: '>=8'}
    dependencies:
      path-type: 4.0.0
    dev: true

  /doctrine@2.1.0:
    resolution: {integrity: sha512-35mSku4ZXK0vfCuHEDAwt55dg2jNajHZ1odvF+8SSr82EsZY4QmXfuWso8oEd8zRhVObSN18aM0CjSdoBX7zIw==}
    engines: {node: '>=0.10.0'}
    dependencies:
      esutils: 2.0.3
    dev: true

  /dom-helpers@5.2.1:
    resolution: {integrity: sha512-nRCa7CK3VTrM2NmGkIy4cbK7IZlgBE/PYMn55rrXefr5xXDP0LdtfPnblFDoVdcAfslJ7or6iqAUnx0CCGIWQA==}
    dependencies:
      '@babel/runtime': 7.27.1
      csstype: 3.1.3
    dev: false

  /dompurify@3.2.6:
    resolution: {integrity: sha512-/2GogDQlohXPZe6D6NOgQvXLPSYBqIWMnZ8zzOhn09REE4eyAzb+Hed3jhoM9OkuaJ8P6ZGTTVWQKAi8ieIzfQ==}
    optionalDependencies:
      '@types/trusted-types': 2.0.7
    dev: false

  /dotenv@16.0.3:
    resolution: {integrity: sha512-7GO6HghkA5fYG9TYnNxi14/7K9f5occMlp3zXAuSxn7CKCxt9xbNWG7yF8hTCSUchlfWSe3uLmlPfigevRItzQ==}
    engines: {node: '>=12'}
    dev: true

  /drizzle-kit@0.28.0:
    resolution: {integrity: sha512-KqI+CS2Ga9GYIrXpxpCDUJJrH/AT/k4UY0Pb4oRgQEGkgN1EdCnqp664cXgwPWjDr5RBtTsjZipw8+8C//K63A==}
    hasBin: true
    dependencies:
      '@drizzle-team/brocli': 0.10.2
      '@esbuild-kit/esm-loader': 2.6.5
      esbuild: 0.19.12
      esbuild-register: 3.6.0(esbuild@0.19.12)
    transitivePeerDependencies:
      - supports-color
    dev: false

  /drizzle-orm@0.36.1(@libsql/client@0.14.0):
    resolution: {integrity: sha512-F4hbimnMEhyWzDowQB4xEuVJJWXLHZYD7FYwvo8RImY+N7pStGqsbfmT95jDbec1s4qKmQbiuxEDZY90LRrfIw==}
    peerDependencies:
      '@aws-sdk/client-rds-data': '>=3'
      '@cloudflare/workers-types': '>=3'
      '@electric-sql/pglite': '>=0.2.0'
      '@libsql/client': '>=0.10.0'
      '@libsql/client-wasm': '>=0.10.0'
      '@neondatabase/serverless': '>=0.1'
      '@op-engineering/op-sqlite': '>=2'
      '@opentelemetry/api': ^1.4.1
      '@planetscale/database': '>=1'
      '@prisma/client': '*'
      '@tidbcloud/serverless': '*'
      '@types/better-sqlite3': '*'
      '@types/pg': '*'
      '@types/react': '>=18'
      '@types/sql.js': '*'
      '@vercel/postgres': '>=0.8.0'
      '@xata.io/client': '*'
      better-sqlite3: '>=7'
      bun-types: '*'
      expo-sqlite: '>=13.2.0'
      knex: '*'
      kysely: '*'
      mysql2: '>=2'
      pg: '>=8'
      postgres: '>=3'
      prisma: '*'
      react: '>=18'
      sql.js: '>=1'
      sqlite3: '>=5'
    peerDependenciesMeta:
      '@aws-sdk/client-rds-data':
        optional: true
      '@cloudflare/workers-types':
        optional: true
      '@electric-sql/pglite':
        optional: true
      '@libsql/client':
        optional: true
      '@libsql/client-wasm':
        optional: true
      '@neondatabase/serverless':
        optional: true
      '@op-engineering/op-sqlite':
        optional: true
      '@opentelemetry/api':
        optional: true
      '@planetscale/database':
        optional: true
      '@prisma/client':
        optional: true
      '@tidbcloud/serverless':
        optional: true
      '@types/better-sqlite3':
        optional: true
      '@types/pg':
        optional: true
      '@types/react':
        optional: true
      '@types/sql.js':
        optional: true
      '@vercel/postgres':
        optional: true
      '@xata.io/client':
        optional: true
      better-sqlite3:
        optional: true
      bun-types:
        optional: true
      expo-sqlite:
        optional: true
      knex:
        optional: true
      kysely:
        optional: true
      mysql2:
        optional: true
      pg:
        optional: true
      postgres:
        optional: true
      prisma:
        optional: true
      react:
        optional: true
      sql.js:
        optional: true
      sqlite3:
        optional: true
    dependencies:
      '@libsql/client': 0.14.0
    dev: false

  /dunder-proto@1.0.1:
    resolution: {integrity: sha512-KIN/nDJBQRcXw0MLVhZE9iQHmG68qAVIBg9CqmUYjmQIhgij9U5MFvrqkUL5FbtyyzZuOeOt0zdeRe4UY7ct+A==}
    engines: {node: '>= 0.4'}
    dependencies:
      call-bind-apply-helpers: 1.0.2
      es-errors: 1.3.0
      gopd: 1.2.0
    dev: true

  /electron-to-chromium@1.5.110:
    resolution: {integrity: sha512-/p/OvOm6AfLtQteAHTUWwf+Vhh76PlluagzQlSnxMoOJ4R6SmAScWBrVev6rExJoUhP9zudN9+lBxoYUEmC1HQ==}
    dev: true

  /emoji-regex-xs@1.0.0:
    resolution: {integrity: sha512-LRlerrMYoIDrT6jgpeZ2YYl/L8EulRTt5hQcYjy5AInh7HWXKimpqx68aknBFpGL2+/IcogTcaydJEgaTmOpDg==}
    dev: false

  /end-of-stream@1.4.4:
    resolution: {integrity: sha512-+uw1inIHVPQoaVuHzRyXd21icM+cnt4CzD5rW+NC1wjOUSTOs+Te7FOv7AhN7vS9x/oIyhLP5PR1H+phQAHu5Q==}
    dependencies:
      once: 1.4.0
    dev: false

  /enhanced-resolve@5.18.1:
    resolution: {integrity: sha512-ZSW3ma5GkcQBIpwZTSRAI8N71Uuwgs93IezB7mf7R60tC8ZbJideoDNKjHn2O9KIlx6rkGTTEk1xUCK2E1Y2Yg==}
    engines: {node: '>=10.13.0'}
    dependencies:
      graceful-fs: 4.2.11
      tapable: 2.2.1
    dev: true

  /enquirer@2.4.1:
    resolution: {integrity: sha512-rRqJg/6gd538VHvR3PSrdRBb/1Vy2YfzHqzvbhGIQpDRKIa4FgV/54b5Q1xYSxOOwKvjXweS26E0Q+nAMwp2pQ==}
    engines: {node: '>=8.6'}
    dependencies:
      ansi-colors: 4.1.3
      strip-ansi: 6.0.1
    dev: true

  /entities@6.0.0:
    resolution: {integrity: sha512-aKstq2TDOndCn4diEyp9Uq/Flu2i1GlLkc6XIDQSDMuaFE3OPW5OphLCyQ5SpSJZTb4reN+kTcYru5yIfXoRPw==}
    engines: {node: '>=0.12'}
    dev: false

  /es-abstract@1.23.9:
    resolution: {integrity: sha512-py07lI0wjxAC/DcfK1S6G7iANonniZwTISvdPzk9hzeH0IZIshbuuFxLIU96OyF89Yb9hiqWn8M/bY83KY5vzA==}
    engines: {node: '>= 0.4'}
    dependencies:
      array-buffer-byte-length: 1.0.2
      arraybuffer.prototype.slice: 1.0.4
      available-typed-arrays: 1.0.7
      call-bind: 1.0.8
      call-bound: 1.0.4
      data-view-buffer: 1.0.2
      data-view-byte-length: 1.0.2
      data-view-byte-offset: 1.0.1
      es-define-property: 1.0.1
      es-errors: 1.3.0
      es-object-atoms: 1.1.1
      es-set-tostringtag: 2.1.0
      es-to-primitive: 1.3.0
      function.prototype.name: 1.1.8
      get-intrinsic: 1.3.0
      get-proto: 1.0.1
      get-symbol-description: 1.1.0
      globalthis: 1.0.4
      gopd: 1.2.0
      has-property-descriptors: 1.0.2
      has-proto: 1.2.0
      has-symbols: 1.1.0
      hasown: 2.0.2
      internal-slot: 1.1.0
      is-array-buffer: 3.0.5
      is-callable: 1.2.7
      is-data-view: 1.0.2
      is-regex: 1.2.1
      is-shared-array-buffer: 1.0.4
      is-string: 1.1.1
      is-typed-array: 1.1.15
      is-weakref: 1.1.1
      math-intrinsics: 1.1.0
      object-inspect: 1.13.4
      object-keys: 1.1.1
      object.assign: 4.1.7
      own-keys: 1.0.1
      regexp.prototype.flags: 1.5.4
      safe-array-concat: 1.1.3
      safe-push-apply: 1.0.0
      safe-regex-test: 1.1.0
      set-proto: 1.0.0
      string.prototype.trim: 1.2.10
      string.prototype.trimend: 1.0.9
      string.prototype.trimstart: 1.0.8
      typed-array-buffer: 1.0.3
      typed-array-byte-length: 1.0.3
      typed-array-byte-offset: 1.0.4
      typed-array-length: 1.0.7
      unbox-primitive: 1.1.0
      which-typed-array: 1.1.18
    dev: true

  /es-define-property@1.0.1:
    resolution: {integrity: sha512-e3nRfgfUZ4rNGL232gUgX06QNyyez04KdjFrF+LTRoOXmrOgFKDg4BCdsjW8EnT69eqdYGmRpJwiPVYNrCaW3g==}
    engines: {node: '>= 0.4'}
    dev: true

  /es-errors@1.3.0:
    resolution: {integrity: sha512-Zf5H2Kxt2xjTvbJvP2ZWLEICxA6j+hAmMzIlypy4xcBg1vKVnx89Wy0GbS+kf5cwCVFFzdCFh2XSCFNULS6csw==}
    engines: {node: '>= 0.4'}
    dev: true

  /es-iterator-helpers@1.2.1:
    resolution: {integrity: sha512-uDn+FE1yrDzyC0pCo961B2IHbdM8y/ACZsKD4dG6WqrjV53BADjwa7D+1aom2rsNVfLyDgU/eigvlJGJ08OQ4w==}
    engines: {node: '>= 0.4'}
    dependencies:
      call-bind: 1.0.8
      call-bound: 1.0.4
      define-properties: 1.2.1
      es-abstract: 1.23.9
      es-errors: 1.3.0
      es-set-tostringtag: 2.1.0
      function-bind: 1.1.2
      get-intrinsic: 1.3.0
      globalthis: 1.0.4
      gopd: 1.2.0
      has-property-descriptors: 1.0.2
      has-proto: 1.2.0
      has-symbols: 1.1.0
      internal-slot: 1.1.0
      iterator.prototype: 1.1.5
      safe-array-concat: 1.1.3
    dev: true

  /es-module-lexer@1.7.0:
    resolution: {integrity: sha512-jEQoCwk8hyb2AZziIOLhDqpm5+2ww5uIE6lkO/6jcOCusfk6LhMHpXXfBLXTZ7Ydyt0j4VoUQv6uGNYbdW+kBA==}
    dev: true

  /es-object-atoms@1.1.1:
    resolution: {integrity: sha512-FGgH2h8zKNim9ljj7dankFPcICIK9Cp5bm+c2gQSYePhpaG5+esrLODihIorn+Pe6FGJzWhXQotPv73jTaldXA==}
    engines: {node: '>= 0.4'}
    dependencies:
      es-errors: 1.3.0
    dev: true

  /es-set-tostringtag@2.1.0:
    resolution: {integrity: sha512-j6vWzfrGVfyXxge+O0x5sh6cvxAog0a/4Rdd2K36zCMV5eJ+/+tOAngRO8cODMNWbVRdVlmGZQL2YS3yR8bIUA==}
    engines: {node: '>= 0.4'}
    dependencies:
      es-errors: 1.3.0
      get-intrinsic: 1.3.0
      has-tostringtag: 1.0.2
      hasown: 2.0.2
    dev: true

  /es-shim-unscopables@1.1.0:
    resolution: {integrity: sha512-d9T8ucsEhh8Bi1woXCf+TIKDIROLG5WCkxg8geBCbvk22kzwC5G2OnXVMO6FUsvQlgUUXQ2itephWDLqDzbeCw==}
    engines: {node: '>= 0.4'}
    dependencies:
      hasown: 2.0.2
    dev: true

  /es-to-primitive@1.3.0:
    resolution: {integrity: sha512-w+5mJ3GuFL+NjVtJlvydShqE1eN3h3PbI7/5LAsYJP/2qtuMXjfL2LpHSRqo4b4eSF5K/DH1JXKUAHSB2UW50g==}
    engines: {node: '>= 0.4'}
    dependencies:
      is-callable: 1.2.7
      is-date-object: 1.1.0
      is-symbol: 1.1.1
    dev: true

  /esast-util-from-estree@2.0.0:
    resolution: {integrity: sha512-4CyanoAudUSBAn5K13H4JhsMH6L9ZP7XbLVe/dKybkxMO7eDyLsT8UHl9TRNrU2Gr9nz+FovfSIjuXWJ81uVwQ==}
    dependencies:
      '@types/estree-jsx': 1.0.5
      devlop: 1.1.0
      estree-util-visit: 2.0.0
      unist-util-position-from-estree: 2.0.0

  /esast-util-from-js@2.0.1:
    resolution: {integrity: sha512-8Ja+rNJ0Lt56Pcf3TAmpBZjmx8ZcK5Ts4cAzIOjsjevg9oSXJnl6SUQ2EevU8tv3h6ZLWmoKL5H4fgWvdvfETw==}
    dependencies:
      '@types/estree-jsx': 1.0.5
      acorn: 8.14.1
      esast-util-from-estree: 2.0.0
      vfile-message: 4.0.2

  /esbuild-register@3.6.0(esbuild@0.19.12):
    resolution: {integrity: sha512-H2/S7Pm8a9CL1uhp9OvjwrBh5Pvx0H8qVOxNu8Wed9Y7qv56MPtq+GGM8RJpq6glYJn9Wspr8uw7l55uyinNeg==}
    peerDependencies:
      esbuild: '>=0.12 <1'
    dependencies:
      debug: 4.4.1
      esbuild: 0.19.12
    transitivePeerDependencies:
      - supports-color
    dev: false

  /esbuild@0.18.20:
    resolution: {integrity: sha512-ceqxoedUrcayh7Y7ZX6NdbbDzGROiyVBgC4PriJThBKSVPWnnFHZAkfI1lJT8QFkOwH4qOS2SJkS4wvpGl8BpA==}
    engines: {node: '>=12'}
    hasBin: true
    requiresBuild: true
    optionalDependencies:
      '@esbuild/android-arm': 0.18.20
      '@esbuild/android-arm64': 0.18.20
      '@esbuild/android-x64': 0.18.20
      '@esbuild/darwin-arm64': 0.18.20
      '@esbuild/darwin-x64': 0.18.20
      '@esbuild/freebsd-arm64': 0.18.20
      '@esbuild/freebsd-x64': 0.18.20
      '@esbuild/linux-arm': 0.18.20
      '@esbuild/linux-arm64': 0.18.20
      '@esbuild/linux-ia32': 0.18.20
      '@esbuild/linux-loong64': 0.18.20
      '@esbuild/linux-mips64el': 0.18.20
      '@esbuild/linux-ppc64': 0.18.20
      '@esbuild/linux-riscv64': 0.18.20
      '@esbuild/linux-s390x': 0.18.20
      '@esbuild/linux-x64': 0.18.20
      '@esbuild/netbsd-x64': 0.18.20
      '@esbuild/openbsd-x64': 0.18.20
      '@esbuild/sunos-x64': 0.18.20
      '@esbuild/win32-arm64': 0.18.20
      '@esbuild/win32-ia32': 0.18.20
      '@esbuild/win32-x64': 0.18.20
    dev: false

  /esbuild@0.19.12:
    resolution: {integrity: sha512-aARqgq8roFBj054KvQr5f1sFu0D65G+miZRCuJyJ0G13Zwx7vRar5Zhn2tkQNzIXcBrNVsv/8stehpj+GAjgbg==}
    engines: {node: '>=12'}
    hasBin: true
    requiresBuild: true
    optionalDependencies:
      '@esbuild/aix-ppc64': 0.19.12
      '@esbuild/android-arm': 0.19.12
      '@esbuild/android-arm64': 0.19.12
      '@esbuild/android-x64': 0.19.12
      '@esbuild/darwin-arm64': 0.19.12
      '@esbuild/darwin-x64': 0.19.12
      '@esbuild/freebsd-arm64': 0.19.12
      '@esbuild/freebsd-x64': 0.19.12
      '@esbuild/linux-arm': 0.19.12
      '@esbuild/linux-arm64': 0.19.12
      '@esbuild/linux-ia32': 0.19.12
      '@esbuild/linux-loong64': 0.19.12
      '@esbuild/linux-mips64el': 0.19.12
      '@esbuild/linux-ppc64': 0.19.12
      '@esbuild/linux-riscv64': 0.19.12
      '@esbuild/linux-s390x': 0.19.12
      '@esbuild/linux-x64': 0.19.12
      '@esbuild/netbsd-x64': 0.19.12
      '@esbuild/openbsd-x64': 0.19.12
      '@esbuild/sunos-x64': 0.19.12
      '@esbuild/win32-arm64': 0.19.12
      '@esbuild/win32-ia32': 0.19.12
      '@esbuild/win32-x64': 0.19.12
    dev: false

  /esbuild@0.20.2:
    resolution: {integrity: sha512-WdOOppmUNU+IbZ0PaDiTst80zjnrOkyJNHoKupIcVyU8Lvla3Ugx94VzkQ32Ijqd7UhHJy75gNWDMUekcrSJ6g==}
    engines: {node: '>=12'}
    hasBin: true
    requiresBuild: true
    optionalDependencies:
      '@esbuild/aix-ppc64': 0.20.2
      '@esbuild/android-arm': 0.20.2
      '@esbuild/android-arm64': 0.20.2
      '@esbuild/android-x64': 0.20.2
      '@esbuild/darwin-arm64': 0.20.2
      '@esbuild/darwin-x64': 0.20.2
      '@esbuild/freebsd-arm64': 0.20.2
      '@esbuild/freebsd-x64': 0.20.2
      '@esbuild/linux-arm': 0.20.2
      '@esbuild/linux-arm64': 0.20.2
      '@esbuild/linux-ia32': 0.20.2
      '@esbuild/linux-loong64': 0.20.2
      '@esbuild/linux-mips64el': 0.20.2
      '@esbuild/linux-ppc64': 0.20.2
      '@esbuild/linux-riscv64': 0.20.2
      '@esbuild/linux-s390x': 0.20.2
      '@esbuild/linux-x64': 0.20.2
      '@esbuild/netbsd-x64': 0.20.2
      '@esbuild/openbsd-x64': 0.20.2
      '@esbuild/sunos-x64': 0.20.2
      '@esbuild/win32-arm64': 0.20.2
      '@esbuild/win32-ia32': 0.20.2
      '@esbuild/win32-x64': 0.20.2
    dev: false

  /esbuild@0.23.1:
    resolution: {integrity: sha512-VVNz/9Sa0bs5SELtn3f7qhJCDPCF5oMEl5cO9/SSinpE9hbPVvxbd572HH5AKiP7WD8INO53GgfDDhRjkylHEg==}
    engines: {node: '>=18'}
    hasBin: true
    requiresBuild: true
    optionalDependencies:
      '@esbuild/aix-ppc64': 0.23.1
      '@esbuild/android-arm': 0.23.1
      '@esbuild/android-arm64': 0.23.1
      '@esbuild/android-x64': 0.23.1
      '@esbuild/darwin-arm64': 0.23.1
      '@esbuild/darwin-x64': 0.23.1
      '@esbuild/freebsd-arm64': 0.23.1
      '@esbuild/freebsd-x64': 0.23.1
      '@esbuild/linux-arm': 0.23.1
      '@esbuild/linux-arm64': 0.23.1
      '@esbuild/linux-ia32': 0.23.1
      '@esbuild/linux-loong64': 0.23.1
      '@esbuild/linux-mips64el': 0.23.1
      '@esbuild/linux-ppc64': 0.23.1
      '@esbuild/linux-riscv64': 0.23.1
      '@esbuild/linux-s390x': 0.23.1
      '@esbuild/linux-x64': 0.23.1
      '@esbuild/netbsd-x64': 0.23.1
      '@esbuild/openbsd-arm64': 0.23.1
      '@esbuild/openbsd-x64': 0.23.1
      '@esbuild/sunos-x64': 0.23.1
      '@esbuild/win32-arm64': 0.23.1
      '@esbuild/win32-ia32': 0.23.1
      '@esbuild/win32-x64': 0.23.1
    dev: false

  /esbuild@0.25.4:
    resolution: {integrity: sha512-8pgjLUcUjcgDg+2Q4NYXnPbo/vncAY4UmyaCm0jZevERqCHZIaWwdJHkf8XQtu4AxSKCdvrUbT0XUr1IdZzI8Q==}
    engines: {node: '>=18'}
    hasBin: true
    requiresBuild: true
    optionalDependencies:
      '@esbuild/aix-ppc64': 0.25.4
      '@esbuild/android-arm': 0.25.4
      '@esbuild/android-arm64': 0.25.4
      '@esbuild/android-x64': 0.25.4
      '@esbuild/darwin-arm64': 0.25.4
      '@esbuild/darwin-x64': 0.25.4
      '@esbuild/freebsd-arm64': 0.25.4
      '@esbuild/freebsd-x64': 0.25.4
      '@esbuild/linux-arm': 0.25.4
      '@esbuild/linux-arm64': 0.25.4
      '@esbuild/linux-ia32': 0.25.4
      '@esbuild/linux-loong64': 0.25.4
      '@esbuild/linux-mips64el': 0.25.4
      '@esbuild/linux-ppc64': 0.25.4
      '@esbuild/linux-riscv64': 0.25.4
      '@esbuild/linux-s390x': 0.25.4
      '@esbuild/linux-x64': 0.25.4
      '@esbuild/netbsd-arm64': 0.25.4
      '@esbuild/netbsd-x64': 0.25.4
      '@esbuild/openbsd-arm64': 0.25.4
      '@esbuild/openbsd-x64': 0.25.4
      '@esbuild/sunos-x64': 0.25.4
      '@esbuild/win32-arm64': 0.25.4
      '@esbuild/win32-ia32': 0.25.4
      '@esbuild/win32-x64': 0.25.4

  /escalade@3.2.0:
    resolution: {integrity: sha512-WUj2qlxaQtO4g6Pq5c29GTcWGDyd8itL8zTlipgECz3JesAiiOKotd8JU6otB3PACgG6xkJUyVhboMS+bje/jA==}
    engines: {node: '>=6'}
    dev: true

  /escape-string-regexp@4.0.0:
    resolution: {integrity: sha512-TtpcNJ3XAzx3Gq8sWRzJaVajRs0uVxA2YAkdb1jm2YkPz4G6egUFAyA3n5vtEIZefPk5Wa4UXbKuS5fKkJWdgA==}
    engines: {node: '>=10'}
    dev: true

  /escape-string-regexp@5.0.0:
    resolution: {integrity: sha512-/veY75JbMK4j1yjvuUxuVsiS/hr/4iHs9FTT6cgTexxdE0Ly/glccBAkloH/DofkjRbZU3bnoj38mOmhkZ0lHw==}
    engines: {node: '>=12'}
    dev: false

  /eslint-config-prettier@10.1.1(eslint@9.27.0):
    resolution: {integrity: sha512-4EQQr6wXwS+ZJSzaR5ZCrYgLxqvUjdXctaEtBqHcbkW944B1NQyO4qpdHQbXBONfwxXdkAY81HH4+LUfrg+zPw==}
    hasBin: true
    peerDependencies:
      eslint: '>=7.0.0'
    dependencies:
      eslint: 9.27.0
    dev: true

  /eslint-plugin-only-warn@1.1.0:
    resolution: {integrity: sha512-2tktqUAT+Q3hCAU0iSf4xAN1k9zOpjK5WO8104mB0rT/dGhOa09582HN5HlbxNbPRZ0THV7nLGvzugcNOSjzfA==}
    engines: {node: '>=6'}
    dev: true

  /eslint-plugin-react-hooks@5.2.0(eslint@9.27.0):
    resolution: {integrity: sha512-+f15FfK64YQwZdJNELETdn5ibXEUQmW1DZL6KXhNnc2heoy/sg9VJJeT7n8TlMWouzWqSWavFkIhHyIbIAEapg==}
    engines: {node: '>=10'}
    peerDependencies:
      eslint: ^3.0.0 || ^4.0.0 || ^5.0.0 || ^6.0.0 || ^7.0.0 || ^8.0.0-0 || ^9.0.0
    dependencies:
      eslint: 9.27.0
    dev: true

  /eslint-plugin-react@7.37.4(eslint@9.27.0):
    resolution: {integrity: sha512-BGP0jRmfYyvOyvMoRX/uoUeW+GqNj9y16bPQzqAHf3AYII/tDs+jMN0dBVkl88/OZwNGwrVFxE7riHsXVfy/LQ==}
    engines: {node: '>=4'}
    peerDependencies:
      eslint: ^3 || ^4 || ^5 || ^6 || ^7 || ^8 || ^9.7
    dependencies:
      array-includes: 3.1.8
      array.prototype.findlast: 1.2.5
      array.prototype.flatmap: 1.3.3
      array.prototype.tosorted: 1.1.4
      doctrine: 2.1.0
      es-iterator-helpers: 1.2.1
      eslint: 9.27.0
      estraverse: 5.3.0
      hasown: 2.0.2
      jsx-ast-utils: 3.3.5
      minimatch: 3.1.2
      object.entries: 1.1.8
      object.fromentries: 2.0.8
      object.values: 1.2.1
      prop-types: 15.8.1
      resolve: 2.0.0-next.5
      semver: 6.3.1
      string.prototype.matchall: 4.0.12
      string.prototype.repeat: 1.0.0
    dev: true

  /eslint-plugin-turbo@2.5.0(eslint@9.27.0)(turbo@2.5.3):
    resolution: {integrity: sha512-qQk54MrUZv0gnpxV23sccTc+FL3UJ8q7vG7HmXuS2RP8gdjWDwI1CCJTJD8EdRIDjsMxF0xi0AKcMY0CwIlXVg==}
    peerDependencies:
      eslint: '>6.6.0'
      turbo: '>2.0.0'
    dependencies:
      dotenv: 16.0.3
      eslint: 9.27.0
      turbo: 2.5.3
    dev: true

  /eslint-scope@8.3.0:
    resolution: {integrity: sha512-pUNxi75F8MJ/GdeKtVLSbYg4ZI34J6C0C7sbL4YOp2exGwen7ZsuBqKzUhXd0qMQ362yET3z+uPwKeg/0C2XCQ==}
    engines: {node: ^18.18.0 || ^20.9.0 || >=21.1.0}
    dependencies:
      esrecurse: 4.3.0
      estraverse: 5.3.0
    dev: true

  /eslint-visitor-keys@3.4.3:
    resolution: {integrity: sha512-wpc+LXeiyiisxPlEkUzU6svyS1frIO3Mgxj1fdy7Pm8Ygzguax2N3Fa/D/ag1WqbOprdI+uY6wMUl8/a2G+iag==}
    engines: {node: ^12.22.0 || ^14.17.0 || >=16.0.0}
    dev: true

  /eslint-visitor-keys@4.2.0:
    resolution: {integrity: sha512-UyLnSehNt62FFhSwjZlHmeokpRK59rcz29j+F1/aDgbkbRTk7wIc9XzdoasMUbRNKDM0qQt/+BJ4BrpFeABemw==}
    engines: {node: ^18.18.0 || ^20.9.0 || >=21.1.0}
    dev: true

  /eslint@9.27.0:
    resolution: {integrity: sha512-ixRawFQuMB9DZ7fjU3iGGganFDp3+45bPOdaRurcFHSXO1e/sYwUX/FtQZpLZJR6SjMoJH8hR2pPEAfDyCoU2Q==}
    engines: {node: ^18.18.0 || ^20.9.0 || >=21.1.0}
    hasBin: true
    peerDependencies:
      jiti: '*'
    peerDependenciesMeta:
      jiti:
        optional: true
    dependencies:
      '@eslint-community/eslint-utils': 4.7.0(eslint@9.27.0)
      '@eslint-community/regexpp': 4.12.1
      '@eslint/config-array': 0.20.0
      '@eslint/config-helpers': 0.2.2
      '@eslint/core': 0.14.0
      '@eslint/eslintrc': 3.3.1
      '@eslint/js': 9.27.0
      '@eslint/plugin-kit': 0.3.1
      '@humanfs/node': 0.16.6
      '@humanwhocodes/module-importer': 1.0.1
      '@humanwhocodes/retry': 0.4.3
      '@types/estree': 1.0.7
      '@types/json-schema': 7.0.15
      ajv: 6.12.6
      chalk: 4.1.2
      cross-spawn: 7.0.6
      debug: 4.4.1
      escape-string-regexp: 4.0.0
      eslint-scope: 8.3.0
      eslint-visitor-keys: 4.2.0
      espree: 10.3.0
      esquery: 1.6.0
      esutils: 2.0.3
      fast-deep-equal: 3.1.3
      file-entry-cache: 8.0.0
      find-up: 5.0.0
      glob-parent: 6.0.2
      ignore: 5.3.2
      imurmurhash: 0.1.4
      is-glob: 4.0.3
      json-stable-stringify-without-jsonify: 1.0.1
      lodash.merge: 4.6.2
      minimatch: 3.1.2
      natural-compare: 1.4.0
      optionator: 0.9.4
    transitivePeerDependencies:
      - supports-color
    dev: true

  /esm@3.2.25:
    resolution: {integrity: sha512-U1suiZ2oDVWv4zPO56S0NcR5QriEahGtdN2OR6FiOG4WJvcjBVFB0qI4+eKoWFH483PKGuLuu6V8Z4T5g63UVA==}
    engines: {node: '>=6'}
    dev: false

  /espree@10.3.0:
    resolution: {integrity: sha512-0QYC8b24HWY8zjRnDTL6RiHfDbAWn63qb4LMj1Z4b076A4une81+z03Kg7l7mn/48PUTqoLptSXez8oknU8Clg==}
    engines: {node: ^18.18.0 || ^20.9.0 || >=21.1.0}
    dependencies:
      acorn: 8.14.1
      acorn-jsx: 5.3.2(acorn@8.14.1)
      eslint-visitor-keys: 4.2.0
    dev: true

  /esprima@4.0.1:
    resolution: {integrity: sha512-eGuFFw7Upda+g4p+QHvnW0RyTX/SVeJBDM/gCtMARO0cLuT2HcEKnTPvhjV6aGeqrCB/sbNop0Kszm0jsaWU4A==}
    engines: {node: '>=4'}
    hasBin: true

  /esquery@1.6.0:
    resolution: {integrity: sha512-ca9pw9fomFcKPvFLXhBKUK90ZvGibiGOvRJNbjljY7s7uq/5YO4BOzcYtJqExdx99rF6aAcnRxHmcUHcz6sQsg==}
    engines: {node: '>=0.10'}
    dependencies:
      estraverse: 5.3.0
    dev: true

  /esrecurse@4.3.0:
    resolution: {integrity: sha512-KmfKL3b6G+RXvP8N1vr3Tq1kL/oCFgn2NYXEtqP8/L3pKapUA4G8cFVaoF3SU323CD4XypR/ffioHmkti6/Tag==}
    engines: {node: '>=4.0'}
    dependencies:
      estraverse: 5.3.0
    dev: true

  /estraverse@5.3.0:
    resolution: {integrity: sha512-MMdARuVEQziNTeJD8DgMqmhwR11BRQ/cBP+pLtYdSTnf3MIO8fFeiINEbX36ZdNlfU/7A9f3gUw49B3oQsvwBA==}
    engines: {node: '>=4.0'}
    dev: true

  /estree-util-attach-comments@3.0.0:
    resolution: {integrity: sha512-cKUwm/HUcTDsYh/9FgnuFqpfquUbwIqwKM26BVCGDPVgvaCl/nDCCjUfiLlx6lsEZ3Z4RFxNbOQ60pkaEwFxGw==}
    dependencies:
      '@types/estree': 1.0.7

  /estree-util-build-jsx@3.0.1:
    resolution: {integrity: sha512-8U5eiL6BTrPxp/CHbs2yMgP8ftMhR5ww1eIKoWRMlqvltHF8fZn5LRDvTKuxD3DUn+shRbLGqXemcP51oFCsGQ==}
    dependencies:
      '@types/estree-jsx': 1.0.5
      devlop: 1.1.0
      estree-util-is-identifier-name: 3.0.0
      estree-walker: 3.0.3

  /estree-util-is-identifier-name@2.1.0:
    resolution: {integrity: sha512-bEN9VHRyXAUOjkKVQVvArFym08BTWB0aJPppZZr0UNyAqWsLaVfAqP7hbaTJjzHifmB5ebnR8Wm7r7yGN/HonQ==}
    dev: false

  /estree-util-is-identifier-name@3.0.0:
    resolution: {integrity: sha512-hFtqIDZTIUZ9BXLb8y4pYGyk6+wekIivNVTcmvk8NoOh+VeRn5y6cEHzbURrWbfp1fIqdVipilzj+lfaadNZmg==}

  /estree-util-scope@1.0.0:
    resolution: {integrity: sha512-2CAASclonf+JFWBNJPndcOpA8EMJwa0Q8LUFJEKqXLW6+qBvbFZuF5gItbQOs/umBUkjviCSDCbBwU2cXbmrhQ==}
    dependencies:
      '@types/estree': 1.0.7
      devlop: 1.1.0

  /estree-util-to-js@2.0.0:
    resolution: {integrity: sha512-WDF+xj5rRWmD5tj6bIqRi6CkLIXbbNQUcxQHzGysQzvHmdYG2G7p/Tf0J0gpxGgkeMZNTIjT/AoSvC9Xehcgdg==}
    dependencies:
      '@types/estree-jsx': 1.0.5
      astring: 1.9.0
      source-map: 0.7.4

  /estree-util-value-to-estree@3.4.0:
    resolution: {integrity: sha512-Zlp+gxis+gCfK12d3Srl2PdX2ybsEA8ZYy6vQGVQTNNYLEGRQQ56XB64bjemN8kxIKXP1nC9ip4Z+ILy9LGzvQ==}
    dependencies:
      '@types/estree': 1.0.7
    dev: false

  /estree-util-visit@2.0.0:
    resolution: {integrity: sha512-m5KgiH85xAhhW8Wta0vShLcUvOsh3LLPI2YVwcbio1l7E09NTLL1EyMZFM1OyWowoH0skScNbhOPl4kcBgzTww==}
    dependencies:
      '@types/estree-jsx': 1.0.5
      '@types/unist': 3.0.3

  /estree-walker@3.0.3:
    resolution: {integrity: sha512-7RUKfXgSMMkzt6ZuXmqapOurLGPPfgj6l9uRZ7lRGolvk0y2yocc35LdcxKC5PQZdn2DMqioAQ2NoWcrTKmm6g==}
    dependencies:
      '@types/estree': 1.0.7

  /esutils@2.0.3:
    resolution: {integrity: sha512-kVscqXk4OCp68SZ0dkgEKVi6/8ij300KBWTJq32P/dYeWTSwK41WyTxalN1eRmA5Z9UU/LX9D7FWSmV9SAYx6g==}
    engines: {node: '>=0.10.0'}
    dev: true

  /eventemitter3@4.0.7:
    resolution: {integrity: sha512-8guHBZCwKnFhYdHr2ysuRWErTwhoN2X8XELRlrRwpmfeY2jjuUN4taQMsULKUVo1K4DvZl+0pgfyoysHxvmvEw==}
    dev: false

  /execa@8.0.1:
    resolution: {integrity: sha512-VyhnebXciFV2DESc+p6B+y0LjSm0krU4OgJN44qFAhBY0TJ+1V61tYD2+wHusZ6F9n5K+vl8k0sTy7PEfV4qpg==}
    engines: {node: '>=16.17'}
    dependencies:
      cross-spawn: 7.0.6
      get-stream: 8.0.1
      human-signals: 5.0.0
      is-stream: 3.0.0
      merge-stream: 2.0.0
      npm-run-path: 5.3.0
      onetime: 6.0.0
      signal-exit: 4.1.0
      strip-final-newline: 3.0.0
    dev: false

  /expect-type@1.2.1:
    resolution: {integrity: sha512-/kP8CAwxzLVEeFrMm4kMmy4CCDlpipyA7MYLVrdJIkV0fYF0UaigQHRsxHiuY/GEea+bh4KSv3TIlgr+2UL6bw==}
    engines: {node: '>=12.0.0'}
    dev: true

  /exsolve@1.0.5:
    resolution: {integrity: sha512-pz5dvkYYKQ1AHVrgOzBKWeP4u4FRb3a6DNK2ucr0OoNwYIU4QWsJ+NM36LLzORT+z845MzKHHhpXiUF5nvQoJg==}
    dev: false

  /extend-shallow@2.0.1:
    resolution: {integrity: sha512-zCnTtlxNoAiDc3gqY2aYAWFx7XWWiasuF2K8Me5WbN8otHKTUKBwjPtNpRs/rbUZm7KxWAaNj7P1a/p52GbVug==}
    engines: {node: '>=0.10.0'}
    dependencies:
      is-extendable: 0.1.1
    dev: false

  /extend@3.0.2:
    resolution: {integrity: sha512-fjquC59cD7CyW6urNXK0FBufkZcoiGG80wTuPujX590cB5Ttln20E2UB4S/WARVqhXffZl2LNgS+gQdPIIim/g==}

  /extendable-error@0.1.7:
    resolution: {integrity: sha512-UOiS2in6/Q0FK0R0q6UY9vYpQ21mr/Qn1KOnte7vsACuNJf514WvCCUHSRCPcgjPT2bAhNIJdlE6bVap1GKmeg==}
    dev: true

  /external-editor@3.1.0:
    resolution: {integrity: sha512-hMQ4CX1p1izmuLYyZqLMO/qGNw10wSv9QDCPfzXfyFrOaCSSoRfqE1Kf1s5an66J5JZC62NewG+mK49jOCtQew==}
    engines: {node: '>=4'}
    dependencies:
      chardet: 0.7.0
      iconv-lite: 0.4.24
      tmp: 0.0.33
    dev: true

  /fast-copy@3.0.2:
    resolution: {integrity: sha512-dl0O9Vhju8IrcLndv2eU4ldt1ftXMqqfgN4H1cpmGV7P6jeB9FwpN9a2c8DPGE1Ys88rNUJVYDHq73CGAGOPfQ==}
    dev: false

  /fast-deep-equal@3.1.3:
    resolution: {integrity: sha512-f3qQ9oQy9j2AhBe/H9VC91wLmKBCCU/gDOnKNAYG5hswO7BLKj09Hc5HYNz9cGI++xlpDCIgDaitVs03ATR84Q==}

  /fast-equals@5.2.2:
    resolution: {integrity: sha512-V7/RktU11J3I36Nwq2JnZEM7tNm17eBJz+u25qdxBZeCKiX6BkVSZQjwWIr+IobgnZy+ag73tTZgZi7tr0LrBw==}
    engines: {node: '>=6.0.0'}
    dev: false

  /fast-glob@3.3.1:
    resolution: {integrity: sha512-kNFPyjhh5cKjrUltxs+wFx+ZkbRaxxmZ+X0ZU31SOsxCEtP9VPgtq2teZw1DebupL5GmDaNQ6yKMMVcM41iqDg==}
    engines: {node: '>=8.6.0'}
    dependencies:
      '@nodelib/fs.stat': 2.0.5
      '@nodelib/fs.walk': 1.2.8
      glob-parent: 5.1.2
      merge2: 1.4.1
      micromatch: 4.0.8
    dev: true

  /fast-glob@3.3.3:
    resolution: {integrity: sha512-7MptL8U0cqcFdzIzwOTHoilX9x5BrNqye7Z/LuC7kCMRio1EMSyqRK3BEAUD7sXRq4iT4AzTVuZdhgQ2TCvYLg==}
    engines: {node: '>=8.6.0'}
    dependencies:
      '@nodelib/fs.stat': 2.0.5
      '@nodelib/fs.walk': 1.2.8
      glob-parent: 5.1.2
      merge2: 1.4.1
      micromatch: 4.0.8

  /fast-json-stable-stringify@2.1.0:
    resolution: {integrity: sha512-lhd/wF+Lk98HZoTCtlVraHtfh5XYijIjalXck7saUtuanSDyLMxnHhSXEDJqHxD7msR8D0uCmqlkwjCV8xvwHw==}
    dev: true

  /fast-levenshtein@2.0.6:
    resolution: {integrity: sha512-DCXu6Ifhqcks7TZKY3Hxp3y6qphY5SJZmrWMDrKcERSOXWQdMhU9Ig/PYrzyw/ul9jOIyh0N4M0tbC5hodg8dw==}
    dev: true

  /fast-redact@3.5.0:
    resolution: {integrity: sha512-dwsoQlS7h9hMeYUq1W++23NDcBLV4KqONnITDV9DjfS3q1SgDGVrBdvvTLUotWtPSD7asWDV9/CmsZPy8Hf70A==}
    engines: {node: '>=6'}
    dev: false

  /fast-safe-stringify@2.1.1:
    resolution: {integrity: sha512-W+KJc2dmILlPplD/H4K9l9LcAHAfPtP6BY84uVLXQ6Evcz9Lcg33Y2z1IVblT6xdY54PXYVHEv+0Wpq8Io6zkA==}
    dev: false

  /fast-uri@3.0.6:
    resolution: {integrity: sha512-Atfo14OibSv5wAp4VWNsFYE1AchQRTv9cBGWET4pZWHzYshFSS9NQI6I57rdKn9croWVMbYFbLhJ+yJvmZIIHw==}
    dev: false

  /fastq@1.19.1:
    resolution: {integrity: sha512-GwLTyxkCXjXbxqIhTsMI2Nui8huMPtnxg7krajPJAjnEG/iiOS7i+zCtWGZR9G0NBKbXKh6X9m9UIsYX/N6vvQ==}
    dependencies:
      reusify: 1.1.0

  /fault@2.0.1:
    resolution: {integrity: sha512-WtySTkS4OKev5JtpHXnib4Gxiurzh5NCGvWrFaZ34m6JehfTUhKZvn9njTfw48t6JumVQOmrKqpmGcdwxnhqBQ==}
    dependencies:
      format: 0.2.2
    dev: false

  /fdir@6.4.4(picomatch@4.0.2):
    resolution: {integrity: sha512-1NZP+GK4GfuAv3PqKvxQRDMjdSRZjnkq7KfhlNrCNNlZ0ygQFpebfrnfnq/W7fpUnAv9aGWmY1zKx7FYL3gwhg==}
    peerDependencies:
      picomatch: ^3 || ^4
    peerDependenciesMeta:
      picomatch:
        optional: true
    dependencies:
      picomatch: 4.0.2

  /fetch-blob@3.2.0:
    resolution: {integrity: sha512-7yAQpD2UMJzLi1Dqv7qFYnPbaPx7ZfFK6PiIxQ4PfkGPyNyl2Ugx+a/umUonmKqjhM4DnfbMvdX6otXq83soQQ==}
    engines: {node: ^12.20 || >= 14.13}
    dependencies:
      node-domexception: 1.0.0
      web-streams-polyfill: 3.3.3
    dev: false

  /file-entry-cache@8.0.0:
    resolution: {integrity: sha512-XXTUwCvisa5oacNGRP9SfNtYBNAMi+RPwBFmblZEF7N7swHYQS6/Zfk7SRwx4D5j3CH211YNRco1DEMNVfZCnQ==}
    engines: {node: '>=16.0.0'}
    dependencies:
      flat-cache: 4.0.1
    dev: true

  /file-type@19.3.0:
    resolution: {integrity: sha512-mROwiKLZf/Kwa/2Rol+OOZQn1eyTkPB3ZTwC0ExY6OLFCbgxHYZvBm7xI77NvfZFMKBsmuXfmLJnD4eEftEhrA==}
    engines: {node: '>=18'}
    dependencies:
      strtok3: 8.1.0
      token-types: 6.0.0
      uint8array-extras: 1.4.0
    dev: false

  /fill-range@7.1.1:
    resolution: {integrity: sha512-YsGpe3WHLK8ZYi4tWDg2Jy3ebRz2rXowDxnld4bkQB00cc/1Zw9AWnC0i9ztDJitivtQvaI9KaLyKrc+hBW0yg==}
    engines: {node: '>=8'}
    dependencies:
      to-regex-range: 5.0.1

  /find-up@4.1.0:
    resolution: {integrity: sha512-PpOwAdQ/YlXQ2vj8a3h8IipDuYRi3wceVQQGYWxNINccq40Anw7BlsEXCMbt1Zt+OLA6Fq9suIpIWD0OsnISlw==}
    engines: {node: '>=8'}
    dependencies:
      locate-path: 5.0.0
      path-exists: 4.0.0
    dev: true

  /find-up@5.0.0:
    resolution: {integrity: sha512-78/PXT1wlLLDgTzDs7sjq9hzz0vXD+zn+7wypEe4fXQxCmdmqfGsEPQxmiCSQI3ajFV91bVSsvNtrJRiW6nGng==}
    engines: {node: '>=10'}
    dependencies:
      locate-path: 6.0.0
      path-exists: 4.0.0
    dev: true

  /flat-cache@4.0.1:
    resolution: {integrity: sha512-f7ccFPK3SXFHpx15UIGyRJ/FJQctuKZ0zVuN3frBo4HnK3cay9VEW0R6yPYFHC0AgqhukPzKjq22t5DmAyqGyw==}
    engines: {node: '>=16'}
    dependencies:
      flatted: 3.3.3
      keyv: 4.5.4
    dev: true

  /flatted@3.3.3:
    resolution: {integrity: sha512-GX+ysw4PBCz0PzosHDepZGANEuFCMLrnRTiEy9McGjmkCQYwRq4A/X786G/fjM/+OjsWSU1ZrY5qyARZmO/uwg==}
    dev: true

  /for-each@0.3.5:
    resolution: {integrity: sha512-dKx12eRCVIzqCxFGplyFKJMPvLEWgmNtUrpTiJIR5u97zEhRG8ySrtboPHZXx7daLxQVrl643cTzbab2tkQjxg==}
    engines: {node: '>= 0.4'}
    dependencies:
      is-callable: 1.2.7
    dev: true

  /format@0.2.2:
    resolution: {integrity: sha512-wzsgA6WOq+09wrU1tsJ09udeR/YZRaeArL9e1wPbFg3GG2yDnC2ldKpxs4xunpFF9DgqCqOIra3bc1HWrJ37Ww==}
    engines: {node: '>=0.4.x'}
    dev: false

  /formdata-polyfill@4.0.10:
    resolution: {integrity: sha512-buewHzMvYL29jdeQTVILecSaZKnt/RJWjoZCF5OW60Z67/GmSLBkOFM7qh1PI3zFNtJbaZL5eQu1vLfazOwj4g==}
    engines: {node: '>=12.20.0'}
    dependencies:
      fetch-blob: 3.2.0
    dev: false

  /fraction.js@4.3.7:
    resolution: {integrity: sha512-ZsDfxO51wGAXREY55a7la9LScWpwv9RxIrYABrlvOFBlH/ShPnrtsXeuUIfXKKOVicNxQ+o8JTbJvjS4M89yew==}
    dev: true

  /fs-extra@7.0.1:
    resolution: {integrity: sha512-YJDaCJZEnBmcbw13fvdAM9AwNOJwOzrE4pqMqBq5nFiEqXUqHwlK4B+3pUw6JNvfSPtX05xFHtYy/1ni01eGCw==}
    engines: {node: '>=6 <7 || >=8'}
    dependencies:
      graceful-fs: 4.2.11
      jsonfile: 4.0.0
      universalify: 0.1.2
    dev: true

  /fs-extra@8.1.0:
    resolution: {integrity: sha512-yhlQgA6mnOJUKOsRUFsgJdQCvkKhcz8tlZG5HBQfReYZy46OwLcY+Zia0mtdHsOo9y/hP+CxMN0TU9QxoOtG4g==}
    engines: {node: '>=6 <7 || >=8'}
    dependencies:
      graceful-fs: 4.2.11
      jsonfile: 4.0.0
      universalify: 0.1.2
    dev: true

  /fsevents@2.3.3:
    resolution: {integrity: sha512-5xoDfX+fL7faATnagmWPpbFtwh/R77WmMMqqHGS65C3vvB0YHrgF+B1YmZ3441tMj5n63k0212XNoJwzlhffQw==}
    engines: {node: ^8.16.0 || ^10.6.0 || >=11.0.0}
    os: [darwin]
    requiresBuild: true
    optional: true

  /function-bind@1.1.2:
    resolution: {integrity: sha512-7XHNxH7qX9xG5mIwxkhumTox/MIRNcOgDrxWsMt2pAr23WHp6MrRlN7FBSFpCpr+oVO0F744iUgR82nJMfG2SA==}
    dev: true

  /function.prototype.name@1.1.8:
    resolution: {integrity: sha512-e5iwyodOHhbMr/yNrc7fDYG4qlbIvI5gajyzPnb5TCwyhjApznQh1BMFou9b30SevY43gCJKXycoCBjMbsuW0Q==}
    engines: {node: '>= 0.4'}
    dependencies:
      call-bind: 1.0.8
      call-bound: 1.0.4
      define-properties: 1.2.1
      functions-have-names: 1.2.3
      hasown: 2.0.2
      is-callable: 1.2.7
    dev: true

  /functions-have-names@1.2.3:
    resolution: {integrity: sha512-xckBUXyTIqT97tq2x2AMb+g163b5JFysYk0x4qxNFwbfQkmNZoiRHb6sPzI9/QV33WeuvVYBUIiD4NzNIyqaRQ==}
    dev: true

  /functions.do@0.0.5:
    resolution: {integrity: sha512-e6ujw9AvbeWqZVM1m/TXgvp5m6TPkOZneyXZPTBBeJ+SSJw4sQv43USORss1WPSNDYOWsWL/QqfrSRk7lQp5lg==}
    dev: false

  /get-intrinsic@1.3.0:
    resolution: {integrity: sha512-9fSjSaos/fRIVIp+xSJlE6lfwhES7LNtKaCBIamHsjr2na1BiABJPo0mOjjz8GJDURarmCPGqaiVg5mfjb98CQ==}
    engines: {node: '>= 0.4'}
    dependencies:
      call-bind-apply-helpers: 1.0.2
      es-define-property: 1.0.1
      es-errors: 1.3.0
      es-object-atoms: 1.1.1
      function-bind: 1.1.2
      get-proto: 1.0.1
      gopd: 1.2.0
      has-symbols: 1.1.0
      hasown: 2.0.2
      math-intrinsics: 1.1.0
    dev: true

  /get-proto@1.0.1:
    resolution: {integrity: sha512-sTSfBjoXBp89JvIKIefqw7U2CCebsc74kiY6awiGogKtoSGbgjYE/G/+l9sF3MWFPNc9IcoOC4ODfKHfxFmp0g==}
    engines: {node: '>= 0.4'}
    dependencies:
      dunder-proto: 1.0.1
      es-object-atoms: 1.1.1
    dev: true

  /get-stream@8.0.1:
    resolution: {integrity: sha512-VaUJspBffn/LMCJVoMvSAdmscJyS1auj5Zulnn5UoYcY531UWmdwhRWkcGKnGU93m5HSXP9LP2usOryrBtQowA==}
    engines: {node: '>=16'}
    dev: false

  /get-symbol-description@1.1.0:
    resolution: {integrity: sha512-w9UMqWwJxHNOvoNzSJ2oPF5wvYcvP7jUvYzhp67yEhTi17ZDBBC1z9pTdGuzjD+EFIqLSYRweZjqfiPzQ06Ebg==}
    engines: {node: '>= 0.4'}
    dependencies:
      call-bound: 1.0.4
      es-errors: 1.3.0
      get-intrinsic: 1.3.0
    dev: true

  /get-tsconfig@4.10.0:
    resolution: {integrity: sha512-kGzZ3LWWQcGIAmg6iWvXn0ei6WDtV26wzHRMwDSzmAbcXrTEXxHy6IehI6/4eT6VRKyMP1eF1VqwrVUmE/LR7A==}
    dependencies:
      resolve-pkg-maps: 1.0.0

  /get-tsconfig@4.8.1:
    resolution: {integrity: sha512-k9PN+cFBmaLWtVz29SkUoqU5O0slLuHJXt/2P+tMVFT+phsSGXGkp9t3rQIqdz0e+06EHNGs3oM6ZX1s2zHxRg==}
    dependencies:
      resolve-pkg-maps: 1.0.0
    dev: false

  /github-slugger@2.0.0:
    resolution: {integrity: sha512-IaOQ9puYtjrkq7Y0Ygl9KDZnrf/aiUJYUpVf89y8kyaxbRG7Y1SrX/jaumrv81vc61+kiMempujsM3Yw7w5qcw==}
    dev: false

  /glob-parent@5.1.2:
    resolution: {integrity: sha512-AOIgSQCepiJYwP3ARnGx+5VnTu2HBYdzbGP45eLw1vr3zB3vZLeyed1sC9hnbcOc9/SrMyM5RPQrkGz4aS9Zow==}
    engines: {node: '>= 6'}
    dependencies:
      is-glob: 4.0.3

  /glob-parent@6.0.2:
    resolution: {integrity: sha512-XxwI8EOhVQgWp6iDL+3b0r86f4d6AX6zSU55HfB4ydCEuXLXc5FcYeOu+nnGftS4TEju/11rt4KJPTMgbfmv4A==}
    engines: {node: '>=10.13.0'}
    dependencies:
      is-glob: 4.0.3
    dev: true

  /globals@14.0.0:
    resolution: {integrity: sha512-oahGvuMGQlPw/ivIYBjVSrWAfWLBeku5tpPE2fOPLi+WHffIWbuh2tCjhyQhTBPMf5E9jDEH4FOmTYgYwbKwtQ==}
    engines: {node: '>=18'}
    dev: true

  /globals@15.15.0:
    resolution: {integrity: sha512-7ACyT3wmyp3I61S4fG682L0VA2RGD9otkqGJIwNUMF1SWUombIIk+af1unuDYgMm082aHYwD+mzJvv9Iu8dsgg==}
    engines: {node: '>=18'}
    dev: false

  /globals@16.1.0:
    resolution: {integrity: sha512-aibexHNbb/jiUSObBgpHLj+sIuUmJnYcgXBlrfsiDZ9rt4aF2TFRbyLgZ2iFQuVZ1K5Mx3FVkbKRSgKrbK3K2g==}
    engines: {node: '>=18'}
    dev: true

  /globalthis@1.0.4:
    resolution: {integrity: sha512-DpLKbNU4WylpxJykQujfCcwYWiV/Jhm50Goo0wrVILAv5jOr9d+H+UR3PhSCD2rCCEIg0uc+G+muBTwD54JhDQ==}
    engines: {node: '>= 0.4'}
    dependencies:
      define-properties: 1.2.1
      gopd: 1.2.0
    dev: true

  /globby@11.1.0:
    resolution: {integrity: sha512-jhIXaOzy1sb8IyocaruWSn1TjmnBVs8Ayhcy83rmxNJ8q2uWKCAj3CnJY+KpGSXCueAPc0i05kVvVKtP1t9S3g==}
    engines: {node: '>=10'}
    dependencies:
      array-union: 2.1.0
      dir-glob: 3.0.1
      fast-glob: 3.3.3
      ignore: 5.3.2
      merge2: 1.4.1
      slash: 3.0.0
    dev: true

  /gopd@1.2.0:
    resolution: {integrity: sha512-ZUKRh6/kUFoAiTAtTYPZJ3hw9wNxx+BIBOijnlG9PnrJsCcSjs1wyyD6vJpaYtgnzDrKYRSqf3OO6Rfa93xsRg==}
    engines: {node: '>= 0.4'}
    dev: true

  /graceful-fs@4.2.11:
    resolution: {integrity: sha512-RbJ5/jmFcNNCcDV5o9eTnBLJ/HszWV0P73bc+Ff4nS/rJj+YaS6IGyiOL0VoBYX+l1Wrl3k63h/KrH+nhJ0XvQ==}
    dev: true

  /graphemer@1.4.0:
    resolution: {integrity: sha512-EtKwoO6kxCL9WO5xipiHTZlSzBm7WLT627TqC/uVRd0HKmq8NXyebnNYxDoBi7wt8eTWrUrKXCOVaFq9x1kgag==}
    dev: true

  /graphql@16.11.0:
    resolution: {integrity: sha512-mS1lbMsxgQj6hge1XZ6p7GPhbrtFwUFYi3wRzXAC/FmYnyXMTvvI3td3rjmQ2u8ewXueaSvRPWaEcgVVOT9Jnw==}
    engines: {node: ^12.22.0 || ^14.16.0 || ^16.0.0 || >=17.0.0}
    dev: false

  /gray-matter@4.0.3:
    resolution: {integrity: sha512-5v6yZd4JK3eMI3FqqCouswVqwugaA9r4dNZB1wwcmrD02QkV5H0y7XBQW8QwQqEaZY1pM9aqORSORhJRdNK44Q==}
    engines: {node: '>=6.0'}
    dependencies:
      js-yaml: 3.14.1
      kind-of: 6.0.3
      section-matter: 1.0.0
      strip-bom-string: 1.0.0
    dev: false

  /hachure-fill@0.5.2:
    resolution: {integrity: sha512-3GKBOn+m2LX9iq+JC1064cSFprJY4jL1jCXTcpnfER5HYE2l/4EfWSGzkPa/ZDBmYI0ZOEj5VHV/eKnPGkHuOg==}
    dev: false

  /has-bigints@1.1.0:
    resolution: {integrity: sha512-R3pbpkcIqv2Pm3dUwgjclDRVmWpTJW2DcMzcIhEXEx1oh/CEMObMm3KLmRJOdvhM7o4uQBnwr8pzRK2sJWIqfg==}
    engines: {node: '>= 0.4'}
    dev: true

  /has-flag@4.0.0:
    resolution: {integrity: sha512-EykJT/Q1KjTWctppgIAgfSO0tKVuZUjhgMr17kqTumMl6Afv3EISleU7qZUzoXDFTAHTDC4NOoG/ZxU3EvlMPQ==}
    engines: {node: '>=8'}
    dev: true

  /has-property-descriptors@1.0.2:
    resolution: {integrity: sha512-55JNKuIW+vq4Ke1BjOTjM2YctQIvCT7GFzHwmfZPGo5wnrgkid0YQtnAleFSqumZm4az3n2BS+erby5ipJdgrg==}
    dependencies:
      es-define-property: 1.0.1
    dev: true

  /has-proto@1.2.0:
    resolution: {integrity: sha512-KIL7eQPfHQRC8+XluaIw7BHUwwqL19bQn4hzNgdr+1wXoU0KKj6rufu47lhY7KbJR2C6T6+PfyN0Ea7wkSS+qQ==}
    engines: {node: '>= 0.4'}
    dependencies:
      dunder-proto: 1.0.1
    dev: true

  /has-symbols@1.1.0:
    resolution: {integrity: sha512-1cDNdwJ2Jaohmb3sg4OmKaMBwuC48sYni5HUw2DvsC8LjGTLK9h+eb1X6RyuOHe4hT0ULCW68iomhjUoKUqlPQ==}
    engines: {node: '>= 0.4'}
    dev: true

  /has-tostringtag@1.0.2:
    resolution: {integrity: sha512-NqADB8VjPFLM2V0VvHUewwwsw0ZWBaIdgo+ieHtK3hasLz4qeCRjYcqfB6AQrBggRKppKF8L52/VqdVsO47Dlw==}
    engines: {node: '>= 0.4'}
    dependencies:
      has-symbols: 1.1.0
    dev: true

  /hasown@2.0.2:
    resolution: {integrity: sha512-0hJU9SCPvmMzIBdZFqNPXWa6dqh7WdH0cII9y+CyS8rG3nL48Bclra9HmKhVVUHyPWNH5Y7xDwAB7bfgSjkUMQ==}
    engines: {node: '>= 0.4'}
    dependencies:
      function-bind: 1.1.2
    dev: true

  /hast-util-from-dom@5.0.1:
    resolution: {integrity: sha512-N+LqofjR2zuzTjCPzyDUdSshy4Ma6li7p/c3pA78uTwzFgENbgbUrm2ugwsOdcjI1muO+o6Dgzp9p8WHtn/39Q==}
    dependencies:
      '@types/hast': 3.0.4
      hastscript: 9.0.1
      web-namespaces: 2.0.1
    dev: false

  /hast-util-from-html-isomorphic@2.0.0:
    resolution: {integrity: sha512-zJfpXq44yff2hmE0XmwEOzdWin5xwH+QIhMLOScpX91e/NSGPsAzNCvLQDIEPyO2TXi+lBmU6hjLIhV8MwP2kw==}
    dependencies:
      '@types/hast': 3.0.4
      hast-util-from-dom: 5.0.1
      hast-util-from-html: 2.0.3
      unist-util-remove-position: 5.0.0
    dev: false

  /hast-util-from-html@2.0.3:
    resolution: {integrity: sha512-CUSRHXyKjzHov8yKsQjGOElXy/3EKpyX56ELnkHH34vDVw1N1XSQ1ZcAvTyAPtGqLTuKP/uxM+aLkSPqF/EtMw==}
    dependencies:
      '@types/hast': 3.0.4
      devlop: 1.1.0
      hast-util-from-parse5: 8.0.3
      parse5: 7.3.0
      vfile: 6.0.3
      vfile-message: 4.0.2
    dev: false

  /hast-util-from-parse5@8.0.3:
    resolution: {integrity: sha512-3kxEVkEKt0zvcZ3hCRYI8rqrgwtlIOFMWkbclACvjlDw8Li9S2hk/d51OI0nr/gIpdMHNepwgOKqZ/sy0Clpyg==}
    dependencies:
      '@types/hast': 3.0.4
      '@types/unist': 3.0.3
      devlop: 1.1.0
      hastscript: 9.0.1
      property-information: 7.1.0
      vfile: 6.0.3
      vfile-location: 5.0.3
      web-namespaces: 2.0.1
    dev: false

  /hast-util-is-element@3.0.0:
    resolution: {integrity: sha512-Val9mnv2IWpLbNPqc/pUem+a7Ipj2aHacCwgNfTiK0vJKl0LF+4Ba4+v1oPHFpf3bLYmreq0/l3Gud9S5OH42g==}
    dependencies:
      '@types/hast': 3.0.4
    dev: false

  /hast-util-parse-selector@4.0.0:
    resolution: {integrity: sha512-wkQCkSYoOGCRKERFWcxMVMOcYE2K1AaNLU8DXS9arxnLOUEWbOXKXiJUNzEpqZ3JOKpnha3jkFrumEjVliDe7A==}
    dependencies:
      '@types/hast': 3.0.4
    dev: false

  /hast-util-raw@9.1.0:
    resolution: {integrity: sha512-Y8/SBAHkZGoNkpzqqfCldijcuUKh7/su31kEBp67cFY09Wy0mTRgtsLYsiIxMJxlu0f6AA5SUTbDR8K0rxnbUw==}
    dependencies:
      '@types/hast': 3.0.4
      '@types/unist': 3.0.3
      '@ungap/structured-clone': 1.3.0
      hast-util-from-parse5: 8.0.3
      hast-util-to-parse5: 8.0.0
      html-void-elements: 3.0.0
      mdast-util-to-hast: 13.2.0
      parse5: 7.3.0
      unist-util-position: 5.0.0
      unist-util-visit: 5.0.0
      vfile: 6.0.3
      web-namespaces: 2.0.1
      zwitch: 2.0.4
    dev: false

  /hast-util-to-estree@3.1.3:
    resolution: {integrity: sha512-48+B/rJWAp0jamNbAAf9M7Uf//UVqAoMmgXhBdxTDJLGKY+LRnZ99qcG+Qjl5HfMpYNzS5v4EAwVEF34LeAj7w==}
    dependencies:
      '@types/estree': 1.0.7
      '@types/estree-jsx': 1.0.5
      '@types/hast': 3.0.4
      comma-separated-tokens: 2.0.3
      devlop: 1.1.0
      estree-util-attach-comments: 3.0.0
      estree-util-is-identifier-name: 3.0.0
      hast-util-whitespace: 3.0.0
      mdast-util-mdx-expression: 2.0.1
      mdast-util-mdx-jsx: 3.2.0
      mdast-util-mdxjs-esm: 2.0.1
      property-information: 7.1.0
      space-separated-tokens: 2.0.2
      style-to-js: 1.1.16
      unist-util-position: 5.0.0
      zwitch: 2.0.4
    transitivePeerDependencies:
      - supports-color

  /hast-util-to-html@9.0.5:
    resolution: {integrity: sha512-OguPdidb+fbHQSU4Q4ZiLKnzWo8Wwsf5bZfbvu7//a9oTYoqD/fWpe96NuHkoS9h0ccGOTe0C4NGXdtS0iObOw==}
    dependencies:
      '@types/hast': 3.0.4
      '@types/unist': 3.0.3
      ccount: 2.0.1
      comma-separated-tokens: 2.0.3
      hast-util-whitespace: 3.0.0
      html-void-elements: 3.0.0
      mdast-util-to-hast: 13.2.0
      property-information: 7.1.0
      space-separated-tokens: 2.0.2
      stringify-entities: 4.0.4
      zwitch: 2.0.4
    dev: false

  /hast-util-to-jsx-runtime@2.3.6:
    resolution: {integrity: sha512-zl6s8LwNyo1P9uw+XJGvZtdFF1GdAkOg8ujOw+4Pyb76874fLps4ueHXDhXWdk6YHQ6OgUtinliG7RsYvCbbBg==}
    dependencies:
      '@types/estree': 1.0.7
      '@types/hast': 3.0.4
      '@types/unist': 3.0.3
      comma-separated-tokens: 2.0.3
      devlop: 1.1.0
      estree-util-is-identifier-name: 3.0.0
      hast-util-whitespace: 3.0.0
      mdast-util-mdx-expression: 2.0.1
      mdast-util-mdx-jsx: 3.2.0
      mdast-util-mdxjs-esm: 2.0.1
      property-information: 7.1.0
      space-separated-tokens: 2.0.2
      style-to-js: 1.1.16
      unist-util-position: 5.0.0
      vfile-message: 4.0.2
    transitivePeerDependencies:
      - supports-color

  /hast-util-to-parse5@8.0.0:
    resolution: {integrity: sha512-3KKrV5ZVI8if87DVSi1vDeByYrkGzg4mEfeu4alwgmmIeARiBLKCZS2uw5Gb6nU9x9Yufyj3iudm6i7nl52PFw==}
    dependencies:
      '@types/hast': 3.0.4
      comma-separated-tokens: 2.0.3
      devlop: 1.1.0
      property-information: 6.5.0
      space-separated-tokens: 2.0.2
      web-namespaces: 2.0.1
      zwitch: 2.0.4
    dev: false

  /hast-util-to-string@3.0.1:
    resolution: {integrity: sha512-XelQVTDWvqcl3axRfI0xSeoVKzyIFPwsAGSLIsKdJKQMXDYJS4WYrBNF/8J7RdhIcFI2BOHgAifggsvsxp/3+A==}
    dependencies:
      '@types/hast': 3.0.4
    dev: false

  /hast-util-to-text@4.0.2:
    resolution: {integrity: sha512-KK6y/BN8lbaq654j7JgBydev7wuNMcID54lkRav1P0CaE1e47P72AWWPiGKXTJU271ooYzcvTAn/Zt0REnvc7A==}
    dependencies:
      '@types/hast': 3.0.4
      '@types/unist': 3.0.3
      hast-util-is-element: 3.0.0
      unist-util-find-after: 5.0.0
    dev: false

  /hast-util-whitespace@3.0.0:
    resolution: {integrity: sha512-88JUN06ipLwsnv+dVn+OIYOvAuvBMy/Qoi6O7mQHxdPXpjy+Cd6xRkWwux7DKO+4sYILtLBRIKgsdpS2gQc7qw==}
    dependencies:
      '@types/hast': 3.0.4

  /hastscript@9.0.1:
    resolution: {integrity: sha512-g7df9rMFX/SPi34tyGCyUBREQoKkapwdY/T04Qn9TDWfHhAYt4/I0gMVirzK5wEzeUqIjEB+LXC/ypb7Aqno5w==}
    dependencies:
      '@types/hast': 3.0.4
      comma-separated-tokens: 2.0.3
      hast-util-parse-selector: 4.0.0
      property-information: 7.1.0
      space-separated-tokens: 2.0.2
    dev: false

  /help-me@5.0.0:
    resolution: {integrity: sha512-7xgomUX6ADmcYzFik0HzAxh/73YlKR9bmFzf51CZwR+b6YtzU2m0u49hQCqV6SvlqIqsaxovfwdvbnsw3b/zpg==}
    dev: false

  /html-void-elements@3.0.0:
    resolution: {integrity: sha512-bEqo66MRXsUGxWHV5IP0PUiAWwoEjba4VCzg0LjFJBpchPaTfyfCKTG6bc5F8ucKec3q5y6qOdGyYTSBEvhCrg==}
    dev: false

  /http-status@2.1.0:
    resolution: {integrity: sha512-O5kPr7AW7wYd/BBiOezTwnVAnmSNFY+J7hlZD2X5IOxVBetjcHAiTXhzj0gMrnojQlwy+UT1/Y3H3vJ3UlmvLA==}
    engines: {node: '>= 0.4.0'}
    dev: false

  /human-id@4.1.1:
    resolution: {integrity: sha512-3gKm/gCSUipeLsRYZbbdA1BD83lBoWUkZ7G9VFrhWPAU76KwYo5KR8V28bpoPm/ygy0x5/GCbpRQdY7VLYCoIg==}
    hasBin: true
    dev: true

  /human-signals@5.0.0:
    resolution: {integrity: sha512-AXcZb6vzzrFAUE61HnN4mpLqd/cSIwNQjtNWR0euPm6y0iqx3G4gOXaIDdtdDwZmhwe82LA6+zinmW4UBWVePQ==}
    engines: {node: '>=16.17.0'}
    dev: false

  /iconv-lite@0.4.24:
    resolution: {integrity: sha512-v3MXnZAcvnywkTUEZomIActle7RXXeedOR31wwl7VlyoXO4Qi9arvSenNQWne1TcRwhCL1HwLI21bEqdpj8/rA==}
    engines: {node: '>=0.10.0'}
    dependencies:
      safer-buffer: 2.1.2
    dev: true

  /iconv-lite@0.6.3:
    resolution: {integrity: sha512-4fCk79wshMdzMp2rH06qWrJE4iolqLhCUH+OiuIgU++RB0+94NlDL81atO7GX55uUKueo0txHNtvEyI6D7WdMw==}
    engines: {node: '>=0.10.0'}
    dependencies:
      safer-buffer: 2.1.2
    dev: false

  /ieee754@1.2.1:
    resolution: {integrity: sha512-dcyqhDvX1C46lXZcVqCpK+FtMRQVdIMN6/Df5js2zouUsqG7I6sFxitIC+7KYK29KdXOLHdu9zL4sFnoVQnqaA==}
    dev: false

  /ignore@5.3.2:
    resolution: {integrity: sha512-hsBTNUqQTDwkWtcdYI2i06Y/nUBEsNEDJKjWdigLvegy8kDuJAS8uRlpkkcQpyEXL0Z/pjDy5HBmMjRCJ2gq+g==}
    engines: {node: '>= 4'}
    dev: true

  /image-size@2.0.2:
    resolution: {integrity: sha512-IRqXKlaXwgSMAMtpNzZa1ZAe8m+Sa1770Dhk8VkSsP9LS+iHD62Zd8FQKs8fbPiagBE7BzoFX23cxFnwshpV6w==}
    engines: {node: '>=16.x'}
    hasBin: true
    dev: false

  /import-fresh@3.3.1:
    resolution: {integrity: sha512-TR3KfrTZTYLPB6jUjfx6MF9WcWrHL9su5TObK4ZkYgBdWKPOFoSoQIdEuTuR82pmtxH2spWG9h6etwfr1pLBqQ==}
    engines: {node: '>=6'}
    dependencies:
      parent-module: 1.0.1
      resolve-from: 4.0.0
    dev: true

  /imurmurhash@0.1.4:
    resolution: {integrity: sha512-JmXMZ6wuvDmLiHEml9ykzqO6lwFbof0GG4IkcGaENdCRDDmMVnny7s5HsIgHCbaq0w2MyPhDqkhTUgS2LU2PHA==}
    engines: {node: '>=0.8.19'}
    dev: true

  /inline-style-parser@0.2.4:
    resolution: {integrity: sha512-0aO8FkhNZlj/ZIbNi7Lxxr12obT7cL1moPfE4tg1LkX7LlLfC6DeX4l2ZEud1ukP9jNQyNnfzQVqwbwmAATY4Q==}

  /internal-slot@1.1.0:
    resolution: {integrity: sha512-4gd7VpWNQNB4UKKCFFVcp1AVv+FMOgs9NKzjHKusc8jTMhd5eL1NqQqOpE0KzMds804/yHlglp3uxgluOqAPLw==}
    engines: {node: '>= 0.4'}
    dependencies:
      es-errors: 1.3.0
      hasown: 2.0.2
      side-channel: 1.1.0
    dev: true

  /internmap@1.0.1:
    resolution: {integrity: sha512-lDB5YccMydFBtasVtxnZ3MRBHuaoE8GKsppq+EchKL2U4nK/DmEpPHNH8MZe5HkMtpSiTSOZwfN0tzYjO/lJEw==}
    dev: false

  /internmap@2.0.3:
    resolution: {integrity: sha512-5Hh7Y1wQbvY5ooGgPbDaL5iYLAPzMTUrjMulskHLH6wnv/A+1q5rgEaiuqEjB+oxGXIVZs1FF+R/KPN3ZSQYYg==}
    engines: {node: '>=12'}
    dev: false

  /is-alphabetical@2.0.1:
    resolution: {integrity: sha512-FWyyY60MeTNyeSRpkM2Iry0G9hpr7/9kD40mD/cGQEuilcZYS4okz8SN2Q6rLCJ8gbCt6fN+rC+6tMGS99LaxQ==}

  /is-alphanumerical@2.0.1:
    resolution: {integrity: sha512-hmbYhX/9MUMF5uh7tOXyK/n0ZvWpad5caBA17GsC6vyuCqaWliRG5K1qS9inmUhEMaOBIW7/whAnSwveW/LtZw==}
    dependencies:
      is-alphabetical: 2.0.1
      is-decimal: 2.0.1

  /is-array-buffer@3.0.5:
    resolution: {integrity: sha512-DDfANUiiG2wC1qawP66qlTugJeL5HyzMpfr8lLK+jMQirGzNod0B12cFB/9q838Ru27sBwfw78/rdoU7RERz6A==}
    engines: {node: '>= 0.4'}
    dependencies:
      call-bind: 1.0.8
      call-bound: 1.0.4
      get-intrinsic: 1.3.0
    dev: true

  /is-arrayish@0.3.2:
    resolution: {integrity: sha512-eVRqCvVlZbuw3GrM63ovNSNAeA1K16kaR/LRY/92w0zxQ5/1YzwblUX652i4Xs9RwAGjW9d9y6X88t8OaAJfWQ==}
    requiresBuild: true

  /is-async-function@2.1.1:
    resolution: {integrity: sha512-9dgM/cZBnNvjzaMYHVoxxfPj2QXt22Ev7SuuPrs+xav0ukGB0S6d4ydZdEiM48kLx5kDV+QBPrpVnFyefL8kkQ==}
    engines: {node: '>= 0.4'}
    dependencies:
      async-function: 1.0.0
      call-bound: 1.0.4
      get-proto: 1.0.1
      has-tostringtag: 1.0.2
      safe-regex-test: 1.1.0
    dev: true

  /is-bigint@1.1.0:
    resolution: {integrity: sha512-n4ZT37wG78iz03xPRKJrHTdZbe3IicyucEtdRsV5yglwc3GyUfbAfpSeD0FJ41NbUNSt5wbhqfp1fS+BgnvDFQ==}
    engines: {node: '>= 0.4'}
    dependencies:
      has-bigints: 1.1.0
    dev: true

  /is-boolean-object@1.2.2:
    resolution: {integrity: sha512-wa56o2/ElJMYqjCjGkXri7it5FbebW5usLw/nPmCMs5DeZ7eziSYZhSmPRn0txqeW4LnAmQQU7FgqLpsEFKM4A==}
    engines: {node: '>= 0.4'}
    dependencies:
      call-bound: 1.0.4
      has-tostringtag: 1.0.2
    dev: true

  /is-callable@1.2.7:
    resolution: {integrity: sha512-1BC0BVFhS/p0qtw6enp8e+8OD0UrK0oFLztSjNzhcKA3WDuJxxAPXzPuPtKkjEY9UUoEWlX/8fgKeu2S8i9JTA==}
    engines: {node: '>= 0.4'}
    dev: true

  /is-core-module@2.16.1:
    resolution: {integrity: sha512-UfoeMA6fIJ8wTYFEUjelnaGI67v6+N7qXJEvQuIGa99l4xsCruSYOVSQ0uPANn4dAzm8lkYPaKLrrijLq7x23w==}
    engines: {node: '>= 0.4'}
    dependencies:
      hasown: 2.0.2
    dev: true

  /is-data-view@1.0.2:
    resolution: {integrity: sha512-RKtWF8pGmS87i2D6gqQu/l7EYRlVdfzemCJN/P3UOs//x1QE7mfhvzHIApBTRf7axvT6DMGwSwBXYCT0nfB9xw==}
    engines: {node: '>= 0.4'}
    dependencies:
      call-bound: 1.0.4
      get-intrinsic: 1.3.0
      is-typed-array: 1.1.15
    dev: true

  /is-date-object@1.1.0:
    resolution: {integrity: sha512-PwwhEakHVKTdRNVOw+/Gyh0+MzlCl4R6qKvkhuvLtPMggI1WAHt9sOwZxQLSGpUaDnrdyDsomoRgNnCfKNSXXg==}
    engines: {node: '>= 0.4'}
    dependencies:
      call-bound: 1.0.4
      has-tostringtag: 1.0.2
    dev: true

  /is-decimal@2.0.1:
    resolution: {integrity: sha512-AAB9hiomQs5DXWcRB1rqsxGUstbRroFOPPVAomNk/3XHR5JyEZChOyTWe2oayKnsSsr/kcGqF+z6yuH6HHpN0A==}

  /is-docker@3.0.0:
    resolution: {integrity: sha512-eljcgEDlEns/7AXFosB5K/2nCM4P7FQPkGc/DWLy5rmFEWvZayGrik1d9/QIY5nJ4f9YsVvBkA6kJpHn9rISdQ==}
    engines: {node: ^12.20.0 || ^14.13.1 || >=16.0.0}
    hasBin: true
    dev: false

  /is-extendable@0.1.1:
    resolution: {integrity: sha512-5BMULNob1vgFX6EjQw5izWDxrecWK9AM72rugNr0TFldMOi0fj6Jk+zeKIt0xGj4cEfQIJth4w3OKWOJ4f+AFw==}
    engines: {node: '>=0.10.0'}
    dev: false

  /is-extglob@2.1.1:
    resolution: {integrity: sha512-SbKbANkN603Vi4jEZv49LeVJMn4yGwsbzZworEoyEiutsN3nJYdbO36zfhGJ6QEDpOZIFkDtnq5JRxmvl3jsoQ==}
    engines: {node: '>=0.10.0'}

  /is-finalizationregistry@1.1.1:
    resolution: {integrity: sha512-1pC6N8qWJbWoPtEjgcL2xyhQOP491EQjeUo3qTKcmV8YSDDJrOepfG8pcC7h/QgnQHYSv0mJ3Z/ZWxmatVrysg==}
    engines: {node: '>= 0.4'}
    dependencies:
      call-bound: 1.0.4
    dev: true

  /is-generator-function@1.1.0:
    resolution: {integrity: sha512-nPUB5km40q9e8UfN/Zc24eLlzdSf9OfKByBw9CIdw4H1giPMeA0OIJvbchsCu4npfI2QcMVBsGEBHKZ7wLTWmQ==}
    engines: {node: '>= 0.4'}
    dependencies:
      call-bound: 1.0.4
      get-proto: 1.0.1
      has-tostringtag: 1.0.2
      safe-regex-test: 1.1.0
    dev: true

  /is-glob@4.0.3:
    resolution: {integrity: sha512-xelSayHH36ZgE7ZWhli7pW34hNbNl8Ojv5KVmkJD4hBdD3th8Tfk9vYasLM+mXWOZhFkgZfxhLSnrwRr4elSSg==}
    engines: {node: '>=0.10.0'}
    dependencies:
      is-extglob: 2.1.1

  /is-hexadecimal@2.0.1:
    resolution: {integrity: sha512-DgZQp241c8oO6cA1SbTEWiXeoxV42vlcJxgH+B3hi1AiqqKruZR3ZGF8In3fj4+/y/7rHvlOZLZtgJ/4ttYGZg==}

  /is-inside-container@1.0.0:
    resolution: {integrity: sha512-KIYLCCJghfHZxqjYBE7rEy0OBuTd5xCHS7tHVgvCLkx7StIoaxwNW3hCALgEUjFfeRk+MG/Qxmp/vtETEF3tRA==}
    engines: {node: '>=14.16'}
    hasBin: true
    dependencies:
      is-docker: 3.0.0
    dev: false

  /is-map@2.0.3:
    resolution: {integrity: sha512-1Qed0/Hr2m+YqxnM09CjA2d/i6YZNfF6R2oRAOj36eUdS6qIV/huPJNSEpKbupewFs+ZsJlxsjjPbc0/afW6Lw==}
    engines: {node: '>= 0.4'}
    dev: true

  /is-number-object@1.1.1:
    resolution: {integrity: sha512-lZhclumE1G6VYD8VHe35wFaIif+CTy5SJIi5+3y4psDgWu4wPDoBhF8NxUOinEc7pHgiTsT6MaBb92rKhhD+Xw==}
    engines: {node: '>= 0.4'}
    dependencies:
      call-bound: 1.0.4
      has-tostringtag: 1.0.2
    dev: true

  /is-number@7.0.0:
    resolution: {integrity: sha512-41Cifkg6e8TylSpdtTpeLVMqvSBEVzTttHvERD741+pnZ8ANv0004MRL43QKPDlK9cGvNp6NZWZUBlbGXYxxng==}
    engines: {node: '>=0.12.0'}

  /is-plain-obj@4.1.0:
    resolution: {integrity: sha512-+Pgi+vMuUNkJyExiMBt5IlFoMyKnr5zhJ4Uspz58WOhBF5QoIZkFyNHIbBAtHwzVAgk5RtndVNsDRN61/mmDqg==}
    engines: {node: '>=12'}

  /is-regex@1.2.1:
    resolution: {integrity: sha512-MjYsKHO5O7mCsmRGxWcLWheFqN9DJ/2TmngvjKXihe6efViPqc274+Fx/4fYj/r03+ESvBdTXK0V6tA3rgez1g==}
    engines: {node: '>= 0.4'}
    dependencies:
      call-bound: 1.0.4
      gopd: 1.2.0
      has-tostringtag: 1.0.2
      hasown: 2.0.2
    dev: true

  /is-set@2.0.3:
    resolution: {integrity: sha512-iPAjerrse27/ygGLxw+EBR9agv9Y6uLeYVJMu+QNCoouJ1/1ri0mGrcWpfCqFZuzzx3WjtwxG098X+n4OuRkPg==}
    engines: {node: '>= 0.4'}
    dev: true

  /is-shared-array-buffer@1.0.4:
    resolution: {integrity: sha512-ISWac8drv4ZGfwKl5slpHG9OwPNty4jOWPRIhBpxOoD+hqITiwuipOQ2bNthAzwA3B4fIjO4Nln74N0S9byq8A==}
    engines: {node: '>= 0.4'}
    dependencies:
      call-bound: 1.0.4
    dev: true

  /is-stream@3.0.0:
    resolution: {integrity: sha512-LnQR4bZ9IADDRSkvpqMGvt/tEJWclzklNgSw48V5EAaAeDd6qGvN8ei6k5p0tvxSR171VmGyHuTiAOfxAbr8kA==}
    engines: {node: ^12.20.0 || ^14.13.1 || >=16.0.0}
    dev: false

  /is-string@1.1.1:
    resolution: {integrity: sha512-BtEeSsoaQjlSPBemMQIrY1MY0uM6vnS1g5fmufYOtnxLGUZM2178PKbhsk7Ffv58IX+ZtcvoGwccYsh0PglkAA==}
    engines: {node: '>= 0.4'}
    dependencies:
      call-bound: 1.0.4
      has-tostringtag: 1.0.2
    dev: true

  /is-subdir@1.2.0:
    resolution: {integrity: sha512-2AT6j+gXe/1ueqbW6fLZJiIw3F8iXGJtt0yDrZaBhAZEG1raiTxKWU+IPqMCzQAXOUCKdA4UDMgacKH25XG2Cw==}
    engines: {node: '>=4'}
    dependencies:
      better-path-resolve: 1.0.0
    dev: true

  /is-symbol@1.1.1:
    resolution: {integrity: sha512-9gGx6GTtCQM73BgmHQXfDmLtfjjTUDSyoxTCbp5WtoixAhfgsDirWIcVQ/IHpvI5Vgd5i/J5F7B9cN/WlVbC/w==}
    engines: {node: '>= 0.4'}
    dependencies:
      call-bound: 1.0.4
      has-symbols: 1.1.0
      safe-regex-test: 1.1.0
    dev: true

  /is-typed-array@1.1.15:
    resolution: {integrity: sha512-p3EcsicXjit7SaskXHs1hA91QxgTw46Fv6EFKKGS5DRFLD8yKnohjF3hxoju94b/OcMZoQukzpPpBE9uLVKzgQ==}
    engines: {node: '>= 0.4'}
    dependencies:
      which-typed-array: 1.1.18
    dev: true

  /is-weakmap@2.0.2:
    resolution: {integrity: sha512-K5pXYOm9wqY1RgjpL3YTkF39tni1XajUIkawTLUo9EZEVUFga5gSQJF8nNS7ZwJQ02y+1YCNYcMh+HIf1ZqE+w==}
    engines: {node: '>= 0.4'}
    dev: true

  /is-weakref@1.1.1:
    resolution: {integrity: sha512-6i9mGWSlqzNMEqpCp93KwRS1uUOodk2OJ6b+sq7ZPDSy2WuI5NFIxp/254TytR8ftefexkWn5xNiHUNpPOfSew==}
    engines: {node: '>= 0.4'}
    dependencies:
      call-bound: 1.0.4
    dev: true

  /is-weakset@2.0.4:
    resolution: {integrity: sha512-mfcwb6IzQyOKTs84CQMrOwW4gQcaTOAWJ0zzJCl2WSPDrWk/OzDaImWFH3djXhb24g4eudZfLRozAvPGw4d9hQ==}
    engines: {node: '>= 0.4'}
    dependencies:
      call-bound: 1.0.4
      get-intrinsic: 1.3.0
    dev: true

  /is-windows@1.0.2:
    resolution: {integrity: sha512-eXK1UInq2bPmjyX6e3VHIzMLobc4J94i4AWn+Hpq3OU5KkrRC96OAcR3PRJ/pGu6m8TRnBHP9dkXQVsT/COVIA==}
    engines: {node: '>=0.10.0'}
    dev: true

  /is-wsl@3.1.0:
    resolution: {integrity: sha512-UcVfVfaK4Sc4m7X3dUSoHoozQGBEFeDC+zVo06t98xe8CzHSZZBekNXH+tu0NalHolcJ/QAGqS46Hef7QXBIMw==}
    engines: {node: '>=16'}
    dependencies:
      is-inside-container: 1.0.0
    dev: false

  /is64bit@2.0.0:
    resolution: {integrity: sha512-jv+8jaWCl0g2lSBkNSVXdzfBA0npK1HGC2KtWM9FumFRoGS94g3NbCCLVnCYHLjp4GrW2KZeeSTMo5ddtznmGw==}
    engines: {node: '>=18'}
    dependencies:
      system-architecture: 0.1.0
    dev: false

  /isarray@2.0.5:
    resolution: {integrity: sha512-xHjhDr3cNBK0BzdUJSPXZntQUx/mwMS5Rw4A7lPJ90XGAO6ISP/ePDNuo0vhqOZU+UD5JoodwCAAoZQd3FeAKw==}
    dev: true

  /isexe@2.0.0:
    resolution: {integrity: sha512-RHxMLp9lnKHGHRng9QFhRCMbYAcVpn69smSGcq3f36xjgVVWThj4qqLbTLlq7Ssj8B+fIQ1EuCEGI2lKsyQeIw==}

  /iterator.prototype@1.1.5:
    resolution: {integrity: sha512-H0dkQoCa3b2VEeKQBOxFph+JAbcrQdE7KC0UkqwpLmv2EC4P41QXP+rqo9wYodACiG5/WM5s9oDApTU8utwj9g==}
    engines: {node: '>= 0.4'}
    dependencies:
      define-data-property: 1.1.4
      es-object-atoms: 1.1.1
      get-intrinsic: 1.3.0
      get-proto: 1.0.1
      has-symbols: 1.1.0
      set-function-name: 2.0.2
    dev: true

  /jiti@2.4.2:
    resolution: {integrity: sha512-rg9zJN+G4n2nfJl5MW3BMygZX56zKPNVEYYqq7adpmMh4Jn2QNEwhvQlFy6jPVdcod7txZtKHWnyZiA3a0zP7A==}
    dev: true

  /jose@5.9.6:
    resolution: {integrity: sha512-AMlnetc9+CV9asI19zHmrgS/WYsWUwCn2R7RzlbJWD7F9eWYUTGyBmU9o6PxngtLGOiDGPRu+Uc4fhKzbpteZQ==}
    dev: false

  /joycon@3.1.1:
    resolution: {integrity: sha512-34wB/Y7MW7bzjKRjUKTa46I2Z7eV62Rkhva+KkopW7Qvv/OSWBqvkSY7vusOPrNuZcUG3tApvdVgNB8POj3SPw==}
    engines: {node: '>=10'}
    dev: false

  /js-base64@3.7.7:
    resolution: {integrity: sha512-7rCnleh0z2CkXhH67J8K1Ytz0b2Y+yxTPL+/KOJoa20hfnVQ/3/T6W/KflYI4bRHRagNeXeU2bkNGI3v1oS/lw==}
    dev: false

  /js-tokens@4.0.0:
    resolution: {integrity: sha512-RdJUflcE3cUzKiMqQgsCu06FPu9UdIJO0beYbPhHN4k6apgJtifcoCtT9bcxOpYBtpD2kCM6Sbzg4CausW/PKQ==}

  /js-yaml@3.14.1:
    resolution: {integrity: sha512-okMH7OXXJ7YrN9Ok3/SXrnu4iX9yOk+25nqX4imS2npuvTYDmo/QEZoqwZkYaIDk3jVvBOTOIEgEhaLOynBS9g==}
    hasBin: true
    dependencies:
      argparse: 1.0.10
      esprima: 4.0.1

  /js-yaml@4.1.0:
    resolution: {integrity: sha512-wpxZs9NoxZaJESJGIZTyDEaYpl0FKSA+FB9aJiyemKhMwkxQg63h4T1KJgUGHpTqPDNRcmmYLugrRjJlBtWvRA==}
    dependencies:
      argparse: 2.0.1

  /json-buffer@3.0.1:
    resolution: {integrity: sha512-4bV5BfR2mqfQTJm+V5tPPdf+ZpuhiIvTuAB5g8kcrXOZpTT/QwwVRWBywX1ozr6lEuPdbHxwaJlm9G6mI2sfSQ==}
    dev: true

  /json-schema-to-typescript@15.0.3:
    resolution: {integrity: sha512-iOKdzTUWEVM4nlxpFudFsWyUiu/Jakkga4OZPEt7CGoSEsAsUgdOZqR6pcgx2STBek9Gm4hcarJpXSzIvZ/hKA==}
    engines: {node: '>=16.0.0'}
    hasBin: true
    dependencies:
      '@apidevtools/json-schema-ref-parser': 11.9.3
      '@types/json-schema': 7.0.15
      '@types/lodash': 4.17.16
      is-glob: 4.0.3
      js-yaml: 4.1.0
      lodash: 4.17.21
      minimist: 1.2.8
      prettier: 3.5.3
      tinyglobby: 0.2.13
    dev: false

  /json-schema-traverse@0.4.1:
    resolution: {integrity: sha512-xbbCH5dCYU5T8LcEhhuh7HJ88HXuW3qsI3Y0zOZFKfZEHcpWiHU/Jxzk629Brsab/mMiHQti9wMP+845RPe3Vg==}
    dev: true

  /json-schema-traverse@1.0.0:
    resolution: {integrity: sha512-NM8/P9n3XjXhIZn1lLhkFaACTOURQXjWhV4BA/RnOv8xvgqtqpAX9IO4mRQxSx1Rlo4tqzeqb0sOlruaOy3dug==}
    dev: false

  /json-schema@0.4.0:
    resolution: {integrity: sha512-es94M3nTIfsEPisRafak+HDLfHXnKBhV3vU5eqPcS3flIWqcxJWgXHXiey3YrpaNsanY5ei1VoYEbOzijuq9BA==}
    dev: false

  /json-stable-stringify-without-jsonify@1.0.1:
    resolution: {integrity: sha512-Bdboy+l7tA3OGW6FjyFHWkP5LuByj1Tk33Ljyq0axyzdk9//JSi2u3fP1QSmd1KNwq6VOKYGlAu87CisVir6Pw==}
    dev: true

  /jsondiffpatch@0.6.0:
    resolution: {integrity: sha512-3QItJOXp2AP1uv7waBkao5nCvhEv+QmJAd38Ybq7wNI74Q+BBmnLn4EDKz6yI9xGAIQoUF87qHt+kc1IVxB4zQ==}
    engines: {node: ^18.0.0 || >=20.0.0}
    hasBin: true
    dependencies:
      '@types/diff-match-patch': 1.0.36
      chalk: 5.4.1
      diff-match-patch: 1.0.5
    dev: false

  /jsonfile@4.0.0:
    resolution: {integrity: sha512-m6F1R3z8jjlf2imQHS2Qez5sjKWQzbuuhuJ/FKYFRZvPE3PuHcSMVZzfsLhGVOkfd20obL5SWEBew5ShlquNxg==}
    optionalDependencies:
      graceful-fs: 4.2.11
    dev: true

  /jsx-ast-utils@3.3.5:
    resolution: {integrity: sha512-ZZow9HBI5O6EPgSJLUb8n2NKgmVWTwCvHGwFuJlMjvLFqlGG6pjirPhtdsseaLZjSibD8eegzmYpUZwoIlj2cQ==}
    engines: {node: '>=4.0'}
    dependencies:
      array-includes: 3.1.8
      array.prototype.flat: 1.3.3
      object.assign: 4.1.7
      object.values: 1.2.1
    dev: true

  /katex@0.16.22:
    resolution: {integrity: sha512-XCHRdUw4lf3SKBaJe4EvgqIuWwkPSo9XoeO8GjQW94Bp7TWv9hNhzZjZ+OH9yf1UmLygb7DIT5GSFQiyt16zYg==}
    hasBin: true
    dependencies:
      commander: 8.3.0
    dev: false

  /keyv@4.5.4:
    resolution: {integrity: sha512-oxVHkHR/EJf2CNXnWxRLW6mg7JyCCUcG0DtEGmL2ctUo1PNTin1PUil+r/+4r5MpVgC/fn1kjsx7mjSujKqIpw==}
    dependencies:
      json-buffer: 3.0.1
    dev: true

  /khroma@2.1.0:
    resolution: {integrity: sha512-Ls993zuzfayK269Svk9hzpeGUKob/sIgZzyHYdjQoAdQetRKpOLj+k/QQQ/6Qi0Yz65mlROrfd+Ev+1+7dz9Kw==}
    dev: false

  /kind-of@6.0.3:
    resolution: {integrity: sha512-dcS1ul+9tmeD95T+x28/ehLgd9mENa3LsvDTtzm3vyBEO7RPptvAD+t44WVXaUjTBRcrpFeFlC8WCruUR456hw==}
    engines: {node: '>=0.10.0'}
    dev: false

  /kleur@3.0.3:
    resolution: {integrity: sha512-eTIzlVOSUR+JxdDFepEYcBMtZ9Qqdef+rnzWdRZuMbOywu5tO2w2N7rqjoANZ5k9vywhL6Br1VRjUIgTQx4E8w==}
    engines: {node: '>=6'}
    dev: false

  /kolorist@1.8.0:
    resolution: {integrity: sha512-Y+60/zizpJ3HRH8DCss+q95yr6145JXZo46OTpFvDZWLfRCE4qChOyk1b26nMaNpfHHgxagk9dXT5OP0Tfe+dQ==}
    dev: false

  /langium@3.3.1:
    resolution: {integrity: sha512-QJv/h939gDpvT+9SiLVlY7tZC3xB2qK57v0J04Sh9wpMb6MP1q8gB21L3WIo8T5P1MSMg3Ep14L7KkDCFG3y4w==}
    engines: {node: '>=16.0.0'}
    dependencies:
      chevrotain: 11.0.3
      chevrotain-allstar: 0.3.1(chevrotain@11.0.3)
      vscode-languageserver: 9.0.1
      vscode-languageserver-textdocument: 1.0.12
      vscode-uri: 3.0.8
    dev: false

  /layout-base@1.0.2:
    resolution: {integrity: sha512-8h2oVEZNktL4BH2JCOI90iD1yXwL6iNW7KcCKT2QZgQJR2vbqDsldCTPRU9NifTCqHZci57XvQQ15YTu+sTYPg==}
    dev: false

  /layout-base@2.0.1:
    resolution: {integrity: sha512-dp3s92+uNI1hWIpPGH3jK2kxE2lMjdXdr+DH8ynZHpd6PUlH6x6cbuXnoMmiNumznqaNO31xu9e79F0uuZ0JFg==}
    dev: false

  /levn@0.4.1:
    resolution: {integrity: sha512-+bT2uH4E5LGE7h/n3evcS/sQlJXCpIp6ym8OWJ5eV6+67Dsql/LaaT7qJBAt2rzfoa/5QBGBhxDix1dMt2kQKQ==}
    engines: {node: '>= 0.8.0'}
    dependencies:
      prelude-ls: 1.2.1
      type-check: 0.4.0
    dev: true

  /libsql@0.4.7:
    resolution: {integrity: sha512-T9eIRCs6b0J1SHKYIvD8+KCJMcWZ900iZyxdnSCdqxN12Z1ijzT+jY5nrk72Jw4B0HGzms2NgpryArlJqvc3Lw==}
    cpu: [x64, arm64, wasm32]
    os: [darwin, linux, win32]
    dependencies:
      '@neon-rs/load': 0.0.4
      detect-libc: 2.0.2
    optionalDependencies:
      '@libsql/darwin-arm64': 0.4.7
      '@libsql/darwin-x64': 0.4.7
      '@libsql/linux-arm64-gnu': 0.4.7
      '@libsql/linux-arm64-musl': 0.4.7
      '@libsql/linux-x64-gnu': 0.4.7
      '@libsql/linux-x64-musl': 0.4.7
      '@libsql/win32-x64-msvc': 0.4.7
    dev: false

  /libsql@0.5.11:
    resolution: {integrity: sha512-P2xY1nL2Jl7oM75LcguAEYqouVcevWhLWT8RU/p9ldaqQx5s/chF9t5ZFXPWP0x9myQQ4SguRqPO+FqdnCzKQg==}
    cpu: [x64, arm64, wasm32, arm]
    os: [darwin, linux, win32]
    dependencies:
      '@neon-rs/load': 0.0.4
      detect-libc: 2.0.2
    optionalDependencies:
      '@libsql/darwin-arm64': 0.5.11
      '@libsql/darwin-x64': 0.5.11
      '@libsql/linux-arm-gnueabihf': 0.5.11
      '@libsql/linux-arm-musleabihf': 0.5.11
      '@libsql/linux-arm64-gnu': 0.5.11
      '@libsql/linux-arm64-musl': 0.5.11
      '@libsql/linux-x64-gnu': 0.5.11
      '@libsql/linux-x64-musl': 0.5.11
      '@libsql/win32-x64-msvc': 0.5.11
    dev: false

  /lightningcss-darwin-arm64@1.29.2:
    resolution: {integrity: sha512-cK/eMabSViKn/PG8U/a7aCorpeKLMlK0bQeNHmdb7qUnBkNPnL+oV5DjJUo0kqWsJUapZsM4jCfYItbqBDvlcA==}
    engines: {node: '>= 12.0.0'}
    cpu: [arm64]
    os: [darwin]
    requiresBuild: true
    dev: true
    optional: true

  /lightningcss-darwin-x64@1.29.2:
    resolution: {integrity: sha512-j5qYxamyQw4kDXX5hnnCKMf3mLlHvG44f24Qyi2965/Ycz829MYqjrVg2H8BidybHBp9kom4D7DR5VqCKDXS0w==}
    engines: {node: '>= 12.0.0'}
    cpu: [x64]
    os: [darwin]
    requiresBuild: true
    dev: true
    optional: true

  /lightningcss-freebsd-x64@1.29.2:
    resolution: {integrity: sha512-wDk7M2tM78Ii8ek9YjnY8MjV5f5JN2qNVO+/0BAGZRvXKtQrBC4/cn4ssQIpKIPP44YXw6gFdpUF+Ps+RGsCwg==}
    engines: {node: '>= 12.0.0'}
    cpu: [x64]
    os: [freebsd]
    requiresBuild: true
    dev: true
    optional: true

  /lightningcss-linux-arm-gnueabihf@1.29.2:
    resolution: {integrity: sha512-IRUrOrAF2Z+KExdExe3Rz7NSTuuJ2HvCGlMKoquK5pjvo2JY4Rybr+NrKnq0U0hZnx5AnGsuFHjGnNT14w26sg==}
    engines: {node: '>= 12.0.0'}
    cpu: [arm]
    os: [linux]
    requiresBuild: true
    dev: true
    optional: true

  /lightningcss-linux-arm64-gnu@1.29.2:
    resolution: {integrity: sha512-KKCpOlmhdjvUTX/mBuaKemp0oeDIBBLFiU5Fnqxh1/DZ4JPZi4evEH7TKoSBFOSOV3J7iEmmBaw/8dpiUvRKlQ==}
    engines: {node: '>= 12.0.0'}
    cpu: [arm64]
    os: [linux]
    requiresBuild: true
    dev: true
    optional: true

  /lightningcss-linux-arm64-musl@1.29.2:
    resolution: {integrity: sha512-Q64eM1bPlOOUgxFmoPUefqzY1yV3ctFPE6d/Vt7WzLW4rKTv7MyYNky+FWxRpLkNASTnKQUaiMJ87zNODIrrKQ==}
    engines: {node: '>= 12.0.0'}
    cpu: [arm64]
    os: [linux]
    requiresBuild: true
    dev: true
    optional: true

  /lightningcss-linux-x64-gnu@1.29.2:
    resolution: {integrity: sha512-0v6idDCPG6epLXtBH/RPkHvYx74CVziHo6TMYga8O2EiQApnUPZsbR9nFNrg2cgBzk1AYqEd95TlrsL7nYABQg==}
    engines: {node: '>= 12.0.0'}
    cpu: [x64]
    os: [linux]
    requiresBuild: true
    dev: true
    optional: true

  /lightningcss-linux-x64-musl@1.29.2:
    resolution: {integrity: sha512-rMpz2yawkgGT8RULc5S4WiZopVMOFWjiItBT7aSfDX4NQav6M44rhn5hjtkKzB+wMTRlLLqxkeYEtQ3dd9696w==}
    engines: {node: '>= 12.0.0'}
    cpu: [x64]
    os: [linux]
    requiresBuild: true
    dev: true
    optional: true

  /lightningcss-win32-arm64-msvc@1.29.2:
    resolution: {integrity: sha512-nL7zRW6evGQqYVu/bKGK+zShyz8OVzsCotFgc7judbt6wnB2KbiKKJwBE4SGoDBQ1O94RjW4asrCjQL4i8Fhbw==}
    engines: {node: '>= 12.0.0'}
    cpu: [arm64]
    os: [win32]
    requiresBuild: true
    dev: true
    optional: true

  /lightningcss-win32-x64-msvc@1.29.2:
    resolution: {integrity: sha512-EdIUW3B2vLuHmv7urfzMI/h2fmlnOQBk1xlsDxkN1tCWKjNFjfLhGxYk8C8mzpSfr+A6jFFIi8fU6LbQGsRWjA==}
    engines: {node: '>= 12.0.0'}
    cpu: [x64]
    os: [win32]
    requiresBuild: true
    dev: true
    optional: true

  /lightningcss@1.29.2:
    resolution: {integrity: sha512-6b6gd/RUXKaw5keVdSEtqFVdzWnU5jMxTUjA2bVcMNPLwSQ08Sv/UodBVtETLCn7k4S1Ibxwh7k68IwLZPgKaA==}
    engines: {node: '>= 12.0.0'}
    dependencies:
      detect-libc: 2.0.3
    optionalDependencies:
      lightningcss-darwin-arm64: 1.29.2
      lightningcss-darwin-x64: 1.29.2
      lightningcss-freebsd-x64: 1.29.2
      lightningcss-linux-arm-gnueabihf: 1.29.2
      lightningcss-linux-arm64-gnu: 1.29.2
      lightningcss-linux-arm64-musl: 1.29.2
      lightningcss-linux-x64-gnu: 1.29.2
      lightningcss-linux-x64-musl: 1.29.2
      lightningcss-win32-arm64-msvc: 1.29.2
      lightningcss-win32-x64-msvc: 1.29.2
    dev: true

  /local-pkg@1.1.1:
    resolution: {integrity: sha512-WunYko2W1NcdfAFpuLUoucsgULmgDBRkdxHxWQ7mK0cQqwPiy8E1enjuRBrhLtZkB5iScJ1XIPdhVEFK8aOLSg==}
    engines: {node: '>=14'}
    dependencies:
      mlly: 1.7.4
      pkg-types: 2.1.0
      quansync: 0.2.10
    dev: false

  /locate-path@5.0.0:
    resolution: {integrity: sha512-t7hw9pI+WvuwNJXwk5zVHpyhIqzg2qTlklJOf0mVxGSbe3Fp2VieZcduNYjaLDoy6p9uGpQEGWG87WpMKlNq8g==}
    engines: {node: '>=8'}
    dependencies:
      p-locate: 4.1.0
    dev: true

  /locate-path@6.0.0:
    resolution: {integrity: sha512-iPZK6eYjbxRu3uB4/WZ3EsEIMJFMqAoopl3R+zuq0UjcAm/MO6KCweDgPfP3elTztoKP3KtnVHxTn2NHBSDVUw==}
    engines: {node: '>=10'}
    dependencies:
      p-locate: 5.0.0
    dev: true

  /lodash-es@4.17.21:
    resolution: {integrity: sha512-mKnC+QJ9pWVzv+C4/U3rRsHapFfHvQFoFB92e52xeyGMcX6/OlIl78je1u8vePzYZSkkogMPJ2yjxxsb89cxyw==}
    dev: false

  /lodash.merge@4.6.2:
    resolution: {integrity: sha512-0KpjqXRVvrYyCsX1swR/XTK0va6VQkQM6MNo7PqW77ByjAhoARA8EfrP1N4+KlKj8YS0ZUCtRT/YUuhyYDujIQ==}
    dev: true

  /lodash.startcase@4.4.0:
    resolution: {integrity: sha512-+WKqsK294HMSc2jEbNgpHpd0JfIBhp7rEV4aqXWqFr6AlXov+SlcgB1Fv01y2kGe3Gc8nMW7VA0SrGuSkRfIEg==}
    dev: true

  /lodash@4.17.21:
    resolution: {integrity: sha512-v2kDEe57lecTulaDIuNTPy3Ry4gLGJ6Z1O3vE1krgXZNrsQ+LFTGHVxVjcXPs17LhbZVGedAJv8XZ1tvj5FvSg==}
    dev: false

  /longest-streak@3.1.0:
    resolution: {integrity: sha512-9Ri+o0JYgehTaVBBDoMqIl8GXtbWg711O3srftcHhZ0dqnETqLaoIK0x17fUw9rFSlK/0NlsKe0Ahhyl5pXE2g==}

  /loose-envify@1.4.0:
    resolution: {integrity: sha512-lyuxPGr/Wfhrlem2CL/UcnUc1zcqKAImBDzukY7Y5F/yQiNdko6+fRLevlw1HgMySw7f611UIY408EtxRSoK3Q==}
    hasBin: true
    dependencies:
      js-tokens: 4.0.0

  /loupe@3.1.3:
    resolution: {integrity: sha512-kkIp7XSkP78ZxJEsSxW3712C6teJVoeHHwgo9zJ380de7IYyJ2ISlxojcH2pC5OFLewESmnRi/+XCDIEEVyoug==}
    dev: true

  /lucide-react@0.330.0(react@19.1.0):
    resolution: {integrity: sha512-CQwY+Fpbt2kxCoVhuN0RCZDCYlbYnqB870Bl/vIQf3ER/cnDDQ6moLmEkguRyruAUGd4j3Lc4mtnJosXnqHheA==}
    peerDependencies:
      react: ^16.5.1 || ^17.0.0 || ^18.0.0
    dependencies:
      react: 19.1.0
    dev: true

  /magic-string@0.30.17:
    resolution: {integrity: sha512-sNPKHvyjVf7gyjwS4xGTaW/mCnF8wnjtifKBEhxfZ7E/S8tQ0rssrwGNn6q8JH/ohItJfSQp9mBtQYuTlH5QnA==}
    dependencies:
      '@jridgewell/sourcemap-codec': 1.5.0
    dev: true

  /make-error@1.3.6:
    resolution: {integrity: sha512-s8UhlNe7vPKomQhC1qFelMokr/Sc3AgNbso3n74mVPA5LTZwkB9NlXf4XPamLxJE8h0gh73rM94xvwRT2CVInw==}
    dev: true

  /markdown-extensions@2.0.0:
    resolution: {integrity: sha512-o5vL7aDWatOTX8LzaS1WMoaoxIiLRQJuIKKe2wAw6IeULDHaqbiqiggmx+pKvZDb1Sj+pE46Sn1T7lCqfFtg1Q==}
    engines: {node: '>=16'}

  /markdown-table@3.0.4:
    resolution: {integrity: sha512-wiYz4+JrLyb/DqW2hkFJxP7Vd7JuTDm77fvbM8VfEQdmSMqcImWeeRbHwZjBjIFki/VaMK2BhFi7oUUZeM5bqw==}
    dev: false

  /marked@15.0.12:
    resolution: {integrity: sha512-8dD6FusOQSrpv9Z1rdNMdlSgQOIP880DHqnohobOmYLElGEqAL/JvxvuxZO16r4HtjTlfPRDC1hbvxC9dPN2nA==}
    engines: {node: '>= 18'}
    hasBin: true
    dev: false

  /math-intrinsics@1.1.0:
    resolution: {integrity: sha512-/IXtbwEk5HTPyEwyKX6hGkYXxM9nbj64B+ilVJnC/R6B0pH5G4V3b0pVbL7DBj4tkhBAppbQUlf6F6Xl9LHu1g==}
    engines: {node: '>= 0.4'}
    dev: true

  /mathjax-full@3.2.2:
    resolution: {integrity: sha512-+LfG9Fik+OuI8SLwsiR02IVdjcnRCy5MufYLi0C3TdMT56L/pjB0alMVGgoWJF8pN9Rc7FESycZB9BMNWIid5w==}
    dependencies:
      esm: 3.2.25
      mhchemparser: 4.2.1
      mj-context-menu: 0.6.1
      speech-rule-engine: 4.1.2
    dev: false

  /mdast-util-find-and-replace@3.0.2:
    resolution: {integrity: sha512-Tmd1Vg/m3Xz43afeNxDIhWRtFZgM2VLyaf4vSTYwudTyeuTneoL3qtWMA5jeLyz/O1vDJmmV4QuScFCA2tBPwg==}
    dependencies:
      '@types/mdast': 4.0.4
      escape-string-regexp: 5.0.0
      unist-util-is: 6.0.0
      unist-util-visit-parents: 6.0.1
    dev: false

  /mdast-util-from-markdown@2.0.2:
    resolution: {integrity: sha512-uZhTV/8NBuw0WHkPTrCqDOl0zVe1BIng5ZtHoDk49ME1qqcjYmmLmOf0gELgcRMxN4w2iuIeVso5/6QymSrgmA==}
    dependencies:
      '@types/mdast': 4.0.4
      '@types/unist': 3.0.3
      decode-named-character-reference: 1.1.0
      devlop: 1.1.0
      mdast-util-to-string: 4.0.0
      micromark: 4.0.2
      micromark-util-decode-numeric-character-reference: 2.0.2
      micromark-util-decode-string: 2.0.1
      micromark-util-normalize-identifier: 2.0.1
      micromark-util-symbol: 2.0.1
      micromark-util-types: 2.0.2
      unist-util-stringify-position: 4.0.0
    transitivePeerDependencies:
      - supports-color

  /mdast-util-frontmatter@2.0.1:
    resolution: {integrity: sha512-LRqI9+wdgC25P0URIJY9vwocIzCcksduHQ9OF2joxQoyTNVduwLAFUzjoopuRJbJAReaKrNQKAZKL3uCMugWJA==}
    dependencies:
      '@types/mdast': 4.0.4
      devlop: 1.1.0
      escape-string-regexp: 5.0.0
      mdast-util-from-markdown: 2.0.2
      mdast-util-to-markdown: 2.1.2
      micromark-extension-frontmatter: 2.0.0
    transitivePeerDependencies:
      - supports-color
    dev: false

  /mdast-util-gfm-autolink-literal@2.0.1:
    resolution: {integrity: sha512-5HVP2MKaP6L+G6YaxPNjuL0BPrq9orG3TsrZ9YXbA3vDw/ACI4MEsnoDpn6ZNm7GnZgtAcONJyPhOP8tNJQavQ==}
    dependencies:
      '@types/mdast': 4.0.4
      ccount: 2.0.1
      devlop: 1.1.0
      mdast-util-find-and-replace: 3.0.2
      micromark-util-character: 2.1.1
    dev: false

  /mdast-util-gfm-footnote@2.1.0:
    resolution: {integrity: sha512-sqpDWlsHn7Ac9GNZQMeUzPQSMzR6Wv0WKRNvQRg0KqHh02fpTz69Qc1QSseNX29bhz1ROIyNyxExfawVKTm1GQ==}
    dependencies:
      '@types/mdast': 4.0.4
      devlop: 1.1.0
      mdast-util-from-markdown: 2.0.2
      mdast-util-to-markdown: 2.1.2
      micromark-util-normalize-identifier: 2.0.1
    transitivePeerDependencies:
      - supports-color
    dev: false

  /mdast-util-gfm-strikethrough@2.0.0:
    resolution: {integrity: sha512-mKKb915TF+OC5ptj5bJ7WFRPdYtuHv0yTRxK2tJvi+BDqbkiG7h7u/9SI89nRAYcmap2xHQL9D+QG/6wSrTtXg==}
    dependencies:
      '@types/mdast': 4.0.4
      mdast-util-from-markdown: 2.0.2
      mdast-util-to-markdown: 2.1.2
    transitivePeerDependencies:
      - supports-color
    dev: false

  /mdast-util-gfm-table@2.0.0:
    resolution: {integrity: sha512-78UEvebzz/rJIxLvE7ZtDd/vIQ0RHv+3Mh5DR96p7cS7HsBhYIICDBCu8csTNWNO6tBWfqXPWekRuj2FNOGOZg==}
    dependencies:
      '@types/mdast': 4.0.4
      devlop: 1.1.0
      markdown-table: 3.0.4
      mdast-util-from-markdown: 2.0.2
      mdast-util-to-markdown: 2.1.2
    transitivePeerDependencies:
      - supports-color
    dev: false

  /mdast-util-gfm-task-list-item@2.0.0:
    resolution: {integrity: sha512-IrtvNvjxC1o06taBAVJznEnkiHxLFTzgonUdy8hzFVeDun0uTjxxrRGVaNFqkU1wJR3RBPEfsxmU6jDWPofrTQ==}
    dependencies:
      '@types/mdast': 4.0.4
      devlop: 1.1.0
      mdast-util-from-markdown: 2.0.2
      mdast-util-to-markdown: 2.1.2
    transitivePeerDependencies:
      - supports-color
    dev: false

  /mdast-util-gfm@3.1.0:
    resolution: {integrity: sha512-0ulfdQOM3ysHhCJ1p06l0b0VKlhU0wuQs3thxZQagjcjPrlFRqY215uZGHHJan9GEAXd9MbfPjFJz+qMkVR6zQ==}
    dependencies:
      mdast-util-from-markdown: 2.0.2
      mdast-util-gfm-autolink-literal: 2.0.1
      mdast-util-gfm-footnote: 2.1.0
      mdast-util-gfm-strikethrough: 2.0.0
      mdast-util-gfm-table: 2.0.0
      mdast-util-gfm-task-list-item: 2.0.0
      mdast-util-to-markdown: 2.1.2
    transitivePeerDependencies:
      - supports-color
    dev: false

  /mdast-util-math@3.0.0:
    resolution: {integrity: sha512-Tl9GBNeG/AhJnQM221bJR2HPvLOSnLE/T9cJI9tlc6zwQk2nPk/4f0cHkOdEixQPC/j8UtKDdITswvLAy1OZ1w==}
    dependencies:
      '@types/hast': 3.0.4
      '@types/mdast': 4.0.4
      devlop: 1.1.0
      longest-streak: 3.1.0
      mdast-util-from-markdown: 2.0.2
      mdast-util-to-markdown: 2.1.2
      unist-util-remove-position: 5.0.0
    transitivePeerDependencies:
      - supports-color
    dev: false

  /mdast-util-mdx-expression@2.0.1:
    resolution: {integrity: sha512-J6f+9hUp+ldTZqKRSg7Vw5V6MqjATc+3E4gf3CFNcuZNWD8XdyI6zQ8GqH7f8169MM6P7hMBRDVGnn7oHB9kXQ==}
    dependencies:
      '@types/estree-jsx': 1.0.5
      '@types/hast': 3.0.4
      '@types/mdast': 4.0.4
      devlop: 1.1.0
      mdast-util-from-markdown: 2.0.2
      mdast-util-to-markdown: 2.1.2
    transitivePeerDependencies:
      - supports-color

  /mdast-util-mdx-jsx@3.2.0:
    resolution: {integrity: sha512-lj/z8v0r6ZtsN/cGNNtemmmfoLAFZnjMbNyLzBafjzikOM+glrjNHPlf6lQDOTccj9n5b0PPihEBbhneMyGs1Q==}
    dependencies:
      '@types/estree-jsx': 1.0.5
      '@types/hast': 3.0.4
      '@types/mdast': 4.0.4
      '@types/unist': 3.0.3
      ccount: 2.0.1
      devlop: 1.1.0
      mdast-util-from-markdown: 2.0.2
      mdast-util-to-markdown: 2.1.2
      parse-entities: 4.0.2
      stringify-entities: 4.0.4
      unist-util-stringify-position: 4.0.0
      vfile-message: 4.0.2
    transitivePeerDependencies:
      - supports-color

  /mdast-util-mdx@3.0.0:
    resolution: {integrity: sha512-JfbYLAW7XnYTTbUsmpu0kdBUVe+yKVJZBItEjwyYJiDJuZ9w4eeaqks4HQO+R7objWgS2ymV60GYpI14Ug554w==}
    dependencies:
      mdast-util-from-markdown: 2.0.2
      mdast-util-mdx-expression: 2.0.1
      mdast-util-mdx-jsx: 3.2.0
      mdast-util-mdxjs-esm: 2.0.1
      mdast-util-to-markdown: 2.1.2
    transitivePeerDependencies:
      - supports-color

  /mdast-util-mdxjs-esm@2.0.1:
    resolution: {integrity: sha512-EcmOpxsZ96CvlP03NghtH1EsLtr0n9Tm4lPUJUBccV9RwUOneqSycg19n5HGzCf+10LozMRSObtVr3ee1WoHtg==}
    dependencies:
      '@types/estree-jsx': 1.0.5
      '@types/hast': 3.0.4
      '@types/mdast': 4.0.4
      devlop: 1.1.0
      mdast-util-from-markdown: 2.0.2
      mdast-util-to-markdown: 2.1.2
    transitivePeerDependencies:
      - supports-color

  /mdast-util-phrasing@4.1.0:
    resolution: {integrity: sha512-TqICwyvJJpBwvGAMZjj4J2n0X8QWp21b9l0o7eXyVJ25YNWYbJDVIyD1bZXE6WtV6RmKJVYmQAKWa0zWOABz2w==}
    dependencies:
      '@types/mdast': 4.0.4
      unist-util-is: 6.0.0

  /mdast-util-to-hast@13.2.0:
    resolution: {integrity: sha512-QGYKEuUsYT9ykKBCMOEDLsU5JRObWQusAolFMeko/tYPufNkRffBAQjIE+99jbA87xv6FgmjLtwjh9wBWajwAA==}
    dependencies:
      '@types/hast': 3.0.4
      '@types/mdast': 4.0.4
      '@ungap/structured-clone': 1.3.0
      devlop: 1.1.0
      micromark-util-sanitize-uri: 2.0.1
      trim-lines: 3.0.1
      unist-util-position: 5.0.0
      unist-util-visit: 5.0.0
      vfile: 6.0.3

  /mdast-util-to-markdown@2.1.2:
    resolution: {integrity: sha512-xj68wMTvGXVOKonmog6LwyJKrYXZPvlwabaryTjLh9LuvovB/KAH+kvi8Gjj+7rJjsFi23nkUxRQv1KqSroMqA==}
    dependencies:
      '@types/mdast': 4.0.4
      '@types/unist': 3.0.3
      longest-streak: 3.1.0
      mdast-util-phrasing: 4.1.0
      mdast-util-to-string: 4.0.0
      micromark-util-classify-character: 2.0.1
      micromark-util-decode-string: 2.0.1
      unist-util-visit: 5.0.0
      zwitch: 2.0.4

  /mdast-util-to-string@4.0.0:
    resolution: {integrity: sha512-0H44vDimn51F0YwvxSJSm0eCDOJTRlmN0R1yBh4HLj9wiV1Dn0QoXGbvFAWj2hSItVTlCmBF1hqKlIyUBVFLPg==}
    dependencies:
      '@types/mdast': 4.0.4

  /merge-stream@2.0.0:
    resolution: {integrity: sha512-abv/qOcuPfk3URPfDzmZU1LKmuw8kT+0nIHvKrKgFrwifol/doWcdA4ZqsWQ8ENrFKkd67Mfpo/LovbIUsbt3w==}
    dev: false

  /merge2@1.4.1:
    resolution: {integrity: sha512-8q7VEgMJW4J8tcfVPy8g09NcQwZdbwFEqhe/WZkoIzjn/3TGDwtOCYtXGxA3O8tPzpczCCDgv+P2P5y00ZJOOg==}
    engines: {node: '>= 8'}

  /mermaid@11.6.0:
    resolution: {integrity: sha512-PE8hGUy1LDlWIHWBP05SFdqUHGmRcCcK4IzpOKPE35eOw+G9zZgcnMpyunJVUEOgb//KBORPjysKndw8bFLuRg==}
    dependencies:
      '@braintree/sanitize-url': 7.1.1
      '@iconify/utils': 2.3.0
      '@mermaid-js/parser': 0.4.0
      '@types/d3': 7.4.3
      cytoscape: 3.32.0
      cytoscape-cose-bilkent: 4.1.0(cytoscape@3.32.0)
      cytoscape-fcose: 2.2.0(cytoscape@3.32.0)
      d3: 7.9.0
      d3-sankey: 0.12.3
      dagre-d3-es: 7.0.11
      dayjs: 1.11.13
      dompurify: 3.2.6
      katex: 0.16.22
      khroma: 2.1.0
      lodash-es: 4.17.21
      marked: 15.0.12
      roughjs: 4.6.6
      stylis: 4.3.6
      ts-dedent: 2.2.0
      uuid: 11.1.0
    transitivePeerDependencies:
      - supports-color
    dev: false

  /mhchemparser@4.2.1:
    resolution: {integrity: sha512-kYmyrCirqJf3zZ9t/0wGgRZ4/ZJw//VwaRVGA75C4nhE60vtnIzhl9J9ndkX/h6hxSN7pjg/cE0VxbnNM+bnDQ==}
    dev: false

  /micromark-core-commonmark@2.0.3:
    resolution: {integrity: sha512-RDBrHEMSxVFLg6xvnXmb1Ayr2WzLAWjeSATAoxwKYJV94TeNavgoIdA0a9ytzDSVzBy2YKFK+emCPOEibLeCrg==}
    dependencies:
      decode-named-character-reference: 1.1.0
      devlop: 1.1.0
      micromark-factory-destination: 2.0.1
      micromark-factory-label: 2.0.1
      micromark-factory-space: 2.0.1
      micromark-factory-title: 2.0.1
      micromark-factory-whitespace: 2.0.1
      micromark-util-character: 2.1.1
      micromark-util-chunked: 2.0.1
      micromark-util-classify-character: 2.0.1
      micromark-util-html-tag-name: 2.0.1
      micromark-util-normalize-identifier: 2.0.1
      micromark-util-resolve-all: 2.0.1
      micromark-util-subtokenize: 2.1.0
      micromark-util-symbol: 2.0.1
      micromark-util-types: 2.0.2

  /micromark-extension-frontmatter@2.0.0:
    resolution: {integrity: sha512-C4AkuM3dA58cgZha7zVnuVxBhDsbttIMiytjgsM2XbHAB2faRVaHRle40558FBN+DJcrLNCoqG5mlrpdU4cRtg==}
    dependencies:
      fault: 2.0.1
      micromark-util-character: 2.1.1
      micromark-util-symbol: 2.0.1
      micromark-util-types: 2.0.2
    dev: false

  /micromark-extension-gfm-autolink-literal@2.1.0:
    resolution: {integrity: sha512-oOg7knzhicgQ3t4QCjCWgTmfNhvQbDDnJeVu9v81r7NltNCVmhPy1fJRX27pISafdjL+SVc4d3l48Gb6pbRypw==}
    dependencies:
      micromark-util-character: 2.1.1
      micromark-util-sanitize-uri: 2.0.1
      micromark-util-symbol: 2.0.1
      micromark-util-types: 2.0.2
    dev: false

  /micromark-extension-gfm-footnote@2.1.0:
    resolution: {integrity: sha512-/yPhxI1ntnDNsiHtzLKYnE3vf9JZ6cAisqVDauhp4CEHxlb4uoOTxOCJ+9s51bIB8U1N1FJ1RXOKTIlD5B/gqw==}
    dependencies:
      devlop: 1.1.0
      micromark-core-commonmark: 2.0.3
      micromark-factory-space: 2.0.1
      micromark-util-character: 2.1.1
      micromark-util-normalize-identifier: 2.0.1
      micromark-util-sanitize-uri: 2.0.1
      micromark-util-symbol: 2.0.1
      micromark-util-types: 2.0.2
    dev: false

  /micromark-extension-gfm-strikethrough@2.1.0:
    resolution: {integrity: sha512-ADVjpOOkjz1hhkZLlBiYA9cR2Anf8F4HqZUO6e5eDcPQd0Txw5fxLzzxnEkSkfnD0wziSGiv7sYhk/ktvbf1uw==}
    dependencies:
      devlop: 1.1.0
      micromark-util-chunked: 2.0.1
      micromark-util-classify-character: 2.0.1
      micromark-util-resolve-all: 2.0.1
      micromark-util-symbol: 2.0.1
      micromark-util-types: 2.0.2
    dev: false

  /micromark-extension-gfm-table@2.1.1:
    resolution: {integrity: sha512-t2OU/dXXioARrC6yWfJ4hqB7rct14e8f7m0cbI5hUmDyyIlwv5vEtooptH8INkbLzOatzKuVbQmAYcbWoyz6Dg==}
    dependencies:
      devlop: 1.1.0
      micromark-factory-space: 2.0.1
      micromark-util-character: 2.1.1
      micromark-util-symbol: 2.0.1
      micromark-util-types: 2.0.2
    dev: false

  /micromark-extension-gfm-tagfilter@2.0.0:
    resolution: {integrity: sha512-xHlTOmuCSotIA8TW1mDIM6X2O1SiX5P9IuDtqGonFhEK0qgRI4yeC6vMxEV2dgyr2TiD+2PQ10o+cOhdVAcwfg==}
    dependencies:
      micromark-util-types: 2.0.2
    dev: false

  /micromark-extension-gfm-task-list-item@2.1.0:
    resolution: {integrity: sha512-qIBZhqxqI6fjLDYFTBIa4eivDMnP+OZqsNwmQ3xNLE4Cxwc+zfQEfbs6tzAo2Hjq+bh6q5F+Z8/cksrLFYWQQw==}
    dependencies:
      devlop: 1.1.0
      micromark-factory-space: 2.0.1
      micromark-util-character: 2.1.1
      micromark-util-symbol: 2.0.1
      micromark-util-types: 2.0.2
    dev: false

  /micromark-extension-gfm@3.0.0:
    resolution: {integrity: sha512-vsKArQsicm7t0z2GugkCKtZehqUm31oeGBV/KVSorWSy8ZlNAv7ytjFhvaryUiCUJYqs+NoE6AFhpQvBTM6Q4w==}
    dependencies:
      micromark-extension-gfm-autolink-literal: 2.1.0
      micromark-extension-gfm-footnote: 2.1.0
      micromark-extension-gfm-strikethrough: 2.1.0
      micromark-extension-gfm-table: 2.1.1
      micromark-extension-gfm-tagfilter: 2.0.0
      micromark-extension-gfm-task-list-item: 2.1.0
      micromark-util-combine-extensions: 2.0.1
      micromark-util-types: 2.0.2
    dev: false

  /micromark-extension-math@3.1.0:
    resolution: {integrity: sha512-lvEqd+fHjATVs+2v/8kg9i5Q0AP2k85H0WUOwpIVvUML8BapsMvh1XAogmQjOCsLpoKRCVQqEkQBB3NhVBcsOg==}
    dependencies:
      '@types/katex': 0.16.7
      devlop: 1.1.0
      katex: 0.16.22
      micromark-factory-space: 2.0.1
      micromark-util-character: 2.1.1
      micromark-util-symbol: 2.0.1
      micromark-util-types: 2.0.2
    dev: false

  /micromark-extension-mdx-expression@3.0.1:
    resolution: {integrity: sha512-dD/ADLJ1AeMvSAKBwO22zG22N4ybhe7kFIZ3LsDI0GlsNr2A3KYxb0LdC1u5rj4Nw+CHKY0RVdnHX8vj8ejm4Q==}
    dependencies:
      '@types/estree': 1.0.7
      devlop: 1.1.0
      micromark-factory-mdx-expression: 2.0.3
      micromark-factory-space: 2.0.1
      micromark-util-character: 2.1.1
      micromark-util-events-to-acorn: 2.0.3
      micromark-util-symbol: 2.0.1
      micromark-util-types: 2.0.2

  /micromark-extension-mdx-jsx@3.0.2:
    resolution: {integrity: sha512-e5+q1DjMh62LZAJOnDraSSbDMvGJ8x3cbjygy2qFEi7HCeUT4BDKCvMozPozcD6WmOt6sVvYDNBKhFSz3kjOVQ==}
    dependencies:
      '@types/estree': 1.0.7
      devlop: 1.1.0
      estree-util-is-identifier-name: 3.0.0
      micromark-factory-mdx-expression: 2.0.3
      micromark-factory-space: 2.0.1
      micromark-util-character: 2.1.1
      micromark-util-events-to-acorn: 2.0.3
      micromark-util-symbol: 2.0.1
      micromark-util-types: 2.0.2
      vfile-message: 4.0.2

  /micromark-extension-mdx-md@2.0.0:
    resolution: {integrity: sha512-EpAiszsB3blw4Rpba7xTOUptcFeBFi+6PY8VnJ2hhimH+vCQDirWgsMpz7w1XcZE7LVrSAUGb9VJpG9ghlYvYQ==}
    dependencies:
      micromark-util-types: 2.0.2

  /micromark-extension-mdxjs-esm@3.0.0:
    resolution: {integrity: sha512-DJFl4ZqkErRpq/dAPyeWp15tGrcrrJho1hKK5uBS70BCtfrIFg81sqcTVu3Ta+KD1Tk5vAtBNElWxtAa+m8K9A==}
    dependencies:
      '@types/estree': 1.0.7
      devlop: 1.1.0
      micromark-core-commonmark: 2.0.3
      micromark-util-character: 2.1.1
      micromark-util-events-to-acorn: 2.0.3
      micromark-util-symbol: 2.0.1
      micromark-util-types: 2.0.2
      unist-util-position-from-estree: 2.0.0
      vfile-message: 4.0.2

  /micromark-extension-mdxjs@3.0.0:
    resolution: {integrity: sha512-A873fJfhnJ2siZyUrJ31l34Uqwy4xIFmvPY1oj+Ean5PHcPBYzEsvqvWGaWcfEIr11O5Dlw3p2y0tZWpKHDejQ==}
    dependencies:
      acorn: 8.14.1
      acorn-jsx: 5.3.2(acorn@8.14.1)
      micromark-extension-mdx-expression: 3.0.1
      micromark-extension-mdx-jsx: 3.0.2
      micromark-extension-mdx-md: 2.0.0
      micromark-extension-mdxjs-esm: 3.0.0
      micromark-util-combine-extensions: 2.0.1
      micromark-util-types: 2.0.2

  /micromark-factory-destination@2.0.1:
    resolution: {integrity: sha512-Xe6rDdJlkmbFRExpTOmRj9N3MaWmbAgdpSrBQvCFqhezUn4AHqJHbaEnfbVYYiexVSs//tqOdY/DxhjdCiJnIA==}
    dependencies:
      micromark-util-character: 2.1.1
      micromark-util-symbol: 2.0.1
      micromark-util-types: 2.0.2

  /micromark-factory-label@2.0.1:
    resolution: {integrity: sha512-VFMekyQExqIW7xIChcXn4ok29YE3rnuyveW3wZQWWqF4Nv9Wk5rgJ99KzPvHjkmPXF93FXIbBp6YdW3t71/7Vg==}
    dependencies:
      devlop: 1.1.0
      micromark-util-character: 2.1.1
      micromark-util-symbol: 2.0.1
      micromark-util-types: 2.0.2

  /micromark-factory-mdx-expression@2.0.3:
    resolution: {integrity: sha512-kQnEtA3vzucU2BkrIa8/VaSAsP+EJ3CKOvhMuJgOEGg9KDC6OAY6nSnNDVRiVNRqj7Y4SlSzcStaH/5jge8JdQ==}
    dependencies:
      '@types/estree': 1.0.7
      devlop: 1.1.0
      micromark-factory-space: 2.0.1
      micromark-util-character: 2.1.1
      micromark-util-events-to-acorn: 2.0.3
      micromark-util-symbol: 2.0.1
      micromark-util-types: 2.0.2
      unist-util-position-from-estree: 2.0.0
      vfile-message: 4.0.2

  /micromark-factory-space@2.0.1:
    resolution: {integrity: sha512-zRkxjtBxxLd2Sc0d+fbnEunsTj46SWXgXciZmHq0kDYGnck/ZSGj9/wULTV95uoeYiK5hRXP2mJ98Uo4cq/LQg==}
    dependencies:
      micromark-util-character: 2.1.1
      micromark-util-types: 2.0.2

  /micromark-factory-title@2.0.1:
    resolution: {integrity: sha512-5bZ+3CjhAd9eChYTHsjy6TGxpOFSKgKKJPJxr293jTbfry2KDoWkhBb6TcPVB4NmzaPhMs1Frm9AZH7OD4Cjzw==}
    dependencies:
      micromark-factory-space: 2.0.1
      micromark-util-character: 2.1.1
      micromark-util-symbol: 2.0.1
      micromark-util-types: 2.0.2

  /micromark-factory-whitespace@2.0.1:
    resolution: {integrity: sha512-Ob0nuZ3PKt/n0hORHyvoD9uZhr+Za8sFoP+OnMcnWK5lngSzALgQYKMr9RJVOWLqQYuyn6ulqGWSXdwf6F80lQ==}
    dependencies:
      micromark-factory-space: 2.0.1
      micromark-util-character: 2.1.1
      micromark-util-symbol: 2.0.1
      micromark-util-types: 2.0.2

  /micromark-util-character@2.1.1:
    resolution: {integrity: sha512-wv8tdUTJ3thSFFFJKtpYKOYiGP2+v96Hvk4Tu8KpCAsTMs6yi+nVmGh1syvSCsaxz45J6Jbw+9DD6g97+NV67Q==}
    dependencies:
      micromark-util-symbol: 2.0.1
      micromark-util-types: 2.0.2

  /micromark-util-chunked@2.0.1:
    resolution: {integrity: sha512-QUNFEOPELfmvv+4xiNg2sRYeS/P84pTW0TCgP5zc9FpXetHY0ab7SxKyAQCNCc1eK0459uoLI1y5oO5Vc1dbhA==}
    dependencies:
      micromark-util-symbol: 2.0.1

  /micromark-util-classify-character@2.0.1:
    resolution: {integrity: sha512-K0kHzM6afW/MbeWYWLjoHQv1sgg2Q9EccHEDzSkxiP/EaagNzCm7T/WMKZ3rjMbvIpvBiZgwR3dKMygtA4mG1Q==}
    dependencies:
      micromark-util-character: 2.1.1
      micromark-util-symbol: 2.0.1
      micromark-util-types: 2.0.2

  /micromark-util-combine-extensions@2.0.1:
    resolution: {integrity: sha512-OnAnH8Ujmy59JcyZw8JSbK9cGpdVY44NKgSM7E9Eh7DiLS2E9RNQf0dONaGDzEG9yjEl5hcqeIsj4hfRkLH/Bg==}
    dependencies:
      micromark-util-chunked: 2.0.1
      micromark-util-types: 2.0.2

  /micromark-util-decode-numeric-character-reference@2.0.2:
    resolution: {integrity: sha512-ccUbYk6CwVdkmCQMyr64dXz42EfHGkPQlBj5p7YVGzq8I7CtjXZJrubAYezf7Rp+bjPseiROqe7G6foFd+lEuw==}
    dependencies:
      micromark-util-symbol: 2.0.1

  /micromark-util-decode-string@2.0.1:
    resolution: {integrity: sha512-nDV/77Fj6eH1ynwscYTOsbK7rR//Uj0bZXBwJZRfaLEJ1iGBR6kIfNmlNqaqJf649EP0F3NWNdeJi03elllNUQ==}
    dependencies:
      decode-named-character-reference: 1.1.0
      micromark-util-character: 2.1.1
      micromark-util-decode-numeric-character-reference: 2.0.2
      micromark-util-symbol: 2.0.1

  /micromark-util-encode@2.0.1:
    resolution: {integrity: sha512-c3cVx2y4KqUnwopcO9b/SCdo2O67LwJJ/UyqGfbigahfegL9myoEFoDYZgkT7f36T0bLrM9hZTAaAyH+PCAXjw==}

  /micromark-util-events-to-acorn@2.0.3:
    resolution: {integrity: sha512-jmsiEIiZ1n7X1Rr5k8wVExBQCg5jy4UXVADItHmNk1zkwEVhBuIUKRu3fqv+hs4nxLISi2DQGlqIOGiFxgbfHg==}
    dependencies:
      '@types/estree': 1.0.7
      '@types/unist': 3.0.3
      devlop: 1.1.0
      estree-util-visit: 2.0.0
      micromark-util-symbol: 2.0.1
      micromark-util-types: 2.0.2
      vfile-message: 4.0.2

  /micromark-util-html-tag-name@2.0.1:
    resolution: {integrity: sha512-2cNEiYDhCWKI+Gs9T0Tiysk136SnR13hhO8yW6BGNyhOC4qYFnwF1nKfD3HFAIXA5c45RrIG1ub11GiXeYd1xA==}

  /micromark-util-normalize-identifier@2.0.1:
    resolution: {integrity: sha512-sxPqmo70LyARJs0w2UclACPUUEqltCkJ6PhKdMIDuJ3gSf/Q+/GIe3WKl0Ijb/GyH9lOpUkRAO2wp0GVkLvS9Q==}
    dependencies:
      micromark-util-symbol: 2.0.1

  /micromark-util-resolve-all@2.0.1:
    resolution: {integrity: sha512-VdQyxFWFT2/FGJgwQnJYbe1jjQoNTS4RjglmSjTUlpUMa95Htx9NHeYW4rGDJzbjvCsl9eLjMQwGeElsqmzcHg==}
    dependencies:
      micromark-util-types: 2.0.2

  /micromark-util-sanitize-uri@2.0.1:
    resolution: {integrity: sha512-9N9IomZ/YuGGZZmQec1MbgxtlgougxTodVwDzzEouPKo3qFWvymFHWcnDi2vzV1ff6kas9ucW+o3yzJK9YB1AQ==}
    dependencies:
      micromark-util-character: 2.1.1
      micromark-util-encode: 2.0.1
      micromark-util-symbol: 2.0.1

  /micromark-util-subtokenize@2.1.0:
    resolution: {integrity: sha512-XQLu552iSctvnEcgXw6+Sx75GflAPNED1qx7eBJ+wydBb2KCbRZe+NwvIEEMM83uml1+2WSXpBAcp9IUCgCYWA==}
    dependencies:
      devlop: 1.1.0
      micromark-util-chunked: 2.0.1
      micromark-util-symbol: 2.0.1
      micromark-util-types: 2.0.2

  /micromark-util-symbol@2.0.1:
    resolution: {integrity: sha512-vs5t8Apaud9N28kgCrRUdEed4UJ+wWNvicHLPxCa9ENlYuAY31M0ETy5y1vA33YoNPDFTghEbnh6efaE8h4x0Q==}

  /micromark-util-types@2.0.2:
    resolution: {integrity: sha512-Yw0ECSpJoViF1qTU4DC6NwtC4aWGt1EkzaQB8KPPyCRR8z9TWeV0HbEFGTO+ZY1wB22zmxnJqhPyTpOVCpeHTA==}

  /micromark@4.0.2:
    resolution: {integrity: sha512-zpe98Q6kvavpCr1NPVSCMebCKfD7CA2NqZ+rykeNhONIJBpc1tFKt9hucLGwha3jNTNI8lHpctWJWoimVF4PfA==}
    dependencies:
      '@types/debug': 4.1.12
      debug: 4.4.1
      decode-named-character-reference: 1.1.0
      devlop: 1.1.0
      micromark-core-commonmark: 2.0.3
      micromark-factory-space: 2.0.1
      micromark-util-character: 2.1.1
      micromark-util-chunked: 2.0.1
      micromark-util-combine-extensions: 2.0.1
      micromark-util-decode-numeric-character-reference: 2.0.2
      micromark-util-encode: 2.0.1
      micromark-util-normalize-identifier: 2.0.1
      micromark-util-resolve-all: 2.0.1
      micromark-util-sanitize-uri: 2.0.1
      micromark-util-subtokenize: 2.1.0
      micromark-util-symbol: 2.0.1
      micromark-util-types: 2.0.2
    transitivePeerDependencies:
      - supports-color

  /micromatch@4.0.8:
    resolution: {integrity: sha512-PXwfBhYu0hBCPw8Dn0E+WDYb7af3dSLVWKi3HGv84IdF4TyFoC0ysxFd0Goxw7nSv4T/PzEJQxsYsEiFCKo2BA==}
    engines: {node: '>=8.6'}
    dependencies:
      braces: 3.0.3
      picomatch: 2.3.1

  /mimic-fn@4.0.0:
    resolution: {integrity: sha512-vqiC06CuhBTUdZH+RYl8sFrL096vA45Ok5ISO6sE/Mr1jRbGH4Csnhi8f3wKVl7x8mO4Au7Ir9D3Oyv1VYMFJw==}
    engines: {node: '>=12'}
    dev: false

  /minimatch@3.1.2:
    resolution: {integrity: sha512-J7p63hRiAjw1NDEww1W7i37+ByIrOWO5XQQAzZ3VOcL0PNybwpfmV/N05zFAzwQ9USyEcX6t3UO+K5aqBQOIHw==}
    dependencies:
      brace-expansion: 1.1.11
    dev: true

  /minimatch@9.0.5:
    resolution: {integrity: sha512-G6T0ZX48xgozx7587koeX9Ys2NYy6Gmv//P89sEte9V9whIapMNF4idKxnW2QtCcLiTWlb/wfCabAtAFWhhBow==}
    engines: {node: '>=16 || 14 >=14.17'}
    dependencies:
      brace-expansion: 2.0.1
    dev: true

  /minimist@1.2.8:
    resolution: {integrity: sha512-2yyAR8qBkN3YuheJanUpWC5U3bb5osDywNB8RzDVlDwDHbocAJveqqj1u8+SVD7jkWT4yvsHCpWqqWqAxb0zCA==}
    dev: false

  /mj-context-menu@0.6.1:
    resolution: {integrity: sha512-7NO5s6n10TIV96d4g2uDpG7ZDpIhMh0QNfGdJw/W47JswFcosz457wqz/b5sAKvl12sxINGFCn80NZHKwxQEXA==}
    dev: false

  /mlly@1.7.4:
    resolution: {integrity: sha512-qmdSIPC4bDJXgZTCR7XosJiNKySV7O215tsPtDN9iEO/7q/76b/ijtgRu/+epFXSJhijtTCCGp3DWS549P3xKw==}
    dependencies:
      acorn: 8.14.1
      pathe: 2.0.3
      pkg-types: 1.3.1
      ufo: 1.6.1
    dev: false

  /mri@1.2.0:
    resolution: {integrity: sha512-tzzskb3bG8LvYGFF/mDTpq3jpI6Q9wc3LEmBaghu+DdCssd1FakN7Bc0hVNmEyGq1bq3RgfkCb3cmQLpNPOroA==}
    engines: {node: '>=4'}
    dev: true

  /ms@2.1.3:
    resolution: {integrity: sha512-6FlzubTLZG3J2a/NVCAleEhjzq5oxgHyaCU9yYXvcLsvoVaHJq/s5xXI6/XXP6tz7R9xAOtHnSO/tXtF3WRTlA==}

  /nanoid@3.3.11:
    resolution: {integrity: sha512-N8SpfPUnUp1bK+PMYW8qSWdl9U+wwNWI4QKxOYDy9JAro3WMX7p2OeVRF9v+347pnakNevPmiHhNmZ2HbFA76w==}
    engines: {node: ^10 || ^12 || ^13.7 || ^14 || >=15.0.1}
    hasBin: true
    dev: false

  /nanoid@3.3.8:
    resolution: {integrity: sha512-WNLf5Sd8oZxOm+TzppcYk8gVOgP+l58xNy58D0nbUnOxOWRWvlcCV4kUF7ltmI6PsrLl/BgKEyS4mqsGChFN0w==}
    engines: {node: ^10 || ^12 || ^13.7 || ^14 || >=15.0.1}
    dev: true

  /natural-compare@1.4.0:
    resolution: {integrity: sha512-OWND8ei3VtNC9h7V60qff3SVobHr996CTwgxubgyQYEpg290h9J0buyECNNJexkFm5sOajh5G116RYA1c8ZMSw==}
    dev: true

  /negotiator@1.0.0:
    resolution: {integrity: sha512-8Ofs/AUQh8MaEcrlq5xOX0CQ9ypTF5dl78mjlMNfOK08fzpgTHQRQPBxcPlEtIw0yRpws+Zo/3r+5WRby7u3Gg==}
    engines: {node: '>= 0.6'}
    dev: false

  /next-mdx-remote-client@2.1.2(@types/react@18.3.21)(acorn@8.14.1)(react-dom@18.3.1)(react@18.3.1):
    resolution: {integrity: sha512-isNeqjdW+aeJR8cUAReb4niGr4UYU8zOIzSpKNEHoQUqnABrns6j5QwkMdAOLhQa+efoVSZzqygnQAhLkjSqKg==}
    engines: {node: '>=18.18.0'}
    peerDependencies:
      react: ^19.1.0
      react-dom: ^19.1.0
    dependencies:
      '@babel/code-frame': 7.27.1
      '@mdx-js/mdx': 3.1.0(acorn@8.14.1)
      '@mdx-js/react': 3.1.0(@types/react@18.3.21)(react@18.3.1)
      react: 18.3.1
      react-dom: 18.3.1(react@18.3.1)
      remark-mdx-remove-esm: 1.1.0
      serialize-error: 12.0.0
      vfile: 6.0.3
      vfile-matter: 5.0.1
    transitivePeerDependencies:
      - '@types/react'
      - acorn
      - supports-color
    dev: false

  /next-themes@0.4.6(react-dom@19.1.0)(react@19.1.0):
    resolution: {integrity: sha512-pZvgD5L0IEvX5/9GWyHMf3m8BKiVQwsCMHfoFosXtXBMnaS0ZnIJ9ST4b4NqLVKDEm8QBxoNNGNaBv2JNF6XNA==}
    peerDependencies:
      react: ^16.8 || ^17 || ^18 || ^19 || ^19.0.0-rc
      react-dom: ^16.8 || ^17 || ^18 || ^19 || ^19.0.0-rc
    dependencies:
      react: 19.1.0
      react-dom: 19.1.0(react@19.1.0)
    dev: false

  /next@15.3.0(react-dom@19.1.0)(react@19.1.0):
    resolution: {integrity: sha512-k0MgP6BsK8cZ73wRjMazl2y2UcXj49ZXLDEgx6BikWuby/CN+nh81qFFI16edgd7xYpe/jj2OZEIwCoqnzz0bQ==}
    engines: {node: ^18.18.0 || ^19.8.0 || >= 20.0.0}
    hasBin: true
    peerDependencies:
      '@opentelemetry/api': ^1.1.0
      '@playwright/test': ^1.41.2
      babel-plugin-react-compiler: '*'
      react: ^18.2.0 || 19.0.0-rc-de68d2f4-20241204 || ^19.0.0
      react-dom: ^18.2.0 || 19.0.0-rc-de68d2f4-20241204 || ^19.0.0
      sass: ^1.3.0
    peerDependenciesMeta:
      '@opentelemetry/api':
        optional: true
      '@playwright/test':
        optional: true
      babel-plugin-react-compiler:
        optional: true
      sass:
        optional: true
    dependencies:
      '@next/env': 15.3.0
      '@swc/counter': 0.1.3
      '@swc/helpers': 0.5.15
      busboy: 1.6.0
      caniuse-lite: 1.0.30001713
      postcss: 8.4.31
      react: 19.1.0
      react-dom: 19.1.0(react@19.1.0)
      styled-jsx: 5.1.6(react@19.1.0)
    optionalDependencies:
      '@next/swc-darwin-arm64': 15.3.0
      '@next/swc-darwin-x64': 15.3.0
      '@next/swc-linux-arm64-gnu': 15.3.0
      '@next/swc-linux-arm64-musl': 15.3.0
      '@next/swc-linux-x64-gnu': 15.3.0
      '@next/swc-linux-x64-musl': 15.3.0
      '@next/swc-win32-arm64-msvc': 15.3.0
      '@next/swc-win32-x64-msvc': 15.3.0
      sharp: 0.34.1
    transitivePeerDependencies:
      - '@babel/core'
      - babel-plugin-macros
    dev: false

  /nextra-theme-docs@4.2.17(@types/react@19.1.0)(next@15.3.0)(nextra@4.2.17)(react-dom@19.1.0)(react@19.1.0):
    resolution: {integrity: sha512-QQ7iPHQ7zqh7dKJZ3SQbxqoFt7r8RHD9v7dFtJ+x8evEfxwM23oBGHNBqIjBoPl5uSwtvufEiVd7WMhK+Dxdww==}
    peerDependencies:
      next: '>=14'
      nextra: 4.2.17
      react: '>=18'
      react-dom: '>=18'
    dependencies:
      '@headlessui/react': 2.2.3(react-dom@19.1.0)(react@19.1.0)
      clsx: 2.1.1
      next: 15.3.0(react-dom@19.1.0)(react@19.1.0)
      next-themes: 0.4.6(react-dom@19.1.0)(react@19.1.0)
      nextra: 4.2.17(acorn@8.14.1)(next@15.3.0)(react-dom@19.1.0)(react@19.1.0)(typescript@5.8.2)
      react: 19.1.0
      react-compiler-runtime: 0.0.0-experimental-22c6e49-20241219(react@19.1.0)
      react-dom: 19.1.0(react@19.1.0)
      scroll-into-view-if-needed: 3.1.0
      zod: 3.25.7
      zod-validation-error: 3.4.1(zod@3.25.7)
      zustand: 5.0.4(@types/react@19.1.0)(react@19.1.0)
    transitivePeerDependencies:
      - '@types/react'
      - immer
      - use-sync-external-store
    dev: false

  /nextra@4.2.17(acorn@8.14.1)(next@15.3.0)(react-dom@19.1.0)(react@19.1.0)(typescript@5.8.2):
    resolution: {integrity: sha512-WBZGSUeUJqkYm3F3F7+4N1oMP84r/YK/rAg96wkywu/MIsuUREY8fLXQgQbKkvcLbBl/7Wk2Iy+9xlhDu+weNg==}
    engines: {node: '>=18'}
    peerDependencies:
      next: '>=14'
      react: '>=18'
      react-dom: '>=18'
    dependencies:
      '@formatjs/intl-localematcher': 0.6.1
      '@headlessui/react': 2.2.3(react-dom@19.1.0)(react@19.1.0)
      '@mdx-js/mdx': 3.1.0(acorn@8.14.1)
      '@napi-rs/simple-git': 0.1.19
      '@shikijs/twoslash': 2.5.0(typescript@5.8.2)
      '@theguild/remark-mermaid': 0.2.0(react@19.1.0)
      '@theguild/remark-npm2yarn': 0.3.3
      better-react-mathjax: 2.3.0(react@19.1.0)
      clsx: 2.1.1
      estree-util-to-js: 2.0.0
      estree-util-value-to-estree: 3.4.0
      fast-glob: 3.3.3
      github-slugger: 2.0.0
      hast-util-to-estree: 3.1.3
      katex: 0.16.22
      mdast-util-from-markdown: 2.0.2
      mdast-util-gfm: 3.1.0
      mdast-util-to-hast: 13.2.0
      negotiator: 1.0.0
      next: 15.3.0(react-dom@19.1.0)(react@19.1.0)
      react: 19.1.0
      react-compiler-runtime: 0.0.0-experimental-22c6e49-20241219(react@19.1.0)
      react-dom: 19.1.0(react@19.1.0)
      react-medium-image-zoom: 5.2.14(react-dom@19.1.0)(react@19.1.0)
      rehype-katex: 7.0.1
      rehype-pretty-code: 0.14.1(shiki@2.5.0)
      rehype-raw: 7.0.0
      remark-frontmatter: 5.0.0
      remark-gfm: 4.0.1
      remark-math: 6.0.0
      remark-reading-time: 2.0.2
      remark-smartypants: 3.0.2
      shiki: 2.5.0
      slash: 5.1.0
      title: 4.0.1
      unist-util-remove: 4.0.0
      unist-util-visit: 5.0.0
      unist-util-visit-children: 3.0.0
      yaml: 2.8.0
      zod: 3.25.7
      zod-validation-error: 3.4.1(zod@3.25.7)
    transitivePeerDependencies:
      - acorn
      - supports-color
      - typescript
    dev: false

  /nlcst-to-string@4.0.0:
    resolution: {integrity: sha512-YKLBCcUYKAg0FNlOBT6aI91qFmSiFKiluk655WzPF+DDMA02qIyy8uiRqI8QXtcFpEvll12LpL5MXqEmAZ+dcA==}
    dependencies:
      '@types/nlcst': 2.0.3
    dev: false

  /node-addon-api@7.1.1:
    resolution: {integrity: sha512-5m3bsyrjFWE1xf7nz7YXdN4udnVtXK6/Yfgn5qnahL6bCkf2yKt4k3nuTKAtT4r3IG8JNR2ncsIMdZuAzJjHQQ==}
    dev: true

  /node-domexception@1.0.0:
    resolution: {integrity: sha512-/jKZoMpw0F8GRwl4/eLROPA3cfcXtLApP0QzLmUT/HuPCZWyB7IY9ZrMeKw2O/nFIqPQB3PVM9aYm0F312AXDQ==}
    engines: {node: '>=10.5.0'}
    deprecated: Use your platform's native DOMException instead
    dev: false

  /node-fetch@3.3.2:
    resolution: {integrity: sha512-dRB78srN/l6gqWulah9SrxeYnxeddIG30+GOqK/9OlLVyLg3HPnr6SqOWTWOXKRwC2eGYCkZ59NNuSgvSrpgOA==}
    engines: {node: ^12.20.0 || ^14.13.1 || >=16.0.0}
    dependencies:
      data-uri-to-buffer: 4.0.1
      fetch-blob: 3.2.0
      formdata-polyfill: 4.0.10
    dev: false

  /node-releases@2.0.19:
    resolution: {integrity: sha512-xxOWJsBKtzAq7DY0J+DTzuz58K8e7sJbdgwkbMWQe8UYB6ekmsQ45q0M/tJDsGaZmbC+l7n57UV8Hl5tHxO9uw==}
    dev: true

  /normalize-range@0.1.2:
    resolution: {integrity: sha512-bdok/XvKII3nUpklnV6P2hxtMNrCboOjAcyBuQnWEhO665FwrSNRxU+AqpsyvO6LgGYPspN+lu5CLtw4jPRKNA==}
    engines: {node: '>=0.10.0'}
    dev: true

  /npm-run-path@5.3.0:
    resolution: {integrity: sha512-ppwTtiJZq0O/ai0z7yfudtBpWIoxM8yE6nHi1X47eFR2EWORqfbu6CnPlNsjeN683eT0qG6H/Pyf9fCcvjnnnQ==}
    engines: {node: ^12.20.0 || ^14.13.1 || >=16.0.0}
    dependencies:
      path-key: 4.0.0
    dev: false

  /npm-to-yarn@3.0.1:
    resolution: {integrity: sha512-tt6PvKu4WyzPwWUzy/hvPFqn+uwXO0K1ZHka8az3NnrhWJDmSqI8ncWq0fkL0k/lmmi5tAC11FXwXuh0rFbt1A==}
    engines: {node: ^12.22.0 || ^14.17.0 || >=16.0.0}
    dev: false

  /object-assign@4.1.1:
    resolution: {integrity: sha512-rJgTQnkUnH1sFw8yT6VSU3zD3sWmu6sZhIseY8VX+GRu3P6F7Fu+JNDoXfklElbLJSnc3FUQHVe4cU5hj+BcUg==}
    engines: {node: '>=0.10.0'}

  /object-inspect@1.13.4:
    resolution: {integrity: sha512-W67iLl4J2EXEGTbfeHCffrjDfitvLANg0UlX3wFUUSTx92KXRFegMHUVgSqE+wvhAbi4WqjGg9czysTV2Epbew==}
    engines: {node: '>= 0.4'}
    dev: true

  /object-keys@1.1.1:
    resolution: {integrity: sha512-NuAESUOUMrlIXOfHKzD6bpPu3tYt3xvjNdRIQ+FeT0lNb4K8WR70CaDxhuNguS2XG+GjkyMwOzsN5ZktImfhLA==}
    engines: {node: '>= 0.4'}
    dev: true

  /object.assign@4.1.7:
    resolution: {integrity: sha512-nK28WOo+QIjBkDduTINE4JkF/UJJKyf2EJxvJKfblDpyg0Q+pkOHNTL0Qwy6NP6FhE/EnzV73BxxqcJaXY9anw==}
    engines: {node: '>= 0.4'}
    dependencies:
      call-bind: 1.0.8
      call-bound: 1.0.4
      define-properties: 1.2.1
      es-object-atoms: 1.1.1
      has-symbols: 1.1.0
      object-keys: 1.1.1
    dev: true

  /object.entries@1.1.8:
    resolution: {integrity: sha512-cmopxi8VwRIAw/fkijJohSfpef5PdN0pMQJN6VC/ZKvn0LIknWD8KtgY6KlQdEc4tIjcQ3HxSMmnvtzIscdaYQ==}
    engines: {node: '>= 0.4'}
    dependencies:
      call-bind: 1.0.8
      define-properties: 1.2.1
      es-object-atoms: 1.1.1
    dev: true

  /object.fromentries@2.0.8:
    resolution: {integrity: sha512-k6E21FzySsSK5a21KRADBd/NGneRegFO5pLHfdQLpRDETUNJueLXs3WCzyQ3tFRDYgbq3KHGXfTbi2bs8WQ6rQ==}
    engines: {node: '>= 0.4'}
    dependencies:
      call-bind: 1.0.8
      define-properties: 1.2.1
      es-abstract: 1.23.9
      es-object-atoms: 1.1.1
    dev: true

  /object.values@1.2.1:
    resolution: {integrity: sha512-gXah6aZrcUxjWg2zR2MwouP2eHlCBzdV4pygudehaKXSGW4v2AsRQUK+lwwXhii6KFZcunEnmSUoYp5CXibxtA==}
    engines: {node: '>= 0.4'}
    dependencies:
      call-bind: 1.0.8
      call-bound: 1.0.4
      define-properties: 1.2.1
      es-object-atoms: 1.1.1
    dev: true

  /on-exit-leak-free@2.1.2:
    resolution: {integrity: sha512-0eJJY6hXLGf1udHwfNftBqH+g73EU4B504nZeKpz1sYRKafAghwxEJunB2O7rDZkL4PGfsMVnTXZ2EjibbqcsA==}
    engines: {node: '>=14.0.0'}
    dev: false

  /once@1.4.0:
    resolution: {integrity: sha512-lNaJgI+2Q5URQBkccEKHTQOPaXdUxnZZElQTZY0MFUAuaEqe1E+Nyvgdz/aIyNi6Z9MzO5dv1H8n58/GELp3+w==}
    dependencies:
      wrappy: 1.0.2
    dev: false

  /onetime@6.0.0:
    resolution: {integrity: sha512-1FlR+gjXK7X+AsAHso35MnyN5KqGwJRi/31ft6x0M194ht7S+rWAvd7PHss9xSKMzE0asv1pyIHaJYq+BbacAQ==}
    engines: {node: '>=12'}
    dependencies:
      mimic-fn: 4.0.0
    dev: false

  /oniguruma-to-es@3.1.1:
    resolution: {integrity: sha512-bUH8SDvPkH3ho3dvwJwfonjlQ4R80vjyvrU8YpxuROddv55vAEJrTuCuCVUhhsHbtlD9tGGbaNApGQckXhS8iQ==}
    dependencies:
      emoji-regex-xs: 1.0.0
      regex: 6.0.1
      regex-recursion: 6.0.2
    dev: false

  /optionator@0.9.4:
    resolution: {integrity: sha512-6IpQ7mKUxRcZNLIObR0hz7lxsapSSIYNZJwXPGeF0mTVqGKFIXj1DQcMoT22S3ROcLyY/rz0PWaWZ9ayWmad9g==}
    engines: {node: '>= 0.8.0'}
    dependencies:
      deep-is: 0.1.4
      fast-levenshtein: 2.0.6
      levn: 0.4.1
      prelude-ls: 1.2.1
      type-check: 0.4.0
      word-wrap: 1.2.5
    dev: true

  /os-tmpdir@1.0.2:
    resolution: {integrity: sha512-D2FR03Vir7FIu45XBY20mTb+/ZSWB00sjU9jdQXt83gDrI4Ztz5Fs7/yy74g2N5SVQY4xY1qDr4rNddwYRVX0g==}
    engines: {node: '>=0.10.0'}
    dev: true

  /outdent@0.5.0:
    resolution: {integrity: sha512-/jHxFIzoMXdqPzTaCpFzAAWhpkSjZPF4Vsn6jAfNpmbH/ymsmd7Qc6VE9BGn0L6YMj6uwpQLxCECpus4ukKS9Q==}
    dev: true

  /own-keys@1.0.1:
    resolution: {integrity: sha512-qFOyK5PjiWZd+QQIh+1jhdb9LpxTF0qs7Pm8o5QHYZ0M3vKqSqzsZaEB6oWlxZ+q2sJBMI/Ktgd2N5ZwQoRHfg==}
    engines: {node: '>= 0.4'}
    dependencies:
      get-intrinsic: 1.3.0
      object-keys: 1.1.1
      safe-push-apply: 1.0.0
    dev: true

  /p-filter@2.1.0:
    resolution: {integrity: sha512-ZBxxZ5sL2HghephhpGAQdoskxplTwr7ICaehZwLIlfL6acuVgZPm8yBNuRAFBGEqtD/hmUeq9eqLg2ys9Xr/yw==}
    engines: {node: '>=8'}
    dependencies:
      p-map: 2.1.0
    dev: true

  /p-limit@2.3.0:
    resolution: {integrity: sha512-//88mFWSJx8lxCzwdAABTJL2MyWB12+eIY7MDL2SqLmAkeKU9qxRvWuSyTjm3FUmpBEMuFfckAIqEaVGUDxb6w==}
    engines: {node: '>=6'}
    dependencies:
      p-try: 2.2.0
    dev: true

  /p-limit@3.1.0:
    resolution: {integrity: sha512-TYOanM3wGwNGsZN2cVTYPArw454xnXj5qmWF1bEoAc4+cU/ol7GVh7odevjp1FNHduHc3KZMcFduxU5Xc6uJRQ==}
    engines: {node: '>=10'}
    dependencies:
      yocto-queue: 0.1.0
    dev: true

  /p-locate@4.1.0:
    resolution: {integrity: sha512-R79ZZ/0wAxKGu3oYMlz8jy/kbhsNrS7SKZ7PxEHBgJ5+F2mtFW2fK2cOtBh1cHYkQsbzFV7I+EoRKe6Yt0oK7A==}
    engines: {node: '>=8'}
    dependencies:
      p-limit: 2.3.0
    dev: true

  /p-locate@5.0.0:
    resolution: {integrity: sha512-LaNjtRWUBY++zB5nE/NwcaoMylSPk+S+ZHNB1TzdbMJMny6dynpAGt7X/tl/QYq3TIeE6nxHppbo2LGymrG5Pw==}
    engines: {node: '>=10'}
    dependencies:
      p-limit: 3.1.0
    dev: true

  /p-map@2.1.0:
    resolution: {integrity: sha512-y3b8Kpd8OAN444hxfBbFfj1FY/RjtTd8tzYwhUqNYXx0fXx2iX4maP4Qr6qhIKbQXI02wTLAda4fYUbDagTUFw==}
    engines: {node: '>=6'}
    dev: true

  /p-try@2.2.0:
    resolution: {integrity: sha512-R4nPAVTAU0B9D35/Gk3uJf/7XYbQcyohSKdvAxIRSNghFl4e71hVoGnBNQz9cWaXxO2I10KTC+3jMdvvoKw6dQ==}
    engines: {node: '>=6'}
    dev: true

  /package-manager-detector@0.2.11:
    resolution: {integrity: sha512-BEnLolu+yuz22S56CU1SUKq3XC3PkwD5wv4ikR4MfGvnRVcmzXR9DwSlW2fEamyTPyXHomBJRzgapeuBvRNzJQ==}
    dependencies:
      quansync: 0.2.10
    dev: true

  /package-manager-detector@1.3.0:
    resolution: {integrity: sha512-ZsEbbZORsyHuO00lY1kV3/t72yp6Ysay6Pd17ZAlNGuGwmWDLCJxFpRs0IzfXfj1o4icJOkUEioexFHzyPurSQ==}
    dev: false

  /pagefind@1.3.0:
    resolution: {integrity: sha512-8KPLGT5g9s+olKMRTU9LFekLizkVIu9tes90O1/aigJ0T5LmyPqTzGJrETnSw3meSYg58YH7JTzhTTW/3z6VAw==}
    hasBin: true
    optionalDependencies:
      '@pagefind/darwin-arm64': 1.3.0
      '@pagefind/darwin-x64': 1.3.0
      '@pagefind/linux-arm64': 1.3.0
      '@pagefind/linux-x64': 1.3.0
      '@pagefind/windows-x64': 1.3.0
    dev: true

  /parent-module@1.0.1:
    resolution: {integrity: sha512-GQ2EWRpQV8/o+Aw8YqtfZZPfNRWZYkbidE9k5rpl/hC3vtHHBfGm2Ifi6qWV+coDGkrUKZAxE3Lot5kcsRlh+g==}
    engines: {node: '>=6'}
    dependencies:
      callsites: 3.1.0
    dev: true

  /parse-entities@4.0.2:
    resolution: {integrity: sha512-GG2AQYWoLgL877gQIKeRPGO1xF9+eG1ujIb5soS5gPvLQ1y2o8FL90w2QWNdf9I361Mpp7726c+lj3U0qK1uGw==}
    dependencies:
      '@types/unist': 2.0.11
      character-entities-legacy: 3.0.0
      character-reference-invalid: 2.0.1
      decode-named-character-reference: 1.1.0
      is-alphanumerical: 2.0.1
      is-decimal: 2.0.1
      is-hexadecimal: 2.0.1

  /parse-latin@7.0.0:
    resolution: {integrity: sha512-mhHgobPPua5kZ98EF4HWiH167JWBfl4pvAIXXdbaVohtK7a6YBOy56kvhCqduqyo/f3yrHFWmqmiMg/BkBkYYQ==}
    dependencies:
      '@types/nlcst': 2.0.3
      '@types/unist': 3.0.3
      nlcst-to-string: 4.0.0
      unist-util-modify-children: 4.0.0
      unist-util-visit-children: 3.0.0
      vfile: 6.0.3
    dev: false

  /parse-numeric-range@1.3.0:
    resolution: {integrity: sha512-twN+njEipszzlMJd4ONUYgSfZPDxgHhT9Ahed5uTigpQn90FggW4SA/AIPq/6a149fTbE9qBEcSwE3FAEp6wQQ==}
    dev: false

  /parse5@7.3.0:
    resolution: {integrity: sha512-IInvU7fabl34qmi9gY8XOVxhYyMyuH2xUNpb2q8/Y+7552KlejkRvqvD19nMoUW/uQGGbqNpA6Tufu5FL5BZgw==}
    dependencies:
      entities: 6.0.0
    dev: false

  /path-data-parser@0.1.0:
    resolution: {integrity: sha512-NOnmBpt5Y2RWbuv0LMzsayp3lVylAHLPUTut412ZA3l+C4uw4ZVkQbjShYCQ8TCpUMdPapr4YjUqLYD6v68j+w==}
    dev: false

  /path-exists@4.0.0:
    resolution: {integrity: sha512-ak9Qy5Q7jYb2Wwcey5Fpvg2KoAc/ZIhLSLOSBmRmygPsGwkVVt0fZa0qrtMz+m6tJTAHfZQ8FnmB4MG4LWy7/w==}
    engines: {node: '>=8'}
    dev: true

  /path-key@3.1.1:
    resolution: {integrity: sha512-ojmeN0qd+y0jszEtoY48r0Peq5dwMEkIlCOu6Q5f41lfkswXuKtYrhgoTpLnyIcHm24Uhqx+5Tqm2InSwLhE6Q==}
    engines: {node: '>=8'}

  /path-key@4.0.0:
    resolution: {integrity: sha512-haREypq7xkM7ErfgIyA0z+Bj4AGKlMSdlQE2jvJo6huWD1EdkKYV+G/T4nq0YEF2vgTT8kqMFKo1uHn950r4SQ==}
    engines: {node: '>=12'}
    dev: false

  /path-parse@1.0.7:
    resolution: {integrity: sha512-LDJzPVEEEPR+y48z93A0Ed0yXb8pAByGWo/k5YYdYgpY2/2EsOsksJrq7lOHxryrVOn1ejG6oAp8ahvOIQD8sw==}
    dev: true

  /path-to-regexp@6.3.0:
    resolution: {integrity: sha512-Yhpw4T9C6hPpgPeA28us07OJeqZ5EzQTkbfwuhsUg0c237RomFoETJgmp2sa3F/41gfLE6G5cqcYwznmeEeOlQ==}
    dev: false

  /path-type@4.0.0:
    resolution: {integrity: sha512-gDKb8aZMDeD/tZWs9P6+q0J9Mwkdl6xMV8TjnGP3qJVJ06bdMgkbBlLU8IdfOsIsFz2BW1rNVT3XuNEl8zPAvw==}
    engines: {node: '>=8'}
    dev: true

  /pathe@2.0.3:
    resolution: {integrity: sha512-WUjGcAqP1gQacoQe+OBJsFA7Ld4DyXuUIjZ5cc75cLHvJ7dtNsTugphxIADwspS+AraAUePCKrSVtPLFj/F88w==}

  /pathval@2.0.0:
    resolution: {integrity: sha512-vE7JKRyES09KiunauX7nd2Q9/L7lhok4smP9RZTDeD4MVs72Dp2qNFVz39Nz5a0FVEW0BJR6C0DYrq6unoziZA==}
    engines: {node: '>= 14.16'}
    dev: true

  /payload@3.38.0(graphql@16.11.0)(typescript@5.8.3):
    resolution: {integrity: sha512-A+KpKyn05Y4vlWTH4uAxkMySfBw4rtES1GydzFtjYEN8gxht1yXiK6zhfldGPyJrFuwPkzVpYC/7Lvg20Np7EA==}
    engines: {node: ^18.20.2 || >=20.9.0}
    hasBin: true
    peerDependencies:
      graphql: ^16.8.1
    dependencies:
      '@next/env': 15.3.0
      '@payloadcms/translations': 3.38.0
      '@types/busboy': 1.5.4
      ajv: 8.17.1
      bson-objectid: 2.0.4
      busboy: 1.6.0
      ci-info: 4.2.0
      console-table-printer: 2.12.1
      croner: 9.0.0
      dataloader: 2.2.3
      deepmerge: 4.3.1
      file-type: 19.3.0
      get-tsconfig: 4.8.1
      graphql: 16.11.0
      http-status: 2.1.0
      image-size: 2.0.2
      jose: 5.9.6
      json-schema-to-typescript: 15.0.3
      minimist: 1.2.8
      path-to-regexp: 6.3.0
      pino: 9.5.0
      pino-pretty: 13.0.0
      pluralize: 8.0.0
      qs-esm: 7.0.2
      sanitize-filename: 1.6.3
      scmp: 2.1.0
      ts-essentials: 10.0.3(typescript@5.8.3)
      tsx: 4.19.2
      uuid: 10.0.0
      ws: 8.18.2
    transitivePeerDependencies:
      - bufferutil
      - typescript
      - utf-8-validate
    dev: false

  /peek-readable@5.4.2:
    resolution: {integrity: sha512-peBp3qZyuS6cNIJ2akRNG1uo1WJ1d0wTxg/fxMdZ0BqCVhx242bSFHM9eNqflfJVS9SsgkzgT/1UgnsurBOTMg==}
    engines: {node: '>=14.16'}
    dev: false

  /picocolors@1.1.1:
    resolution: {integrity: sha512-xceH2snhtb5M9liqDsmEw56le376mTZkEX/jEb/RxNFyegNul7eNslCXP9FDj/Lcu0X8KEyMceP2ntpaHrDEVA==}

  /picomatch@2.3.1:
    resolution: {integrity: sha512-JU3teHTNjmE2VCGFzuY8EXzCDVwEqB2a8fsIvwaStHhAWJEeVd1o1QD80CU6+ZdEXXSLbSsuLwJjkCBWqRQUVA==}
    engines: {node: '>=8.6'}

  /picomatch@4.0.2:
    resolution: {integrity: sha512-M7BAV6Rlcy5u+m6oPhAPFgJTzAioX/6B0DxyvDlo9l8+T3nLKbrczg2WLUyzd45L8RqfUMyGPzekbMvX2Ldkwg==}
    engines: {node: '>=12'}

  /pify@4.0.1:
    resolution: {integrity: sha512-uB80kBFb/tfd68bVleG9T5GGsGPjJrLAUpR5PZIrhBnIaRTQRjqdJSsIKkOP6OAIFbj7GOrcudc5pNjZ+geV2g==}
    engines: {node: '>=6'}
    dev: true

  /pino-abstract-transport@2.0.0:
    resolution: {integrity: sha512-F63x5tizV6WCh4R6RHyi2Ml+M70DNRXt/+HANowMflpgGFMAym/VKm6G7ZOQRjqN7XbGxK1Lg9t6ZrtzOaivMw==}
    dependencies:
      split2: 4.2.0
    dev: false

  /pino-pretty@13.0.0:
    resolution: {integrity: sha512-cQBBIVG3YajgoUjo1FdKVRX6t9XPxwB9lcNJVD5GCnNM4Y6T12YYx8c6zEejxQsU0wrg9TwmDulcE9LR7qcJqA==}
    hasBin: true
    dependencies:
      colorette: 2.0.20
      dateformat: 4.6.3
      fast-copy: 3.0.2
      fast-safe-stringify: 2.1.1
      help-me: 5.0.0
      joycon: 3.1.1
      minimist: 1.2.8
      on-exit-leak-free: 2.1.2
      pino-abstract-transport: 2.0.0
      pump: 3.0.2
      secure-json-parse: 2.7.0
      sonic-boom: 4.2.0
      strip-json-comments: 3.1.1
    dev: false

  /pino-std-serializers@7.0.0:
    resolution: {integrity: sha512-e906FRY0+tV27iq4juKzSYPbUj2do2X2JX4EzSca1631EB2QJQUqGbDuERal7LCtOpxl6x3+nvo9NPZcmjkiFA==}
    dev: false

  /pino@9.5.0:
    resolution: {integrity: sha512-xSEmD4pLnV54t0NOUN16yCl7RIB1c5UUOse5HSyEXtBp+FgFQyPeDutc+Q2ZO7/22vImV7VfEjH/1zV2QuqvYw==}
    hasBin: true
    dependencies:
      atomic-sleep: 1.0.0
      fast-redact: 3.5.0
      on-exit-leak-free: 2.1.2
      pino-abstract-transport: 2.0.0
      pino-std-serializers: 7.0.0
      process-warning: 4.0.1
      quick-format-unescaped: 4.0.4
      real-require: 0.2.0
      safe-stable-stringify: 2.5.0
      sonic-boom: 4.2.0
      thread-stream: 3.1.0
    dev: false

  /pkg-types@1.3.1:
    resolution: {integrity: sha512-/Jm5M4RvtBFVkKWRu2BLUTNP8/M2a+UwuAX+ae4770q1qVGtfjG+WTCupoZixokjmHiry8uI+dlY8KXYV5HVVQ==}
    dependencies:
      confbox: 0.1.8
      mlly: 1.7.4
      pathe: 2.0.3
    dev: false

  /pkg-types@2.1.0:
    resolution: {integrity: sha512-wmJwA+8ihJixSoHKxZJRBQG1oY8Yr9pGLzRmSsNms0iNWyHHAlZCa7mmKiFR10YPZuz/2k169JiS/inOjBCZ2A==}
    dependencies:
      confbox: 0.2.2
      exsolve: 1.0.5
      pathe: 2.0.3
    dev: false

  /pluralize@8.0.0:
    resolution: {integrity: sha512-Nc3IT5yHzflTfbjgqWcCPpo7DaKy4FnpB0l/zCAW0Tc7jxAiuqSxHasntB3D7887LSrA93kDJ9IXovxJYxyLCA==}
    engines: {node: '>=4'}
    dev: false

  /pnpm@10.11.0:
    resolution: {integrity: sha512-ZUBYP0HMX2KOs9l3Ps7oAvT575kjzEW2mJD7R5kdSwkpZGlOw6T3OKQgyRijMwYsi5JdMS9C5PDCY+tgNVH5dw==}
    engines: {node: '>=18.12'}
    hasBin: true
    dev: false

  /points-on-curve@0.2.0:
    resolution: {integrity: sha512-0mYKnYYe9ZcqMCWhUjItv/oHjvgEsfKvnUTg8sAtnHr3GVy7rGkXCb6d5cSyqrWqL4k81b9CPg3urd+T7aop3A==}
    dev: false

  /points-on-path@0.2.1:
    resolution: {integrity: sha512-25ClnWWuw7JbWZcgqY/gJ4FQWadKxGWk+3kR/7kD0tCaDtPPMj7oHu2ToLaVhfpnHrZzYby2w6tUA0eOIuUg8g==}
    dependencies:
      path-data-parser: 0.1.0
      points-on-curve: 0.2.0
    dev: false

  /possible-typed-array-names@1.1.0:
    resolution: {integrity: sha512-/+5VFTchJDoVj3bhoqi6UeymcD00DAwb1nJwamzPvHEszJ4FpF6SNNbUbOS8yI56qHzdV8eK0qEfOSiodkTdxg==}
    engines: {node: '>= 0.4'}
    dev: true

  /postcss-value-parser@4.2.0:
    resolution: {integrity: sha512-1NNCs6uurfkVbeXG4S8JFT9t19m45ICnif8zWLd5oPSZ50QnwMfK+H3jv408d4jw/7Bttv5axS5IiHoLaVNHeQ==}
    dev: true

  /postcss@8.4.31:
    resolution: {integrity: sha512-PS08Iboia9mts/2ygV3eLpY5ghnUcfLV/EXTOW1E2qYxJKGGBUtNjN76FYHnMs36RmARn41bC0AZmn+rR0OVpQ==}
    engines: {node: ^10 || ^12 || >=14}
    dependencies:
      nanoid: 3.3.11
      picocolors: 1.1.1
      source-map-js: 1.2.1
    dev: false

  /postcss@8.5.3:
    resolution: {integrity: sha512-dle9A3yYxlBSrt8Fu+IpjGT8SY8hN0mlaA6GY8t0P5PjIOZemULz/E2Bnm/2dcUOena75OTNkHI76uZBNUUq3A==}
    engines: {node: ^10 || ^12 || >=14}
    dependencies:
      nanoid: 3.3.8
      picocolors: 1.1.1
      source-map-js: 1.2.1
    dev: true

  /prelude-ls@1.2.1:
    resolution: {integrity: sha512-vkcDPrRZo1QZLbn5RLGPpg/WmIQ65qoWWhcGKf/b5eplkkarX0m9z8ppCat4mlOqUsWpyNuYgO3VRyrYHSzX5g==}
    engines: {node: '>= 0.8.0'}
    dev: true

  /prettier-plugin-tailwindcss@0.6.11(prettier@3.5.3):
    resolution: {integrity: sha512-YxaYSIvZPAqhrrEpRtonnrXdghZg1irNg4qrjboCXrpybLWVs55cW2N3juhspVJiO0JBvYJT8SYsJpc8OQSnsA==}
    engines: {node: '>=14.21.3'}
    peerDependencies:
      '@ianvs/prettier-plugin-sort-imports': '*'
      '@prettier/plugin-pug': '*'
      '@shopify/prettier-plugin-liquid': '*'
      '@trivago/prettier-plugin-sort-imports': '*'
      '@zackad/prettier-plugin-twig': '*'
      prettier: ^3.0
      prettier-plugin-astro: '*'
      prettier-plugin-css-order: '*'
      prettier-plugin-import-sort: '*'
      prettier-plugin-jsdoc: '*'
      prettier-plugin-marko: '*'
      prettier-plugin-multiline-arrays: '*'
      prettier-plugin-organize-attributes: '*'
      prettier-plugin-organize-imports: '*'
      prettier-plugin-sort-imports: '*'
      prettier-plugin-style-order: '*'
      prettier-plugin-svelte: '*'
    peerDependenciesMeta:
      '@ianvs/prettier-plugin-sort-imports':
        optional: true
      '@prettier/plugin-pug':
        optional: true
      '@shopify/prettier-plugin-liquid':
        optional: true
      '@trivago/prettier-plugin-sort-imports':
        optional: true
      '@zackad/prettier-plugin-twig':
        optional: true
      prettier-plugin-astro:
        optional: true
      prettier-plugin-css-order:
        optional: true
      prettier-plugin-import-sort:
        optional: true
      prettier-plugin-jsdoc:
        optional: true
      prettier-plugin-marko:
        optional: true
      prettier-plugin-multiline-arrays:
        optional: true
      prettier-plugin-organize-attributes:
        optional: true
      prettier-plugin-organize-imports:
        optional: true
      prettier-plugin-sort-imports:
        optional: true
      prettier-plugin-style-order:
        optional: true
      prettier-plugin-svelte:
        optional: true
    dependencies:
      prettier: 3.5.3
    dev: true

  /prettier@2.8.8:
    resolution: {integrity: sha512-tdN8qQGvNjw4CHbY+XXk0JgCXn9QiF21a55rBe5LJAU+kDyC4WQn4+awm2Xfk2lQMk5fKup9XgzTZtGkjBdP9Q==}
    engines: {node: '>=10.13.0'}
    hasBin: true
    dev: true

  /prettier@3.5.3:
    resolution: {integrity: sha512-QQtaxnoDJeAkDvDKWCLiwIXkTgRhwYDEQCghU9Z6q03iyek/rxRh/2lC3HB7P8sWT2xC/y5JDctPLBIGzHKbhw==}
    engines: {node: '>=14'}

  /process-warning@4.0.1:
    resolution: {integrity: sha512-3c2LzQ3rY9d0hc1emcsHhfT9Jwz0cChib/QN89oME2R451w5fy3f0afAhERFZAwrbDU43wk12d0ORBpDVME50Q==}
    dev: false

  /promise-limit@2.7.0:
    resolution: {integrity: sha512-7nJ6v5lnJsXwGprnGXga4wx6d1POjvi5Qmf1ivTRxTjH4Z/9Czja/UCMLVmB9N93GeWOU93XaFaEt6jbuoagNw==}
    dev: false

  /prompts@2.4.2:
    resolution: {integrity: sha512-NxNv/kLguCA7p3jE8oL2aEBsrJWgAakBpgmgK6lpPWV+WuOmY6r2/zbAVnP+T8bQlA0nzHXSJSJW0Hq7ylaD2Q==}
    engines: {node: '>= 6'}
    dependencies:
      kleur: 3.0.3
      sisteransi: 1.0.5
    dev: false

  /prop-types@15.8.1:
    resolution: {integrity: sha512-oj87CgZICdulUohogVAR7AjlC0327U4el4L6eAvOqCeudMDVU0NThNaV+b9Df4dXgSP1gXMTnPdhfe/2qDH5cg==}
    dependencies:
      loose-envify: 1.4.0
      object-assign: 4.1.1
      react-is: 16.13.1

  /property-information@6.5.0:
    resolution: {integrity: sha512-PgTgs/BlvHxOu8QuEN7wi5A0OmXaBcHpmCSTehcs6Uuu9IkDIEo13Hy7n898RHfrQ49vKCoGeWZSaAK01nwVig==}
    dev: false

  /property-information@7.1.0:
    resolution: {integrity: sha512-TwEZ+X+yCJmYfL7TPUOcvBZ4QfoT5YenQiJuX//0th53DE6w0xxLEtfK3iyryQFddXuvkIk51EEgrJQ0WJkOmQ==}

  /pump@3.0.2:
    resolution: {integrity: sha512-tUPXtzlGM8FE3P0ZL6DVs/3P58k9nk8/jZeQCurTJylQA8qFYzHFfhBJkuqyE0FifOsQ0uKWekiZ5g8wtr28cw==}
    dependencies:
      end-of-stream: 1.4.4
      once: 1.4.0
    dev: false

  /punycode@2.3.1:
    resolution: {integrity: sha512-vYt7UD1U9Wg6138shLtLOvdAu+8DsC/ilFtEVHcH+wydcSpNE20AfSOduf6MkRFahL5FY7X1oU7nKVZFtfq8Fg==}
    engines: {node: '>=6'}
    dev: true

  /qs-esm@7.0.2:
    resolution: {integrity: sha512-D8NAthKSD7SGn748v+GLaaO6k08Mvpoqroa35PqIQC4gtUa8/Pb/k+r0m0NnGBVbHDP1gKZ2nVywqfMisRhV5A==}
    engines: {node: '>=18'}
    dev: false

  /quansync@0.2.10:
    resolution: {integrity: sha512-t41VRkMYbkHyCYmOvx/6URnN80H7k4X0lLdBMGsz+maAwrJQYB1djpV6vHrQIBE0WBSGqhtEHrK9U3DWWH8v7A==}

  /queue-microtask@1.2.3:
    resolution: {integrity: sha512-NuaNSa6flKT5JaSYQzJok04JzTL1CA6aGhv5rfLW3PgqA+M2ChpZQnAC8h8i4ZFkBS8X5RqkDBHA7r4hej3K9A==}

  /quick-format-unescaped@4.0.4:
    resolution: {integrity: sha512-tYC1Q1hgyRuHgloV/YXs2w15unPVh8qfu/qCTfhTYamaw7fyhumKa2yGpdSo87vY32rIclj+4fWYQXUMs9EHvg==}
    dev: false

  /react-compiler-runtime@0.0.0-experimental-22c6e49-20241219(react@19.1.0):
    resolution: {integrity: sha512-bOAGaRL1ldfIIpbDsl+uV025Ta6RS6/cOjvvh8r2Vo7KtqB+RSvihVYRsWQz7ECKNPWdq5MClS845acwAwieDw==}
    peerDependencies:
      react: ^17.0.0 || ^18.0.0 || ^19.0.0
    dependencies:
      react: 19.1.0
    dev: false

<<<<<<< HEAD
  /react-dom@18.3.1(react@18.3.1):
    resolution: {integrity: sha512-5m4nQKp+rZRb09LNH59GM4BxTh9251/ylbKIbpe7TpGxfJ+9kv6BLkLBXIjjspbgbnIBNqlI23tRnTWT0snUIw==}
    peerDependencies:
      react: ^18.3.1
    dependencies:
      loose-envify: 1.4.0
      react: 18.3.1
      scheduler: 0.23.2
=======
  /react-day-picker@8.10.1(date-fns@3.6.0)(react@19.1.0):
    resolution: {integrity: sha512-TMx7fNbhLk15eqcMt+7Z7S2KF7mfTId/XJDjKE8f+IUcFn0l08/kI4FiYTL/0yuOLmEcbR4Fwe3GJf/NiiMnPA==}
    peerDependencies:
      date-fns: ^2.28.0 || ^3.0.0
      react: ^16.8.0 || ^17.0.0 || ^18.0.0
    dependencies:
      date-fns: 3.6.0
      react: 19.1.0
>>>>>>> ff9ea33d
    dev: false

  /react-dom@19.1.0(react@19.1.0):
    resolution: {integrity: sha512-Xs1hdnE+DyKgeHJeJznQmYMIBG3TKIHJJT95Q58nHLSrElKlGQqDTR2HQ9fx5CN/Gk6Vh/kupBTDLU11/nDk/g==}
    peerDependencies:
      react: ^19.1.0
    dependencies:
      react: 19.1.0
      scheduler: 0.26.0
    dev: false

  /react-is@16.13.1:
    resolution: {integrity: sha512-24e6ynE2H+OKt4kqsOvNd8kBpV65zoxbA4BVsEOB3ARVWQki/DHzaUoC5KuON/BiccDaCCTZBuOcfZs70kR8bQ==}

  /react-is@18.3.1:
    resolution: {integrity: sha512-/LLMVyas0ljjAtoYiPqYiL8VWXzUUdThrmU5+n20DZv+a+ClRoevUzw5JxU+Ieh5/c87ytoTBV9G1FiKfNJdmg==}
    dev: false

  /react-medium-image-zoom@5.2.14(react-dom@19.1.0)(react@19.1.0):
    resolution: {integrity: sha512-nfTVYcAUnBzXQpPDcZL+cG/e6UceYUIG+zDcnemL7jtAqbJjVVkA85RgneGtJeni12dTyiRPZVM6Szkmwd/o8w==}
    peerDependencies:
      react: ^16.8.0 || ^17.0.0 || ^18.0.0 || ^19.0.0
      react-dom: ^16.8.0 || ^17.0.0 || ^18.0.0 || ^19.0.0
    dependencies:
      react: 19.1.0
      react-dom: 19.1.0(react@19.1.0)
    dev: false

<<<<<<< HEAD
  /react@18.3.1:
    resolution: {integrity: sha512-wS+hAgJShR0KhEvPJArfuPVN1+Hz1t0Y6n5jLrGQbkb4urgPE/0Rve+1kMB1v/oWgHgm4WIcV+i7F2pTVj+2iQ==}
    engines: {node: '>=0.10.0'}
    dependencies:
      loose-envify: 1.4.0
=======
  /react-smooth@4.0.4(react-dom@19.1.0)(react@19.1.0):
    resolution: {integrity: sha512-gnGKTpYwqL0Iii09gHobNolvX4Kiq4PKx6eWBCYYix+8cdw+cGo3do906l1NBPKkSWx1DghC1dlWG9L2uGd61Q==}
    peerDependencies:
      react: ^16.8.0 || ^17.0.0 || ^18.0.0 || ^19.0.0
      react-dom: ^16.8.0 || ^17.0.0 || ^18.0.0 || ^19.0.0
    dependencies:
      fast-equals: 5.2.2
      prop-types: 15.8.1
      react: 19.1.0
      react-dom: 19.1.0(react@19.1.0)
      react-transition-group: 4.4.5(react-dom@19.1.0)(react@19.1.0)
    dev: false

  /react-transition-group@4.4.5(react-dom@19.1.0)(react@19.1.0):
    resolution: {integrity: sha512-pZcd1MCJoiKiBR2NRxeCRg13uCXbydPnmB4EOeRrY7480qNWO8IIgQG6zlDkm6uRMsURXPuKq0GWtiM59a5Q6g==}
    peerDependencies:
      react: '>=16.6.0'
      react-dom: '>=16.6.0'
    dependencies:
      '@babel/runtime': 7.27.1
      dom-helpers: 5.2.1
      loose-envify: 1.4.0
      prop-types: 15.8.1
      react: 19.1.0
      react-dom: 19.1.0(react@19.1.0)
>>>>>>> ff9ea33d
    dev: false

  /react@19.1.0:
    resolution: {integrity: sha512-FS+XFBNvn3GTAWq26joslQgWNoFu08F4kl0J4CgdNKADkdSGXQyTCnKteIAJy96Br6YbpEU1LSzV5dYtjMkMDg==}
    engines: {node: '>=0.10.0'}

  /read-yaml-file@1.1.0:
    resolution: {integrity: sha512-VIMnQi/Z4HT2Fxuwg5KrY174U1VdUIASQVWXXyqtNRtxSr9IYkn1rsI6Tb6HsrHCmB7gVpNwX6JxPTHcH6IoTA==}
    engines: {node: '>=6'}
    dependencies:
      graceful-fs: 4.2.11
      js-yaml: 3.14.1
      pify: 4.0.1
      strip-bom: 3.0.0
    dev: true

  /reading-time@1.5.0:
    resolution: {integrity: sha512-onYyVhBNr4CmAxFsKS7bz+uTLRakypIe4R+5A824vBSkQy/hB3fZepoVEf8OVAxzLvK+H/jm9TzpI3ETSm64Kg==}
    dev: false

  /real-require@0.2.0:
    resolution: {integrity: sha512-57frrGM/OCTLqLOAh0mhVA9VBMHd+9U7Zb2THMGdBUoZVOtGbJzjxsYGDJ3A9AYYCP4hn6y1TVbaOfzWtm5GFg==}
    engines: {node: '>= 12.13.0'}
    dev: false

  /recharts-scale@0.4.5:
    resolution: {integrity: sha512-kivNFO+0OcUNu7jQquLXAxz1FIwZj8nrj+YkOKc5694NbjCvcT6aSZiIzNzd2Kul4o4rTto8QVR9lMNtxD4G1w==}
    dependencies:
      decimal.js-light: 2.5.1
    dev: false

  /recharts@2.15.3(react-dom@19.1.0)(react@19.1.0):
    resolution: {integrity: sha512-EdOPzTwcFSuqtvkDoaM5ws/Km1+WTAO2eizL7rqiG0V2UVhTnz0m7J2i0CjVPUCdEkZImaWvXLbZDS2H5t6GFQ==}
    engines: {node: '>=14'}
    peerDependencies:
      react: ^16.0.0 || ^17.0.0 || ^18.0.0 || ^19.0.0
      react-dom: ^16.0.0 || ^17.0.0 || ^18.0.0 || ^19.0.0
    dependencies:
      clsx: 2.1.1
      eventemitter3: 4.0.7
      lodash: 4.17.21
      react: 19.1.0
      react-dom: 19.1.0(react@19.1.0)
      react-is: 18.3.1
      react-smooth: 4.0.4(react-dom@19.1.0)(react@19.1.0)
      recharts-scale: 0.4.5
      tiny-invariant: 1.3.3
      victory-vendor: 36.9.2
    dev: false

  /recma-build-jsx@1.0.0:
    resolution: {integrity: sha512-8GtdyqaBcDfva+GUKDr3nev3VpKAhup1+RvkMvUxURHpW7QyIvk9F5wz7Vzo06CEMSilw6uArgRqhpiUcWp8ew==}
    dependencies:
      '@types/estree': 1.0.7
      estree-util-build-jsx: 3.0.1
      vfile: 6.0.3

  /recma-jsx@1.0.0(acorn@8.14.1):
    resolution: {integrity: sha512-5vwkv65qWwYxg+Atz95acp8DMu1JDSqdGkA2Of1j6rCreyFUE/gp15fC8MnGEuG1W68UKjM6x6+YTWIh7hZM/Q==}
    dependencies:
      acorn-jsx: 5.3.2(acorn@8.14.1)
      estree-util-to-js: 2.0.0
      recma-parse: 1.0.0
      recma-stringify: 1.0.0
      unified: 11.0.5
    transitivePeerDependencies:
      - acorn

  /recma-parse@1.0.0:
    resolution: {integrity: sha512-OYLsIGBB5Y5wjnSnQW6t3Xg7q3fQ7FWbw/vcXtORTnyaSFscOtABg+7Pnz6YZ6c27fG1/aN8CjfwoUEUIdwqWQ==}
    dependencies:
      '@types/estree': 1.0.7
      esast-util-from-js: 2.0.1
      unified: 11.0.5
      vfile: 6.0.3

  /recma-stringify@1.0.0:
    resolution: {integrity: sha512-cjwII1MdIIVloKvC9ErQ+OgAtwHBmcZ0Bg4ciz78FtbT8In39aAYbaA7zvxQ61xVMSPE8WxhLwLbhif4Js2C+g==}
    dependencies:
      '@types/estree': 1.0.7
      estree-util-to-js: 2.0.0
      unified: 11.0.5
      vfile: 6.0.3

  /reflect.getprototypeof@1.0.10:
    resolution: {integrity: sha512-00o4I+DVrefhv+nX0ulyi3biSHCPDe+yLv5o/p6d/UVlirijB8E16FtfwSAi4g3tcqrQ4lRAqQSoFEZJehYEcw==}
    engines: {node: '>= 0.4'}
    dependencies:
      call-bind: 1.0.8
      define-properties: 1.2.1
      es-abstract: 1.23.9
      es-errors: 1.3.0
      es-object-atoms: 1.1.1
      get-intrinsic: 1.3.0
      get-proto: 1.0.1
      which-builtin-type: 1.2.1
    dev: true

  /regex-recursion@6.0.2:
    resolution: {integrity: sha512-0YCaSCq2VRIebiaUviZNs0cBz1kg5kVS2UKUfNIx8YVs1cN3AV7NTctO5FOKBA+UT2BPJIWZauYHPqJODG50cg==}
    dependencies:
      regex-utilities: 2.3.0
    dev: false

  /regex-utilities@2.3.0:
    resolution: {integrity: sha512-8VhliFJAWRaUiVvREIiW2NXXTmHs4vMNnSzuJVhscgmGav3g9VDxLrQndI3dZZVVdp0ZO/5v0xmX516/7M9cng==}
    dev: false

  /regex@6.0.1:
    resolution: {integrity: sha512-uorlqlzAKjKQZ5P+kTJr3eeJGSVroLKoHmquUj4zHWuR+hEyNqlXsSKlYYF5F4NI6nl7tWCs0apKJ0lmfsXAPA==}
    dependencies:
      regex-utilities: 2.3.0
    dev: false

  /regexp.prototype.flags@1.5.4:
    resolution: {integrity: sha512-dYqgNSZbDwkaJ2ceRd9ojCGjBq+mOm9LmtXnAnEGyHhN/5R7iDW2TRw3h+o/jCFxus3P2LfWIIiwowAjANm7IA==}
    engines: {node: '>= 0.4'}
    dependencies:
      call-bind: 1.0.8
      define-properties: 1.2.1
      es-errors: 1.3.0
      get-proto: 1.0.1
      gopd: 1.2.0
      set-function-name: 2.0.2
    dev: true

  /rehype-katex@7.0.1:
    resolution: {integrity: sha512-OiM2wrZ/wuhKkigASodFoo8wimG3H12LWQaH8qSPVJn9apWKFSH3YOCtbKpBorTVw/eI7cuT21XBbvwEswbIOA==}
    dependencies:
      '@types/hast': 3.0.4
      '@types/katex': 0.16.7
      hast-util-from-html-isomorphic: 2.0.0
      hast-util-to-text: 4.0.2
      katex: 0.16.22
      unist-util-visit-parents: 6.0.1
      vfile: 6.0.3
    dev: false

  /rehype-parse@9.0.1:
    resolution: {integrity: sha512-ksCzCD0Fgfh7trPDxr2rSylbwq9iYDkSn8TCDmEJ49ljEUBxDVCzCHv7QNzZOfODanX4+bWQ4WZqLCRWYLfhag==}
    dependencies:
      '@types/hast': 3.0.4
      hast-util-from-html: 2.0.3
      unified: 11.0.5
    dev: false

  /rehype-pretty-code@0.14.1(shiki@2.5.0):
    resolution: {integrity: sha512-IpG4OL0iYlbx78muVldsK86hdfNoht0z63AP7sekQNW2QOTmjxB7RbTO+rhIYNGRljgHxgVZoPwUl6bIC9SbjA==}
    engines: {node: '>=18'}
    peerDependencies:
      shiki: ^1.0.0 || ^2.0.0 || ^3.0.0
    dependencies:
      '@types/hast': 3.0.4
      hast-util-to-string: 3.0.1
      parse-numeric-range: 1.3.0
      rehype-parse: 9.0.1
      shiki: 2.5.0
      unified: 11.0.5
      unist-util-visit: 5.0.0
    dev: false

  /rehype-raw@7.0.0:
    resolution: {integrity: sha512-/aE8hCfKlQeA8LmyeyQvQF3eBiLRGNlfBJEvWH7ivp9sBqs7TNqBL5X3v157rM4IFETqDnIOO+z5M/biZbo9Ww==}
    dependencies:
      '@types/hast': 3.0.4
      hast-util-raw: 9.1.0
      vfile: 6.0.3
    dev: false

  /rehype-recma@1.0.0:
    resolution: {integrity: sha512-lqA4rGUf1JmacCNWWZx0Wv1dHqMwxzsDWYMTowuplHF3xH0N/MmrZ/G3BDZnzAkRmxDadujCjaKM2hqYdCBOGw==}
    dependencies:
      '@types/estree': 1.0.7
      '@types/hast': 3.0.4
      hast-util-to-estree: 3.1.3
    transitivePeerDependencies:
      - supports-color

  /remark-frontmatter@5.0.0:
    resolution: {integrity: sha512-XTFYvNASMe5iPN0719nPrdItC9aU0ssC4v14mH1BCi1u0n1gAocqcujWUrByftZTbLhRtiKRyjYTSIOcr69UVQ==}
    dependencies:
      '@types/mdast': 4.0.4
      mdast-util-frontmatter: 2.0.1
      micromark-extension-frontmatter: 2.0.0
      unified: 11.0.5
    transitivePeerDependencies:
      - supports-color
    dev: false

  /remark-gfm@4.0.1:
    resolution: {integrity: sha512-1quofZ2RQ9EWdeN34S79+KExV1764+wCUGop5CPL1WGdD0ocPpu91lzPGbwWMECpEpd42kJGQwzRfyov9j4yNg==}
    dependencies:
      '@types/mdast': 4.0.4
      mdast-util-gfm: 3.1.0
      micromark-extension-gfm: 3.0.0
      remark-parse: 11.0.0
      remark-stringify: 11.0.0
      unified: 11.0.5
    transitivePeerDependencies:
      - supports-color
    dev: false

  /remark-math@6.0.0:
    resolution: {integrity: sha512-MMqgnP74Igy+S3WwnhQ7kqGlEerTETXMvJhrUzDikVZ2/uogJCb+WHUg97hK9/jcfc0dkD73s3LN8zU49cTEtA==}
    dependencies:
      '@types/mdast': 4.0.4
      mdast-util-math: 3.0.0
      micromark-extension-math: 3.1.0
      unified: 11.0.5
    transitivePeerDependencies:
      - supports-color
    dev: false

  /remark-mdx-remove-esm@1.1.0:
    resolution: {integrity: sha512-oN3F9QRuPKSdzZi+wvEodBVjKwya63sl403pWzJvm0+c503iUjCDR+JAnP3Ho/4205IWbQ2NujPQi/B9kU6ZrA==}
    dependencies:
      '@types/mdast': 4.0.4
      mdast-util-mdxjs-esm: 2.0.1
      unist-util-remove: 4.0.0
    transitivePeerDependencies:
      - supports-color
    dev: false

  /remark-mdx@3.1.0:
    resolution: {integrity: sha512-Ngl/H3YXyBV9RcRNdlYsZujAmhsxwzxpDzpDEhFBVAGthS4GDgnctpDjgFl/ULx5UEDzqtW1cyBSNKqYYrqLBA==}
    dependencies:
      mdast-util-mdx: 3.0.0
      micromark-extension-mdxjs: 3.0.0
    transitivePeerDependencies:
      - supports-color

  /remark-parse@11.0.0:
    resolution: {integrity: sha512-FCxlKLNGknS5ba/1lmpYijMUzX2esxW5xQqjWxw2eHFfS2MSdaHVINFmhjo+qN1WhZhNimq0dZATN9pH0IDrpA==}
    dependencies:
      '@types/mdast': 4.0.4
      mdast-util-from-markdown: 2.0.2
      micromark-util-types: 2.0.2
      unified: 11.0.5
    transitivePeerDependencies:
      - supports-color

  /remark-reading-time@2.0.2:
    resolution: {integrity: sha512-ILjIuR0dQQ8pELPgaFvz7ralcSN62rD/L1pTUJgWb4gfua3ZwYEI8mnKGxEQCbrXSUF/OvycTkcUbifGOtOn5A==}
    dependencies:
      estree-util-is-identifier-name: 2.1.0
      estree-util-value-to-estree: 3.4.0
      reading-time: 1.5.0
      unist-util-visit: 3.1.0
    dev: false

  /remark-rehype@11.1.2:
    resolution: {integrity: sha512-Dh7l57ianaEoIpzbp0PC9UKAdCSVklD8E5Rpw7ETfbTl3FqcOOgq5q2LVDhgGCkaBv7p24JXikPdvhhmHvKMsw==}
    dependencies:
      '@types/hast': 3.0.4
      '@types/mdast': 4.0.4
      mdast-util-to-hast: 13.2.0
      unified: 11.0.5
      vfile: 6.0.3

  /remark-smartypants@3.0.2:
    resolution: {integrity: sha512-ILTWeOriIluwEvPjv67v7Blgrcx+LZOkAUVtKI3putuhlZm84FnqDORNXPPm+HY3NdZOMhyDwZ1E+eZB/Df5dA==}
    engines: {node: '>=16.0.0'}
    dependencies:
      retext: 9.0.0
      retext-smartypants: 6.2.0
      unified: 11.0.5
      unist-util-visit: 5.0.0
    dev: false

  /remark-stringify@11.0.0:
    resolution: {integrity: sha512-1OSmLd3awB/t8qdoEOMazZkNsfVTeY4fTsgzcQFdXNq8ToTN4ZGwrMnlda4K6smTFKD+GRV6O48i6Z4iKgPPpw==}
    dependencies:
      '@types/mdast': 4.0.4
      mdast-util-to-markdown: 2.1.2
      unified: 11.0.5
    dev: false

  /require-from-string@2.0.2:
    resolution: {integrity: sha512-Xf0nWe6RseziFMu+Ap9biiUbmplq6S9/p+7w7YXP/JBHhrUDDUhwa+vANyubuqfZWTveU//DYVGsDG7RKL/vEw==}
    engines: {node: '>=0.10.0'}
    dev: false

  /resolve-from@4.0.0:
    resolution: {integrity: sha512-pb/MYmXstAkysRFx8piNI1tGFNQIFA3vkE3Gq4EuA1dF6gHp/+vgZqsCGJapvy8N3Q+4o7FwvquPJcnZ7RYy4g==}
    engines: {node: '>=4'}
    dev: true

  /resolve-from@5.0.0:
    resolution: {integrity: sha512-qYg9KP24dD5qka9J47d0aVky0N+b4fTU89LN9iDnjB5waksiC49rvMB0PrUJQGoTmH50XPiqOvAjDfaijGxYZw==}
    engines: {node: '>=8'}
    dev: true

  /resolve-pkg-maps@1.0.0:
    resolution: {integrity: sha512-seS2Tj26TBVOC2NIc2rOe2y2ZO7efxITtLZcGSOnHHNOQ7CkiUBfw0Iw2ck6xkIhPwLhKNLS8BO+hEpngQlqzw==}

  /resolve@2.0.0-next.5:
    resolution: {integrity: sha512-U7WjGVG9sH8tvjW5SmGbQuui75FiyjAX72HX15DwBBwF9dNiQZRQAg9nnPhYy+TUnE0+VcrttuvNI8oSxZcocA==}
    hasBin: true
    dependencies:
      is-core-module: 2.16.1
      path-parse: 1.0.7
      supports-preserve-symlinks-flag: 1.0.0
    dev: true

  /retext-latin@4.0.0:
    resolution: {integrity: sha512-hv9woG7Fy0M9IlRQloq/N6atV82NxLGveq+3H2WOi79dtIYWN8OaxogDm77f8YnVXJL2VD3bbqowu5E3EMhBYA==}
    dependencies:
      '@types/nlcst': 2.0.3
      parse-latin: 7.0.0
      unified: 11.0.5
    dev: false

  /retext-smartypants@6.2.0:
    resolution: {integrity: sha512-kk0jOU7+zGv//kfjXEBjdIryL1Acl4i9XNkHxtM7Tm5lFiCog576fjNC9hjoR7LTKQ0DsPWy09JummSsH1uqfQ==}
    dependencies:
      '@types/nlcst': 2.0.3
      nlcst-to-string: 4.0.0
      unist-util-visit: 5.0.0
    dev: false

  /retext-stringify@4.0.0:
    resolution: {integrity: sha512-rtfN/0o8kL1e+78+uxPTqu1Klt0yPzKuQ2BfWwwfgIUSayyzxpM1PJzkKt4V8803uB9qSy32MvI7Xep9khTpiA==}
    dependencies:
      '@types/nlcst': 2.0.3
      nlcst-to-string: 4.0.0
      unified: 11.0.5
    dev: false

  /retext@9.0.0:
    resolution: {integrity: sha512-sbMDcpHCNjvlheSgMfEcVrZko3cDzdbe1x/e7G66dFp0Ff7Mldvi2uv6JkJQzdRcvLYE8CA8Oe8siQx8ZOgTcA==}
    dependencies:
      '@types/nlcst': 2.0.3
      retext-latin: 4.0.0
      retext-stringify: 4.0.0
      unified: 11.0.5
    dev: false

  /reusify@1.1.0:
    resolution: {integrity: sha512-g6QUff04oZpHs0eG5p83rFLhHeV00ug/Yf9nZM6fLeUrPguBTkTQOdpAWWspMh55TZfVQDPaN3NQJfbVRAxdIw==}
    engines: {iojs: '>=1.0.0', node: '>=0.10.0'}

  /robust-predicates@3.0.2:
    resolution: {integrity: sha512-IXgzBWvWQwE6PrDI05OvmXUIruQTcoMDzRsOd5CDvHCVLcLHMTSYvOK5Cm46kWqlV3yAbuSpBZdJ5oP5OUoStg==}
    dev: false

  /rollup@4.41.0:
    resolution: {integrity: sha512-HqMFpUbWlf/tvcxBFNKnJyzc7Lk+XO3FGc3pbNBLqEbOz0gPLRgcrlS3UF4MfUrVlstOaP/q0kM6GVvi+LrLRg==}
    engines: {node: '>=18.0.0', npm: '>=8.0.0'}
    hasBin: true
    dependencies:
      '@types/estree': 1.0.7
    optionalDependencies:
      '@rollup/rollup-android-arm-eabi': 4.41.0
      '@rollup/rollup-android-arm64': 4.41.0
      '@rollup/rollup-darwin-arm64': 4.41.0
      '@rollup/rollup-darwin-x64': 4.41.0
      '@rollup/rollup-freebsd-arm64': 4.41.0
      '@rollup/rollup-freebsd-x64': 4.41.0
      '@rollup/rollup-linux-arm-gnueabihf': 4.41.0
      '@rollup/rollup-linux-arm-musleabihf': 4.41.0
      '@rollup/rollup-linux-arm64-gnu': 4.41.0
      '@rollup/rollup-linux-arm64-musl': 4.41.0
      '@rollup/rollup-linux-loongarch64-gnu': 4.41.0
      '@rollup/rollup-linux-powerpc64le-gnu': 4.41.0
      '@rollup/rollup-linux-riscv64-gnu': 4.41.0
      '@rollup/rollup-linux-riscv64-musl': 4.41.0
      '@rollup/rollup-linux-s390x-gnu': 4.41.0
      '@rollup/rollup-linux-x64-gnu': 4.41.0
      '@rollup/rollup-linux-x64-musl': 4.41.0
      '@rollup/rollup-win32-arm64-msvc': 4.41.0
      '@rollup/rollup-win32-ia32-msvc': 4.41.0
      '@rollup/rollup-win32-x64-msvc': 4.41.0
      fsevents: 2.3.3
    dev: true

  /roughjs@4.6.6:
    resolution: {integrity: sha512-ZUz/69+SYpFN/g/lUlo2FXcIjRkSu3nDarreVdGGndHEBJ6cXPdKguS8JGxwj5HA5xIbVKSmLgr5b3AWxtRfvQ==}
    dependencies:
      hachure-fill: 0.5.2
      path-data-parser: 0.1.0
      points-on-curve: 0.2.0
      points-on-path: 0.2.1
    dev: false

  /run-parallel@1.2.0:
    resolution: {integrity: sha512-5l4VyZR86LZ/lDxZTR6jqL8AFE2S0IFLMP26AbjsLVADxHdhB/c0GUsH+y39UfCi3dzz8OlQuPmnaJOMoDHQBA==}
    dependencies:
      queue-microtask: 1.2.3

  /rw@1.3.3:
    resolution: {integrity: sha512-PdhdWy89SiZogBLaw42zdeqtRJ//zFd2PgQavcICDUgJT5oW10QCRKbJ6bg4r0/UY2M6BWd5tkxuGFRvCkgfHQ==}
    dev: false

  /safe-array-concat@1.1.3:
    resolution: {integrity: sha512-AURm5f0jYEOydBj7VQlVvDrjeFgthDdEF5H1dP+6mNpoXOMo1quQqJ4wvJDyRZ9+pO3kGWoOdmV08cSv2aJV6Q==}
    engines: {node: '>=0.4'}
    dependencies:
      call-bind: 1.0.8
      call-bound: 1.0.4
      get-intrinsic: 1.3.0
      has-symbols: 1.1.0
      isarray: 2.0.5
    dev: true

  /safe-push-apply@1.0.0:
    resolution: {integrity: sha512-iKE9w/Z7xCzUMIZqdBsp6pEQvwuEebH4vdpjcDWnyzaI6yl6O9FHvVpmGelvEHNsoY6wGblkxR6Zty/h00WiSA==}
    engines: {node: '>= 0.4'}
    dependencies:
      es-errors: 1.3.0
      isarray: 2.0.5
    dev: true

  /safe-regex-test@1.1.0:
    resolution: {integrity: sha512-x/+Cz4YrimQxQccJf5mKEbIa1NzeCRNI5Ecl/ekmlYaampdNLPalVyIcCZNNH3MvmqBugV5TMYZXv0ljslUlaw==}
    engines: {node: '>= 0.4'}
    dependencies:
      call-bound: 1.0.4
      es-errors: 1.3.0
      is-regex: 1.2.1
    dev: true

  /safe-stable-stringify@2.5.0:
    resolution: {integrity: sha512-b3rppTKm9T+PsVCBEOUR46GWI7fdOs00VKZ1+9c1EWDaDMvjQc6tUwuFyIprgGgTcWoVHSKrU8H31ZHA2e0RHA==}
    engines: {node: '>=10'}
    dev: false

  /safer-buffer@2.1.2:
    resolution: {integrity: sha512-YZo3K82SD7Riyi0E1EQPojLz7kpepnSQI9IyPbHHg1XXXevb5dJI7tpyN2ADxGcQbHG7vcyRHk0cbwqcQriUtg==}

  /sanitize-filename@1.6.3:
    resolution: {integrity: sha512-y/52Mcy7aw3gRm7IrcGDFx/bCk4AhRh2eI9luHOQM86nZsqwiRkkq2GekHXBBD+SmPidc8i2PqtYZl+pWJ8Oeg==}
    dependencies:
      truncate-utf8-bytes: 1.0.2
    dev: false

  /scheduler@0.23.2:
    resolution: {integrity: sha512-UOShsPwz7NrMUqhR6t0hWjFduvOzbtv7toDH1/hIrfRNIDBnnBWd0CwJTGvTpngVlmwGCdP9/Zl/tVrDqcuYzQ==}
    dependencies:
      loose-envify: 1.4.0
    dev: false

  /scheduler@0.26.0:
    resolution: {integrity: sha512-NlHwttCI/l5gCPR3D1nNXtWABUmBwvZpEQiD4IXSbIDq8BzLIK/7Ir5gTFSGZDUu37K5cMNp0hFtzO38sC7gWA==}
    dev: false

  /schema-dts@1.1.5:
    resolution: {integrity: sha512-RJr9EaCmsLzBX2NDiO5Z3ux2BVosNZN5jo0gWgsyKvxKIUL5R3swNvoorulAeL9kLB0iTSX7V6aokhla2m7xbg==}
    dev: false

  /scmp@2.1.0:
    resolution: {integrity: sha512-o/mRQGk9Rcer/jEEw/yw4mwo3EU/NvYvp577/Btqrym9Qy5/MdWGBqipbALgd2lrdWTJ5/gqDusxfnQBxOxT2Q==}
    dev: false

  /scroll-into-view-if-needed@3.1.0:
    resolution: {integrity: sha512-49oNpRjWRvnU8NyGVmUaYG4jtTkNonFZI86MmGRDqBphEK2EXT9gdEUoQPZhuBM8yWHxCWbobltqYO5M4XrUvQ==}
    dependencies:
      compute-scroll-into-view: 3.1.1
    dev: false

  /section-matter@1.0.0:
    resolution: {integrity: sha512-vfD3pmTzGpufjScBh50YHKzEu2lxBWhVEHsNGoEXmCmn2hKGfeNLYMzCJpe8cD7gqX7TJluOVpBkAequ6dgMmA==}
    engines: {node: '>=4'}
    dependencies:
      extend-shallow: 2.0.1
      kind-of: 6.0.3
    dev: false

  /secure-json-parse@2.7.0:
    resolution: {integrity: sha512-6aU+Rwsezw7VR8/nyvKTx8QpWH9FrcYiXXlqC4z5d5XQBDRqtbfsRjnwGyqbi3gddNtWHuEk9OANUotL26qKUw==}
    dev: false

  /semver@6.3.1:
    resolution: {integrity: sha512-BR7VvDCVHO+q2xBEWskxS6DJE1qRnb7DxzUrogb71CWoSficBxYsiAGd+Kl0mmq/MprG9yArRkyrQxTO6XjMzA==}
    hasBin: true
    dev: true

  /semver@7.7.1:
    resolution: {integrity: sha512-hlq8tAfn0m/61p4BVRcPzIGr6LKiMwo4VM6dGi6pt4qcRkmNzTcWq6eCEjEh+qXjkMDvPlOFFSGwQjoEa6gyMA==}
    engines: {node: '>=10'}
    hasBin: true

  /serialize-error@12.0.0:
    resolution: {integrity: sha512-ZYkZLAvKTKQXWuh5XpBw7CdbSzagarX39WyZ2H07CDLC5/KfsRGlIXV8d4+tfqX1M7916mRqR1QfNHSij+c9Pw==}
    engines: {node: '>=18'}
    dependencies:
      type-fest: 4.41.0
    dev: false

  /set-function-length@1.2.2:
    resolution: {integrity: sha512-pgRc4hJ4/sNjWCSS9AmnS40x3bNMDTknHgL5UaMBTMyJnU90EgWh1Rz+MC9eFu4BuN/UwZjKQuY/1v3rM7HMfg==}
    engines: {node: '>= 0.4'}
    dependencies:
      define-data-property: 1.1.4
      es-errors: 1.3.0
      function-bind: 1.1.2
      get-intrinsic: 1.3.0
      gopd: 1.2.0
      has-property-descriptors: 1.0.2
    dev: true

  /set-function-name@2.0.2:
    resolution: {integrity: sha512-7PGFlmtwsEADb0WYyvCMa1t+yke6daIG4Wirafur5kcf+MhUnPms1UeR0CKQdTZD81yESwMHbtn+TR+dMviakQ==}
    engines: {node: '>= 0.4'}
    dependencies:
      define-data-property: 1.1.4
      es-errors: 1.3.0
      functions-have-names: 1.2.3
      has-property-descriptors: 1.0.2
    dev: true

  /set-proto@1.0.0:
    resolution: {integrity: sha512-RJRdvCo6IAnPdsvP/7m6bsQqNnn1FCBX5ZNtFL98MmFF/4xAIJTIg1YbHW5DC2W5SKZanrC6i4HsJqlajw/dZw==}
    engines: {node: '>= 0.4'}
    dependencies:
      dunder-proto: 1.0.1
      es-errors: 1.3.0
      es-object-atoms: 1.1.1
    dev: true

  /sharp@0.34.1:
    resolution: {integrity: sha512-1j0w61+eVxu7DawFJtnfYcvSv6qPFvfTaqzTQ2BLknVhHTwGS8sc63ZBF4rzkWMBVKybo4S5OBtDdZahh2A1xg==}
    engines: {node: ^18.17.0 || ^20.3.0 || >=21.0.0}
    requiresBuild: true
    dependencies:
      color: 4.2.3
      detect-libc: 2.0.3
      semver: 7.7.1
    optionalDependencies:
      '@img/sharp-darwin-arm64': 0.34.1
      '@img/sharp-darwin-x64': 0.34.1
      '@img/sharp-libvips-darwin-arm64': 1.1.0
      '@img/sharp-libvips-darwin-x64': 1.1.0
      '@img/sharp-libvips-linux-arm': 1.1.0
      '@img/sharp-libvips-linux-arm64': 1.1.0
      '@img/sharp-libvips-linux-ppc64': 1.1.0
      '@img/sharp-libvips-linux-s390x': 1.1.0
      '@img/sharp-libvips-linux-x64': 1.1.0
      '@img/sharp-libvips-linuxmusl-arm64': 1.1.0
      '@img/sharp-libvips-linuxmusl-x64': 1.1.0
      '@img/sharp-linux-arm': 0.34.1
      '@img/sharp-linux-arm64': 0.34.1
      '@img/sharp-linux-s390x': 0.34.1
      '@img/sharp-linux-x64': 0.34.1
      '@img/sharp-linuxmusl-arm64': 0.34.1
      '@img/sharp-linuxmusl-x64': 0.34.1
      '@img/sharp-wasm32': 0.34.1
      '@img/sharp-win32-ia32': 0.34.1
      '@img/sharp-win32-x64': 0.34.1

  /shebang-command@2.0.0:
    resolution: {integrity: sha512-kHxr2zZpYtdmrN1qDjrrX/Z1rR1kG8Dx+gkpK1G4eXmvXswmcE1hTWBWYUzlraYw1/yZp6YuDY77YtvbN0dmDA==}
    engines: {node: '>=8'}
    dependencies:
      shebang-regex: 3.0.0

  /shebang-regex@3.0.0:
    resolution: {integrity: sha512-7++dFhtcx3353uBaq8DDR4NuxBetBzC7ZQOhmTQInHEd6bSrXdiEyzCvG07Z44UYdLShWUyXt5M/yhz8ekcb1A==}
    engines: {node: '>=8'}

  /shiki@2.5.0:
    resolution: {integrity: sha512-mI//trrsaiCIPsja5CNfsyNOqgAZUb6VpJA+340toL42UpzQlXpwRV9nch69X6gaUxrr9kaOOa6e3y3uAkGFxQ==}
    dependencies:
      '@shikijs/core': 2.5.0
      '@shikijs/engine-javascript': 2.5.0
      '@shikijs/engine-oniguruma': 2.5.0
      '@shikijs/langs': 2.5.0
      '@shikijs/themes': 2.5.0
      '@shikijs/types': 2.5.0
      '@shikijs/vscode-textmate': 10.0.2
      '@types/hast': 3.0.4
    dev: false

  /side-channel-list@1.0.0:
    resolution: {integrity: sha512-FCLHtRD/gnpCiCHEiJLOwdmFP+wzCmDEkc9y7NsYxeF4u7Btsn1ZuwgwJGxImImHicJArLP4R0yX4c2KCrMrTA==}
    engines: {node: '>= 0.4'}
    dependencies:
      es-errors: 1.3.0
      object-inspect: 1.13.4
    dev: true

  /side-channel-map@1.0.1:
    resolution: {integrity: sha512-VCjCNfgMsby3tTdo02nbjtM/ewra6jPHmpThenkTYh8pG9ucZ/1P8So4u4FGBek/BjpOVsDCMoLA/iuBKIFXRA==}
    engines: {node: '>= 0.4'}
    dependencies:
      call-bound: 1.0.4
      es-errors: 1.3.0
      get-intrinsic: 1.3.0
      object-inspect: 1.13.4
    dev: true

  /side-channel-weakmap@1.0.2:
    resolution: {integrity: sha512-WPS/HvHQTYnHisLo9McqBHOJk2FkHO/tlpvldyrnem4aeQp4hai3gythswg6p01oSoTl58rcpiFAjF2br2Ak2A==}
    engines: {node: '>= 0.4'}
    dependencies:
      call-bound: 1.0.4
      es-errors: 1.3.0
      get-intrinsic: 1.3.0
      object-inspect: 1.13.4
      side-channel-map: 1.0.1
    dev: true

  /side-channel@1.1.0:
    resolution: {integrity: sha512-ZX99e6tRweoUXqR+VBrslhda51Nh5MTQwou5tnUDgbtyM0dBgmhEDtWGP/xbKn6hqfPRHujUNwz5fy/wbbhnpw==}
    engines: {node: '>= 0.4'}
    dependencies:
      es-errors: 1.3.0
      object-inspect: 1.13.4
      side-channel-list: 1.0.0
      side-channel-map: 1.0.1
      side-channel-weakmap: 1.0.2
    dev: true

  /siginfo@2.0.0:
    resolution: {integrity: sha512-ybx0WO1/8bSBLEWXZvEd7gMW3Sn3JFlW3TvX1nREbDLRNQNaeNN8WK0meBwPdAaOI7TtRRRJn/Es1zhrrCHu7g==}
    dev: true

  /signal-exit@4.1.0:
    resolution: {integrity: sha512-bzyZ1e88w9O1iNJbKnOlvYTrWPDl46O1bG0D3XInv+9tkPrxrN8jUUTiFlDkkmKWgn1M6CfIA13SuGqOa9Korw==}
    engines: {node: '>=14'}

  /simple-git@3.27.0:
    resolution: {integrity: sha512-ivHoFS9Yi9GY49ogc6/YAi3Fl9ROnF4VyubNylgCkA+RVqLaKWnDSzXOVzya8csELIaWaYNutsEuAhZrtOjozA==}
    dependencies:
      '@kwsites/file-exists': 1.1.1
      '@kwsites/promise-deferred': 1.1.1
      debug: 4.4.1
    transitivePeerDependencies:
      - supports-color
    dev: false

  /simple-swizzle@0.2.2:
    resolution: {integrity: sha512-JA//kQgZtbuY83m+xT+tXJkmJncGMTFT+C+g2h2R9uxkYIrE2yy9sgmcLhCnw57/WSD+Eh3J97FPEDFnbXnDUg==}
    requiresBuild: true
    dependencies:
      is-arrayish: 0.3.2

  /simple-wcswidth@1.0.1:
    resolution: {integrity: sha512-xMO/8eNREtaROt7tJvWJqHBDTMFN4eiQ5I4JRMuilwfnFcV5W9u7RUkueNkdw0jPqGMX36iCywelS5yilTuOxg==}
    dev: false

  /sisteransi@1.0.5:
    resolution: {integrity: sha512-bLGGlR1QxBcynn2d5YmDX4MGjlZvy2MRBDRNHLJ8VI6l6+9FUiyTFNJ0IveOSP0bcXgVDPRcfGqA0pjaqUpfVg==}
    dev: false

  /slash@3.0.0:
    resolution: {integrity: sha512-g9Q1haeby36OSStwb4ntCGGGaKsaVSjQ68fBxoQcutl5fS1vuY18H3wSt3jFyFtrkx+Kz0V1G85A4MyAdDMi2Q==}
    engines: {node: '>=8'}
    dev: true

  /slash@5.1.0:
    resolution: {integrity: sha512-ZA6oR3T/pEyuqwMgAKT0/hAv8oAXckzbkmR0UkUosQ+Mc4RxGoJkRmwHgHufaenlyAgE1Mxgpdcrf75y6XcnDg==}
    engines: {node: '>=14.16'}
    dev: false

  /sonic-boom@4.2.0:
    resolution: {integrity: sha512-INb7TM37/mAcsGmc9hyyI6+QR3rR1zVRu36B0NeGXKnOOLiZOfER5SA+N7X7k3yUYRzLWafduTDvJAfDswwEww==}
    dependencies:
      atomic-sleep: 1.0.0
    dev: false

  /source-map-js@1.2.1:
    resolution: {integrity: sha512-UXWMKhLOwVKb728IUtQPXxfYU+usdybtUrK/8uGE8CQMvrhOpwvzDBwj0QhSL7MQc7vIsISBG8VQ8+IDQxpfQA==}
    engines: {node: '>=0.10.0'}

  /source-map-support@0.5.21:
    resolution: {integrity: sha512-uBHU3L3czsIyYXKX88fdrGovxdSCoTGDRZ6SYXtSRxLZUzHg5P/66Ht6uoUlHu9EZod+inXhKo3qQgwXUT/y1w==}
    dependencies:
      buffer-from: 1.1.2
      source-map: 0.6.1

  /source-map@0.6.1:
    resolution: {integrity: sha512-UjgapumWlbMhkBgzT7Ykc5YXUT46F0iKu8SGXq0bcwP5dz/h0Plj6enJqjz1Zbq2l5WaqYnrVbwWOWMyF3F47g==}
    engines: {node: '>=0.10.0'}

  /source-map@0.7.4:
    resolution: {integrity: sha512-l3BikUxvPOcn5E74dZiq5BGsTb5yEwhaTSzccU6t4sDOH8NWJCstKO5QT2CvtFoK6F0saL7p9xHAqHOlCPJygA==}
    engines: {node: '>= 8'}

  /space-separated-tokens@2.0.2:
    resolution: {integrity: sha512-PEGlAwrG8yXGXRjW32fGbg66JAlOAwbObuqVoJpv/mRgoWDQfgH1wDPvtzWyUSNAXBGSk8h755YDbbcEy3SH2Q==}

  /spawndamnit@3.0.1:
    resolution: {integrity: sha512-MmnduQUuHCoFckZoWnXsTg7JaiLBJrKFj9UI2MbRPGaJeVpsLcVBu6P/IGZovziM/YBsellCmsprgNA+w0CzVg==}
    dependencies:
      cross-spawn: 7.0.6
      signal-exit: 4.1.0
    dev: true

  /speech-rule-engine@4.1.2:
    resolution: {integrity: sha512-S6ji+flMEga+1QU79NDbwZ8Ivf0S/MpupQQiIC0rTpU/ZTKgcajijJJb1OcByBQDjrXCN1/DJtGz4ZJeBMPGJw==}
    hasBin: true
    dependencies:
      '@xmldom/xmldom': 0.9.8
      commander: 13.1.0
      wicked-good-xpath: 1.3.0
    dev: false

  /split2@4.2.0:
    resolution: {integrity: sha512-UcjcJOWknrNkF6PLX83qcHM6KHgVKNkV62Y8a5uYDVv9ydGQVwAHMKqHdJje1VTWpljG0WYpCDhrCdAOYH4TWg==}
    engines: {node: '>= 10.x'}
    dev: false

  /sprintf-js@1.0.3:
    resolution: {integrity: sha512-D9cPgkvLlV3t3IzL0D0YLvGA9Ahk4PcvVwUbN0dSGr1aP0Nrt4AEnTUbuGvquEC0mA64Gqt1fzirlRs5ibXx8g==}

  /stackback@0.0.2:
    resolution: {integrity: sha512-1XMJE5fQo1jGH6Y/7ebnwPOBEkIEnT4QF32d5R1+VXdXveM0IBMJt8zfaxX1P3QhVwrYe+576+jkANtSS2mBbw==}
    dev: true

  /std-env@3.9.0:
    resolution: {integrity: sha512-UGvjygr6F6tpH7o2qyqR6QYpwraIjKSdtzyBdyytFOHmPZY917kwdwLG0RbOjWOnKmnm3PeHjaoLLMie7kPLQw==}
    dev: true

  /streamsearch@1.1.0:
    resolution: {integrity: sha512-Mcc5wHehp9aXz1ax6bZUyY5afg9u2rv5cqQI3mRrYkGC8rW2hM02jWuwjtL++LS5qinSyhj2QfLyNsuc+VsExg==}
    engines: {node: '>=10.0.0'}
    dev: false

  /string.prototype.matchall@4.0.12:
    resolution: {integrity: sha512-6CC9uyBL+/48dYizRf7H7VAYCMCNTBeM78x/VTUe9bFEaxBepPJDa1Ow99LqI/1yF7kuy7Q3cQsYMrcjGUcskA==}
    engines: {node: '>= 0.4'}
    dependencies:
      call-bind: 1.0.8
      call-bound: 1.0.4
      define-properties: 1.2.1
      es-abstract: 1.23.9
      es-errors: 1.3.0
      es-object-atoms: 1.1.1
      get-intrinsic: 1.3.0
      gopd: 1.2.0
      has-symbols: 1.1.0
      internal-slot: 1.1.0
      regexp.prototype.flags: 1.5.4
      set-function-name: 2.0.2
      side-channel: 1.1.0
    dev: true

  /string.prototype.repeat@1.0.0:
    resolution: {integrity: sha512-0u/TldDbKD8bFCQ/4f5+mNRrXwZ8hg2w7ZR8wa16e8z9XpePWl3eGEcUD0OXpEH/VJH/2G3gjUtR3ZOiBe2S/w==}
    dependencies:
      define-properties: 1.2.1
      es-abstract: 1.23.9
    dev: true

  /string.prototype.trim@1.2.10:
    resolution: {integrity: sha512-Rs66F0P/1kedk5lyYyH9uBzuiI/kNRmwJAR9quK6VOtIpZ2G+hMZd+HQbbv25MgCA6gEffoMZYxlTod4WcdrKA==}
    engines: {node: '>= 0.4'}
    dependencies:
      call-bind: 1.0.8
      call-bound: 1.0.4
      define-data-property: 1.1.4
      define-properties: 1.2.1
      es-abstract: 1.23.9
      es-object-atoms: 1.1.1
      has-property-descriptors: 1.0.2
    dev: true

  /string.prototype.trimend@1.0.9:
    resolution: {integrity: sha512-G7Ok5C6E/j4SGfyLCloXTrngQIQU3PWtXGst3yM7Bea9FRURf1S42ZHlZZtsNque2FN2PoUhfZXYLNWwEr4dLQ==}
    engines: {node: '>= 0.4'}
    dependencies:
      call-bind: 1.0.8
      call-bound: 1.0.4
      define-properties: 1.2.1
      es-object-atoms: 1.1.1
    dev: true

  /string.prototype.trimstart@1.0.8:
    resolution: {integrity: sha512-UXSH262CSZY1tfu3G3Secr6uGLCFVPMhIqHjlgCUtCCcgihYc/xKs9djMTMUOb2j1mVSeU8EU6NWc/iQKU6Gfg==}
    engines: {node: '>= 0.4'}
    dependencies:
      call-bind: 1.0.8
      define-properties: 1.2.1
      es-object-atoms: 1.1.1
    dev: true

  /stringify-entities@4.0.4:
    resolution: {integrity: sha512-IwfBptatlO+QCJUo19AqvrPNqlVMpW9YEL2LIVY+Rpv2qsjCGxaDLNRgeGsQWJhfItebuJhsGSLjaBbNSQ+ieg==}
    dependencies:
      character-entities-html4: 2.1.0
      character-entities-legacy: 3.0.0

  /strip-ansi@6.0.1:
    resolution: {integrity: sha512-Y38VPSHcqkFrCpFnQ9vuSXmquuv5oXOKpGeT6aGrr3o3Gc9AlVa6JBfUSOCnbxGGZF+/0ooI7KrPuUSztUdU5A==}
    engines: {node: '>=8'}
    dependencies:
      ansi-regex: 5.0.1
    dev: true

  /strip-bom-string@1.0.0:
    resolution: {integrity: sha512-uCC2VHvQRYu+lMh4My/sFNmF2klFymLX1wHJeXnbEJERpV/ZsVuonzerjfrGpIGF7LBVa1O7i9kjiWvJiFck8g==}
    engines: {node: '>=0.10.0'}
    dev: false

  /strip-bom@3.0.0:
    resolution: {integrity: sha512-vavAMRXOgBVNF6nyEEmL3DBK19iRpDcoIwW+swQ+CbGiu7lju6t+JklA1MHweoWtadgt4ISVUsXLyDq34ddcwA==}
    engines: {node: '>=4'}
    dev: true

  /strip-final-newline@3.0.0:
    resolution: {integrity: sha512-dOESqjYr96iWYylGObzd39EuNTa5VJxyvVAEm5Jnh7KGo75V43Hk1odPQkNDyXNmUR6k+gEiDVXnjB8HJ3crXw==}
    engines: {node: '>=12'}
    dev: false

  /strip-json-comments@3.1.1:
    resolution: {integrity: sha512-6fPc+R4ihwqP6N/aIv2f1gMH8lOVtWQHoqC4yK6oSDVVocumAsfCqjkXnqiYMhmMwS/mEHLp7Vehlt3ql6lEig==}
    engines: {node: '>=8'}

  /strtok3@8.1.0:
    resolution: {integrity: sha512-ExzDvHYPj6F6QkSNe/JxSlBxTh3OrI6wrAIz53ulxo1c4hBJ1bT9C/JrAthEKHWG9riVH3Xzg7B03Oxty6S2Lw==}
    engines: {node: '>=16'}
    dependencies:
      '@tokenizer/token': 0.3.0
      peek-readable: 5.4.2
    dev: false

  /style-to-js@1.1.16:
    resolution: {integrity: sha512-/Q6ld50hKYPH3d/r6nr117TZkHR0w0kGGIVfpG9N6D8NymRPM9RqCUv4pRpJ62E5DqOYx2AFpbZMyCPnjQCnOw==}
    dependencies:
      style-to-object: 1.0.8

  /style-to-object@1.0.8:
    resolution: {integrity: sha512-xT47I/Eo0rwJmaXC4oilDGDWLohVhR6o/xAQcPQN8q6QBuZVL8qMYL85kLmST5cPjAorwvqIA4qXTRQoYHaL6g==}
    dependencies:
      inline-style-parser: 0.2.4

  /styled-jsx@5.1.6(react@19.1.0):
    resolution: {integrity: sha512-qSVyDTeMotdvQYoHWLNGwRFJHC+i+ZvdBRYosOFgC+Wg1vx4frN2/RG/NA7SYqqvKNLf39P2LSRA2pu6n0XYZA==}
    engines: {node: '>= 12.0.0'}
    peerDependencies:
      '@babel/core': '*'
      babel-plugin-macros: '*'
      react: '>= 16.8.0 || 17.x.x || ^18.0.0-0 || ^19.0.0-0'
    peerDependenciesMeta:
      '@babel/core':
        optional: true
      babel-plugin-macros:
        optional: true
    dependencies:
      client-only: 0.0.1
      react: 19.1.0
    dev: false

  /stylis@4.3.6:
    resolution: {integrity: sha512-yQ3rwFWRfwNUY7H5vpU0wfdkNSnvnJinhF9830Swlaxl03zsOjCfmX0ugac+3LtK0lYSgwL/KXc8oYL3mG4YFQ==}
    dev: false

  /supports-color@7.2.0:
    resolution: {integrity: sha512-qpCAvRl9stuOHveKsn7HncJRvv501qIacKzQlO/+Lwxc9+0q2wLyv4Dfvt80/DPn2pqOBsJdDiogXGR9+OvwRw==}
    engines: {node: '>=8'}
    dependencies:
      has-flag: 4.0.0
    dev: true

  /supports-preserve-symlinks-flag@1.0.0:
    resolution: {integrity: sha512-ot0WnXS9fgdkgIcePe6RHNk1WA8+muPa6cSjeR3V8K27q9BB1rTE3R1p7Hv0z1ZyAc8s6Vvv8DIyWf681MAt0w==}
    engines: {node: '>= 0.4'}
    dev: true

  /swr@2.3.3(react@19.1.0):
    resolution: {integrity: sha512-dshNvs3ExOqtZ6kJBaAsabhPdHyeY4P2cKwRCniDVifBMoG/SVI7tfLWqPXriVspf2Rg4tPzXJTnwaihIeFw2A==}
    peerDependencies:
      react: ^16.11.0 || ^17.0.0 || ^18.0.0 || ^19.0.0
    dependencies:
      dequal: 2.0.3
      react: 19.1.0
      use-sync-external-store: 1.5.0(react@19.1.0)
    dev: false

  /system-architecture@0.1.0:
    resolution: {integrity: sha512-ulAk51I9UVUyJgxlv9M6lFot2WP3e7t8Kz9+IS6D4rVba1tR9kON+Ey69f+1R4Q8cd45Lod6a4IcJIxnzGc/zA==}
    engines: {node: '>=18'}
    dev: false

  /tabbable@6.2.0:
    resolution: {integrity: sha512-Cat63mxsVJlzYvN51JmVXIgNoUokrIaT2zLclCXjRd8boZ0004U4KCs/sToJ75C6sdlByWxpYnb5Boif1VSFew==}
    dev: false

  /tailwind-merge@2.5.4:
    resolution: {integrity: sha512-0q8cfZHMu9nuYP/b5Shb7Y7Sh1B7Nnl5GqNr1U+n2p6+mybvRtayrQ+0042Z5byvTA8ihjlP8Odo8/VnHbZu4Q==}
    dev: false

  /tailwind-merge@2.6.0:
    resolution: {integrity: sha512-P+Vu1qXfzediirmHOC3xKGAYeZtPcV9g76X+xg2FD4tYgR71ewMA35Y3sCz3zhiN/dwefRpJX0yBcgwi1fXNQA==}

  /tailwind-variants@0.3.1(tailwindcss@4.1.5):
    resolution: {integrity: sha512-krn67M3FpPwElg4FsZrOQd0U26o7UDH/QOkK8RNaiCCrr052f6YJPBUfNKnPo/s/xRzNPtv1Mldlxsg8Tb46BQ==}
    engines: {node: '>=16.x', pnpm: '>=7.x'}
    peerDependencies:
      tailwindcss: '*'
    dependencies:
      tailwind-merge: 2.5.4
      tailwindcss: 4.1.5
    dev: false

  /tailwindcss@4.1.5:
    resolution: {integrity: sha512-nYtSPfWGDiWgCkwQG/m+aX83XCwf62sBgg3bIlNiiOcggnS1x3uVRDAuyelBFL+vJdOPPCGElxv9DjHJjRHiVA==}

  /tapable@2.2.1:
    resolution: {integrity: sha512-GNzQvQTOIP6RyTfE2Qxb8ZVlNmw0n88vp1szwWRimP02mnTsx3Wtn5qRdqY9w2XduFNUgvOwhNnQsjwCp+kqaQ==}
    engines: {node: '>=6'}
    dev: true

  /term-size@2.2.1:
    resolution: {integrity: sha512-wK0Ri4fOGjv/XPy8SBHZChl8CM7uMc5VML7SqiQ0zG7+J5Vr+RMQDoHa2CNT6KHUnTGIXH34UDMkPzAUyapBZg==}
    engines: {node: '>=8'}
    dev: true

  /terser@5.39.2:
    resolution: {integrity: sha512-yEPUmWve+VA78bI71BW70Dh0TuV4HHd+I5SHOAfS1+QBOmvmCiiffgjR8ryyEd3KIfvPGFqoADt8LdQ6XpXIvg==}
    engines: {node: '>=10'}
    hasBin: true
    dependencies:
      '@jridgewell/source-map': 0.3.6
      acorn: 8.14.1
      commander: 2.20.3
      source-map-support: 0.5.21

  /thread-stream@3.1.0:
    resolution: {integrity: sha512-OqyPZ9u96VohAyMfJykzmivOrY2wfMSf3C5TtFJVgN+Hm6aj+voFhlK+kZEIv2FBh1X6Xp3DlnCOfEQ3B2J86A==}
    dependencies:
      real-require: 0.2.0
    dev: false

  /throttleit@2.1.0:
    resolution: {integrity: sha512-nt6AMGKW1p/70DF/hGBdJB57B8Tspmbp5gfJ8ilhLnt7kkr2ye7hzD6NVG8GGErk2HWF34igrL2CXmNIkzKqKw==}
    engines: {node: '>=18'}
    dev: false

  /tiny-invariant@1.3.3:
    resolution: {integrity: sha512-+FbBPE1o9QAYvviau/qC5SE3caw21q3xkvWKBtja5vgqOWIHHJ3ioaq1VPfn/Szqctz2bU/oYeKd9/z5BL+PVg==}
    dev: false

  /tinybench@2.9.0:
    resolution: {integrity: sha512-0+DUvqWMValLmha6lr4kD8iAMK1HzV0/aKnCtWb9v9641TnP/MFb7Pc2bxoxQjTXAErryXVgUOfv2YqNllqGeg==}
    dev: true

  /tinyexec@0.3.2:
    resolution: {integrity: sha512-KQQR9yN7R5+OSwaK0XQoj22pwHoTlgYqmUscPYoknOoWCWfj/5/ABTMRi69FrKU5ffPVh5QcFikpWJI/P1ocHA==}
    dev: true

  /tinyexec@1.0.1:
    resolution: {integrity: sha512-5uC6DDlmeqiOwCPmK9jMSdOuZTh8bU39Ys6yidB+UTt5hfZUPGAypSgFRiEp+jbi9qH40BLDvy85jIU88wKSqw==}
    dev: false

  /tinyglobby@0.2.13:
    resolution: {integrity: sha512-mEwzpUgrLySlveBwEVDMKk5B57bhLPYovRfPAXD5gA/98Opn0rCDj3GtLwFvCvH5RK9uPCExUROW5NjDwvqkxw==}
    engines: {node: '>=12.0.0'}
    dependencies:
      fdir: 6.4.4(picomatch@4.0.2)
      picomatch: 4.0.2

  /tinypool@1.0.2:
    resolution: {integrity: sha512-al6n+QEANGFOMf/dmUMsuS5/r9B06uwlyNjZZql/zv8J7ybHCgoihBNORZCY2mzUuAnomQa2JdhyHKzZxPCrFA==}
    engines: {node: ^18.0.0 || >=20.0.0}
    dev: true

  /tinyrainbow@2.0.0:
    resolution: {integrity: sha512-op4nsTR47R6p0vMUUoYl/a+ljLFVtlfaXkLQmqfLR1qHma1h/ysYk4hEXZ880bf2CYgTskvTa/e196Vd5dDQXw==}
    engines: {node: '>=14.0.0'}
    dev: true

  /tinyspy@3.0.2:
    resolution: {integrity: sha512-n1cw8k1k0x4pgA2+9XrOkFydTerNcJ1zWCO5Nn9scWHTD+5tp8dghT2x1uduQePZTZgd3Tupf+x9BxJjeJi77Q==}
    engines: {node: '>=14.0.0'}
    dev: true

  /title@4.0.1:
    resolution: {integrity: sha512-xRnPkJx9nvE5MF6LkB5e8QJjE2FW8269wTu/LQdf7zZqBgPly0QJPf/CWAo7srj5so4yXfoLEdCFgurlpi47zg==}
    hasBin: true
    dependencies:
      arg: 5.0.2
      chalk: 5.4.1
      clipboardy: 4.0.0
    dev: false

  /tmp@0.0.33:
    resolution: {integrity: sha512-jRCJlojKnZ3addtTOjdIqoRuPEKBvNXcGYqzO6zWZX8KfKEpnGY5jfggJQ3EjKuu8D4bJRr0y+cYJFmYbImXGw==}
    engines: {node: '>=0.6.0'}
    dependencies:
      os-tmpdir: 1.0.2
    dev: true

  /to-no-case@1.0.2:
    resolution: {integrity: sha512-Z3g735FxuZY8rodxV4gH7LxClE4H0hTIyHNIHdk+vpQxjLm0cwnKXq/OFVZ76SOQmto7txVcwSCwkU5kqp+FKg==}
    dev: false

  /to-regex-range@5.0.1:
    resolution: {integrity: sha512-65P7iz6X5yEr1cwcgvQxbbIw7Uk3gOy5dIdtZ4rDveLqhrdJP+Li/Hx6tyK0NEb+2GCyneCMJiGqrADCSNk8sQ==}
    engines: {node: '>=8.0'}
    dependencies:
      is-number: 7.0.0

  /to-snake-case@1.0.0:
    resolution: {integrity: sha512-joRpzBAk1Bhi2eGEYBjukEWHOe/IvclOkiJl3DtA91jV6NwQ3MwXA4FHYeqk8BNp/D8bmi9tcNbRu/SozP0jbQ==}
    dependencies:
      to-space-case: 1.0.0
    dev: false

  /to-space-case@1.0.0:
    resolution: {integrity: sha512-rLdvwXZ39VOn1IxGL3V6ZstoTbwLRckQmn/U8ZDLuWwIXNpuZDhQ3AiRUlhTbOXFVE9C+dR51wM0CBDhk31VcA==}
    dependencies:
      to-no-case: 1.0.2
    dev: false

  /token-types@6.0.0:
    resolution: {integrity: sha512-lbDrTLVsHhOMljPscd0yitpozq7Ga2M5Cvez5AjGg8GASBjtt6iERCAJ93yommPmz62fb45oFIXHEZ3u9bfJEA==}
    engines: {node: '>=14.16'}
    dependencies:
      '@tokenizer/token': 0.3.0
      ieee754: 1.2.1
    dev: false

  /trim-lines@3.0.1:
    resolution: {integrity: sha512-kRj8B+YHZCc9kQYdWfJB2/oUl9rA99qbowYYBtr4ui4mZyAQ2JpvVBd/6U2YloATfqBhBTSMhTpgBHtU0Mf3Rg==}

  /trough@2.2.0:
    resolution: {integrity: sha512-tmMpK00BjZiUyVyvrBK7knerNgmgvcV/KLVyuma/SC+TQN167GrMRciANTz09+k3zW8L8t60jWO1GpfkZdjTaw==}

  /truncate-utf8-bytes@1.0.2:
    resolution: {integrity: sha512-95Pu1QXQvruGEhv62XCMO3Mm90GscOCClvrIUwCM0PYOXK3kaF3l3sIHxx71ThJfcbM2O5Au6SO3AWCSEfW4mQ==}
    dependencies:
      utf8-byte-length: 1.0.5
    dev: false

  /ts-api-utils@2.1.0(typescript@5.8.2):
    resolution: {integrity: sha512-CUgTZL1irw8u29bzrOD/nH85jqyc74D6SshFgujOIA7osm2Rz7dYH77agkx7H4FBNxDq7Cjf+IjaX/8zwFW+ZQ==}
    engines: {node: '>=18.12'}
    peerDependencies:
      typescript: '>=4.8.4'
    dependencies:
      typescript: 5.8.2
    dev: true

  /ts-dedent@2.2.0:
    resolution: {integrity: sha512-q5W7tVM71e2xjHZTlgfTDoPF/SmqKG5hddq9SzR49CH2hayqRKJtQ4mtRlSxKaJlR/+9rEM+mnBHf7I2/BQcpQ==}
    engines: {node: '>=6.10'}
    dev: false

  /ts-essentials@10.0.3(typescript@5.8.3):
    resolution: {integrity: sha512-/FrVAZ76JLTWxJOERk04fm8hYENDo0PWSP3YLQKxevLwWtxemGcl5JJEzN4iqfDlRve0ckyfFaOBu4xbNH/wZw==}
    peerDependencies:
      typescript: '>=4.5.0'
    peerDependenciesMeta:
      typescript:
        optional: true
    dependencies:
      typescript: 5.8.3
    dev: false

  /ts-node@10.9.2(@types/node@20.17.49)(typescript@5.8.3):
    resolution: {integrity: sha512-f0FFpIdcHgn8zcPSbf1dRevwt047YMnaiJM3u2w2RewrB+fob/zePZcrOyQoLMMO7aBIddLcQIEK5dYjkLnGrQ==}
    hasBin: true
    peerDependencies:
      '@swc/core': '>=1.2.50'
      '@swc/wasm': '>=1.2.50'
      '@types/node': '*'
      typescript: '>=2.7'
    peerDependenciesMeta:
      '@swc/core':
        optional: true
      '@swc/wasm':
        optional: true
    dependencies:
      '@cspotcode/source-map-support': 0.8.1
      '@tsconfig/node10': 1.0.11
      '@tsconfig/node12': 1.0.11
      '@tsconfig/node14': 1.0.3
      '@tsconfig/node16': 1.0.4
      '@types/node': 20.17.49
      acorn: 8.14.1
      acorn-walk: 8.3.4
      arg: 4.1.3
      create-require: 1.1.1
      diff: 4.0.2
      make-error: 1.3.6
      typescript: 5.8.3
      v8-compile-cache-lib: 3.0.1
      yn: 3.1.1
    dev: true

  /tslib@2.8.1:
    resolution: {integrity: sha512-oJFu94HQb+KVduSUQL7wnpmqnfmLsOA/nAh6b6EH0wCEoK0/mPeXU6c3wKDV83MkOuHPRHtSXKKU99IBazS/2w==}

  /tsx@4.19.2:
    resolution: {integrity: sha512-pOUl6Vo2LUq/bSa8S5q7b91cgNSjctn9ugq/+Mvow99qW6x/UZYwzxy/3NmqoT66eHYfCVvFvACC58UBPFf28g==}
    engines: {node: '>=18.0.0'}
    hasBin: true
    dependencies:
      esbuild: 0.23.1
      get-tsconfig: 4.10.0
    optionalDependencies:
      fsevents: 2.3.3
    dev: false

  /tsx@4.19.4:
    resolution: {integrity: sha512-gK5GVzDkJK1SI1zwHf32Mqxf2tSJkNx+eYcNly5+nHvWqXUJYUkWBQtKauoESz3ymezAI++ZwT855x5p5eop+Q==}
    engines: {node: '>=18.0.0'}
    hasBin: true
    dependencies:
      esbuild: 0.25.4
      get-tsconfig: 4.10.0
    optionalDependencies:
      fsevents: 2.3.3
    dev: true

  /turbo-darwin-64@2.5.3:
    resolution: {integrity: sha512-YSItEVBUIvAGPUDpAB9etEmSqZI3T6BHrkBkeSErvICXn3dfqXUfeLx35LfptLDEbrzFUdwYFNmt8QXOwe9yaw==}
    cpu: [x64]
    os: [darwin]
    requiresBuild: true
    dev: true
    optional: true

  /turbo-darwin-arm64@2.5.3:
    resolution: {integrity: sha512-5PefrwHd42UiZX7YA9m1LPW6x9YJBDErXmsegCkVp+GjmWrADfEOxpFrGQNonH3ZMj77WZB2PVE5Aw3gA+IOhg==}
    cpu: [arm64]
    os: [darwin]
    requiresBuild: true
    dev: true
    optional: true

  /turbo-linux-64@2.5.3:
    resolution: {integrity: sha512-M9xigFgawn5ofTmRzvjjLj3Lqc05O8VHKuOlWNUlnHPUltFquyEeSkpQNkE/vpPdOR14AzxqHbhhxtfS4qvb1w==}
    cpu: [x64]
    os: [linux]
    requiresBuild: true
    dev: true
    optional: true

  /turbo-linux-arm64@2.5.3:
    resolution: {integrity: sha512-auJRbYZ8SGJVqvzTikpg1bsRAsiI9Tk0/SDkA5Xgg0GdiHDH/BOzv1ZjDE2mjmlrO/obr19Dw+39OlMhwLffrw==}
    cpu: [arm64]
    os: [linux]
    requiresBuild: true
    dev: true
    optional: true

  /turbo-windows-64@2.5.3:
    resolution: {integrity: sha512-arLQYohuHtIEKkmQSCU9vtrKUg+/1TTstWB9VYRSsz+khvg81eX6LYHtXJfH/dK7Ho6ck+JaEh5G+QrE1jEmCQ==}
    cpu: [x64]
    os: [win32]
    requiresBuild: true
    dev: true
    optional: true

  /turbo-windows-arm64@2.5.3:
    resolution: {integrity: sha512-3JPn66HAynJ0gtr6H+hjY4VHpu1RPKcEwGATvGUTmLmYSYBQieVlnGDRMMoYN066YfyPqnNGCfhYbXfH92Cm0g==}
    cpu: [arm64]
    os: [win32]
    requiresBuild: true
    dev: true
    optional: true

  /turbo@2.5.3:
    resolution: {integrity: sha512-iHuaNcq5GZZnr3XDZNuu2LSyCzAOPwDuo5Qt+q64DfsTP1i3T2bKfxJhni2ZQxsvAoxRbuUK5QetJki4qc5aYA==}
    hasBin: true
    optionalDependencies:
      turbo-darwin-64: 2.5.3
      turbo-darwin-arm64: 2.5.3
      turbo-linux-64: 2.5.3
      turbo-linux-arm64: 2.5.3
      turbo-windows-64: 2.5.3
      turbo-windows-arm64: 2.5.3
    dev: true

  /tw-animate-css@1.3.0:
    resolution: {integrity: sha512-jrJ0XenzS9KVuDThJDvnhalbl4IYiMQ/XvpA0a2FL8KmlK+6CSMviO7ROY/I7z1NnUs5NnDhlM6fXmF40xPxzw==}
    dev: true

  /twoslash-protocol@0.2.12:
    resolution: {integrity: sha512-5qZLXVYfZ9ABdjqbvPc4RWMr7PrpPaaDSeaYY55vl/w1j6H6kzsWK/urAEIXlzYlyrFmyz1UbwIt+AA0ck+wbg==}
    dev: false

  /twoslash@0.2.12(typescript@5.8.2):
    resolution: {integrity: sha512-tEHPASMqi7kqwfJbkk7hc/4EhlrKCSLcur+TcvYki3vhIfaRMXnXjaYFgXpoZRbT6GdprD4tGuVBEmTpUgLBsw==}
    peerDependencies:
      typescript: '*'
    dependencies:
      '@typescript/vfs': 1.6.1(typescript@5.8.2)
      twoslash-protocol: 0.2.12
      typescript: 5.8.2
    transitivePeerDependencies:
      - supports-color
    dev: false

  /type-check@0.4.0:
    resolution: {integrity: sha512-XleUoc9uwGXqjWwXaUTZAmzMcFZ5858QA2vvx1Ur5xIcixXIP+8LnFDgRplU30us6teqdlskFfu+ae4K79Ooew==}
    engines: {node: '>= 0.8.0'}
    dependencies:
      prelude-ls: 1.2.1
    dev: true

  /type-fest@4.41.0:
    resolution: {integrity: sha512-TeTSQ6H5YHvpqVwBRcnLDCBnDOHWYu7IvGbHT6N8AOymcr9PJGjc1GTtiWZTYg0NCgYwvnYWEkVChQAr9bjfwA==}
    engines: {node: '>=16'}
    dev: false

  /typed-array-buffer@1.0.3:
    resolution: {integrity: sha512-nAYYwfY3qnzX30IkA6AQZjVbtK6duGontcQm1WSG1MD94YLqK0515GNApXkoxKOWMusVssAHWLh9SeaoefYFGw==}
    engines: {node: '>= 0.4'}
    dependencies:
      call-bound: 1.0.4
      es-errors: 1.3.0
      is-typed-array: 1.1.15
    dev: true

  /typed-array-byte-length@1.0.3:
    resolution: {integrity: sha512-BaXgOuIxz8n8pIq3e7Atg/7s+DpiYrxn4vdot3w9KbnBhcRQq6o3xemQdIfynqSeXeDrF32x+WvfzmOjPiY9lg==}
    engines: {node: '>= 0.4'}
    dependencies:
      call-bind: 1.0.8
      for-each: 0.3.5
      gopd: 1.2.0
      has-proto: 1.2.0
      is-typed-array: 1.1.15
    dev: true

  /typed-array-byte-offset@1.0.4:
    resolution: {integrity: sha512-bTlAFB/FBYMcuX81gbL4OcpH5PmlFHqlCCpAl8AlEzMz5k53oNDvN8p1PNOWLEmI2x4orp3raOFB51tv9X+MFQ==}
    engines: {node: '>= 0.4'}
    dependencies:
      available-typed-arrays: 1.0.7
      call-bind: 1.0.8
      for-each: 0.3.5
      gopd: 1.2.0
      has-proto: 1.2.0
      is-typed-array: 1.1.15
      reflect.getprototypeof: 1.0.10
    dev: true

  /typed-array-length@1.0.7:
    resolution: {integrity: sha512-3KS2b+kL7fsuk/eJZ7EQdnEmQoaho/r6KUef7hxvltNA5DR8NAUM+8wJMbJyZ4G9/7i3v5zPBIMN5aybAh2/Jg==}
    engines: {node: '>= 0.4'}
    dependencies:
      call-bind: 1.0.8
      for-each: 0.3.5
      gopd: 1.2.0
      is-typed-array: 1.1.15
      possible-typed-array-names: 1.1.0
      reflect.getprototypeof: 1.0.10
    dev: true

  /typescript-eslint@8.32.0(eslint@9.27.0)(typescript@5.8.2):
    resolution: {integrity: sha512-UMq2kxdXCzinFFPsXc9o2ozIpYCCOiEC46MG3yEh5Vipq6BO27otTtEBZA1fQ66DulEUgE97ucQ/3YY66CPg0A==}
    engines: {node: ^18.18.0 || ^20.9.0 || >=21.1.0}
    peerDependencies:
      eslint: ^8.57.0 || ^9.0.0
      typescript: '>=4.8.4 <5.9.0'
    dependencies:
      '@typescript-eslint/eslint-plugin': 8.32.0(@typescript-eslint/parser@8.32.0)(eslint@9.27.0)(typescript@5.8.2)
      '@typescript-eslint/parser': 8.32.0(eslint@9.27.0)(typescript@5.8.2)
      '@typescript-eslint/utils': 8.32.0(eslint@9.27.0)(typescript@5.8.2)
      eslint: 9.27.0
      typescript: 5.8.2
    transitivePeerDependencies:
      - supports-color
    dev: true

  /typescript@5.8.2:
    resolution: {integrity: sha512-aJn6wq13/afZp/jT9QZmwEjDqqvSGp1VT5GVg+f/t6/oVyrgXM6BY1h9BRh/O5p3PlUPAe+WuiEZOmb/49RqoQ==}
    engines: {node: '>=14.17'}
    hasBin: true

  /typescript@5.8.3:
    resolution: {integrity: sha512-p1diW6TqL9L07nNxvRMM7hMMw4c5XOo/1ibL4aAIGmSAt9slTE1Xgw5KWuof2uTOvCg9BY7ZRi+GaF+7sfgPeQ==}
    engines: {node: '>=14.17'}
    hasBin: true

  /ufo@1.6.1:
    resolution: {integrity: sha512-9a4/uxlTWJ4+a5i0ooc1rU7C7YOw3wT+UGqdeNNHWnOF9qcMBgLRS+4IYUqbczewFx4mLEig6gawh7X6mFlEkA==}
    dev: false

  /uint8array-extras@1.4.0:
    resolution: {integrity: sha512-ZPtzy0hu4cZjv3z5NW9gfKnNLjoz4y6uv4HlelAjDK7sY/xOkKZv9xK/WQpcsBB3jEybChz9DPC2U/+cusjJVQ==}
    engines: {node: '>=18'}
    dev: false

  /unbox-primitive@1.1.0:
    resolution: {integrity: sha512-nWJ91DjeOkej/TA8pXQ3myruKpKEYgqvpw9lz4OPHj/NWFNluYrjbz9j01CJ8yKQd2g4jFoOkINCTW2I5LEEyw==}
    engines: {node: '>= 0.4'}
    dependencies:
      call-bound: 1.0.4
      has-bigints: 1.1.0
      has-symbols: 1.1.0
      which-boxed-primitive: 1.1.1
    dev: true

  /undici-types@6.19.8:
    resolution: {integrity: sha512-ve2KP6f/JnbPBFyobGHuerC9g1FYGn/F8n1LWTwNxCEzd6IfqTwUQcNXgEtmmQ6DlRrC1hrSrBnCZPokRrDHjw==}
    dev: true

  /undici-types@6.21.0:
    resolution: {integrity: sha512-iwDZqg0QAGrg9Rav5H4n0M64c3mkR59cJ6wQp+7C4nI0gsmExaedaYLNO44eT4AtBBwjbTiGPMlt2Md0T9H9JQ==}

  /unified@11.0.5:
    resolution: {integrity: sha512-xKvGhPWw3k84Qjh8bI3ZeJjqnyadK+GEFtazSfZv/rKeTkTjOJho6mFqh2SM96iIcZokxiOpg78GazTSg8+KHA==}
    dependencies:
      '@types/unist': 3.0.3
      bail: 2.0.2
      devlop: 1.1.0
      extend: 3.0.2
      is-plain-obj: 4.1.0
      trough: 2.2.0
      vfile: 6.0.3

  /unist-util-find-after@5.0.0:
    resolution: {integrity: sha512-amQa0Ep2m6hE2g72AugUItjbuM8X8cGQnFoHk0pGfrFeT9GZhzN5SW8nRsiGKK7Aif4CrACPENkA6P/Lw6fHGQ==}
    dependencies:
      '@types/unist': 3.0.3
      unist-util-is: 6.0.0
    dev: false

  /unist-util-is@5.2.1:
    resolution: {integrity: sha512-u9njyyfEh43npf1M+yGKDGVPbY/JWEemg5nH05ncKPfi+kBbKBJoTdsogMu33uhytuLlv9y0O7GH7fEdwLdLQw==}
    dependencies:
      '@types/unist': 2.0.11
    dev: false

  /unist-util-is@6.0.0:
    resolution: {integrity: sha512-2qCTHimwdxLfz+YzdGfkqNlH0tLi9xjTnHddPmJwtIG9MGsdbutfTc4P+haPD7l7Cjxf/WZj+we5qfVPvvxfYw==}
    dependencies:
      '@types/unist': 3.0.3

  /unist-util-modify-children@4.0.0:
    resolution: {integrity: sha512-+tdN5fGNddvsQdIzUF3Xx82CU9sMM+fA0dLgR9vOmT0oPT2jH+P1nd5lSqfCfXAw+93NhcXNY2qqvTUtE4cQkw==}
    dependencies:
      '@types/unist': 3.0.3
      array-iterate: 2.0.1
    dev: false

  /unist-util-position-from-estree@2.0.0:
    resolution: {integrity: sha512-KaFVRjoqLyF6YXCbVLNad/eS4+OfPQQn2yOd7zF/h5T/CSL2v8NpN6a5TPvtbXthAGw5nG+PuTtq+DdIZr+cRQ==}
    dependencies:
      '@types/unist': 3.0.3

  /unist-util-position@5.0.0:
    resolution: {integrity: sha512-fucsC7HjXvkB5R3kTCO7kUjRdrS0BJt3M/FPxmHMBOm8JQi2BsHAHFsy27E0EolP8rp0NzXsJ+jNPyDWvOJZPA==}
    dependencies:
      '@types/unist': 3.0.3

  /unist-util-remove-position@5.0.0:
    resolution: {integrity: sha512-Hp5Kh3wLxv0PHj9m2yZhhLt58KzPtEYKQQ4yxfYFEO7EvHwzyDYnduhHnY1mDxoqr7VUwVuHXk9RXKIiYS1N8Q==}
    dependencies:
      '@types/unist': 3.0.3
      unist-util-visit: 5.0.0
    dev: false

  /unist-util-remove@4.0.0:
    resolution: {integrity: sha512-b4gokeGId57UVRX/eVKej5gXqGlc9+trkORhFJpu9raqZkZhU0zm8Doi05+HaiBsMEIJowL+2WtQ5ItjsngPXg==}
    dependencies:
      '@types/unist': 3.0.3
      unist-util-is: 6.0.0
      unist-util-visit-parents: 6.0.1
    dev: false

  /unist-util-stringify-position@4.0.0:
    resolution: {integrity: sha512-0ASV06AAoKCDkS2+xw5RXJywruurpbC4JZSm7nr7MOt1ojAzvyyaO+UxZf18j8FCF6kmzCZKcAgN/yu2gm2XgQ==}
    dependencies:
      '@types/unist': 3.0.3

  /unist-util-visit-children@3.0.0:
    resolution: {integrity: sha512-RgmdTfSBOg04sdPcpTSD1jzoNBjt9a80/ZCzp5cI9n1qPzLZWF9YdvWGN2zmTumP1HWhXKdUWexjy/Wy/lJ7tA==}
    dependencies:
      '@types/unist': 3.0.3
    dev: false

  /unist-util-visit-parents@4.1.1:
    resolution: {integrity: sha512-1xAFJXAKpnnJl8G7K5KgU7FY55y3GcLIXqkzUj5QF/QVP7biUm0K0O2oqVkYsdjzJKifYeWn9+o6piAK2hGSHw==}
    dependencies:
      '@types/unist': 2.0.11
      unist-util-is: 5.2.1
    dev: false

  /unist-util-visit-parents@6.0.1:
    resolution: {integrity: sha512-L/PqWzfTP9lzzEa6CKs0k2nARxTdZduw3zyh8d2NVBnsyvHjSX4TWse388YrrQKbvI8w20fGjGlhgT96WwKykw==}
    dependencies:
      '@types/unist': 3.0.3
      unist-util-is: 6.0.0

  /unist-util-visit@3.1.0:
    resolution: {integrity: sha512-Szoh+R/Ll68QWAyQyZZpQzZQm2UPbxibDvaY8Xc9SUtYgPsDzx5AWSk++UUt2hJuow8mvwR+rG+LQLw+KsuAKA==}
    dependencies:
      '@types/unist': 2.0.11
      unist-util-is: 5.2.1
      unist-util-visit-parents: 4.1.1
    dev: false

  /unist-util-visit@5.0.0:
    resolution: {integrity: sha512-MR04uvD+07cwl/yhVuVWAtw+3GOR/knlL55Nd/wAdblk27GCVt3lqpTivy/tkJcZoNPzTwS1Y+KMojlLDhoTzg==}
    dependencies:
      '@types/unist': 3.0.3
      unist-util-is: 6.0.0
      unist-util-visit-parents: 6.0.1

  /universalify@0.1.2:
    resolution: {integrity: sha512-rBJeI5CXAlmy1pV+617WB9J63U6XcazHHF2f2dbJix4XzpUF0RS3Zbj0FGIOCAva5P/d/GBOYaACQ1w+0azUkg==}
    engines: {node: '>= 4.0.0'}
    dev: true

  /update-browserslist-db@1.1.3(browserslist@4.24.4):
    resolution: {integrity: sha512-UxhIZQ+QInVdunkDAaiazvvT/+fXL5Osr0JZlJulepYu6Jd7qJtDZjlur0emRlT71EN3ScPoE7gvsuIKKNavKw==}
    hasBin: true
    peerDependencies:
      browserslist: '>= 4.21.0'
    dependencies:
      browserslist: 4.24.4
      escalade: 3.2.0
      picocolors: 1.1.1
    dev: true

  /uri-js@4.4.1:
    resolution: {integrity: sha512-7rKUyy33Q1yc98pQ1DAmLtwX109F7TIfWlW1Ydo8Wl1ii1SeHieeh0HHfPeL2fMXK6z0s8ecKs9frCuLJvndBg==}
    dependencies:
      punycode: 2.3.1
    dev: true

  /use-sync-external-store@1.5.0(react@19.1.0):
    resolution: {integrity: sha512-Rb46I4cGGVBmjamjphe8L/UnvJD+uPPtTkNvX5mZgqdbavhI4EbgIWJiIHXJ8bc/i9EQGPRh4DwEURJ552Do0A==}
    peerDependencies:
      react: ^16.8.0 || ^17.0.0 || ^18.0.0 || ^19.0.0
    dependencies:
      react: 19.1.0
    dev: false

  /utf8-byte-length@1.0.5:
    resolution: {integrity: sha512-Xn0w3MtiQ6zoz2vFyUVruaCL53O/DwUvkEeOvj+uulMm0BkUGYWmBYVyElqZaSLhY6ZD0ulfU3aBra2aVT4xfA==}
    dev: false

  /uuid@10.0.0:
    resolution: {integrity: sha512-8XkAphELsDnEGrDxUOHB3RGvXz6TeuYSGEZBOjtTtPm2lwhGBjLgOzLHB63IUWfBpNucQjND6d3AOudO+H3RWQ==}
    hasBin: true
    dev: false

  /uuid@11.1.0:
    resolution: {integrity: sha512-0/A9rDy9P7cJ+8w1c9WD9V//9Wj15Ce2MPz8Ri6032usz+NfePxx5AcN3bN+r6ZL6jEo066/yNYB3tn4pQEx+A==}
    hasBin: true
    dev: false

  /uuid@9.0.0:
    resolution: {integrity: sha512-MXcSTerfPa4uqyzStbRoTgt5XIe3x5+42+q1sDuy3R5MDk66URdLMOZe5aPX/SQd+kuYAh0FdP/pO28IkQyTeg==}
    hasBin: true
    dev: false

  /v8-compile-cache-lib@3.0.1:
    resolution: {integrity: sha512-wa7YjyUGfNZngI/vtK0UHAN+lgDCxBPCylVXGp0zu59Fz5aiGtNXaq3DhIov063MorB+VfufLh3JlF2KdTK3xg==}
    dev: true

  /velite@0.2.4(acorn@8.14.1):
    resolution: {integrity: sha512-mNmtPBnEtsYEMlqZb5i0Adr0UJUHoaggQ81srsl+kjvJ3itWTmkCcNZ1zLzY3eQUcZAFXW49EdqyFcwhilAGvw==}
    engines: {node: ^18.17.0 || >=20.3.0}
    hasBin: true
    dependencies:
      '@mdx-js/mdx': 3.1.0(acorn@8.14.1)
      esbuild: 0.25.4
      sharp: 0.34.1
      terser: 5.39.2
    transitivePeerDependencies:
      - acorn
      - supports-color

  /vfile-location@5.0.3:
    resolution: {integrity: sha512-5yXvWDEgqeiYiBe1lbxYF7UMAIm/IcopxMHrMQDq3nvKcjPKIhZklUKL+AE7J7uApI4kwe2snsK+eI6UTj9EHg==}
    dependencies:
      '@types/unist': 3.0.3
      vfile: 6.0.3
    dev: false

  /vfile-matter@5.0.1:
    resolution: {integrity: sha512-o6roP82AiX0XfkyTHyRCMXgHfltUNlXSEqCIS80f+mbAyiQBE2fxtDVMtseyytGx75sihiJFo/zR6r/4LTs2Cw==}
    dependencies:
      vfile: 6.0.3
      yaml: 2.8.0
    dev: false

  /vfile-message@4.0.2:
    resolution: {integrity: sha512-jRDZ1IMLttGj41KcZvlrYAaI3CfqpLpfpf+Mfig13viT6NKvRzWZ+lXz0Y5D60w6uJIBAOGq9mSHf0gktF0duw==}
    dependencies:
      '@types/unist': 3.0.3
      unist-util-stringify-position: 4.0.0

  /vfile@6.0.3:
    resolution: {integrity: sha512-KzIbH/9tXat2u30jf+smMwFCsno4wHVdNmzFyL+T/L3UGqqk6JKfVqOFOZEpZSHADH1k40ab6NUIXZq422ov3Q==}
    dependencies:
      '@types/unist': 3.0.3
      vfile-message: 4.0.2

  /victory-vendor@36.9.2:
    resolution: {integrity: sha512-PnpQQMuxlwYdocC8fIJqVXvkeViHYzotI+NJrCuav0ZYFoq912ZHBk3mCeuj+5/VpodOjPe1z0Fk2ihgzlXqjQ==}
    dependencies:
      '@types/d3-array': 3.2.1
      '@types/d3-ease': 3.0.2
      '@types/d3-interpolate': 3.0.4
      '@types/d3-scale': 4.0.9
      '@types/d3-shape': 3.1.7
      '@types/d3-time': 3.0.4
      '@types/d3-timer': 3.0.2
      d3-array: 3.2.4
      d3-ease: 3.0.1
      d3-interpolate: 3.0.1
      d3-scale: 4.0.2
      d3-shape: 3.2.0
      d3-time: 3.1.0
      d3-timer: 3.0.1
    dev: false

  /vite-node@3.1.4:
    resolution: {integrity: sha512-6enNwYnpyDo4hEgytbmc6mYWHXDHYEn0D1/rw4Q+tnHUGtKTJsn8T1YkX6Q18wI5LCrS8CTYlBaiCqxOy2kvUA==}
    engines: {node: ^18.0.0 || ^20.0.0 || >=22.0.0}
    hasBin: true
    dependencies:
      cac: 6.7.14
      debug: 4.4.1
      es-module-lexer: 1.7.0
      pathe: 2.0.3
      vite: 6.3.5
    transitivePeerDependencies:
      - '@types/node'
      - jiti
      - less
      - lightningcss
      - sass
      - sass-embedded
      - stylus
      - sugarss
      - supports-color
      - terser
      - tsx
      - yaml
    dev: true

  /vite-node@3.1.4(@types/node@20.17.49):
    resolution: {integrity: sha512-6enNwYnpyDo4hEgytbmc6mYWHXDHYEn0D1/rw4Q+tnHUGtKTJsn8T1YkX6Q18wI5LCrS8CTYlBaiCqxOy2kvUA==}
    engines: {node: ^18.0.0 || ^20.0.0 || >=22.0.0}
    hasBin: true
    dependencies:
      cac: 6.7.14
      debug: 4.4.1
      es-module-lexer: 1.7.0
      pathe: 2.0.3
      vite: 6.3.5(@types/node@20.17.49)
    transitivePeerDependencies:
      - '@types/node'
      - jiti
      - less
      - lightningcss
      - sass
      - sass-embedded
      - stylus
      - sugarss
      - supports-color
      - terser
      - tsx
      - yaml
    dev: true

  /vite-node@3.1.4(@types/node@20.17.49)(yaml@2.8.0):
    resolution: {integrity: sha512-6enNwYnpyDo4hEgytbmc6mYWHXDHYEn0D1/rw4Q+tnHUGtKTJsn8T1YkX6Q18wI5LCrS8CTYlBaiCqxOy2kvUA==}
    engines: {node: ^18.0.0 || ^20.0.0 || >=22.0.0}
    hasBin: true
    dependencies:
      cac: 6.7.14
      debug: 4.4.1
      es-module-lexer: 1.7.0
      pathe: 2.0.3
      vite: 6.3.5(@types/node@20.17.49)(yaml@2.8.0)
    transitivePeerDependencies:
      - '@types/node'
      - jiti
      - less
      - lightningcss
      - sass
      - sass-embedded
      - stylus
      - sugarss
      - supports-color
      - terser
      - tsx
      - yaml
    dev: true

  /vite-node@3.1.4(@types/node@22.15.20)(tsx@4.19.4):
    resolution: {integrity: sha512-6enNwYnpyDo4hEgytbmc6mYWHXDHYEn0D1/rw4Q+tnHUGtKTJsn8T1YkX6Q18wI5LCrS8CTYlBaiCqxOy2kvUA==}
    engines: {node: ^18.0.0 || ^20.0.0 || >=22.0.0}
    hasBin: true
    dependencies:
      cac: 6.7.14
      debug: 4.4.1
      es-module-lexer: 1.7.0
      pathe: 2.0.3
      vite: 6.3.5(@types/node@22.15.20)(tsx@4.19.4)
    transitivePeerDependencies:
      - '@types/node'
      - jiti
      - less
      - lightningcss
      - sass
      - sass-embedded
      - stylus
      - sugarss
      - supports-color
      - terser
      - tsx
      - yaml
    dev: true

  /vite@6.3.5:
    resolution: {integrity: sha512-cZn6NDFE7wdTpINgs++ZJ4N49W2vRp8LCKrn3Ob1kYNtOo21vfDoaV5GzBfLU4MovSAB8uNRm4jgzVQZ+mBzPQ==}
    engines: {node: ^18.0.0 || ^20.0.0 || >=22.0.0}
    hasBin: true
    peerDependencies:
      '@types/node': ^18.0.0 || ^20.0.0 || >=22.0.0
      jiti: '>=1.21.0'
      less: '*'
      lightningcss: ^1.21.0
      sass: '*'
      sass-embedded: '*'
      stylus: '*'
      sugarss: '*'
      terser: ^5.16.0
      tsx: ^4.8.1
      yaml: ^2.4.2
    peerDependenciesMeta:
      '@types/node':
        optional: true
      jiti:
        optional: true
      less:
        optional: true
      lightningcss:
        optional: true
      sass:
        optional: true
      sass-embedded:
        optional: true
      stylus:
        optional: true
      sugarss:
        optional: true
      terser:
        optional: true
      tsx:
        optional: true
      yaml:
        optional: true
    dependencies:
      esbuild: 0.25.4
      fdir: 6.4.4(picomatch@4.0.2)
      picomatch: 4.0.2
      postcss: 8.5.3
      rollup: 4.41.0
      tinyglobby: 0.2.13
    optionalDependencies:
      fsevents: 2.3.3
    dev: true

  /vite@6.3.5(@types/node@20.17.49):
    resolution: {integrity: sha512-cZn6NDFE7wdTpINgs++ZJ4N49W2vRp8LCKrn3Ob1kYNtOo21vfDoaV5GzBfLU4MovSAB8uNRm4jgzVQZ+mBzPQ==}
    engines: {node: ^18.0.0 || ^20.0.0 || >=22.0.0}
    hasBin: true
    peerDependencies:
      '@types/node': ^18.0.0 || ^20.0.0 || >=22.0.0
      jiti: '>=1.21.0'
      less: '*'
      lightningcss: ^1.21.0
      sass: '*'
      sass-embedded: '*'
      stylus: '*'
      sugarss: '*'
      terser: ^5.16.0
      tsx: ^4.8.1
      yaml: ^2.4.2
    peerDependenciesMeta:
      '@types/node':
        optional: true
      jiti:
        optional: true
      less:
        optional: true
      lightningcss:
        optional: true
      sass:
        optional: true
      sass-embedded:
        optional: true
      stylus:
        optional: true
      sugarss:
        optional: true
      terser:
        optional: true
      tsx:
        optional: true
      yaml:
        optional: true
    dependencies:
      '@types/node': 20.17.49
      esbuild: 0.25.4
      fdir: 6.4.4(picomatch@4.0.2)
      picomatch: 4.0.2
      postcss: 8.5.3
      rollup: 4.41.0
      tinyglobby: 0.2.13
    optionalDependencies:
      fsevents: 2.3.3
    dev: true

  /vite@6.3.5(@types/node@20.17.49)(yaml@2.8.0):
    resolution: {integrity: sha512-cZn6NDFE7wdTpINgs++ZJ4N49W2vRp8LCKrn3Ob1kYNtOo21vfDoaV5GzBfLU4MovSAB8uNRm4jgzVQZ+mBzPQ==}
    engines: {node: ^18.0.0 || ^20.0.0 || >=22.0.0}
    hasBin: true
    peerDependencies:
      '@types/node': ^18.0.0 || ^20.0.0 || >=22.0.0
      jiti: '>=1.21.0'
      less: '*'
      lightningcss: ^1.21.0
      sass: '*'
      sass-embedded: '*'
      stylus: '*'
      sugarss: '*'
      terser: ^5.16.0
      tsx: ^4.8.1
      yaml: ^2.4.2
    peerDependenciesMeta:
      '@types/node':
        optional: true
      jiti:
        optional: true
      less:
        optional: true
      lightningcss:
        optional: true
      sass:
        optional: true
      sass-embedded:
        optional: true
      stylus:
        optional: true
      sugarss:
        optional: true
      terser:
        optional: true
      tsx:
        optional: true
      yaml:
        optional: true
    dependencies:
      '@types/node': 20.17.49
      esbuild: 0.25.4
      fdir: 6.4.4(picomatch@4.0.2)
      picomatch: 4.0.2
      postcss: 8.5.3
      rollup: 4.41.0
      tinyglobby: 0.2.13
      yaml: 2.8.0
    optionalDependencies:
      fsevents: 2.3.3
    dev: true

  /vite@6.3.5(@types/node@22.15.20)(tsx@4.19.4):
    resolution: {integrity: sha512-cZn6NDFE7wdTpINgs++ZJ4N49W2vRp8LCKrn3Ob1kYNtOo21vfDoaV5GzBfLU4MovSAB8uNRm4jgzVQZ+mBzPQ==}
    engines: {node: ^18.0.0 || ^20.0.0 || >=22.0.0}
    hasBin: true
    peerDependencies:
      '@types/node': ^18.0.0 || ^20.0.0 || >=22.0.0
      jiti: '>=1.21.0'
      less: '*'
      lightningcss: ^1.21.0
      sass: '*'
      sass-embedded: '*'
      stylus: '*'
      sugarss: '*'
      terser: ^5.16.0
      tsx: ^4.8.1
      yaml: ^2.4.2
    peerDependenciesMeta:
      '@types/node':
        optional: true
      jiti:
        optional: true
      less:
        optional: true
      lightningcss:
        optional: true
      sass:
        optional: true
      sass-embedded:
        optional: true
      stylus:
        optional: true
      sugarss:
        optional: true
      terser:
        optional: true
      tsx:
        optional: true
      yaml:
        optional: true
    dependencies:
      '@types/node': 22.15.20
      esbuild: 0.25.4
      fdir: 6.4.4(picomatch@4.0.2)
      picomatch: 4.0.2
      postcss: 8.5.3
      rollup: 4.41.0
      tinyglobby: 0.2.13
      tsx: 4.19.4
    optionalDependencies:
      fsevents: 2.3.3
    dev: true

  /vitest@3.1.4:
    resolution: {integrity: sha512-Ta56rT7uWxCSJXlBtKgIlApJnT6e6IGmTYxYcmxjJ4ujuZDI59GUQgVDObXXJujOmPDBYXHK1qmaGtneu6TNIQ==}
    engines: {node: ^18.0.0 || ^20.0.0 || >=22.0.0}
    hasBin: true
    peerDependencies:
      '@edge-runtime/vm': '*'
      '@types/debug': ^4.1.12
      '@types/node': ^18.0.0 || ^20.0.0 || >=22.0.0
      '@vitest/browser': 3.1.4
      '@vitest/ui': 3.1.4
      happy-dom: '*'
      jsdom: '*'
    peerDependenciesMeta:
      '@edge-runtime/vm':
        optional: true
      '@types/debug':
        optional: true
      '@types/node':
        optional: true
      '@vitest/browser':
        optional: true
      '@vitest/ui':
        optional: true
      happy-dom:
        optional: true
      jsdom:
        optional: true
    dependencies:
      '@vitest/expect': 3.1.4
      '@vitest/mocker': 3.1.4(vite@6.3.5)
      '@vitest/pretty-format': 3.1.4
      '@vitest/runner': 3.1.4
      '@vitest/snapshot': 3.1.4
      '@vitest/spy': 3.1.4
      '@vitest/utils': 3.1.4
      chai: 5.2.0
      debug: 4.4.1
      expect-type: 1.2.1
      magic-string: 0.30.17
      pathe: 2.0.3
      std-env: 3.9.0
      tinybench: 2.9.0
      tinyexec: 0.3.2
      tinyglobby: 0.2.13
      tinypool: 1.0.2
      tinyrainbow: 2.0.0
      vite: 6.3.5
      vite-node: 3.1.4
      why-is-node-running: 2.3.0
    transitivePeerDependencies:
      - jiti
      - less
      - lightningcss
      - msw
      - sass
      - sass-embedded
      - stylus
      - sugarss
      - supports-color
      - terser
      - tsx
      - yaml
    dev: true

  /vitest@3.1.4(@types/node@20.17.49):
    resolution: {integrity: sha512-Ta56rT7uWxCSJXlBtKgIlApJnT6e6IGmTYxYcmxjJ4ujuZDI59GUQgVDObXXJujOmPDBYXHK1qmaGtneu6TNIQ==}
    engines: {node: ^18.0.0 || ^20.0.0 || >=22.0.0}
    hasBin: true
    peerDependencies:
      '@edge-runtime/vm': '*'
      '@types/debug': ^4.1.12
      '@types/node': ^18.0.0 || ^20.0.0 || >=22.0.0
      '@vitest/browser': 3.1.4
      '@vitest/ui': 3.1.4
      happy-dom: '*'
      jsdom: '*'
    peerDependenciesMeta:
      '@edge-runtime/vm':
        optional: true
      '@types/debug':
        optional: true
      '@types/node':
        optional: true
      '@vitest/browser':
        optional: true
      '@vitest/ui':
        optional: true
      happy-dom:
        optional: true
      jsdom:
        optional: true
    dependencies:
      '@types/node': 20.17.49
      '@vitest/expect': 3.1.4
      '@vitest/mocker': 3.1.4(vite@6.3.5)
      '@vitest/pretty-format': 3.1.4
      '@vitest/runner': 3.1.4
      '@vitest/snapshot': 3.1.4
      '@vitest/spy': 3.1.4
      '@vitest/utils': 3.1.4
      chai: 5.2.0
      debug: 4.4.1
      expect-type: 1.2.1
      magic-string: 0.30.17
      pathe: 2.0.3
      std-env: 3.9.0
      tinybench: 2.9.0
      tinyexec: 0.3.2
      tinyglobby: 0.2.13
      tinypool: 1.0.2
      tinyrainbow: 2.0.0
      vite: 6.3.5(@types/node@20.17.49)
      vite-node: 3.1.4(@types/node@20.17.49)
      why-is-node-running: 2.3.0
    transitivePeerDependencies:
      - jiti
      - less
      - lightningcss
      - msw
      - sass
      - sass-embedded
      - stylus
      - sugarss
      - supports-color
      - terser
      - tsx
      - yaml
    dev: true

  /vitest@3.1.4(@types/node@20.17.49)(yaml@2.8.0):
    resolution: {integrity: sha512-Ta56rT7uWxCSJXlBtKgIlApJnT6e6IGmTYxYcmxjJ4ujuZDI59GUQgVDObXXJujOmPDBYXHK1qmaGtneu6TNIQ==}
    engines: {node: ^18.0.0 || ^20.0.0 || >=22.0.0}
    hasBin: true
    peerDependencies:
      '@edge-runtime/vm': '*'
      '@types/debug': ^4.1.12
      '@types/node': ^18.0.0 || ^20.0.0 || >=22.0.0
      '@vitest/browser': 3.1.4
      '@vitest/ui': 3.1.4
      happy-dom: '*'
      jsdom: '*'
    peerDependenciesMeta:
      '@edge-runtime/vm':
        optional: true
      '@types/debug':
        optional: true
      '@types/node':
        optional: true
      '@vitest/browser':
        optional: true
      '@vitest/ui':
        optional: true
      happy-dom:
        optional: true
      jsdom:
        optional: true
    dependencies:
      '@types/node': 20.17.49
      '@vitest/expect': 3.1.4
      '@vitest/mocker': 3.1.4(vite@6.3.5)
      '@vitest/pretty-format': 3.1.4
      '@vitest/runner': 3.1.4
      '@vitest/snapshot': 3.1.4
      '@vitest/spy': 3.1.4
      '@vitest/utils': 3.1.4
      chai: 5.2.0
      debug: 4.4.1
      expect-type: 1.2.1
      magic-string: 0.30.17
      pathe: 2.0.3
      std-env: 3.9.0
      tinybench: 2.9.0
      tinyexec: 0.3.2
      tinyglobby: 0.2.13
      tinypool: 1.0.2
      tinyrainbow: 2.0.0
      vite: 6.3.5(@types/node@20.17.49)(yaml@2.8.0)
      vite-node: 3.1.4(@types/node@20.17.49)(yaml@2.8.0)
      why-is-node-running: 2.3.0
    transitivePeerDependencies:
      - jiti
      - less
      - lightningcss
      - msw
      - sass
      - sass-embedded
      - stylus
      - sugarss
      - supports-color
      - terser
      - tsx
      - yaml
    dev: true

  /vitest@3.1.4(@types/node@22.15.20)(tsx@4.19.4):
    resolution: {integrity: sha512-Ta56rT7uWxCSJXlBtKgIlApJnT6e6IGmTYxYcmxjJ4ujuZDI59GUQgVDObXXJujOmPDBYXHK1qmaGtneu6TNIQ==}
    engines: {node: ^18.0.0 || ^20.0.0 || >=22.0.0}
    hasBin: true
    peerDependencies:
      '@edge-runtime/vm': '*'
      '@types/debug': ^4.1.12
      '@types/node': ^18.0.0 || ^20.0.0 || >=22.0.0
      '@vitest/browser': 3.1.4
      '@vitest/ui': 3.1.4
      happy-dom: '*'
      jsdom: '*'
    peerDependenciesMeta:
      '@edge-runtime/vm':
        optional: true
      '@types/debug':
        optional: true
      '@types/node':
        optional: true
      '@vitest/browser':
        optional: true
      '@vitest/ui':
        optional: true
      happy-dom:
        optional: true
      jsdom:
        optional: true
    dependencies:
      '@types/node': 22.15.20
      '@vitest/expect': 3.1.4
      '@vitest/mocker': 3.1.4(vite@6.3.5)
      '@vitest/pretty-format': 3.1.4
      '@vitest/runner': 3.1.4
      '@vitest/snapshot': 3.1.4
      '@vitest/spy': 3.1.4
      '@vitest/utils': 3.1.4
      chai: 5.2.0
      debug: 4.4.1
      expect-type: 1.2.1
      magic-string: 0.30.17
      pathe: 2.0.3
      std-env: 3.9.0
      tinybench: 2.9.0
      tinyexec: 0.3.2
      tinyglobby: 0.2.13
      tinypool: 1.0.2
      tinyrainbow: 2.0.0
      vite: 6.3.5(@types/node@22.15.20)(tsx@4.19.4)
      vite-node: 3.1.4(@types/node@22.15.20)(tsx@4.19.4)
      why-is-node-running: 2.3.0
    transitivePeerDependencies:
      - jiti
      - less
      - lightningcss
      - msw
      - sass
      - sass-embedded
      - stylus
      - sugarss
      - supports-color
      - terser
      - tsx
      - yaml
    dev: true

  /vscode-jsonrpc@8.2.0:
    resolution: {integrity: sha512-C+r0eKJUIfiDIfwJhria30+TYWPtuHJXHtI7J0YlOmKAo7ogxP20T0zxB7HZQIFhIyvoBPwWskjxrvAtfjyZfA==}
    engines: {node: '>=14.0.0'}
    dev: false

  /vscode-languageserver-protocol@3.17.5:
    resolution: {integrity: sha512-mb1bvRJN8SVznADSGWM9u/b07H7Ecg0I3OgXDuLdn307rl/J3A9YD6/eYOssqhecL27hK1IPZAsaqh00i/Jljg==}
    dependencies:
      vscode-jsonrpc: 8.2.0
      vscode-languageserver-types: 3.17.5
    dev: false

  /vscode-languageserver-textdocument@1.0.12:
    resolution: {integrity: sha512-cxWNPesCnQCcMPeenjKKsOCKQZ/L6Tv19DTRIGuLWe32lyzWhihGVJ/rcckZXJxfdKCFvRLS3fpBIsV/ZGX4zA==}
    dev: false

  /vscode-languageserver-types@3.17.5:
    resolution: {integrity: sha512-Ld1VelNuX9pdF39h2Hgaeb5hEZM2Z3jUrrMgWQAu82jMtZp7p3vJT3BzToKtZI7NgQssZje5o0zryOrhQvzQAg==}
    dev: false

  /vscode-languageserver@9.0.1:
    resolution: {integrity: sha512-woByF3PDpkHFUreUa7Hos7+pUWdeWMXRd26+ZX2A8cFx6v/JPTtd4/uN0/jB6XQHYaOlHbio03NTHCqrgG5n7g==}
    hasBin: true
    dependencies:
      vscode-languageserver-protocol: 3.17.5
    dev: false

  /vscode-uri@3.0.8:
    resolution: {integrity: sha512-AyFQ0EVmsOZOlAnxoFOGOq1SQDWAB7C6aqMGS23svWAllfOaxbuFvcT8D1i8z3Gyn8fraVeZNNmN6e9bxxXkKw==}
    dev: false

  /web-namespaces@2.0.1:
    resolution: {integrity: sha512-bKr1DkiNa2krS7qxNtdrtHAmzuYGFQLiQ13TsorsdT6ULTkPLKuu5+GsFpDlg6JFjUTwX2DyhMPG2be8uPrqsQ==}
    dev: false

  /web-streams-polyfill@3.3.3:
    resolution: {integrity: sha512-d2JWLCivmZYTSIoge9MsgFCZrt571BikcWGYkjC1khllbTeDlGqZ2D8vD8E/lJa8WGWbb7Plm8/XJYV7IJHZZw==}
    engines: {node: '>= 8'}
    dev: false

  /which-boxed-primitive@1.1.1:
    resolution: {integrity: sha512-TbX3mj8n0odCBFVlY8AxkqcHASw3L60jIuF8jFP78az3C2YhmGvqbHBpAjTRH2/xqYunrJ9g1jSyjCjpoWzIAA==}
    engines: {node: '>= 0.4'}
    dependencies:
      is-bigint: 1.1.0
      is-boolean-object: 1.2.2
      is-number-object: 1.1.1
      is-string: 1.1.1
      is-symbol: 1.1.1
    dev: true

  /which-builtin-type@1.2.1:
    resolution: {integrity: sha512-6iBczoX+kDQ7a3+YJBnh3T+KZRxM/iYNPXicqk66/Qfm1b93iu+yOImkg0zHbj5LNOcNv1TEADiZ0xa34B4q6Q==}
    engines: {node: '>= 0.4'}
    dependencies:
      call-bound: 1.0.4
      function.prototype.name: 1.1.8
      has-tostringtag: 1.0.2
      is-async-function: 2.1.1
      is-date-object: 1.1.0
      is-finalizationregistry: 1.1.1
      is-generator-function: 1.1.0
      is-regex: 1.2.1
      is-weakref: 1.1.1
      isarray: 2.0.5
      which-boxed-primitive: 1.1.1
      which-collection: 1.0.2
      which-typed-array: 1.1.18
    dev: true

  /which-collection@1.0.2:
    resolution: {integrity: sha512-K4jVyjnBdgvc86Y6BkaLZEN933SwYOuBFkdmBu9ZfkcAbdVbpITnDmjvZ/aQjRXQrv5EPkTnD1s39GiiqbngCw==}
    engines: {node: '>= 0.4'}
    dependencies:
      is-map: 2.0.3
      is-set: 2.0.3
      is-weakmap: 2.0.2
      is-weakset: 2.0.4
    dev: true

  /which-typed-array@1.1.18:
    resolution: {integrity: sha512-qEcY+KJYlWyLH9vNbsr6/5j59AXk5ni5aakf8ldzBvGde6Iz4sxZGkJyWSAueTG7QhOvNRYb1lDdFmL5Td0QKA==}
    engines: {node: '>= 0.4'}
    dependencies:
      available-typed-arrays: 1.0.7
      call-bind: 1.0.8
      call-bound: 1.0.4
      for-each: 0.3.5
      gopd: 1.2.0
      has-tostringtag: 1.0.2
    dev: true

  /which@2.0.2:
    resolution: {integrity: sha512-BLI3Tl1TW3Pvl70l3yq3Y64i+awpwXqsGBYWkkqMtnbXgrMD+yj7rhW0kuEDxzJaYXGjEW5ogapKNMEKNMjibA==}
    engines: {node: '>= 8'}
    dependencies:
      isexe: 2.0.0

  /why-is-node-running@2.3.0:
    resolution: {integrity: sha512-hUrmaWBdVDcxvYqnyh09zunKzROWjbZTiNy8dBEjkS7ehEDQibXJ7XvlmtbwuTclUiIyN+CyXQD4Vmko8fNm8w==}
    engines: {node: '>=8'}
    hasBin: true
    dependencies:
      siginfo: 2.0.0
      stackback: 0.0.2
    dev: true

  /wicked-good-xpath@1.3.0:
    resolution: {integrity: sha512-Gd9+TUn5nXdwj/hFsPVx5cuHHiF5Bwuc30jZ4+ronF1qHK5O7HD0sgmXWSEgwKquT3ClLoKPVbO6qGwVwLzvAw==}
    dev: false

  /word-wrap@1.2.5:
    resolution: {integrity: sha512-BN22B5eaMMI9UMtjrGd5g5eCYPpCPDUy0FJXbYsaT5zYxjFOckS53SQDE3pWkVoWpHXVb3BrYcEN4Twa55B5cA==}
    engines: {node: '>=0.10.0'}
    dev: true

  /workflows.do@0.0.1:
    resolution: {integrity: sha512-2UaSOg3p49zXCaXcdt8f5JyM2Y7B4Arv2rJoOv4SPT/vQ9bpl1Svn7FtN5M9V7u4x8I65O7T4c0B4+xEwTHlfQ==}
    dev: false

  /wrappy@1.0.2:
    resolution: {integrity: sha512-l4Sp/DRseor9wL6EvV2+TuQn63dMkPjZ/sp9XkghTEbV9KlPS1xUsZ3u7/IQO4wxtcFB4bgpQPRcR3QCvezPcQ==}
    dev: false

  /ws@8.18.2:
    resolution: {integrity: sha512-DMricUmwGZUVr++AEAe2uiVM7UoO9MAVZMDu05UQOaUII0lp+zOzLLU4Xqh/JvTqklB1T4uELaaPBKyjE1r4fQ==}
    engines: {node: '>=10.0.0'}
    peerDependencies:
      bufferutil: ^4.0.1
      utf-8-validate: '>=5.0.2'
    peerDependenciesMeta:
      bufferutil:
        optional: true
      utf-8-validate:
        optional: true
    dev: false

  /yaml@2.8.0:
    resolution: {integrity: sha512-4lLa/EcQCB0cJkyts+FpIRx5G/llPxfP6VQU5KByHEhLxY3IJCH0f0Hy1MHI8sClTvsIb8qwRJ6R/ZdlDJ/leQ==}
    engines: {node: '>= 14.6'}
    hasBin: true

  /yn@3.1.1:
    resolution: {integrity: sha512-Ux4ygGWsu2c7isFWe8Yu1YluJmqVhxqK2cLXNQA5AcC3QfbGNpM7fu0Y8b/z16pXLnFxZYvWhd3fhBY9DLmC6Q==}
    engines: {node: '>=6'}
    dev: true

  /yocto-queue@0.1.0:
    resolution: {integrity: sha512-rVksvsnNCdJ/ohGc6xgPwyN8eheCxsiLM8mxuE/t/mOVqJewPuO1miLpTHQiRgTKCLexL4MeAFVagts7HmNZ2Q==}
    engines: {node: '>=10'}
    dev: true

  /zod-to-json-schema@3.24.5(zod@3.25.7):
    resolution: {integrity: sha512-/AuWwMP+YqiPbsJx5D6TfgRTc4kTLjsh5SOcd4bLsfUg2RcEXrFMJl1DGgdHy2aCfsIA/cr/1JM0xcB2GZji8g==}
    peerDependencies:
      zod: ^3.24.1
    dependencies:
      zod: 3.25.7
    dev: false

  /zod-validation-error@3.4.1(zod@3.25.7):
    resolution: {integrity: sha512-1KP64yqDPQ3rupxNv7oXhf7KdhHHgaqbKuspVoiN93TT0xrBjql+Svjkdjq/Qh/7GSMmgQs3AfvBT0heE35thw==}
    engines: {node: '>=18.0.0'}
    peerDependencies:
      zod: ^3.24.4
    dependencies:
      zod: 3.25.7
    dev: false

  /zod@3.25.7:
    resolution: {integrity: sha512-YGdT1cVRmKkOg6Sq7vY7IkxdphySKnXhaUmFI4r4FcuFVNgpCb9tZfNwXbT6BPjD5oz0nubFsoo9pIqKrDcCvg==}
    dev: false

  /zustand@5.0.4(@types/react@19.1.0)(react@19.1.0):
    resolution: {integrity: sha512-39VFTN5InDtMd28ZhjLyuTnlytDr9HfwO512Ai4I8ZABCoyAj4F1+sr7sD1jP/+p7k77Iko0Pb5NhgBFDCX0kQ==}
    engines: {node: '>=12.20.0'}
    peerDependencies:
      '@types/react': '>=18.0.0'
      immer: '>=9.0.6'
      react: '>=18.0.0'
      use-sync-external-store: '>=1.2.0'
    peerDependenciesMeta:
      '@types/react':
        optional: true
      immer:
        optional: true
      react:
        optional: true
      use-sync-external-store:
        optional: true
    dependencies:
      '@types/react': 19.1.0
      react: 19.1.0
    dev: false

  /zwitch@2.0.4:
    resolution: {integrity: sha512-bXE4cR/kVZhKZX/RjPEflHaKVhUVl85noU3v6b8apfQEc1x4A+zBxjZ4lN8LqGd6WZ3dl98pY4o717VFmoPp+A==}<|MERGE_RESOLUTION|>--- conflicted
+++ resolved
@@ -8663,16 +8663,6 @@
       react: 19.1.0
     dev: false
 
-<<<<<<< HEAD
-  /react-dom@18.3.1(react@18.3.1):
-    resolution: {integrity: sha512-5m4nQKp+rZRb09LNH59GM4BxTh9251/ylbKIbpe7TpGxfJ+9kv6BLkLBXIjjspbgbnIBNqlI23tRnTWT0snUIw==}
-    peerDependencies:
-      react: ^18.3.1
-    dependencies:
-      loose-envify: 1.4.0
-      react: 18.3.1
-      scheduler: 0.23.2
-=======
   /react-day-picker@8.10.1(date-fns@3.6.0)(react@19.1.0):
     resolution: {integrity: sha512-TMx7fNbhLk15eqcMt+7Z7S2KF7mfTId/XJDjKE8f+IUcFn0l08/kI4FiYTL/0yuOLmEcbR4Fwe3GJf/NiiMnPA==}
     peerDependencies:
@@ -8681,7 +8671,16 @@
     dependencies:
       date-fns: 3.6.0
       react: 19.1.0
->>>>>>> ff9ea33d
+    dev: false
+
+  /react-dom@18.3.1(react@18.3.1):
+    resolution: {integrity: sha512-5m4nQKp+rZRb09LNH59GM4BxTh9251/ylbKIbpe7TpGxfJ+9kv6BLkLBXIjjspbgbnIBNqlI23tRnTWT0snUIw==}
+    peerDependencies:
+      react: ^18.3.1
+    dependencies:
+      loose-envify: 1.4.0
+      react: 18.3.1
+      scheduler: 0.23.2
     dev: false
 
   /react-dom@19.1.0(react@19.1.0):
@@ -8710,13 +8709,6 @@
       react-dom: 19.1.0(react@19.1.0)
     dev: false
 
-<<<<<<< HEAD
-  /react@18.3.1:
-    resolution: {integrity: sha512-wS+hAgJShR0KhEvPJArfuPVN1+Hz1t0Y6n5jLrGQbkb4urgPE/0Rve+1kMB1v/oWgHgm4WIcV+i7F2pTVj+2iQ==}
-    engines: {node: '>=0.10.0'}
-    dependencies:
-      loose-envify: 1.4.0
-=======
   /react-smooth@4.0.4(react-dom@19.1.0)(react@19.1.0):
     resolution: {integrity: sha512-gnGKTpYwqL0Iii09gHobNolvX4Kiq4PKx6eWBCYYix+8cdw+cGo3do906l1NBPKkSWx1DghC1dlWG9L2uGd61Q==}
     peerDependencies:
@@ -8742,7 +8734,13 @@
       prop-types: 15.8.1
       react: 19.1.0
       react-dom: 19.1.0(react@19.1.0)
->>>>>>> ff9ea33d
+    dev: false
+
+  /react@18.3.1:
+    resolution: {integrity: sha512-wS+hAgJShR0KhEvPJArfuPVN1+Hz1t0Y6n5jLrGQbkb4urgPE/0Rve+1kMB1v/oWgHgm4WIcV+i7F2pTVj+2iQ==}
+    engines: {node: '>=0.10.0'}
+    dependencies:
+      loose-envify: 1.4.0
     dev: false
 
   /react@19.1.0:
