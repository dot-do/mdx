lockfileVersion: '6.0'

settings:
  autoInstallPeers: true
  excludeLinksFromLockfile: false

importers:

  .:
    devDependencies:
      '@changesets/cli':
        specifier: ^2.29.4
        version: 2.29.4
      '@types/node':
        specifier: ^22.15.21
        version: 22.15.21
      prettier:
        specifier: ^3.5.3
        version: 3.5.3
      prettier-plugin-tailwindcss:
        specifier: ^0.6.11
        version: 0.6.11(prettier@3.5.3)
      tsx:
        specifier: ^4.19.4
        version: 4.19.4
      turbo:
        specifier: ^2.5.3
        version: 2.5.3

<<<<<<< HEAD
  ai:
    dependencies:
      mdxld:
        specifier: workspace:*
        version: link:../packages/mdxld

  apps/docs:
    dependencies:
      mdxui:
        specifier: workspace:*
        version: link:../../packages/mdxui
      next:
        specifier: ^15.3.0
        version: 15.3.0(react-dom@19.1.0)(react@19.1.0)
      react:
        specifier: ^19.1.0
        version: 19.1.0
      react-dom:
        specifier: ^19.1.0
        version: 19.1.0(react@19.1.0)
    devDependencies:
      '@next/eslint-plugin-next':
        specifier: ^15.3.0
        version: 15.3.0
      '@repo/eslint-config':
        specifier: workspace:*
        version: link:../../config/eslint-config
      '@repo/tailwind-config':
        specifier: workspace:*
        version: link:../../config/tailwind-config
      '@repo/typescript-config':
        specifier: workspace:*
        version: link:../../config/typescript-config
      '@tailwindcss/postcss':
        specifier: ^4.1.5
        version: 4.1.5
      '@types/node':
        specifier: ^22.15.3
        version: 22.15.3
      '@types/react':
        specifier: ^19.1.0
        version: 19.1.0
      '@types/react-dom':
        specifier: ^19.1.1
        version: 19.1.1(@types/react@19.1.0)
      autoprefixer:
        specifier: ^10.4.20
        version: 10.4.20(postcss@8.5.3)
      eslint:
        specifier: ^9.27.0
        version: 9.27.0
      postcss:
        specifier: ^8.5.3
        version: 8.5.3
      tailwindcss:
        specifier: ^4.1.5
        version: 4.1.5
      typescript:
        specifier: 5.8.2
        version: 5.8.2

=======
>>>>>>> 4ec7d0d0
  apps/mdx.org.ai:
    dependencies:
      apis.do:
        specifier: ^0.0.1
        version: 0.0.1
      business-as-code:
        specifier: ^0.1.0
        version: 0.1.0
      functions.do:
        specifier: ^0.0.5
        version: 0.0.5
      mdxui:
        specifier: workspace:*
        version: link:../../packages/mdxui
      next:
        specifier: ^15.3.0
        version: 15.3.0(react-dom@19.1.0)(react@19.1.0)
      nextra:
        specifier: ^4.2.17
        version: 4.2.17(acorn@8.14.1)(next@15.3.0)(react-dom@19.1.0)(react@19.1.0)(typescript@5.8.2)
      nextra-theme-docs:
        specifier: ^4.2.17
        version: 4.2.17(@types/react@19.1.0)(next@15.3.0)(nextra@4.2.17)(react-dom@19.1.0)(react@19.1.0)
      react:
        specifier: ^19.1.0
        version: 19.1.0
      react-dom:
        specifier: ^19.1.0
        version: 19.1.0(react@19.1.0)
      workflows.do:
        specifier: ^0.0.1
        version: 0.0.1
    devDependencies:
      '@repo/eslint-config':
        specifier: workspace:*
        version: link:../../config/eslint-config
      '@repo/typescript-config':
        specifier: workspace:*
        version: link:../../config/typescript-config
      '@types/node':
        specifier: ^22.15.3
        version: 22.15.3
      '@types/react':
        specifier: 19.1.0
        version: 19.1.0
      '@types/react-dom':
        specifier: 19.1.1
        version: 19.1.1(@types/react@19.1.0)
      eslint:
        specifier: ^9.26.0
        version: 9.27.0
      pagefind:
        specifier: ^1.3.0
        version: 1.3.0
      typescript:
        specifier: 5.8.2
        version: 5.8.2

  apps/mdxld.org:
    dependencies:
      mdxui:
        specifier: workspace:*
        version: link:../../packages/mdxui
      next:
        specifier: ^15.3.0
        version: 15.3.0(react-dom@19.1.0)(react@19.1.0)
      nextra:
        specifier: ^4.2.17
        version: 4.2.17(acorn@8.14.1)(next@15.3.0)(react-dom@19.1.0)(react@19.1.0)(typescript@5.8.2)
      nextra-theme-docs:
        specifier: ^4.2.17
        version: 4.2.17(@types/react@19.1.0)(next@15.3.0)(nextra@4.2.17)(react-dom@19.1.0)(react@19.1.0)
      react:
        specifier: ^19.1.0
        version: 19.1.0
      react-dom:
        specifier: ^19.1.0
        version: 19.1.0(react@19.1.0)
    devDependencies:
      '@repo/eslint-config':
        specifier: workspace:*
        version: link:../../config/eslint-config
      '@repo/typescript-config':
        specifier: workspace:*
        version: link:../../config/typescript-config
      '@types/node':
        specifier: ^22.15.3
        version: 22.15.3
      '@types/react':
        specifier: 19.1.0
        version: 19.1.0
      '@types/react-dom':
        specifier: 19.1.1
        version: 19.1.1(@types/react@19.1.0)
      eslint:
        specifier: ^9.26.0
        version: 9.27.0
      pagefind:
        specifier: ^1.3.0
        version: 1.3.0
      typescript:
        specifier: 5.8.2
        version: 5.8.2

  config/eslint-config:
    devDependencies:
      '@eslint/js':
        specifier: ^9.27.0
        version: 9.27.0
      '@next/eslint-plugin-next':
        specifier: ^15.3.0
        version: 15.3.0
      eslint:
        specifier: ^9.27.0
        version: 9.27.0
      eslint-config-prettier:
        specifier: ^10.1.1
        version: 10.1.1(eslint@9.27.0)
      eslint-plugin-only-warn:
        specifier: ^1.1.0
        version: 1.1.0
      eslint-plugin-react:
        specifier: ^7.37.4
        version: 7.37.4(eslint@9.27.0)
      eslint-plugin-react-hooks:
        specifier: ^5.2.0
        version: 5.2.0(eslint@9.27.0)
      eslint-plugin-turbo:
        specifier: ^2.5.0
        version: 2.5.0(eslint@9.27.0)(turbo@2.5.3)
      globals:
        specifier: ^16.1.0
        version: 16.1.0
      typescript:
        specifier: ^5.8.2
        version: 5.8.2
      typescript-eslint:
        specifier: ^8.32.0
        version: 8.32.0(eslint@9.27.0)(typescript@5.8.2)

  config/tailwind-config:
    devDependencies:
      postcss:
        specifier: ^8.5.3
        version: 8.5.3
      tailwindcss:
        specifier: ^4.1.5
        version: 4.1.5

  config/tsup-config:
    dependencies:
      tsup:
        specifier: ^8.0.2
        version: 8.5.0(tsx@4.19.4)(typescript@5.8.3)
    devDependencies:
      '@types/node':
        specifier: ^20.14.10
        version: 20.17.49
      typescript:
        specifier: ^5.5.3
        version: 5.8.3
      vitest:
        specifier: ^3.1.4
        version: 3.1.4(@types/node@20.17.49)(tsx@4.19.4)

  config/typescript-config: {}

  packages/mdxai:
    dependencies:
      '@ai-sdk/openai':
        specifier: ^1.3.22
        version: 1.3.22(zod@3.25.7)
      ai:
        specifier: ^4.3.16
        version: 4.3.16(react@19.1.0)(zod@3.25.7)
      commander:
        specifier: ^12.1.0
        version: 12.1.0
    devDependencies:
      '@repo/tsup-config':
        specifier: workspace:*
        version: link:../../config/tsup-config
      '@types/node':
        specifier: ^20.14.10
        version: 20.17.49
      ts-node:
        specifier: ^10.9.2
        version: 10.9.2(@types/node@20.17.49)(typescript@5.8.3)
      tsup:
        specifier: ^8.0.2
        version: 8.5.0(tsx@4.19.4)(typescript@5.8.3)
      typescript:
        specifier: ^5.5.3
        version: 5.8.3
      vitest:
        specifier: ^3.1.4
        version: 3.1.4(@types/node@20.17.49)(tsx@4.19.4)

  packages/mdxdb-fs:
    dependencies:
      '@payloadcms/db-sqlite':
        specifier: ^3.38.0
        version: 3.38.0(payload@3.38.0)
      add:
        specifier: ^2.0.6
        version: 2.0.6
      gray-matter:
        specifier: ^4.0.3
        version: 4.0.3
      libsql:
        specifier: ^0.5.11
        version: 0.5.11
      payload:
        specifier: ^3.38.0
        version: 3.38.0(graphql@16.11.0)(typescript@5.8.3)
      pnpm:
        specifier: ^10.11.0
        version: 10.11.0
      simple-git:
        specifier: ^3.27.0
        version: 3.27.0
    devDependencies:
      '@repo/tsup-config':
        specifier: workspace:*
        version: link:../../config/tsup-config
      '@types/node':
        specifier: ^22.15.20
        version: 22.15.20
      tsup:
        specifier: ^8.0.2
        version: 8.5.0(tsx@4.19.4)(typescript@5.8.3)
      tsx:
        specifier: ^4.19.4
        version: 4.19.4
      typescript:
        specifier: ^5.8.3
        version: 5.8.3
      velite:
        specifier: ^0.2.4
        version: 0.2.4(acorn@8.14.1)
      vitest:
        specifier: ^3.1.4
        version: 3.1.4(@types/node@22.15.20)(tsx@4.19.4)

  packages/mdxe:
    dependencies:
      commander:
        specifier: ^12.0.0
        version: 12.1.0
      mdxui:
        specifier: workspace:*
        version: link:../mdxui
      next:
        specifier: ^15.3.0
        version: 15.3.0(react-dom@19.1.0)(react@19.1.0)
      react:
        specifier: ^19.1.0
        version: 19.1.0
      react-dom:
        specifier: ^19.1.0
        version: 19.1.0(react@19.1.0)
    devDependencies:
      '@repo/tsup-config':
        specifier: workspace:*
        version: link:../../config/tsup-config
      '@types/node':
        specifier: ^20.14.10
        version: 20.17.49
      tsup:
        specifier: ^8.0.2
        version: 8.5.0(tsx@4.19.4)(typescript@5.8.3)
      vitest:
        specifier: ^3.1.4
        version: 3.1.4(@types/node@20.17.49)(tsx@4.19.4)

  packages/mdxld:
    dependencies:
      '@fal-works/esbuild-plugin-global-externals':
        specifier: ^2.1.2
        version: 2.1.2
      '@mdx-js/esbuild':
        specifier: ^3.0.0
        version: 3.1.0(acorn@8.14.1)(esbuild@0.20.2)
      '@mdxld/schema':
        specifier: ^0.1.0
        version: 0.1.0
      commander:
        specifier: ^11.1.0
        version: 11.1.0
      esbuild:
        specifier: ^0.20.1
        version: 0.20.2
      next-mdx-remote-client:
        specifier: ^2.1.2
        version: 2.1.2(@types/react@18.3.22)(acorn@8.14.1)(react-dom@18.3.1)(react@18.3.1)
      react:
        specifier: ^18.2.0
        version: 18.3.1
      react-dom:
        specifier: ^18.2.0
        version: 18.3.1(react@18.3.1)
      schema-dts:
        specifier: ^1.1.2
        version: 1.1.5
      velite:
        specifier: ^0.2.4
        version: 0.2.4(acorn@8.14.1)
      yaml:
        specifier: ^2.4.0
        version: 2.8.0
    devDependencies:
      '@repo/tsup-config':
        specifier: workspace:*
        version: link:../../config/tsup-config
      '@types/node':
        specifier: ^20.14.10
        version: 20.17.49
      '@types/react':
        specifier: ^18.2.43
        version: 18.3.22
      tsup:
        specifier: ^8.0.2
        version: 8.5.0(tsx@4.19.4)(typescript@5.8.3)(yaml@2.8.0)
      typescript:
        specifier: ^5.3.3
        version: 5.8.3
      vitest:
        specifier: ^3.1.4
        version: 3.1.4(@types/node@20.17.49)(tsx@4.19.4)(yaml@2.8.0)

  packages/mdxui:
    dependencies:
      '@tremor/react':
        specifier: 4.0.0-beta-tremor-v4.4
        version: 4.0.0-beta-tremor-v4.4(react-dom@19.1.0)(react@19.1.0)(tailwindcss@4.1.5)
      react:
        specifier: ^19
        version: 19.1.0
    devDependencies:
      '@radix-ui/react-slot':
        specifier: ^1.0.2
        version: 1.2.3(@types/react@19.1.0)(react@19.1.0)
      '@repo/eslint-config':
        specifier: workspace:*
        version: link:../../config/eslint-config
      '@repo/tailwind-config':
        specifier: workspace:*
        version: link:../../config/tailwind-config
      '@repo/tsup-config':
        specifier: workspace:*
        version: link:../../config/tsup-config
      '@repo/typescript-config':
        specifier: workspace:*
        version: link:../../config/typescript-config
      '@tailwindcss/cli':
        specifier: ^4.1.5
        version: 4.1.5
      '@types/react':
        specifier: ^19.1.0
        version: 19.1.0
      class-variance-authority:
        specifier: ^0.7.0
        version: 0.7.1
      clsx:
        specifier: ^2.1.0
        version: 2.1.1
      eslint:
        specifier: ^9.27.0
        version: 9.27.0
      lucide-react:
        specifier: ^0.330.0
        version: 0.330.0(react@19.1.0)
      tailwind-merge:
        specifier: ^2.2.1
        version: 2.6.0
      tailwindcss:
        specifier: ^4.1.5
        version: 4.1.5
      tsup:
        specifier: ^8.0.2
        version: 8.5.0(tsx@4.19.4)(typescript@5.8.2)
      tw-animate-css:
        specifier: ^1.3.0
        version: 1.3.0
      typescript:
        specifier: 5.8.2
        version: 5.8.2
      vitest:
        specifier: ^3.1.4
        version: 3.1.4(@types/node@22.15.21)(tsx@4.19.4)

packages:

  /@ai-sdk/openai@1.3.22(zod@3.25.7):
    resolution: {integrity: sha512-QwA+2EkG0QyjVR+7h6FE7iOu2ivNqAVMm9UJZkVxxTk5OIq5fFJDTEI/zICEMuHImTTXR2JjsL6EirJ28Jc4cw==}
    engines: {node: '>=18'}
    peerDependencies:
      zod: ^3.0.0
    dependencies:
      '@ai-sdk/provider': 1.1.3
      '@ai-sdk/provider-utils': 2.2.8(zod@3.25.7)
      zod: 3.25.7
    dev: false

  /@ai-sdk/provider-utils@2.2.8(zod@3.25.7):
    resolution: {integrity: sha512-fqhG+4sCVv8x7nFzYnFo19ryhAa3w096Kmc3hWxMQfW/TubPOmt3A6tYZhl4mUfQWWQMsuSkLrtjlWuXBVSGQA==}
    engines: {node: '>=18'}
    peerDependencies:
      zod: ^3.23.8
    dependencies:
      '@ai-sdk/provider': 1.1.3
      nanoid: 3.3.11
      secure-json-parse: 2.7.0
      zod: 3.25.7
    dev: false

  /@ai-sdk/provider@1.1.3:
    resolution: {integrity: sha512-qZMxYJ0qqX/RfnuIaab+zp8UAeJn/ygXXAffR5I4N0n1IrvA6qBsjc8hXLmBiMV2zoXlifkacF7sEFnYnjBcqg==}
    engines: {node: '>=18'}
    dependencies:
      json-schema: 0.4.0
    dev: false

  /@ai-sdk/react@1.2.12(react@19.1.0)(zod@3.25.7):
    resolution: {integrity: sha512-jK1IZZ22evPZoQW3vlkZ7wvjYGYF+tRBKXtrcolduIkQ/m/sOAVcVeVDUDvh1T91xCnWCdUGCPZg2avZ90mv3g==}
    engines: {node: '>=18'}
    peerDependencies:
      react: ^18 || ^19 || ^19.0.0-rc
      zod: ^3.23.8
    peerDependenciesMeta:
      zod:
        optional: true
    dependencies:
      '@ai-sdk/provider-utils': 2.2.8(zod@3.25.7)
      '@ai-sdk/ui-utils': 1.2.11(zod@3.25.7)
      react: 19.1.0
      swr: 2.3.3(react@19.1.0)
      throttleit: 2.1.0
      zod: 3.25.7
    dev: false

  /@ai-sdk/ui-utils@1.2.11(zod@3.25.7):
    resolution: {integrity: sha512-3zcwCc8ezzFlwp3ZD15wAPjf2Au4s3vAbKsXQVyhxODHcmu0iyPO2Eua6D/vicq/AUm/BAo60r97O6HU+EI0+w==}
    engines: {node: '>=18'}
    peerDependencies:
      zod: ^3.23.8
    dependencies:
      '@ai-sdk/provider': 1.1.3
      '@ai-sdk/provider-utils': 2.2.8(zod@3.25.7)
      zod: 3.25.7
      zod-to-json-schema: 3.24.5(zod@3.25.7)
    dev: false

  /@antfu/install-pkg@1.1.0:
    resolution: {integrity: sha512-MGQsmw10ZyI+EJo45CdSER4zEb+p31LpDAFp2Z3gkSd1yqVZGi0Ebx++YTEMonJy4oChEMLsxZ64j8FH6sSqtQ==}
    dependencies:
      package-manager-detector: 1.3.0
      tinyexec: 1.0.1
    dev: false

  /@antfu/utils@8.1.1:
    resolution: {integrity: sha512-Mex9nXf9vR6AhcXmMrlz/HVgYYZpVGJ6YlPgwl7UnaFpnshXs6EK/oa5Gpf3CzENMjkvEx2tQtntGnb7UtSTOQ==}
    dev: false

  /@apidevtools/json-schema-ref-parser@11.9.3:
    resolution: {integrity: sha512-60vepv88RwcJtSHrD6MjIL6Ta3SOYbgfnkHb+ppAVK+o9mXprRtulx7VlRl3lN3bbvysAfCS7WMVfhUYemB0IQ==}
    engines: {node: '>= 16'}
    dependencies:
      '@jsdevtools/ono': 7.1.3
      '@types/json-schema': 7.0.15
      js-yaml: 4.1.0
    dev: false

  /@babel/code-frame@7.27.1:
    resolution: {integrity: sha512-cjQ7ZlQ0Mv3b47hABuTevyTuYN4i+loJKGeV9flcCgIK37cCXRh+L1bd3iBHlynerhQ7BhCkn2BPbQUL+rGqFg==}
    engines: {node: '>=6.9.0'}
    dependencies:
      '@babel/helper-validator-identifier': 7.27.1
      js-tokens: 4.0.0
      picocolors: 1.1.1
    dev: false

  /@babel/helper-validator-identifier@7.27.1:
    resolution: {integrity: sha512-D2hP9eA+Sqx1kBZgzxZh0y1trbuU+JoDkiEwqhQ36nodYqJwyEIhPSdMNd7lOm/4io72luTPWH20Yda0xOuUow==}
    engines: {node: '>=6.9.0'}
    dev: false

  /@babel/runtime@7.27.1:
    resolution: {integrity: sha512-1x3D2xEk2fRo3PAhwQwu5UubzgiVWSXTBfWpVd2Mx2AzRqJuDJCsgaDVZ7HB5iGzDW1Hl1sWN2mFyKjmR9uAog==}
    engines: {node: '>=6.9.0'}

  /@braintree/sanitize-url@7.1.1:
    resolution: {integrity: sha512-i1L7noDNxtFyL5DmZafWy1wRVhGehQmzZaz1HiN5e7iylJMSZR7ekOV7NsIqa5qBldlLrsKv4HbgFUVlQrz8Mw==}
    dev: false

  /@changesets/apply-release-plan@7.0.12:
    resolution: {integrity: sha512-EaET7As5CeuhTzvXTQCRZeBUcisoYPDDcXvgTE/2jmmypKp0RC7LxKj/yzqeh/1qFTZI7oDGFcL1PHRuQuketQ==}
    dependencies:
      '@changesets/config': 3.1.1
      '@changesets/get-version-range-type': 0.4.0
      '@changesets/git': 3.0.4
      '@changesets/should-skip-package': 0.1.2
      '@changesets/types': 6.1.0
      '@manypkg/get-packages': 1.1.3
      detect-indent: 6.1.0
      fs-extra: 7.0.1
      lodash.startcase: 4.4.0
      outdent: 0.5.0
      prettier: 2.8.8
      resolve-from: 5.0.0
      semver: 7.7.1
    dev: true

  /@changesets/assemble-release-plan@6.0.8:
    resolution: {integrity: sha512-y8+8LvZCkKJdbUlpXFuqcavpzJR80PN0OIfn8HZdwK7Sh6MgLXm4hKY5vu6/NDoKp8lAlM4ERZCqRMLxP4m+MQ==}
    dependencies:
      '@changesets/errors': 0.2.0
      '@changesets/get-dependents-graph': 2.1.3
      '@changesets/should-skip-package': 0.1.2
      '@changesets/types': 6.1.0
      '@manypkg/get-packages': 1.1.3
      semver: 7.7.1
    dev: true

  /@changesets/changelog-git@0.2.1:
    resolution: {integrity: sha512-x/xEleCFLH28c3bQeQIyeZf8lFXyDFVn1SgcBiR2Tw/r4IAWlk1fzxCEZ6NxQAjF2Nwtczoen3OA2qR+UawQ8Q==}
    dependencies:
      '@changesets/types': 6.1.0
    dev: true

  /@changesets/cli@2.29.4:
    resolution: {integrity: sha512-VW30x9oiFp/un/80+5jLeWgEU6Btj8IqOgI+X/zAYu4usVOWXjPIK5jSSlt5jsCU7/6Z7AxEkarxBxGUqkAmNg==}
    hasBin: true
    dependencies:
      '@changesets/apply-release-plan': 7.0.12
      '@changesets/assemble-release-plan': 6.0.8
      '@changesets/changelog-git': 0.2.1
      '@changesets/config': 3.1.1
      '@changesets/errors': 0.2.0
      '@changesets/get-dependents-graph': 2.1.3
      '@changesets/get-release-plan': 4.0.12
      '@changesets/git': 3.0.4
      '@changesets/logger': 0.1.1
      '@changesets/pre': 2.0.2
      '@changesets/read': 0.6.5
      '@changesets/should-skip-package': 0.1.2
      '@changesets/types': 6.1.0
      '@changesets/write': 0.4.0
      '@manypkg/get-packages': 1.1.3
      ansi-colors: 4.1.3
      ci-info: 3.9.0
      enquirer: 2.4.1
      external-editor: 3.1.0
      fs-extra: 7.0.1
      mri: 1.2.0
      p-limit: 2.3.0
      package-manager-detector: 0.2.11
      picocolors: 1.1.1
      resolve-from: 5.0.0
      semver: 7.7.1
      spawndamnit: 3.0.1
      term-size: 2.2.1
    dev: true

  /@changesets/config@3.1.1:
    resolution: {integrity: sha512-bd+3Ap2TKXxljCggI0mKPfzCQKeV/TU4yO2h2C6vAihIo8tzseAn2e7klSuiyYYXvgu53zMN1OeYMIQkaQoWnA==}
    dependencies:
      '@changesets/errors': 0.2.0
      '@changesets/get-dependents-graph': 2.1.3
      '@changesets/logger': 0.1.1
      '@changesets/types': 6.1.0
      '@manypkg/get-packages': 1.1.3
      fs-extra: 7.0.1
      micromatch: 4.0.8
    dev: true

  /@changesets/errors@0.2.0:
    resolution: {integrity: sha512-6BLOQUscTpZeGljvyQXlWOItQyU71kCdGz7Pi8H8zdw6BI0g3m43iL4xKUVPWtG+qrrL9DTjpdn8eYuCQSRpow==}
    dependencies:
      extendable-error: 0.1.7
    dev: true

  /@changesets/get-dependents-graph@2.1.3:
    resolution: {integrity: sha512-gphr+v0mv2I3Oxt19VdWRRUxq3sseyUpX9DaHpTUmLj92Y10AGy+XOtV+kbM6L/fDcpx7/ISDFK6T8A/P3lOdQ==}
    dependencies:
      '@changesets/types': 6.1.0
      '@manypkg/get-packages': 1.1.3
      picocolors: 1.1.1
      semver: 7.7.1
    dev: true

  /@changesets/get-release-plan@4.0.12:
    resolution: {integrity: sha512-KukdEgaafnyGryUwpHG2kZ7xJquOmWWWk5mmoeQaSvZTWH1DC5D/Sw6ClgGFYtQnOMSQhgoEbDxAbpIIayKH1g==}
    dependencies:
      '@changesets/assemble-release-plan': 6.0.8
      '@changesets/config': 3.1.1
      '@changesets/pre': 2.0.2
      '@changesets/read': 0.6.5
      '@changesets/types': 6.1.0
      '@manypkg/get-packages': 1.1.3
    dev: true

  /@changesets/get-version-range-type@0.4.0:
    resolution: {integrity: sha512-hwawtob9DryoGTpixy1D3ZXbGgJu1Rhr+ySH2PvTLHvkZuQ7sRT4oQwMh0hbqZH1weAooedEjRsbrWcGLCeyVQ==}
    dev: true

  /@changesets/git@3.0.4:
    resolution: {integrity: sha512-BXANzRFkX+XcC1q/d27NKvlJ1yf7PSAgi8JG6dt8EfbHFHi4neau7mufcSca5zRhwOL8j9s6EqsxmT+s+/E6Sw==}
    dependencies:
      '@changesets/errors': 0.2.0
      '@manypkg/get-packages': 1.1.3
      is-subdir: 1.2.0
      micromatch: 4.0.8
      spawndamnit: 3.0.1
    dev: true

  /@changesets/logger@0.1.1:
    resolution: {integrity: sha512-OQtR36ZlnuTxKqoW4Sv6x5YIhOmClRd5pWsjZsddYxpWs517R0HkyiefQPIytCVh4ZcC5x9XaG8KTdd5iRQUfg==}
    dependencies:
      picocolors: 1.1.1
    dev: true

  /@changesets/parse@0.4.1:
    resolution: {integrity: sha512-iwksMs5Bf/wUItfcg+OXrEpravm5rEd9Bf4oyIPL4kVTmJQ7PNDSd6MDYkpSJR1pn7tz/k8Zf2DhTCqX08Ou+Q==}
    dependencies:
      '@changesets/types': 6.1.0
      js-yaml: 3.14.1
    dev: true

  /@changesets/pre@2.0.2:
    resolution: {integrity: sha512-HaL/gEyFVvkf9KFg6484wR9s0qjAXlZ8qWPDkTyKF6+zqjBe/I2mygg3MbpZ++hdi0ToqNUF8cjj7fBy0dg8Ug==}
    dependencies:
      '@changesets/errors': 0.2.0
      '@changesets/types': 6.1.0
      '@manypkg/get-packages': 1.1.3
      fs-extra: 7.0.1
    dev: true

  /@changesets/read@0.6.5:
    resolution: {integrity: sha512-UPzNGhsSjHD3Veb0xO/MwvasGe8eMyNrR/sT9gR8Q3DhOQZirgKhhXv/8hVsI0QpPjR004Z9iFxoJU6in3uGMg==}
    dependencies:
      '@changesets/git': 3.0.4
      '@changesets/logger': 0.1.1
      '@changesets/parse': 0.4.1
      '@changesets/types': 6.1.0
      fs-extra: 7.0.1
      p-filter: 2.1.0
      picocolors: 1.1.1
    dev: true

  /@changesets/should-skip-package@0.1.2:
    resolution: {integrity: sha512-qAK/WrqWLNCP22UDdBTMPH5f41elVDlsNyat180A33dWxuUDyNpg6fPi/FyTZwRriVjg0L8gnjJn2F9XAoF0qw==}
    dependencies:
      '@changesets/types': 6.1.0
      '@manypkg/get-packages': 1.1.3
    dev: true

  /@changesets/types@4.1.0:
    resolution: {integrity: sha512-LDQvVDv5Kb50ny2s25Fhm3d9QSZimsoUGBsUioj6MC3qbMUCuC8GPIvk/M6IvXx3lYhAs0lwWUQLb+VIEUCECw==}
    dev: true

  /@changesets/types@6.1.0:
    resolution: {integrity: sha512-rKQcJ+o1nKNgeoYRHKOS07tAMNd3YSN0uHaJOZYjBAgxfV7TUE7JE+z4BzZdQwb5hKaYbayKN5KrYV7ODb2rAA==}
    dev: true

  /@changesets/write@0.4.0:
    resolution: {integrity: sha512-CdTLvIOPiCNuH71pyDu3rA+Q0n65cmAbXnwWH84rKGiFumFzkmHNT8KHTMEchcxN+Kl8I54xGUhJ7l3E7X396Q==}
    dependencies:
      '@changesets/types': 6.1.0
      fs-extra: 7.0.1
      human-id: 4.1.1
      prettier: 2.8.8
    dev: true

  /@chevrotain/cst-dts-gen@11.0.3:
    resolution: {integrity: sha512-BvIKpRLeS/8UbfxXxgC33xOumsacaeCKAjAeLyOn7Pcp95HiRbrpl14S+9vaZLolnbssPIUuiUd8IvgkRyt6NQ==}
    dependencies:
      '@chevrotain/gast': 11.0.3
      '@chevrotain/types': 11.0.3
      lodash-es: 4.17.21
    dev: false

  /@chevrotain/gast@11.0.3:
    resolution: {integrity: sha512-+qNfcoNk70PyS/uxmj3li5NiECO+2YKZZQMbmjTqRI3Qchu8Hig/Q9vgkHpI3alNjr7M+a2St5pw5w5F6NL5/Q==}
    dependencies:
      '@chevrotain/types': 11.0.3
      lodash-es: 4.17.21
    dev: false

  /@chevrotain/regexp-to-ast@11.0.3:
    resolution: {integrity: sha512-1fMHaBZxLFvWI067AVbGJav1eRY7N8DDvYCTwGBiE/ytKBgP8azTdgyrKyWZ9Mfh09eHWb5PgTSO8wi7U824RA==}
    dev: false

  /@chevrotain/types@11.0.3:
    resolution: {integrity: sha512-gsiM3G8b58kZC2HaWR50gu6Y1440cHiJ+i3JUvcp/35JchYejb2+5MVeJK0iKThYpAa/P2PYFV4hoi44HD+aHQ==}
    dev: false

  /@chevrotain/utils@11.0.3:
    resolution: {integrity: sha512-YslZMgtJUyuMbZ+aKvfF3x1f5liK4mWNxghFRv7jqRR9C3R3fAOGTTKvxXDa2Y1s9zSbcpuO0cAxDYsc9SrXoQ==}
    dev: false

  /@cspotcode/source-map-support@0.8.1:
    resolution: {integrity: sha512-IchNf6dN4tHoMFIn/7OE8LWZ19Y6q/67Bmf6vnGREv8RSbBVb9LPJxEcnwrcwX6ixSvaiGoomAUvu4YSxXrVgw==}
    engines: {node: '>=12'}
    dependencies:
      '@jridgewell/trace-mapping': 0.3.9
    dev: true

  /@drizzle-team/brocli@0.10.2:
    resolution: {integrity: sha512-z33Il7l5dKjUgGULTqBsQBQwckHh5AbIuxhdsIxDDiZAzBOrZO6q9ogcWC65kU382AfynTfgNumVcNIjuIua6w==}
    dev: false

  /@emnapi/runtime@1.4.3:
    resolution: {integrity: sha512-pBPWdu6MLKROBX05wSNKcNb++m5Er+KQ9QkB+WVM+pW2Kx9hoSrVTnu3BdkI5eBLZoKu/J6mW/B6i6bJB2ytXQ==}
    requiresBuild: true
    dependencies:
      tslib: 2.8.1
    optional: true

  /@esbuild-kit/core-utils@3.3.2:
    resolution: {integrity: sha512-sPRAnw9CdSsRmEtnsl2WXWdyquogVpB3yZ3dgwJfe8zrOzTsV7cJvmwrKVa+0ma5BoiGJ+BoqkMvawbayKUsqQ==}
    deprecated: 'Merged into tsx: https://tsx.is'
    dependencies:
      esbuild: 0.18.20
      source-map-support: 0.5.21
    dev: false

  /@esbuild-kit/esm-loader@2.6.5:
    resolution: {integrity: sha512-FxEMIkJKnodyA1OaCUoEvbYRkoZlLZ4d/eXFu9Fh8CbBBgP5EmZxrfTRyN0qpXZ4vOvqnE5YdRdcrmUUXuU+dA==}
    deprecated: 'Merged into tsx: https://tsx.is'
    dependencies:
      '@esbuild-kit/core-utils': 3.3.2
      get-tsconfig: 4.10.0
    dev: false

  /@esbuild/aix-ppc64@0.19.12:
    resolution: {integrity: sha512-bmoCYyWdEL3wDQIVbcyzRyeKLgk2WtWLTWz1ZIAZF/EGbNOwSA6ew3PftJ1PqMiOOGu0OyFMzG53L0zqIpPeNA==}
    engines: {node: '>=12'}
    cpu: [ppc64]
    os: [aix]
    requiresBuild: true
    dev: false
    optional: true

  /@esbuild/aix-ppc64@0.20.2:
    resolution: {integrity: sha512-D+EBOJHXdNZcLJRBkhENNG8Wji2kgc9AZ9KiPr1JuZjsNtyHzrsfLRrY0tk2H2aoFu6RANO1y1iPPUCDYWkb5g==}
    engines: {node: '>=12'}
    cpu: [ppc64]
    os: [aix]
    requiresBuild: true
    dev: false
    optional: true

  /@esbuild/aix-ppc64@0.23.1:
    resolution: {integrity: sha512-6VhYk1diRqrhBAqpJEdjASR/+WVRtfjpqKuNw11cLiaWpAT/Uu+nokB+UJnevzy/P9C/ty6AOe0dwueMrGh/iQ==}
    engines: {node: '>=18'}
    cpu: [ppc64]
    os: [aix]
    requiresBuild: true
    dev: false
    optional: true

  /@esbuild/aix-ppc64@0.25.4:
    resolution: {integrity: sha512-1VCICWypeQKhVbE9oW/sJaAmjLxhVqacdkvPLEjwlttjfwENRSClS8EjBz0KzRyFSCPDIkuXW34Je/vk7zdB7Q==}
    engines: {node: '>=18'}
    cpu: [ppc64]
    os: [aix]
    requiresBuild: true
    optional: true

  /@esbuild/android-arm64@0.18.20:
    resolution: {integrity: sha512-Nz4rJcchGDtENV0eMKUNa6L12zz2zBDXuhj/Vjh18zGqB44Bi7MBMSXjgunJgjRhCmKOjnPuZp4Mb6OKqtMHLQ==}
    engines: {node: '>=12'}
    cpu: [arm64]
    os: [android]
    requiresBuild: true
    dev: false
    optional: true

  /@esbuild/android-arm64@0.19.12:
    resolution: {integrity: sha512-P0UVNGIienjZv3f5zq0DP3Nt2IE/3plFzuaS96vihvD0Hd6H/q4WXUGpCxD/E8YrSXfNyRPbpTq+T8ZQioSuPA==}
    engines: {node: '>=12'}
    cpu: [arm64]
    os: [android]
    requiresBuild: true
    dev: false
    optional: true

  /@esbuild/android-arm64@0.20.2:
    resolution: {integrity: sha512-mRzjLacRtl/tWU0SvD8lUEwb61yP9cqQo6noDZP/O8VkwafSYwZ4yWy24kan8jE/IMERpYncRt2dw438LP3Xmg==}
    engines: {node: '>=12'}
    cpu: [arm64]
    os: [android]
    requiresBuild: true
    dev: false
    optional: true

  /@esbuild/android-arm64@0.23.1:
    resolution: {integrity: sha512-xw50ipykXcLstLeWH7WRdQuysJqejuAGPd30vd1i5zSyKK3WE+ijzHmLKxdiCMtH1pHz78rOg0BKSYOSB/2Khw==}
    engines: {node: '>=18'}
    cpu: [arm64]
    os: [android]
    requiresBuild: true
    dev: false
    optional: true

  /@esbuild/android-arm64@0.25.4:
    resolution: {integrity: sha512-bBy69pgfhMGtCnwpC/x5QhfxAz/cBgQ9enbtwjf6V9lnPI/hMyT9iWpR1arm0l3kttTr4L0KSLpKmLp/ilKS9A==}
    engines: {node: '>=18'}
    cpu: [arm64]
    os: [android]
    requiresBuild: true
    optional: true

  /@esbuild/android-arm@0.18.20:
    resolution: {integrity: sha512-fyi7TDI/ijKKNZTUJAQqiG5T7YjJXgnzkURqmGj13C6dCqckZBLdl4h7bkhHt/t0WP+zO9/zwroDvANaOqO5Sw==}
    engines: {node: '>=12'}
    cpu: [arm]
    os: [android]
    requiresBuild: true
    dev: false
    optional: true

  /@esbuild/android-arm@0.19.12:
    resolution: {integrity: sha512-qg/Lj1mu3CdQlDEEiWrlC4eaPZ1KztwGJ9B6J+/6G+/4ewxJg7gqj8eVYWvao1bXrqGiW2rsBZFSX3q2lcW05w==}
    engines: {node: '>=12'}
    cpu: [arm]
    os: [android]
    requiresBuild: true
    dev: false
    optional: true

  /@esbuild/android-arm@0.20.2:
    resolution: {integrity: sha512-t98Ra6pw2VaDhqNWO2Oph2LXbz/EJcnLmKLGBJwEwXX/JAN83Fym1rU8l0JUWK6HkIbWONCSSatf4sf2NBRx/w==}
    engines: {node: '>=12'}
    cpu: [arm]
    os: [android]
    requiresBuild: true
    dev: false
    optional: true

  /@esbuild/android-arm@0.23.1:
    resolution: {integrity: sha512-uz6/tEy2IFm9RYOyvKl88zdzZfwEfKZmnX9Cj1BHjeSGNuGLuMD1kR8y5bteYmwqKm1tj8m4cb/aKEorr6fHWQ==}
    engines: {node: '>=18'}
    cpu: [arm]
    os: [android]
    requiresBuild: true
    dev: false
    optional: true

  /@esbuild/android-arm@0.25.4:
    resolution: {integrity: sha512-QNdQEps7DfFwE3hXiU4BZeOV68HHzYwGd0Nthhd3uCkkEKK7/R6MTgM0P7H7FAs5pU/DIWsviMmEGxEoxIZ+ZQ==}
    engines: {node: '>=18'}
    cpu: [arm]
    os: [android]
    requiresBuild: true
    optional: true

  /@esbuild/android-x64@0.18.20:
    resolution: {integrity: sha512-8GDdlePJA8D6zlZYJV/jnrRAi6rOiNaCC/JclcXpB+KIuvfBN4owLtgzY2bsxnx666XjJx2kDPUmnTtR8qKQUg==}
    engines: {node: '>=12'}
    cpu: [x64]
    os: [android]
    requiresBuild: true
    dev: false
    optional: true

  /@esbuild/android-x64@0.19.12:
    resolution: {integrity: sha512-3k7ZoUW6Q6YqhdhIaq/WZ7HwBpnFBlW905Fa4s4qWJyiNOgT1dOqDiVAQFwBH7gBRZr17gLrlFCRzF6jFh7Kew==}
    engines: {node: '>=12'}
    cpu: [x64]
    os: [android]
    requiresBuild: true
    dev: false
    optional: true

  /@esbuild/android-x64@0.20.2:
    resolution: {integrity: sha512-btzExgV+/lMGDDa194CcUQm53ncxzeBrWJcncOBxuC6ndBkKxnHdFJn86mCIgTELsooUmwUm9FkhSp5HYu00Rg==}
    engines: {node: '>=12'}
    cpu: [x64]
    os: [android]
    requiresBuild: true
    dev: false
    optional: true

  /@esbuild/android-x64@0.23.1:
    resolution: {integrity: sha512-nlN9B69St9BwUoB+jkyU090bru8L0NA3yFvAd7k8dNsVH8bi9a8cUAUSEcEEgTp2z3dbEDGJGfP6VUnkQnlReg==}
    engines: {node: '>=18'}
    cpu: [x64]
    os: [android]
    requiresBuild: true
    dev: false
    optional: true

  /@esbuild/android-x64@0.25.4:
    resolution: {integrity: sha512-TVhdVtQIFuVpIIR282btcGC2oGQoSfZfmBdTip2anCaVYcqWlZXGcdcKIUklfX2wj0JklNYgz39OBqh2cqXvcQ==}
    engines: {node: '>=18'}
    cpu: [x64]
    os: [android]
    requiresBuild: true
    optional: true

  /@esbuild/darwin-arm64@0.18.20:
    resolution: {integrity: sha512-bxRHW5kHU38zS2lPTPOyuyTm+S+eobPUnTNkdJEfAddYgEcll4xkT8DB9d2008DtTbl7uJag2HuE5NZAZgnNEA==}
    engines: {node: '>=12'}
    cpu: [arm64]
    os: [darwin]
    requiresBuild: true
    dev: false
    optional: true

  /@esbuild/darwin-arm64@0.19.12:
    resolution: {integrity: sha512-B6IeSgZgtEzGC42jsI+YYu9Z3HKRxp8ZT3cqhvliEHovq8HSX2YX8lNocDn79gCKJXOSaEot9MVYky7AKjCs8g==}
    engines: {node: '>=12'}
    cpu: [arm64]
    os: [darwin]
    requiresBuild: true
    dev: false
    optional: true

  /@esbuild/darwin-arm64@0.20.2:
    resolution: {integrity: sha512-4J6IRT+10J3aJH3l1yzEg9y3wkTDgDk7TSDFX+wKFiWjqWp/iCfLIYzGyasx9l0SAFPT1HwSCR+0w/h1ES/MjA==}
    engines: {node: '>=12'}
    cpu: [arm64]
    os: [darwin]
    requiresBuild: true
    dev: false
    optional: true

  /@esbuild/darwin-arm64@0.23.1:
    resolution: {integrity: sha512-YsS2e3Wtgnw7Wq53XXBLcV6JhRsEq8hkfg91ESVadIrzr9wO6jJDMZnCQbHm1Guc5t/CdDiFSSfWP58FNuvT3Q==}
    engines: {node: '>=18'}
    cpu: [arm64]
    os: [darwin]
    requiresBuild: true
    dev: false
    optional: true

  /@esbuild/darwin-arm64@0.25.4:
    resolution: {integrity: sha512-Y1giCfM4nlHDWEfSckMzeWNdQS31BQGs9/rouw6Ub91tkK79aIMTH3q9xHvzH8d0wDru5Ci0kWB8b3up/nl16g==}
    engines: {node: '>=18'}
    cpu: [arm64]
    os: [darwin]
    requiresBuild: true
    optional: true

  /@esbuild/darwin-x64@0.18.20:
    resolution: {integrity: sha512-pc5gxlMDxzm513qPGbCbDukOdsGtKhfxD1zJKXjCCcU7ju50O7MeAZ8c4krSJcOIJGFR+qx21yMMVYwiQvyTyQ==}
    engines: {node: '>=12'}
    cpu: [x64]
    os: [darwin]
    requiresBuild: true
    dev: false
    optional: true

  /@esbuild/darwin-x64@0.19.12:
    resolution: {integrity: sha512-hKoVkKzFiToTgn+41qGhsUJXFlIjxI/jSYeZf3ugemDYZldIXIxhvwN6erJGlX4t5h417iFuheZ7l+YVn05N3A==}
    engines: {node: '>=12'}
    cpu: [x64]
    os: [darwin]
    requiresBuild: true
    dev: false
    optional: true

  /@esbuild/darwin-x64@0.20.2:
    resolution: {integrity: sha512-tBcXp9KNphnNH0dfhv8KYkZhjc+H3XBkF5DKtswJblV7KlT9EI2+jeA8DgBjp908WEuYll6pF+UStUCfEpdysA==}
    engines: {node: '>=12'}
    cpu: [x64]
    os: [darwin]
    requiresBuild: true
    dev: false
    optional: true

  /@esbuild/darwin-x64@0.23.1:
    resolution: {integrity: sha512-aClqdgTDVPSEGgoCS8QDG37Gu8yc9lTHNAQlsztQ6ENetKEO//b8y31MMu2ZaPbn4kVsIABzVLXYLhCGekGDqw==}
    engines: {node: '>=18'}
    cpu: [x64]
    os: [darwin]
    requiresBuild: true
    dev: false
    optional: true

  /@esbuild/darwin-x64@0.25.4:
    resolution: {integrity: sha512-CJsry8ZGM5VFVeyUYB3cdKpd/H69PYez4eJh1W/t38vzutdjEjtP7hB6eLKBoOdxcAlCtEYHzQ/PJ/oU9I4u0A==}
    engines: {node: '>=18'}
    cpu: [x64]
    os: [darwin]
    requiresBuild: true
    optional: true

  /@esbuild/freebsd-arm64@0.18.20:
    resolution: {integrity: sha512-yqDQHy4QHevpMAaxhhIwYPMv1NECwOvIpGCZkECn8w2WFHXjEwrBn3CeNIYsibZ/iZEUemj++M26W3cNR5h+Tw==}
    engines: {node: '>=12'}
    cpu: [arm64]
    os: [freebsd]
    requiresBuild: true
    dev: false
    optional: true

  /@esbuild/freebsd-arm64@0.19.12:
    resolution: {integrity: sha512-4aRvFIXmwAcDBw9AueDQ2YnGmz5L6obe5kmPT8Vd+/+x/JMVKCgdcRwH6APrbpNXsPz+K653Qg8HB/oXvXVukA==}
    engines: {node: '>=12'}
    cpu: [arm64]
    os: [freebsd]
    requiresBuild: true
    dev: false
    optional: true

  /@esbuild/freebsd-arm64@0.20.2:
    resolution: {integrity: sha512-d3qI41G4SuLiCGCFGUrKsSeTXyWG6yem1KcGZVS+3FYlYhtNoNgYrWcvkOoaqMhwXSMrZRl69ArHsGJ9mYdbbw==}
    engines: {node: '>=12'}
    cpu: [arm64]
    os: [freebsd]
    requiresBuild: true
    dev: false
    optional: true

  /@esbuild/freebsd-arm64@0.23.1:
    resolution: {integrity: sha512-h1k6yS8/pN/NHlMl5+v4XPfikhJulk4G+tKGFIOwURBSFzE8bixw1ebjluLOjfwtLqY0kewfjLSrO6tN2MgIhA==}
    engines: {node: '>=18'}
    cpu: [arm64]
    os: [freebsd]
    requiresBuild: true
    dev: false
    optional: true

  /@esbuild/freebsd-arm64@0.25.4:
    resolution: {integrity: sha512-yYq+39NlTRzU2XmoPW4l5Ifpl9fqSk0nAJYM/V/WUGPEFfek1epLHJIkTQM6bBs1swApjO5nWgvr843g6TjxuQ==}
    engines: {node: '>=18'}
    cpu: [arm64]
    os: [freebsd]
    requiresBuild: true
    optional: true

  /@esbuild/freebsd-x64@0.18.20:
    resolution: {integrity: sha512-tgWRPPuQsd3RmBZwarGVHZQvtzfEBOreNuxEMKFcd5DaDn2PbBxfwLcj4+aenoh7ctXcbXmOQIn8HI6mCSw5MQ==}
    engines: {node: '>=12'}
    cpu: [x64]
    os: [freebsd]
    requiresBuild: true
    dev: false
    optional: true

  /@esbuild/freebsd-x64@0.19.12:
    resolution: {integrity: sha512-EYoXZ4d8xtBoVN7CEwWY2IN4ho76xjYXqSXMNccFSx2lgqOG/1TBPW0yPx1bJZk94qu3tX0fycJeeQsKovA8gg==}
    engines: {node: '>=12'}
    cpu: [x64]
    os: [freebsd]
    requiresBuild: true
    dev: false
    optional: true

  /@esbuild/freebsd-x64@0.20.2:
    resolution: {integrity: sha512-d+DipyvHRuqEeM5zDivKV1KuXn9WeRX6vqSqIDgwIfPQtwMP4jaDsQsDncjTDDsExT4lR/91OLjRo8bmC1e+Cw==}
    engines: {node: '>=12'}
    cpu: [x64]
    os: [freebsd]
    requiresBuild: true
    dev: false
    optional: true

  /@esbuild/freebsd-x64@0.23.1:
    resolution: {integrity: sha512-lK1eJeyk1ZX8UklqFd/3A60UuZ/6UVfGT2LuGo3Wp4/z7eRTRYY+0xOu2kpClP+vMTi9wKOfXi2vjUpO1Ro76g==}
    engines: {node: '>=18'}
    cpu: [x64]
    os: [freebsd]
    requiresBuild: true
    dev: false
    optional: true

  /@esbuild/freebsd-x64@0.25.4:
    resolution: {integrity: sha512-0FgvOJ6UUMflsHSPLzdfDnnBBVoCDtBTVyn/MrWloUNvq/5SFmh13l3dvgRPkDihRxb77Y17MbqbCAa2strMQQ==}
    engines: {node: '>=18'}
    cpu: [x64]
    os: [freebsd]
    requiresBuild: true
    optional: true

  /@esbuild/linux-arm64@0.18.20:
    resolution: {integrity: sha512-2YbscF+UL7SQAVIpnWvYwM+3LskyDmPhe31pE7/aoTMFKKzIc9lLbyGUpmmb8a8AixOL61sQ/mFh3jEjHYFvdA==}
    engines: {node: '>=12'}
    cpu: [arm64]
    os: [linux]
    requiresBuild: true
    dev: false
    optional: true

  /@esbuild/linux-arm64@0.19.12:
    resolution: {integrity: sha512-EoTjyYyLuVPfdPLsGVVVC8a0p1BFFvtpQDB/YLEhaXyf/5bczaGeN15QkR+O4S5LeJ92Tqotve7i1jn35qwvdA==}
    engines: {node: '>=12'}
    cpu: [arm64]
    os: [linux]
    requiresBuild: true
    dev: false
    optional: true

  /@esbuild/linux-arm64@0.20.2:
    resolution: {integrity: sha512-9pb6rBjGvTFNira2FLIWqDk/uaf42sSyLE8j1rnUpuzsODBq7FvpwHYZxQ/It/8b+QOS1RYfqgGFNLRI+qlq2A==}
    engines: {node: '>=12'}
    cpu: [arm64]
    os: [linux]
    requiresBuild: true
    dev: false
    optional: true

  /@esbuild/linux-arm64@0.23.1:
    resolution: {integrity: sha512-/93bf2yxencYDnItMYV/v116zff6UyTjo4EtEQjUBeGiVpMmffDNUyD9UN2zV+V3LRV3/on4xdZ26NKzn6754g==}
    engines: {node: '>=18'}
    cpu: [arm64]
    os: [linux]
    requiresBuild: true
    dev: false
    optional: true

  /@esbuild/linux-arm64@0.25.4:
    resolution: {integrity: sha512-+89UsQTfXdmjIvZS6nUnOOLoXnkUTB9hR5QAeLrQdzOSWZvNSAXAtcRDHWtqAUtAmv7ZM1WPOOeSxDzzzMogiQ==}
    engines: {node: '>=18'}
    cpu: [arm64]
    os: [linux]
    requiresBuild: true
    optional: true

  /@esbuild/linux-arm@0.18.20:
    resolution: {integrity: sha512-/5bHkMWnq1EgKr1V+Ybz3s1hWXok7mDFUMQ4cG10AfW3wL02PSZi5kFpYKrptDsgb2WAJIvRcDm+qIvXf/apvg==}
    engines: {node: '>=12'}
    cpu: [arm]
    os: [linux]
    requiresBuild: true
    dev: false
    optional: true

  /@esbuild/linux-arm@0.19.12:
    resolution: {integrity: sha512-J5jPms//KhSNv+LO1S1TX1UWp1ucM6N6XuL6ITdKWElCu8wXP72l9MM0zDTzzeikVyqFE6U8YAV9/tFyj0ti+w==}
    engines: {node: '>=12'}
    cpu: [arm]
    os: [linux]
    requiresBuild: true
    dev: false
    optional: true

  /@esbuild/linux-arm@0.20.2:
    resolution: {integrity: sha512-VhLPeR8HTMPccbuWWcEUD1Az68TqaTYyj6nfE4QByZIQEQVWBB8vup8PpR7y1QHL3CpcF6xd5WVBU/+SBEvGTg==}
    engines: {node: '>=12'}
    cpu: [arm]
    os: [linux]
    requiresBuild: true
    dev: false
    optional: true

  /@esbuild/linux-arm@0.23.1:
    resolution: {integrity: sha512-CXXkzgn+dXAPs3WBwE+Kvnrf4WECwBdfjfeYHpMeVxWE0EceB6vhWGShs6wi0IYEqMSIzdOF1XjQ/Mkm5d7ZdQ==}
    engines: {node: '>=18'}
    cpu: [arm]
    os: [linux]
    requiresBuild: true
    dev: false
    optional: true

  /@esbuild/linux-arm@0.25.4:
    resolution: {integrity: sha512-kro4c0P85GMfFYqW4TWOpvmF8rFShbWGnrLqlzp4X1TNWjRY3JMYUfDCtOxPKOIY8B0WC8HN51hGP4I4hz4AaQ==}
    engines: {node: '>=18'}
    cpu: [arm]
    os: [linux]
    requiresBuild: true
    optional: true

  /@esbuild/linux-ia32@0.18.20:
    resolution: {integrity: sha512-P4etWwq6IsReT0E1KHU40bOnzMHoH73aXp96Fs8TIT6z9Hu8G6+0SHSw9i2isWrD2nbx2qo5yUqACgdfVGx7TA==}
    engines: {node: '>=12'}
    cpu: [ia32]
    os: [linux]
    requiresBuild: true
    dev: false
    optional: true

  /@esbuild/linux-ia32@0.19.12:
    resolution: {integrity: sha512-Thsa42rrP1+UIGaWz47uydHSBOgTUnwBwNq59khgIwktK6x60Hivfbux9iNR0eHCHzOLjLMLfUMLCypBkZXMHA==}
    engines: {node: '>=12'}
    cpu: [ia32]
    os: [linux]
    requiresBuild: true
    dev: false
    optional: true

  /@esbuild/linux-ia32@0.20.2:
    resolution: {integrity: sha512-o10utieEkNPFDZFQm9CoP7Tvb33UutoJqg3qKf1PWVeeJhJw0Q347PxMvBgVVFgouYLGIhFYG0UGdBumROyiig==}
    engines: {node: '>=12'}
    cpu: [ia32]
    os: [linux]
    requiresBuild: true
    dev: false
    optional: true

  /@esbuild/linux-ia32@0.23.1:
    resolution: {integrity: sha512-VTN4EuOHwXEkXzX5nTvVY4s7E/Krz7COC8xkftbbKRYAl96vPiUssGkeMELQMOnLOJ8k3BY1+ZY52tttZnHcXQ==}
    engines: {node: '>=18'}
    cpu: [ia32]
    os: [linux]
    requiresBuild: true
    dev: false
    optional: true

  /@esbuild/linux-ia32@0.25.4:
    resolution: {integrity: sha512-yTEjoapy8UP3rv8dB0ip3AfMpRbyhSN3+hY8mo/i4QXFeDxmiYbEKp3ZRjBKcOP862Ua4b1PDfwlvbuwY7hIGQ==}
    engines: {node: '>=18'}
    cpu: [ia32]
    os: [linux]
    requiresBuild: true
    optional: true

  /@esbuild/linux-loong64@0.18.20:
    resolution: {integrity: sha512-nXW8nqBTrOpDLPgPY9uV+/1DjxoQ7DoB2N8eocyq8I9XuqJ7BiAMDMf9n1xZM9TgW0J8zrquIb/A7s3BJv7rjg==}
    engines: {node: '>=12'}
    cpu: [loong64]
    os: [linux]
    requiresBuild: true
    dev: false
    optional: true

  /@esbuild/linux-loong64@0.19.12:
    resolution: {integrity: sha512-LiXdXA0s3IqRRjm6rV6XaWATScKAXjI4R4LoDlvO7+yQqFdlr1Bax62sRwkVvRIrwXxvtYEHHI4dm50jAXkuAA==}
    engines: {node: '>=12'}
    cpu: [loong64]
    os: [linux]
    requiresBuild: true
    dev: false
    optional: true

  /@esbuild/linux-loong64@0.20.2:
    resolution: {integrity: sha512-PR7sp6R/UC4CFVomVINKJ80pMFlfDfMQMYynX7t1tNTeivQ6XdX5r2XovMmha/VjR1YN/HgHWsVcTRIMkymrgQ==}
    engines: {node: '>=12'}
    cpu: [loong64]
    os: [linux]
    requiresBuild: true
    dev: false
    optional: true

  /@esbuild/linux-loong64@0.23.1:
    resolution: {integrity: sha512-Vx09LzEoBa5zDnieH8LSMRToj7ir/Jeq0Gu6qJ/1GcBq9GkfoEAoXvLiW1U9J1qE/Y/Oyaq33w5p2ZWrNNHNEw==}
    engines: {node: '>=18'}
    cpu: [loong64]
    os: [linux]
    requiresBuild: true
    dev: false
    optional: true

  /@esbuild/linux-loong64@0.25.4:
    resolution: {integrity: sha512-NeqqYkrcGzFwi6CGRGNMOjWGGSYOpqwCjS9fvaUlX5s3zwOtn1qwg1s2iE2svBe4Q/YOG1q6875lcAoQK/F4VA==}
    engines: {node: '>=18'}
    cpu: [loong64]
    os: [linux]
    requiresBuild: true
    optional: true

  /@esbuild/linux-mips64el@0.18.20:
    resolution: {integrity: sha512-d5NeaXZcHp8PzYy5VnXV3VSd2D328Zb+9dEq5HE6bw6+N86JVPExrA6O68OPwobntbNJ0pzCpUFZTo3w0GyetQ==}
    engines: {node: '>=12'}
    cpu: [mips64el]
    os: [linux]
    requiresBuild: true
    dev: false
    optional: true

  /@esbuild/linux-mips64el@0.19.12:
    resolution: {integrity: sha512-fEnAuj5VGTanfJ07ff0gOA6IPsvrVHLVb6Lyd1g2/ed67oU1eFzL0r9WL7ZzscD+/N6i3dWumGE1Un4f7Amf+w==}
    engines: {node: '>=12'}
    cpu: [mips64el]
    os: [linux]
    requiresBuild: true
    dev: false
    optional: true

  /@esbuild/linux-mips64el@0.20.2:
    resolution: {integrity: sha512-4BlTqeutE/KnOiTG5Y6Sb/Hw6hsBOZapOVF6njAESHInhlQAghVVZL1ZpIctBOoTFbQyGW+LsVYZ8lSSB3wkjA==}
    engines: {node: '>=12'}
    cpu: [mips64el]
    os: [linux]
    requiresBuild: true
    dev: false
    optional: true

  /@esbuild/linux-mips64el@0.23.1:
    resolution: {integrity: sha512-nrFzzMQ7W4WRLNUOU5dlWAqa6yVeI0P78WKGUo7lg2HShq/yx+UYkeNSE0SSfSure0SqgnsxPvmAUu/vu0E+3Q==}
    engines: {node: '>=18'}
    cpu: [mips64el]
    os: [linux]
    requiresBuild: true
    dev: false
    optional: true

  /@esbuild/linux-mips64el@0.25.4:
    resolution: {integrity: sha512-IcvTlF9dtLrfL/M8WgNI/qJYBENP3ekgsHbYUIzEzq5XJzzVEV/fXY9WFPfEEXmu3ck2qJP8LG/p3Q8f7Zc2Xg==}
    engines: {node: '>=18'}
    cpu: [mips64el]
    os: [linux]
    requiresBuild: true
    optional: true

  /@esbuild/linux-ppc64@0.18.20:
    resolution: {integrity: sha512-WHPyeScRNcmANnLQkq6AfyXRFr5D6N2sKgkFo2FqguP44Nw2eyDlbTdZwd9GYk98DZG9QItIiTlFLHJHjxP3FA==}
    engines: {node: '>=12'}
    cpu: [ppc64]
    os: [linux]
    requiresBuild: true
    dev: false
    optional: true

  /@esbuild/linux-ppc64@0.19.12:
    resolution: {integrity: sha512-nYJA2/QPimDQOh1rKWedNOe3Gfc8PabU7HT3iXWtNUbRzXS9+vgB0Fjaqr//XNbd82mCxHzik2qotuI89cfixg==}
    engines: {node: '>=12'}
    cpu: [ppc64]
    os: [linux]
    requiresBuild: true
    dev: false
    optional: true

  /@esbuild/linux-ppc64@0.20.2:
    resolution: {integrity: sha512-rD3KsaDprDcfajSKdn25ooz5J5/fWBylaaXkuotBDGnMnDP1Uv5DLAN/45qfnf3JDYyJv/ytGHQaziHUdyzaAg==}
    engines: {node: '>=12'}
    cpu: [ppc64]
    os: [linux]
    requiresBuild: true
    dev: false
    optional: true

  /@esbuild/linux-ppc64@0.23.1:
    resolution: {integrity: sha512-dKN8fgVqd0vUIjxuJI6P/9SSSe/mB9rvA98CSH2sJnlZ/OCZWO1DJvxj8jvKTfYUdGfcq2dDxoKaC6bHuTlgcw==}
    engines: {node: '>=18'}
    cpu: [ppc64]
    os: [linux]
    requiresBuild: true
    dev: false
    optional: true

  /@esbuild/linux-ppc64@0.25.4:
    resolution: {integrity: sha512-HOy0aLTJTVtoTeGZh4HSXaO6M95qu4k5lJcH4gxv56iaycfz1S8GO/5Jh6X4Y1YiI0h7cRyLi+HixMR+88swag==}
    engines: {node: '>=18'}
    cpu: [ppc64]
    os: [linux]
    requiresBuild: true
    optional: true

  /@esbuild/linux-riscv64@0.18.20:
    resolution: {integrity: sha512-WSxo6h5ecI5XH34KC7w5veNnKkju3zBRLEQNY7mv5mtBmrP/MjNBCAlsM2u5hDBlS3NGcTQpoBvRzqBcRtpq1A==}
    engines: {node: '>=12'}
    cpu: [riscv64]
    os: [linux]
    requiresBuild: true
    dev: false
    optional: true

  /@esbuild/linux-riscv64@0.19.12:
    resolution: {integrity: sha512-2MueBrlPQCw5dVJJpQdUYgeqIzDQgw3QtiAHUC4RBz9FXPrskyyU3VI1hw7C0BSKB9OduwSJ79FTCqtGMWqJHg==}
    engines: {node: '>=12'}
    cpu: [riscv64]
    os: [linux]
    requiresBuild: true
    dev: false
    optional: true

  /@esbuild/linux-riscv64@0.20.2:
    resolution: {integrity: sha512-snwmBKacKmwTMmhLlz/3aH1Q9T8v45bKYGE3j26TsaOVtjIag4wLfWSiZykXzXuE1kbCE+zJRmwp+ZbIHinnVg==}
    engines: {node: '>=12'}
    cpu: [riscv64]
    os: [linux]
    requiresBuild: true
    dev: false
    optional: true

  /@esbuild/linux-riscv64@0.23.1:
    resolution: {integrity: sha512-5AV4Pzp80fhHL83JM6LoA6pTQVWgB1HovMBsLQ9OZWLDqVY8MVobBXNSmAJi//Csh6tcY7e7Lny2Hg1tElMjIA==}
    engines: {node: '>=18'}
    cpu: [riscv64]
    os: [linux]
    requiresBuild: true
    dev: false
    optional: true

  /@esbuild/linux-riscv64@0.25.4:
    resolution: {integrity: sha512-i8JUDAufpz9jOzo4yIShCTcXzS07vEgWzyX3NH2G7LEFVgrLEhjwL3ajFE4fZI3I4ZgiM7JH3GQ7ReObROvSUA==}
    engines: {node: '>=18'}
    cpu: [riscv64]
    os: [linux]
    requiresBuild: true
    optional: true

  /@esbuild/linux-s390x@0.18.20:
    resolution: {integrity: sha512-+8231GMs3mAEth6Ja1iK0a1sQ3ohfcpzpRLH8uuc5/KVDFneH6jtAJLFGafpzpMRO6DzJ6AvXKze9LfFMrIHVQ==}
    engines: {node: '>=12'}
    cpu: [s390x]
    os: [linux]
    requiresBuild: true
    dev: false
    optional: true

  /@esbuild/linux-s390x@0.19.12:
    resolution: {integrity: sha512-+Pil1Nv3Umes4m3AZKqA2anfhJiVmNCYkPchwFJNEJN5QxmTs1uzyy4TvmDrCRNT2ApwSari7ZIgrPeUx4UZDg==}
    engines: {node: '>=12'}
    cpu: [s390x]
    os: [linux]
    requiresBuild: true
    dev: false
    optional: true

  /@esbuild/linux-s390x@0.20.2:
    resolution: {integrity: sha512-wcWISOobRWNm3cezm5HOZcYz1sKoHLd8VL1dl309DiixxVFoFe/o8HnwuIwn6sXre88Nwj+VwZUvJf4AFxkyrQ==}
    engines: {node: '>=12'}
    cpu: [s390x]
    os: [linux]
    requiresBuild: true
    dev: false
    optional: true

  /@esbuild/linux-s390x@0.23.1:
    resolution: {integrity: sha512-9ygs73tuFCe6f6m/Tb+9LtYxWR4c9yg7zjt2cYkjDbDpV/xVn+68cQxMXCjUpYwEkze2RcU/rMnfIXNRFmSoDw==}
    engines: {node: '>=18'}
    cpu: [s390x]
    os: [linux]
    requiresBuild: true
    dev: false
    optional: true

  /@esbuild/linux-s390x@0.25.4:
    resolution: {integrity: sha512-jFnu+6UbLlzIjPQpWCNh5QtrcNfMLjgIavnwPQAfoGx4q17ocOU9MsQ2QVvFxwQoWpZT8DvTLooTvmOQXkO51g==}
    engines: {node: '>=18'}
    cpu: [s390x]
    os: [linux]
    requiresBuild: true
    optional: true

  /@esbuild/linux-x64@0.18.20:
    resolution: {integrity: sha512-UYqiqemphJcNsFEskc73jQ7B9jgwjWrSayxawS6UVFZGWrAAtkzjxSqnoclCXxWtfwLdzU+vTpcNYhpn43uP1w==}
    engines: {node: '>=12'}
    cpu: [x64]
    os: [linux]
    requiresBuild: true
    dev: false
    optional: true

  /@esbuild/linux-x64@0.19.12:
    resolution: {integrity: sha512-B71g1QpxfwBvNrfyJdVDexenDIt1CiDN1TIXLbhOw0KhJzE78KIFGX6OJ9MrtC0oOqMWf+0xop4qEU8JrJTwCg==}
    engines: {node: '>=12'}
    cpu: [x64]
    os: [linux]
    requiresBuild: true
    dev: false
    optional: true

  /@esbuild/linux-x64@0.20.2:
    resolution: {integrity: sha512-1MdwI6OOTsfQfek8sLwgyjOXAu+wKhLEoaOLTjbijk6E2WONYpH9ZU2mNtR+lZ2B4uwr+usqGuVfFT9tMtGvGw==}
    engines: {node: '>=12'}
    cpu: [x64]
    os: [linux]
    requiresBuild: true
    dev: false
    optional: true

  /@esbuild/linux-x64@0.23.1:
    resolution: {integrity: sha512-EV6+ovTsEXCPAp58g2dD68LxoP/wK5pRvgy0J/HxPGB009omFPv3Yet0HiaqvrIrgPTBuC6wCH1LTOY91EO5hQ==}
    engines: {node: '>=18'}
    cpu: [x64]
    os: [linux]
    requiresBuild: true
    dev: false
    optional: true

  /@esbuild/linux-x64@0.25.4:
    resolution: {integrity: sha512-6e0cvXwzOnVWJHq+mskP8DNSrKBr1bULBvnFLpc1KY+d+irZSgZ02TGse5FsafKS5jg2e4pbvK6TPXaF/A6+CA==}
    engines: {node: '>=18'}
    cpu: [x64]
    os: [linux]
    requiresBuild: true
    optional: true

  /@esbuild/netbsd-arm64@0.25.4:
    resolution: {integrity: sha512-vUnkBYxZW4hL/ie91hSqaSNjulOnYXE1VSLusnvHg2u3jewJBz3YzB9+oCw8DABeVqZGg94t9tyZFoHma8gWZQ==}
    engines: {node: '>=18'}
    cpu: [arm64]
    os: [netbsd]
    requiresBuild: true
    optional: true

  /@esbuild/netbsd-x64@0.18.20:
    resolution: {integrity: sha512-iO1c++VP6xUBUmltHZoMtCUdPlnPGdBom6IrO4gyKPFFVBKioIImVooR5I83nTew5UOYrk3gIJhbZh8X44y06A==}
    engines: {node: '>=12'}
    cpu: [x64]
    os: [netbsd]
    requiresBuild: true
    dev: false
    optional: true

  /@esbuild/netbsd-x64@0.19.12:
    resolution: {integrity: sha512-3ltjQ7n1owJgFbuC61Oj++XhtzmymoCihNFgT84UAmJnxJfm4sYCiSLTXZtE00VWYpPMYc+ZQmB6xbSdVh0JWA==}
    engines: {node: '>=12'}
    cpu: [x64]
    os: [netbsd]
    requiresBuild: true
    dev: false
    optional: true

  /@esbuild/netbsd-x64@0.20.2:
    resolution: {integrity: sha512-K8/DhBxcVQkzYc43yJXDSyjlFeHQJBiowJ0uVL6Tor3jGQfSGHNNJcWxNbOI8v5k82prYqzPuwkzHt3J1T1iZQ==}
    engines: {node: '>=12'}
    cpu: [x64]
    os: [netbsd]
    requiresBuild: true
    dev: false
    optional: true

  /@esbuild/netbsd-x64@0.23.1:
    resolution: {integrity: sha512-aevEkCNu7KlPRpYLjwmdcuNz6bDFiE7Z8XC4CPqExjTvrHugh28QzUXVOZtiYghciKUacNktqxdpymplil1beA==}
    engines: {node: '>=18'}
    cpu: [x64]
    os: [netbsd]
    requiresBuild: true
    dev: false
    optional: true

  /@esbuild/netbsd-x64@0.25.4:
    resolution: {integrity: sha512-XAg8pIQn5CzhOB8odIcAm42QsOfa98SBeKUdo4xa8OvX8LbMZqEtgeWE9P/Wxt7MlG2QqvjGths+nq48TrUiKw==}
    engines: {node: '>=18'}
    cpu: [x64]
    os: [netbsd]
    requiresBuild: true
    optional: true

  /@esbuild/openbsd-arm64@0.23.1:
    resolution: {integrity: sha512-3x37szhLexNA4bXhLrCC/LImN/YtWis6WXr1VESlfVtVeoFJBRINPJ3f0a/6LV8zpikqoUg4hyXw0sFBt5Cr+Q==}
    engines: {node: '>=18'}
    cpu: [arm64]
    os: [openbsd]
    requiresBuild: true
    dev: false
    optional: true

  /@esbuild/openbsd-arm64@0.25.4:
    resolution: {integrity: sha512-Ct2WcFEANlFDtp1nVAXSNBPDxyU+j7+tId//iHXU2f/lN5AmO4zLyhDcpR5Cz1r08mVxzt3Jpyt4PmXQ1O6+7A==}
    engines: {node: '>=18'}
    cpu: [arm64]
    os: [openbsd]
    requiresBuild: true
    optional: true

  /@esbuild/openbsd-x64@0.18.20:
    resolution: {integrity: sha512-e5e4YSsuQfX4cxcygw/UCPIEP6wbIL+se3sxPdCiMbFLBWu0eiZOJ7WoD+ptCLrmjZBK1Wk7I6D/I3NglUGOxg==}
    engines: {node: '>=12'}
    cpu: [x64]
    os: [openbsd]
    requiresBuild: true
    dev: false
    optional: true

  /@esbuild/openbsd-x64@0.19.12:
    resolution: {integrity: sha512-RbrfTB9SWsr0kWmb9srfF+L933uMDdu9BIzdA7os2t0TXhCRjrQyCeOt6wVxr79CKD4c+p+YhCj31HBkYcXebw==}
    engines: {node: '>=12'}
    cpu: [x64]
    os: [openbsd]
    requiresBuild: true
    dev: false
    optional: true

  /@esbuild/openbsd-x64@0.20.2:
    resolution: {integrity: sha512-eMpKlV0SThJmmJgiVyN9jTPJ2VBPquf6Kt/nAoo6DgHAoN57K15ZghiHaMvqjCye/uU4X5u3YSMgVBI1h3vKrQ==}
    engines: {node: '>=12'}
    cpu: [x64]
    os: [openbsd]
    requiresBuild: true
    dev: false
    optional: true

  /@esbuild/openbsd-x64@0.23.1:
    resolution: {integrity: sha512-aY2gMmKmPhxfU+0EdnN+XNtGbjfQgwZj43k8G3fyrDM/UdZww6xrWxmDkuz2eCZchqVeABjV5BpildOrUbBTqA==}
    engines: {node: '>=18'}
    cpu: [x64]
    os: [openbsd]
    requiresBuild: true
    dev: false
    optional: true

  /@esbuild/openbsd-x64@0.25.4:
    resolution: {integrity: sha512-xAGGhyOQ9Otm1Xu8NT1ifGLnA6M3sJxZ6ixylb+vIUVzvvd6GOALpwQrYrtlPouMqd/vSbgehz6HaVk4+7Afhw==}
    engines: {node: '>=18'}
    cpu: [x64]
    os: [openbsd]
    requiresBuild: true
    optional: true

  /@esbuild/sunos-x64@0.18.20:
    resolution: {integrity: sha512-kDbFRFp0YpTQVVrqUd5FTYmWo45zGaXe0X8E1G/LKFC0v8x0vWrhOWSLITcCn63lmZIxfOMXtCfti/RxN/0wnQ==}
    engines: {node: '>=12'}
    cpu: [x64]
    os: [sunos]
    requiresBuild: true
    dev: false
    optional: true

  /@esbuild/sunos-x64@0.19.12:
    resolution: {integrity: sha512-HKjJwRrW8uWtCQnQOz9qcU3mUZhTUQvi56Q8DPTLLB+DawoiQdjsYq+j+D3s9I8VFtDr+F9CjgXKKC4ss89IeA==}
    engines: {node: '>=12'}
    cpu: [x64]
    os: [sunos]
    requiresBuild: true
    dev: false
    optional: true

  /@esbuild/sunos-x64@0.20.2:
    resolution: {integrity: sha512-2UyFtRC6cXLyejf/YEld4Hajo7UHILetzE1vsRcGL3earZEW77JxrFjH4Ez2qaTiEfMgAXxfAZCm1fvM/G/o8w==}
    engines: {node: '>=12'}
    cpu: [x64]
    os: [sunos]
    requiresBuild: true
    dev: false
    optional: true

  /@esbuild/sunos-x64@0.23.1:
    resolution: {integrity: sha512-RBRT2gqEl0IKQABT4XTj78tpk9v7ehp+mazn2HbUeZl1YMdaGAQqhapjGTCe7uw7y0frDi4gS0uHzhvpFuI1sA==}
    engines: {node: '>=18'}
    cpu: [x64]
    os: [sunos]
    requiresBuild: true
    dev: false
    optional: true

  /@esbuild/sunos-x64@0.25.4:
    resolution: {integrity: sha512-Mw+tzy4pp6wZEK0+Lwr76pWLjrtjmJyUB23tHKqEDP74R3q95luY/bXqXZeYl4NYlvwOqoRKlInQialgCKy67Q==}
    engines: {node: '>=18'}
    cpu: [x64]
    os: [sunos]
    requiresBuild: true
    optional: true

  /@esbuild/win32-arm64@0.18.20:
    resolution: {integrity: sha512-ddYFR6ItYgoaq4v4JmQQaAI5s7npztfV4Ag6NrhiaW0RrnOXqBkgwZLofVTlq1daVTQNhtI5oieTvkRPfZrePg==}
    engines: {node: '>=12'}
    cpu: [arm64]
    os: [win32]
    requiresBuild: true
    dev: false
    optional: true

  /@esbuild/win32-arm64@0.19.12:
    resolution: {integrity: sha512-URgtR1dJnmGvX864pn1B2YUYNzjmXkuJOIqG2HdU62MVS4EHpU2946OZoTMnRUHklGtJdJZ33QfzdjGACXhn1A==}
    engines: {node: '>=12'}
    cpu: [arm64]
    os: [win32]
    requiresBuild: true
    dev: false
    optional: true

  /@esbuild/win32-arm64@0.20.2:
    resolution: {integrity: sha512-GRibxoawM9ZCnDxnP3usoUDO9vUkpAxIIZ6GQI+IlVmr5kP3zUq+l17xELTHMWTWzjxa2guPNyrpq1GWmPvcGQ==}
    engines: {node: '>=12'}
    cpu: [arm64]
    os: [win32]
    requiresBuild: true
    dev: false
    optional: true

  /@esbuild/win32-arm64@0.23.1:
    resolution: {integrity: sha512-4O+gPR5rEBe2FpKOVyiJ7wNDPA8nGzDuJ6gN4okSA1gEOYZ67N8JPk58tkWtdtPeLz7lBnY6I5L3jdsr3S+A6A==}
    engines: {node: '>=18'}
    cpu: [arm64]
    os: [win32]
    requiresBuild: true
    dev: false
    optional: true

  /@esbuild/win32-arm64@0.25.4:
    resolution: {integrity: sha512-AVUP428VQTSddguz9dO9ngb+E5aScyg7nOeJDrF1HPYu555gmza3bDGMPhmVXL8svDSoqPCsCPjb265yG/kLKQ==}
    engines: {node: '>=18'}
    cpu: [arm64]
    os: [win32]
    requiresBuild: true
    optional: true

  /@esbuild/win32-ia32@0.18.20:
    resolution: {integrity: sha512-Wv7QBi3ID/rROT08SABTS7eV4hX26sVduqDOTe1MvGMjNd3EjOz4b7zeexIR62GTIEKrfJXKL9LFxTYgkyeu7g==}
    engines: {node: '>=12'}
    cpu: [ia32]
    os: [win32]
    requiresBuild: true
    dev: false
    optional: true

  /@esbuild/win32-ia32@0.19.12:
    resolution: {integrity: sha512-+ZOE6pUkMOJfmxmBZElNOx72NKpIa/HFOMGzu8fqzQJ5kgf6aTGrcJaFsNiVMH4JKpMipyK+7k0n2UXN7a8YKQ==}
    engines: {node: '>=12'}
    cpu: [ia32]
    os: [win32]
    requiresBuild: true
    dev: false
    optional: true

  /@esbuild/win32-ia32@0.20.2:
    resolution: {integrity: sha512-HfLOfn9YWmkSKRQqovpnITazdtquEW8/SoHW7pWpuEeguaZI4QnCRW6b+oZTztdBnZOS2hqJ6im/D5cPzBTTlQ==}
    engines: {node: '>=12'}
    cpu: [ia32]
    os: [win32]
    requiresBuild: true
    dev: false
    optional: true

  /@esbuild/win32-ia32@0.23.1:
    resolution: {integrity: sha512-BcaL0Vn6QwCwre3Y717nVHZbAa4UBEigzFm6VdsVdT/MbZ38xoj1X9HPkZhbmaBGUD1W8vxAfffbDe8bA6AKnQ==}
    engines: {node: '>=18'}
    cpu: [ia32]
    os: [win32]
    requiresBuild: true
    dev: false
    optional: true

  /@esbuild/win32-ia32@0.25.4:
    resolution: {integrity: sha512-i1sW+1i+oWvQzSgfRcxxG2k4I9n3O9NRqy8U+uugaT2Dy7kLO9Y7wI72haOahxceMX8hZAzgGou1FhndRldxRg==}
    engines: {node: '>=18'}
    cpu: [ia32]
    os: [win32]
    requiresBuild: true
    optional: true

  /@esbuild/win32-x64@0.18.20:
    resolution: {integrity: sha512-kTdfRcSiDfQca/y9QIkng02avJ+NCaQvrMejlsB3RRv5sE9rRoeBPISaZpKxHELzRxZyLvNts1P27W3wV+8geQ==}
    engines: {node: '>=12'}
    cpu: [x64]
    os: [win32]
    requiresBuild: true
    dev: false
    optional: true

  /@esbuild/win32-x64@0.19.12:
    resolution: {integrity: sha512-T1QyPSDCyMXaO3pzBkF96E8xMkiRYbUEZADd29SyPGabqxMViNoii+NcK7eWJAEoU6RZyEm5lVSIjTmcdoB9HA==}
    engines: {node: '>=12'}
    cpu: [x64]
    os: [win32]
    requiresBuild: true
    dev: false
    optional: true

  /@esbuild/win32-x64@0.20.2:
    resolution: {integrity: sha512-N49X4lJX27+l9jbLKSqZ6bKNjzQvHaT8IIFUy+YIqmXQdjYCToGWwOItDrfby14c78aDd5NHQl29xingXfCdLQ==}
    engines: {node: '>=12'}
    cpu: [x64]
    os: [win32]
    requiresBuild: true
    dev: false
    optional: true

  /@esbuild/win32-x64@0.23.1:
    resolution: {integrity: sha512-BHpFFeslkWrXWyUPnbKm+xYYVYruCinGcftSBaa8zoF9hZO4BcSCFUvHVTtzpIY6YzUnYtuEhZ+C9iEXjxnasg==}
    engines: {node: '>=18'}
    cpu: [x64]
    os: [win32]
    requiresBuild: true
    dev: false
    optional: true

  /@esbuild/win32-x64@0.25.4:
    resolution: {integrity: sha512-nOT2vZNw6hJ+z43oP1SPea/G/6AbN6X+bGNhNuq8NtRHy4wsMhw765IKLNmnjek7GvjWBYQ8Q5VBoYTFg9y1UQ==}
    engines: {node: '>=18'}
    cpu: [x64]
    os: [win32]
    requiresBuild: true
    optional: true

  /@eslint-community/eslint-utils@4.7.0(eslint@9.27.0):
    resolution: {integrity: sha512-dyybb3AcajC7uha6CvhdVRJqaKyn7w2YKqKyAN37NKYgZT36w+iRb0Dymmc5qEJ549c/S31cMMSFd75bteCpCw==}
    engines: {node: ^12.22.0 || ^14.17.0 || >=16.0.0}
    peerDependencies:
      eslint: ^6.0.0 || ^7.0.0 || >=8.0.0
    dependencies:
      eslint: 9.27.0
      eslint-visitor-keys: 3.4.3
    dev: true

  /@eslint-community/regexpp@4.12.1:
    resolution: {integrity: sha512-CCZCDJuduB9OUkFkY2IgppNZMi2lBQgD2qzwXkEia16cge2pijY/aXi96CJMquDMn3nJdlPV1A5KrJEXwfLNzQ==}
    engines: {node: ^12.0.0 || ^14.0.0 || >=16.0.0}
    dev: true

  /@eslint/config-array@0.20.0:
    resolution: {integrity: sha512-fxlS1kkIjx8+vy2SjuCB94q3htSNrufYTXubwiBFeaQHbH6Ipi43gFJq2zCMt6PHhImH3Xmr0NksKDvchWlpQQ==}
    engines: {node: ^18.18.0 || ^20.9.0 || >=21.1.0}
    dependencies:
      '@eslint/object-schema': 2.1.6
      debug: 4.4.1
      minimatch: 3.1.2
    transitivePeerDependencies:
      - supports-color
    dev: true

  /@eslint/config-helpers@0.2.2:
    resolution: {integrity: sha512-+GPzk8PlG0sPpzdU5ZvIRMPidzAnZDl/s9L+y13iodqvb8leL53bTannOrQ/Im7UkpsmFU5Ily5U60LWixnmLg==}
    engines: {node: ^18.18.0 || ^20.9.0 || >=21.1.0}
    dev: true

  /@eslint/core@0.14.0:
    resolution: {integrity: sha512-qIbV0/JZr7iSDjqAc60IqbLdsj9GDt16xQtWD+B78d/HAlvysGdZZ6rpJHGAc2T0FQx1X6thsSPdnoiGKdNtdg==}
    engines: {node: ^18.18.0 || ^20.9.0 || >=21.1.0}
    dependencies:
      '@types/json-schema': 7.0.15
    dev: true

  /@eslint/eslintrc@3.3.1:
    resolution: {integrity: sha512-gtF186CXhIl1p4pJNGZw8Yc6RlshoePRvE0X91oPGb3vZ8pM3qOS9W9NGPat9LziaBV7XrJWGylNQXkGcnM3IQ==}
    engines: {node: ^18.18.0 || ^20.9.0 || >=21.1.0}
    dependencies:
      ajv: 6.12.6
      debug: 4.4.1
      espree: 10.3.0
      globals: 14.0.0
      ignore: 5.3.2
      import-fresh: 3.3.1
      js-yaml: 4.1.0
      minimatch: 3.1.2
      strip-json-comments: 3.1.1
    transitivePeerDependencies:
      - supports-color
    dev: true

  /@eslint/js@9.27.0:
    resolution: {integrity: sha512-G5JD9Tu5HJEu4z2Uo4aHY2sLV64B7CDMXxFzqzjl3NKd6RVzSXNoE80jk7Y0lJkTTkjiIhBAqmlYwjuBY3tvpA==}
    engines: {node: ^18.18.0 || ^20.9.0 || >=21.1.0}
    dev: true

  /@eslint/object-schema@2.1.6:
    resolution: {integrity: sha512-RBMg5FRL0I0gs51M/guSAj5/e14VQ4tpZnQNWwuDT66P14I43ItmPfIZRhO9fUVIPOAQXU47atlywZ/czoqFPA==}
    engines: {node: ^18.18.0 || ^20.9.0 || >=21.1.0}
    dev: true

  /@eslint/plugin-kit@0.3.1:
    resolution: {integrity: sha512-0J+zgWxHN+xXONWIyPWKFMgVuJoZuGiIFu8yxk7RJjxkzpGmyja5wRFqZIVtjDVOQpV+Rw0iOAjYPE2eQyjr0w==}
    engines: {node: ^18.18.0 || ^20.9.0 || >=21.1.0}
    dependencies:
      '@eslint/core': 0.14.0
      levn: 0.4.1
    dev: true

  /@fal-works/esbuild-plugin-global-externals@2.1.2:
    resolution: {integrity: sha512-cEee/Z+I12mZcFJshKcCqC8tuX5hG3s+d+9nZ3LabqKF1vKdF41B92pJVCBggjAGORAeOzyyDDKrZwIkLffeOQ==}
    dev: false

  /@floating-ui/core@1.7.0:
    resolution: {integrity: sha512-FRdBLykrPPA6P76GGGqlex/e7fbe0F1ykgxHYNXQsH/iTEtjMj/f9bpY5oQqbjt5VgZvgz/uKXbGuROijh3VLA==}
    dependencies:
      '@floating-ui/utils': 0.2.9
    dev: false

  /@floating-ui/dom@1.7.0:
    resolution: {integrity: sha512-lGTor4VlXcesUMh1cupTUTDoCxMb0V6bm3CnxHzQcw8Eaf1jQbgQX4i02fYgT0vJ82tb5MZ4CZk1LRGkktJCzg==}
    dependencies:
      '@floating-ui/core': 1.7.0
      '@floating-ui/utils': 0.2.9
    dev: false

  /@floating-ui/react-dom@1.3.0(react-dom@19.1.0)(react@19.1.0):
    resolution: {integrity: sha512-htwHm67Ji5E/pROEAr7f8IKFShuiCKHwUC/UY4vC3I5jiSvGFAYnSYiZO5MlGmads+QqvUkR9ANHEguGrDv72g==}
    peerDependencies:
      react: '>=16.8.0'
      react-dom: '>=16.8.0'
    dependencies:
      '@floating-ui/dom': 1.7.0
      react: 19.1.0
      react-dom: 19.1.0(react@19.1.0)
    dev: false

  /@floating-ui/react-dom@2.1.2(react-dom@19.1.0)(react@19.1.0):
    resolution: {integrity: sha512-06okr5cgPzMNBy+Ycse2A6udMi4bqwW/zgBF/rwjcNqWkyr82Mcg8b0vjX8OJpZFy/FKjJmw6wV7t44kK6kW7A==}
    peerDependencies:
      react: '>=16.8.0'
      react-dom: '>=16.8.0'
    dependencies:
      '@floating-ui/dom': 1.7.0
      react: 19.1.0
      react-dom: 19.1.0(react@19.1.0)
    dev: false

  /@floating-ui/react@0.19.2(react-dom@19.1.0)(react@19.1.0):
    resolution: {integrity: sha512-JyNk4A0Ezirq8FlXECvRtQOX/iBe5Ize0W/pLkrZjfHW9GUV7Xnq6zm6fyZuQzaHHqEnVizmvlA96e1/CkZv+w==}
    peerDependencies:
      react: '>=16.8.0'
      react-dom: '>=16.8.0'
    dependencies:
      '@floating-ui/react-dom': 1.3.0(react-dom@19.1.0)(react@19.1.0)
      aria-hidden: 1.2.6
      react: 19.1.0
      react-dom: 19.1.0(react@19.1.0)
      tabbable: 6.2.0
    dev: false

  /@floating-ui/react@0.26.28(react-dom@19.1.0)(react@19.1.0):
    resolution: {integrity: sha512-yORQuuAtVpiRjpMhdc0wJj06b9JFjrYF4qp96j++v2NBpbi6SEGF7donUJ3TMieerQ6qVkAv1tgr7L4r5roTqw==}
    peerDependencies:
      react: '>=16.8.0'
      react-dom: '>=16.8.0'
    dependencies:
      '@floating-ui/react-dom': 2.1.2(react-dom@19.1.0)(react@19.1.0)
      '@floating-ui/utils': 0.2.9
      react: 19.1.0
      react-dom: 19.1.0(react@19.1.0)
      tabbable: 6.2.0
    dev: false

  /@floating-ui/utils@0.2.9:
    resolution: {integrity: sha512-MDWhGtE+eHw5JW7lq4qhc5yRLS11ERl1c7Z6Xd0a58DozHES6EnNNwUWbMiG4J9Cgj053Bhk8zvlhFYKVhULwg==}
    dev: false

  /@formatjs/intl-localematcher@0.6.1:
    resolution: {integrity: sha512-ePEgLgVCqi2BBFnTMWPfIghu6FkbZnnBVhO2sSxvLfrdFw7wCHAHiDoM2h4NRgjbaY7+B7HgOLZGkK187pZTZg==}
    dependencies:
      tslib: 2.8.1
    dev: false

  /@headlessui/react@2.2.0(react-dom@19.1.0)(react@19.1.0):
    resolution: {integrity: sha512-RzCEg+LXsuI7mHiSomsu/gBJSjpupm6A1qIZ5sWjd7JhARNlMiSA4kKfJpCKwU9tE+zMRterhhrP74PvfJrpXQ==}
    engines: {node: '>=10'}
    peerDependencies:
      react: ^18 || ^19 || ^19.0.0-rc
      react-dom: ^18 || ^19 || ^19.0.0-rc
    dependencies:
      '@floating-ui/react': 0.26.28(react-dom@19.1.0)(react@19.1.0)
      '@react-aria/focus': 3.20.3(react-dom@19.1.0)(react@19.1.0)
      '@react-aria/interactions': 3.25.1(react-dom@19.1.0)(react@19.1.0)
      '@tanstack/react-virtual': 3.13.9(react-dom@19.1.0)(react@19.1.0)
      react: 19.1.0
      react-dom: 19.1.0(react@19.1.0)
    dev: false

  /@headlessui/react@2.2.3(react-dom@19.1.0)(react@19.1.0):
    resolution: {integrity: sha512-hgOJGXPifPlOczIeSwX8OjLWRJ5XdYApZFf7DeCbCrO1PXHkPhNTRrA9ZwJsgAG7SON1i2JcvIreF/kbgtJeaQ==}
    engines: {node: '>=10'}
    peerDependencies:
      react: ^18 || ^19 || ^19.0.0-rc
      react-dom: ^18 || ^19 || ^19.0.0-rc
    dependencies:
      '@floating-ui/react': 0.26.28(react-dom@19.1.0)(react@19.1.0)
      '@react-aria/focus': 3.20.3(react-dom@19.1.0)(react@19.1.0)
      '@react-aria/interactions': 3.25.1(react-dom@19.1.0)(react@19.1.0)
      '@tanstack/react-virtual': 3.13.9(react-dom@19.1.0)(react@19.1.0)
      react: 19.1.0
      react-dom: 19.1.0(react@19.1.0)
      use-sync-external-store: 1.5.0(react@19.1.0)
    dev: false

  /@humanfs/core@0.19.1:
    resolution: {integrity: sha512-5DyQ4+1JEUzejeK1JGICcideyfUbGixgS9jNgex5nqkW+cY7WZhxBigmieN5Qnw9ZosSNVC9KQKyb+GUaGyKUA==}
    engines: {node: '>=18.18.0'}
    dev: true

  /@humanfs/node@0.16.6:
    resolution: {integrity: sha512-YuI2ZHQL78Q5HbhDiBA1X4LmYdXCKCMQIfw0pw7piHJwyREFebJUvrQN4cMssyES6x+vfUbx1CIpaQUKYdQZOw==}
    engines: {node: '>=18.18.0'}
    dependencies:
      '@humanfs/core': 0.19.1
      '@humanwhocodes/retry': 0.3.1
    dev: true

  /@humanwhocodes/module-importer@1.0.1:
    resolution: {integrity: sha512-bxveV4V8v5Yb4ncFTT3rPSgZBOpCkjfK0y4oVVVJwIuDVBRMDXrPyXRL988i5ap9m9bnyEEjWfm5WkBmtffLfA==}
    engines: {node: '>=12.22'}
    dev: true

  /@humanwhocodes/retry@0.3.1:
    resolution: {integrity: sha512-JBxkERygn7Bv/GbN5Rv8Ul6LVknS+5Bp6RgDC/O8gEBU/yeH5Ui5C/OlWrTb6qct7LjjfT6Re2NxB0ln0yYybA==}
    engines: {node: '>=18.18'}
    dev: true

  /@humanwhocodes/retry@0.4.3:
    resolution: {integrity: sha512-bV0Tgo9K4hfPCek+aMAn81RppFKv2ySDQeMoSZuvTASywNTnVJCArCZE2FWqpvIatKu7VMRLWlR1EazvVhDyhQ==}
    engines: {node: '>=18.18'}
    dev: true

  /@iconify/types@2.0.0:
    resolution: {integrity: sha512-+wluvCrRhXrhyOmRDJ3q8mux9JkKy5SJ/v8ol2tu4FVjyYvtEzkc/3pK15ET6RKg4b4w4BmTk1+gsCUhf21Ykg==}
    dev: false

  /@iconify/utils@2.3.0:
    resolution: {integrity: sha512-GmQ78prtwYW6EtzXRU1rY+KwOKfz32PD7iJh6Iyqw68GiKuoZ2A6pRtzWONz5VQJbp50mEjXh/7NkumtrAgRKA==}
    dependencies:
      '@antfu/install-pkg': 1.1.0
      '@antfu/utils': 8.1.1
      '@iconify/types': 2.0.0
      debug: 4.4.1
      globals: 15.15.0
      kolorist: 1.8.0
      local-pkg: 1.1.1
      mlly: 1.7.4
    transitivePeerDependencies:
      - supports-color
    dev: false

  /@img/sharp-darwin-arm64@0.34.1:
    resolution: {integrity: sha512-pn44xgBtgpEbZsu+lWf2KNb6OAf70X68k+yk69Ic2Xz11zHR/w24/U49XT7AeRwJ0Px+mhALhU5LPci1Aymk7A==}
    engines: {node: ^18.17.0 || ^20.3.0 || >=21.0.0}
    cpu: [arm64]
    os: [darwin]
    requiresBuild: true
    optionalDependencies:
      '@img/sharp-libvips-darwin-arm64': 1.1.0
    optional: true

  /@img/sharp-darwin-x64@0.34.1:
    resolution: {integrity: sha512-VfuYgG2r8BpYiOUN+BfYeFo69nP/MIwAtSJ7/Zpxc5QF3KS22z8Pvg3FkrSFJBPNQ7mmcUcYQFBmEQp7eu1F8Q==}
    engines: {node: ^18.17.0 || ^20.3.0 || >=21.0.0}
    cpu: [x64]
    os: [darwin]
    requiresBuild: true
    optionalDependencies:
      '@img/sharp-libvips-darwin-x64': 1.1.0
    optional: true

  /@img/sharp-libvips-darwin-arm64@1.1.0:
    resolution: {integrity: sha512-HZ/JUmPwrJSoM4DIQPv/BfNh9yrOA8tlBbqbLz4JZ5uew2+o22Ik+tHQJcih7QJuSa0zo5coHTfD5J8inqj9DA==}
    cpu: [arm64]
    os: [darwin]
    requiresBuild: true
    optional: true

  /@img/sharp-libvips-darwin-x64@1.1.0:
    resolution: {integrity: sha512-Xzc2ToEmHN+hfvsl9wja0RlnXEgpKNmftriQp6XzY/RaSfwD9th+MSh0WQKzUreLKKINb3afirxW7A0fz2YWuQ==}
    cpu: [x64]
    os: [darwin]
    requiresBuild: true
    optional: true

  /@img/sharp-libvips-linux-arm64@1.1.0:
    resolution: {integrity: sha512-IVfGJa7gjChDET1dK9SekxFFdflarnUB8PwW8aGwEoF3oAsSDuNUTYS+SKDOyOJxQyDC1aPFMuRYLoDInyV9Ew==}
    cpu: [arm64]
    os: [linux]
    requiresBuild: true
    optional: true

  /@img/sharp-libvips-linux-arm@1.1.0:
    resolution: {integrity: sha512-s8BAd0lwUIvYCJyRdFqvsj+BJIpDBSxs6ivrOPm/R7piTs5UIwY5OjXrP2bqXC9/moGsyRa37eYWYCOGVXxVrA==}
    cpu: [arm]
    os: [linux]
    requiresBuild: true
    optional: true

  /@img/sharp-libvips-linux-ppc64@1.1.0:
    resolution: {integrity: sha512-tiXxFZFbhnkWE2LA8oQj7KYR+bWBkiV2nilRldT7bqoEZ4HiDOcePr9wVDAZPi/Id5fT1oY9iGnDq20cwUz8lQ==}
    cpu: [ppc64]
    os: [linux]
    requiresBuild: true
    optional: true

  /@img/sharp-libvips-linux-s390x@1.1.0:
    resolution: {integrity: sha512-xukSwvhguw7COyzvmjydRb3x/09+21HykyapcZchiCUkTThEQEOMtBj9UhkaBRLuBrgLFzQ2wbxdeCCJW/jgJA==}
    cpu: [s390x]
    os: [linux]
    requiresBuild: true
    optional: true

  /@img/sharp-libvips-linux-x64@1.1.0:
    resolution: {integrity: sha512-yRj2+reB8iMg9W5sULM3S74jVS7zqSzHG3Ol/twnAAkAhnGQnpjj6e4ayUz7V+FpKypwgs82xbRdYtchTTUB+Q==}
    cpu: [x64]
    os: [linux]
    requiresBuild: true
    optional: true

  /@img/sharp-libvips-linuxmusl-arm64@1.1.0:
    resolution: {integrity: sha512-jYZdG+whg0MDK+q2COKbYidaqW/WTz0cc1E+tMAusiDygrM4ypmSCjOJPmFTvHHJ8j/6cAGyeDWZOsK06tP33w==}
    cpu: [arm64]
    os: [linux]
    requiresBuild: true
    optional: true

  /@img/sharp-libvips-linuxmusl-x64@1.1.0:
    resolution: {integrity: sha512-wK7SBdwrAiycjXdkPnGCPLjYb9lD4l6Ze2gSdAGVZrEL05AOUJESWU2lhlC+Ffn5/G+VKuSm6zzbQSzFX/P65A==}
    cpu: [x64]
    os: [linux]
    requiresBuild: true
    optional: true

  /@img/sharp-linux-arm64@0.34.1:
    resolution: {integrity: sha512-kX2c+vbvaXC6vly1RDf/IWNXxrlxLNpBVWkdpRq5Ka7OOKj6nr66etKy2IENf6FtOgklkg9ZdGpEu9kwdlcwOQ==}
    engines: {node: ^18.17.0 || ^20.3.0 || >=21.0.0}
    cpu: [arm64]
    os: [linux]
    requiresBuild: true
    optionalDependencies:
      '@img/sharp-libvips-linux-arm64': 1.1.0
    optional: true

  /@img/sharp-linux-arm@0.34.1:
    resolution: {integrity: sha512-anKiszvACti2sGy9CirTlNyk7BjjZPiML1jt2ZkTdcvpLU1YH6CXwRAZCA2UmRXnhiIftXQ7+Oh62Ji25W72jA==}
    engines: {node: ^18.17.0 || ^20.3.0 || >=21.0.0}
    cpu: [arm]
    os: [linux]
    requiresBuild: true
    optionalDependencies:
      '@img/sharp-libvips-linux-arm': 1.1.0
    optional: true

  /@img/sharp-linux-s390x@0.34.1:
    resolution: {integrity: sha512-7s0KX2tI9mZI2buRipKIw2X1ufdTeaRgwmRabt5bi9chYfhur+/C1OXg3TKg/eag1W+6CCWLVmSauV1owmRPxA==}
    engines: {node: ^18.17.0 || ^20.3.0 || >=21.0.0}
    cpu: [s390x]
    os: [linux]
    requiresBuild: true
    optionalDependencies:
      '@img/sharp-libvips-linux-s390x': 1.1.0
    optional: true

  /@img/sharp-linux-x64@0.34.1:
    resolution: {integrity: sha512-wExv7SH9nmoBW3Wr2gvQopX1k8q2g5V5Iag8Zk6AVENsjwd+3adjwxtp3Dcu2QhOXr8W9NusBU6XcQUohBZ5MA==}
    engines: {node: ^18.17.0 || ^20.3.0 || >=21.0.0}
    cpu: [x64]
    os: [linux]
    requiresBuild: true
    optionalDependencies:
      '@img/sharp-libvips-linux-x64': 1.1.0
    optional: true

  /@img/sharp-linuxmusl-arm64@0.34.1:
    resolution: {integrity: sha512-DfvyxzHxw4WGdPiTF0SOHnm11Xv4aQexvqhRDAoD00MzHekAj9a/jADXeXYCDFH/DzYruwHbXU7uz+H+nWmSOQ==}
    engines: {node: ^18.17.0 || ^20.3.0 || >=21.0.0}
    cpu: [arm64]
    os: [linux]
    requiresBuild: true
    optionalDependencies:
      '@img/sharp-libvips-linuxmusl-arm64': 1.1.0
    optional: true

  /@img/sharp-linuxmusl-x64@0.34.1:
    resolution: {integrity: sha512-pax/kTR407vNb9qaSIiWVnQplPcGU8LRIJpDT5o8PdAx5aAA7AS3X9PS8Isw1/WfqgQorPotjrZL3Pqh6C5EBg==}
    engines: {node: ^18.17.0 || ^20.3.0 || >=21.0.0}
    cpu: [x64]
    os: [linux]
    requiresBuild: true
    optionalDependencies:
      '@img/sharp-libvips-linuxmusl-x64': 1.1.0
    optional: true

  /@img/sharp-wasm32@0.34.1:
    resolution: {integrity: sha512-YDybQnYrLQfEpzGOQe7OKcyLUCML4YOXl428gOOzBgN6Gw0rv8dpsJ7PqTHxBnXnwXr8S1mYFSLSa727tpz0xg==}
    engines: {node: ^18.17.0 || ^20.3.0 || >=21.0.0}
    cpu: [wasm32]
    requiresBuild: true
    dependencies:
      '@emnapi/runtime': 1.4.3
    optional: true

  /@img/sharp-win32-ia32@0.34.1:
    resolution: {integrity: sha512-WKf/NAZITnonBf3U1LfdjoMgNO5JYRSlhovhRhMxXVdvWYveM4kM3L8m35onYIdh75cOMCo1BexgVQcCDzyoWw==}
    engines: {node: ^18.17.0 || ^20.3.0 || >=21.0.0}
    cpu: [ia32]
    os: [win32]
    requiresBuild: true
    optional: true

  /@img/sharp-win32-x64@0.34.1:
    resolution: {integrity: sha512-hw1iIAHpNE8q3uMIRCgGOeDoz9KtFNarFLQclLxr/LK1VBkj8nby18RjFvr6aP7USRYAjTZW6yisnBWMX571Tw==}
    engines: {node: ^18.17.0 || ^20.3.0 || >=21.0.0}
    cpu: [x64]
    os: [win32]
    requiresBuild: true
    optional: true

  /@isaacs/cliui@8.0.2:
    resolution: {integrity: sha512-O8jcjabXaleOG9DQ0+ARXWZBTfnP4WNAqzuiJK7ll44AmxGKv/J2M4TPjxjY3znBCfvBXFzucm1twdyFybFqEA==}
    engines: {node: '>=12'}
    dependencies:
      string-width: 5.1.2
      string-width-cjs: /string-width@4.2.3
      strip-ansi: 7.1.0
      strip-ansi-cjs: /strip-ansi@6.0.1
      wrap-ansi: 8.1.0
      wrap-ansi-cjs: /wrap-ansi@7.0.0

  /@jridgewell/gen-mapping@0.3.8:
    resolution: {integrity: sha512-imAbBGkb+ebQyxKgzv5Hu2nmROxoDOXHh80evxdoXNOrvAnVx7zimzc1Oo5h9RlfV4vPXaE2iM5pOFbvOCClWA==}
    engines: {node: '>=6.0.0'}
    dependencies:
      '@jridgewell/set-array': 1.2.1
      '@jridgewell/sourcemap-codec': 1.5.0
      '@jridgewell/trace-mapping': 0.3.25

  /@jridgewell/resolve-uri@3.1.2:
    resolution: {integrity: sha512-bRISgCIjP20/tbWSPWMEi54QVPRZExkuD9lJL+UIxUKtwVJA8wW1Trb1jMs1RFXo1CBTNZ/5hpC9QvmKWdopKw==}
    engines: {node: '>=6.0.0'}

  /@jridgewell/set-array@1.2.1:
    resolution: {integrity: sha512-R8gLRTZeyp03ymzP/6Lil/28tGeGEzhx1q2k703KGWRAI1VdvPIXdG70VJc2pAMw3NA6JKL5hhFu1sJX0Mnn/A==}
    engines: {node: '>=6.0.0'}

  /@jridgewell/source-map@0.3.6:
    resolution: {integrity: sha512-1ZJTZebgqllO79ue2bm3rIGud/bOe0pP5BjSRCRxxYkEZS8STV7zN84UBbiYu7jy+eCKSnVIUgoWWE/tt+shMQ==}
    dependencies:
      '@jridgewell/gen-mapping': 0.3.8
      '@jridgewell/trace-mapping': 0.3.25

  /@jridgewell/sourcemap-codec@1.5.0:
    resolution: {integrity: sha512-gv3ZRaISU3fjPAgNsriBRqGWQL6quFx04YMPW/zD8XMLsU32mhCCbfbO6KZFLjvYpCZ8zyDEgqsgf+PwPaM7GQ==}

  /@jridgewell/trace-mapping@0.3.25:
    resolution: {integrity: sha512-vNk6aEwybGtawWmy/PzwnGDOjCkLWSD2wqvjGGAgOAwCGWySYXfYoxt00IJkTF+8Lb57DwOb3Aa0o9CApepiYQ==}
    dependencies:
      '@jridgewell/resolve-uri': 3.1.2
      '@jridgewell/sourcemap-codec': 1.5.0

  /@jridgewell/trace-mapping@0.3.9:
    resolution: {integrity: sha512-3Belt6tdc8bPgAtbcmdtNJlirVoTmEb5e2gC94PnkwEW9jI6CAHUeoG85tjWP5WquqfavoMtMwiG4P926ZKKuQ==}
    dependencies:
      '@jridgewell/resolve-uri': 3.1.2
      '@jridgewell/sourcemap-codec': 1.5.0
    dev: true

  /@jsdevtools/ono@7.1.3:
    resolution: {integrity: sha512-4JQNk+3mVzK3xh2rqd6RB4J46qUR19azEHBneZyTZM+c456qOrbbM/5xcR8huNCCcbVt7+UmizG6GuUvPvKUYg==}
    dev: false

  /@kwsites/file-exists@1.1.1:
    resolution: {integrity: sha512-m9/5YGR18lIwxSFDwfE3oA7bWuq9kdau6ugN4H2rJeyhFQZcG9AgSHkQtSD15a8WvTgfz9aikZMrKPHvbpqFiw==}
    dependencies:
      debug: 4.4.1
    transitivePeerDependencies:
      - supports-color
    dev: false

  /@kwsites/promise-deferred@1.1.1:
    resolution: {integrity: sha512-GaHYm+c0O9MjZRu0ongGBRbinu8gVAMd2UZjji6jVmqKtZluZnptXGWhz1E8j8D2HJ3f/yMxKAUC0b+57wncIw==}
    dev: false

  /@libsql/client@0.14.0:
    resolution: {integrity: sha512-/9HEKfn6fwXB5aTEEoMeFh4CtG0ZzbncBb1e++OCdVpgKZ/xyMsIVYXm0w7Pv4RUel803vE6LwniB3PqD72R0Q==}
    dependencies:
      '@libsql/core': 0.14.0
      '@libsql/hrana-client': 0.7.0
      js-base64: 3.7.7
      libsql: 0.4.7
      promise-limit: 2.7.0
    transitivePeerDependencies:
      - bufferutil
      - utf-8-validate
    dev: false

  /@libsql/core@0.14.0:
    resolution: {integrity: sha512-nhbuXf7GP3PSZgdCY2Ecj8vz187ptHlZQ0VRc751oB2C1W8jQUXKKklvt7t1LJiUTQBVJuadF628eUk+3cRi4Q==}
    dependencies:
      js-base64: 3.7.7
    dev: false

  /@libsql/darwin-arm64@0.4.7:
    resolution: {integrity: sha512-yOL742IfWUlUevnI5PdnIT4fryY3LYTdLm56bnY0wXBw7dhFcnjuA7jrH3oSVz2mjZTHujxoITgAE7V6Z+eAbg==}
    cpu: [arm64]
    os: [darwin]
    requiresBuild: true
    dev: false
    optional: true

  /@libsql/darwin-arm64@0.5.11:
    resolution: {integrity: sha512-Av4+H8VypNZdbRbDKu5ogoCBHOdYh2Vx6iO7+0SACjcgnpqjnGL59lJUuX3fmV48VI6al1xORYJVApo//B5iqA==}
    cpu: [arm64]
    os: [darwin]
    requiresBuild: true
    dev: false
    optional: true

  /@libsql/darwin-x64@0.4.7:
    resolution: {integrity: sha512-ezc7V75+eoyyH07BO9tIyJdqXXcRfZMbKcLCeF8+qWK5nP8wWuMcfOVywecsXGRbT99zc5eNra4NEx6z5PkSsA==}
    cpu: [x64]
    os: [darwin]
    requiresBuild: true
    dev: false
    optional: true

  /@libsql/darwin-x64@0.5.11:
    resolution: {integrity: sha512-+BXozvOKhwbye16itymY2YXeHOcIeZGORdJK2prfXA7Q2HR4/dRdUirR1o/koxxxG616uiWlAVj5WJ0j2IWkQA==}
    cpu: [x64]
    os: [darwin]
    requiresBuild: true
    dev: false
    optional: true

  /@libsql/hrana-client@0.7.0:
    resolution: {integrity: sha512-OF8fFQSkbL7vJY9rfuegK1R7sPgQ6kFMkDamiEccNUvieQ+3urzfDFI616oPl8V7T9zRmnTkSjMOImYCAVRVuw==}
    dependencies:
      '@libsql/isomorphic-fetch': 0.3.1
      '@libsql/isomorphic-ws': 0.1.5
      js-base64: 3.7.7
      node-fetch: 3.3.2
    transitivePeerDependencies:
      - bufferutil
      - utf-8-validate
    dev: false

  /@libsql/isomorphic-fetch@0.3.1:
    resolution: {integrity: sha512-6kK3SUK5Uu56zPq/Las620n5aS9xJq+jMBcNSOmjhNf/MUvdyji4vrMTqD7ptY7/4/CAVEAYDeotUz60LNQHtw==}
    engines: {node: '>=18.0.0'}
    dev: false

  /@libsql/isomorphic-ws@0.1.5:
    resolution: {integrity: sha512-DtLWIH29onUYR00i0GlQ3UdcTRC6EP4u9w/h9LxpUZJWRMARk6dQwZ6Jkd+QdwVpuAOrdxt18v0K2uIYR3fwFg==}
    dependencies:
      '@types/ws': 8.18.1
      ws: 8.18.2
    transitivePeerDependencies:
      - bufferutil
      - utf-8-validate
    dev: false

  /@libsql/linux-arm-gnueabihf@0.5.11:
    resolution: {integrity: sha512-znsVKbKgOerCNkIY0HjtvkioVGLskmGXZodZn3TMDRTmn1PIUt7/dnxU5moKMdKa1hKDSOC52dqF77nAdkn4UA==}
    cpu: [arm]
    os: [linux]
    requiresBuild: true
    dev: false
    optional: true

  /@libsql/linux-arm-musleabihf@0.5.11:
    resolution: {integrity: sha512-l4gJY6AvhQ4fUJRpjph3AW6pbiAUcVxJUH0oM5Pf/GnA9acpaDgLtle2hWMz16BSncg/Jl2jVpaJuyJsJ9E7YA==}
    cpu: [arm]
    os: [linux]
    requiresBuild: true
    dev: false
    optional: true

  /@libsql/linux-arm64-gnu@0.4.7:
    resolution: {integrity: sha512-WlX2VYB5diM4kFfNaYcyhw5y+UJAI3xcMkEUJZPtRDEIu85SsSFrQ+gvoKfcVh76B//ztSeEX2wl9yrjF7BBCA==}
    cpu: [arm64]
    os: [linux]
    requiresBuild: true
    dev: false
    optional: true

  /@libsql/linux-arm64-gnu@0.5.11:
    resolution: {integrity: sha512-axXEenVUnSKR25g0iqL/OH4z4qrPBNwdBhjTWZr613L9tnboDPAioP1kVEy77nN8C8CL/dyXh5X4vKuIwHrQpQ==}
    cpu: [arm64]
    os: [linux]
    requiresBuild: true
    dev: false
    optional: true

  /@libsql/linux-arm64-musl@0.4.7:
    resolution: {integrity: sha512-6kK9xAArVRlTCpWeqnNMCoXW1pe7WITI378n4NpvU5EJ0Ok3aNTIC2nRPRjhro90QcnmLL1jPcrVwO4WD1U0xw==}
    cpu: [arm64]
    os: [linux]
    requiresBuild: true
    dev: false
    optional: true

  /@libsql/linux-arm64-musl@0.5.11:
    resolution: {integrity: sha512-Pzz9dm2D78PQpy3pYKbvzBBOwdjg9c3yoQSu5QQQCGL4J5e1bZpa/p6Z3BoYBlvmdo1V36ljS6N4hRir/rnCxg==}
    cpu: [arm64]
    os: [linux]
    requiresBuild: true
    dev: false
    optional: true

  /@libsql/linux-x64-gnu@0.4.7:
    resolution: {integrity: sha512-CMnNRCmlWQqqzlTw6NeaZXzLWI8bydaXDke63JTUCvu8R+fj/ENsLrVBtPDlxQ0wGsYdXGlrUCH8Qi9gJep0yQ==}
    cpu: [x64]
    os: [linux]
    requiresBuild: true
    dev: false
    optional: true

  /@libsql/linux-x64-gnu@0.5.11:
    resolution: {integrity: sha512-DxOU0MqG7soKZFVzOo7Zot5qDajZjjOgjf/sOjeJf/aeRBr3KkKiwgWKnmjDhuhitahqc8Nu2D92/dsAuDHJsA==}
    cpu: [x64]
    os: [linux]
    requiresBuild: true
    dev: false
    optional: true

  /@libsql/linux-x64-musl@0.4.7:
    resolution: {integrity: sha512-nI6tpS1t6WzGAt1Kx1n1HsvtBbZ+jHn0m7ogNNT6pQHZQj7AFFTIMeDQw/i/Nt5H38np1GVRNsFe99eSIMs9XA==}
    cpu: [x64]
    os: [linux]
    requiresBuild: true
    dev: false
    optional: true

  /@libsql/linux-x64-musl@0.5.11:
    resolution: {integrity: sha512-uRou4r+PiDA616t2USnsjbot88ennTrwKqhVUY7S6LTPI3RiKizZg6YESCwhzofPtk8Ualp/hMQGTGSoW9DUKw==}
    cpu: [x64]
    os: [linux]
    requiresBuild: true
    dev: false
    optional: true

  /@libsql/win32-x64-msvc@0.4.7:
    resolution: {integrity: sha512-7pJzOWzPm6oJUxml+PCDRzYQ4A1hTMHAciTAHfFK4fkbDZX33nWPVG7Y3vqdKtslcwAzwmrNDc6sXy2nwWnbiw==}
    cpu: [x64]
    os: [win32]
    requiresBuild: true
    dev: false
    optional: true

  /@libsql/win32-x64-msvc@0.5.11:
    resolution: {integrity: sha512-NES0P2pyx5XjveTYotTG03eoJwx0haJBYWXfqmcPLmbQ5u03Qmd7rxhLfWDdIRj4PrdhVProwdB0FA82ryLcKQ==}
    cpu: [x64]
    os: [win32]
    requiresBuild: true
    dev: false
    optional: true

  /@manypkg/find-root@1.1.0:
    resolution: {integrity: sha512-mki5uBvhHzO8kYYix/WRy2WX8S3B5wdVSc9D6KcU5lQNglP2yt58/VfLuAK49glRXChosY8ap2oJ1qgma3GUVA==}
    dependencies:
      '@babel/runtime': 7.27.1
      '@types/node': 12.20.55
      find-up: 4.1.0
      fs-extra: 8.1.0
    dev: true

  /@manypkg/get-packages@1.1.3:
    resolution: {integrity: sha512-fo+QhuU3qE/2TQMQmbVMqaQ6EWbMhi4ABWP+O4AM1NqPBuy0OrApV5LO6BrrgnhtAHS2NH6RrVk9OL181tTi8A==}
    dependencies:
      '@babel/runtime': 7.27.1
      '@changesets/types': 4.1.0
      '@manypkg/find-root': 1.1.0
      fs-extra: 8.1.0
      globby: 11.1.0
      read-yaml-file: 1.1.0
    dev: true

  /@mdx-js/esbuild@3.1.0(acorn@8.14.1)(esbuild@0.20.2):
    resolution: {integrity: sha512-Jk42xUb1SEJxh6n2GBAtJjQISFIZccjz8XVEsHVhrlvZJAJziIxR9KyaFF6nTeTB/jCAFQGDgO7+oMRH/ApRsg==}
    peerDependencies:
      esbuild: '>=0.14.0'
    dependencies:
      '@mdx-js/mdx': 3.1.0(acorn@8.14.1)
      '@types/unist': 3.0.3
      esbuild: 0.20.2
      source-map: 0.7.4
      vfile: 6.0.3
      vfile-message: 4.0.2
    transitivePeerDependencies:
      - acorn
      - supports-color
    dev: false

  /@mdx-js/mdx@3.1.0(acorn@8.14.1):
    resolution: {integrity: sha512-/QxEhPAvGwbQmy1Px8F899L5Uc2KZ6JtXwlCgJmjSTBedwOZkByYcBG4GceIGPXRDsmfxhHazuS+hlOShRLeDw==}
    dependencies:
      '@types/estree': 1.0.7
      '@types/estree-jsx': 1.0.5
      '@types/hast': 3.0.4
      '@types/mdx': 2.0.13
      collapse-white-space: 2.1.0
      devlop: 1.1.0
      estree-util-is-identifier-name: 3.0.0
      estree-util-scope: 1.0.0
      estree-walker: 3.0.3
      hast-util-to-jsx-runtime: 2.3.6
      markdown-extensions: 2.0.0
      recma-build-jsx: 1.0.0
      recma-jsx: 1.0.0(acorn@8.14.1)
      recma-stringify: 1.0.0
      rehype-recma: 1.0.0
      remark-mdx: 3.1.0
      remark-parse: 11.0.0
      remark-rehype: 11.1.2
      source-map: 0.7.4
      unified: 11.0.5
      unist-util-position-from-estree: 2.0.0
      unist-util-stringify-position: 4.0.0
      unist-util-visit: 5.0.0
      vfile: 6.0.3
    transitivePeerDependencies:
      - acorn
      - supports-color

  /@mdx-js/react@3.1.0(@types/react@18.3.22)(react@18.3.1):
    resolution: {integrity: sha512-QjHtSaoameoalGnKDT3FoIl4+9RwyTmo9ZJGBdLOks/YOiWHoRDI3PUwEzOE7kEmGcV3AFcp9K6dYu9rEuKLAQ==}
    peerDependencies:
      '@types/react': '>=16'
      react: '>=16'
    dependencies:
      '@types/mdx': 2.0.13
      '@types/react': 18.3.22
      react: 18.3.1
    dev: false

  /@mdxld/schema@0.1.0:
    resolution: {integrity: sha512-vtJcY+BaMpmH/uDEbK/ILnQVFTxpvsBlFOFas+LKtozmwLXYe905bYBlicOAyEQFpzI/NQF+F4pjRLZeNjEoqA==}
    dev: false

  /@mermaid-js/parser@0.4.0:
    resolution: {integrity: sha512-wla8XOWvQAwuqy+gxiZqY+c7FokraOTHRWMsbB4AgRx9Sy7zKslNyejy7E+a77qHfey5GXw/ik3IXv/NHMJgaA==}
    dependencies:
      langium: 3.3.1
    dev: false

  /@napi-rs/simple-git-android-arm-eabi@0.1.19:
    resolution: {integrity: sha512-XryEH/hadZ4Duk/HS/HC/cA1j0RHmqUGey3MsCf65ZS0VrWMqChXM/xlTPWuY5jfCc/rPubHaqI7DZlbexnX/g==}
    engines: {node: '>= 10'}
    cpu: [arm]
    os: [android]
    requiresBuild: true
    dev: false
    optional: true

  /@napi-rs/simple-git-android-arm64@0.1.19:
    resolution: {integrity: sha512-ZQ0cPvY6nV9p7zrR9ZPo7hQBkDAcY/CHj3BjYNhykeUCiSNCrhvwX+WEeg5on8M1j4d5jcI/cwVG2FslfiByUg==}
    engines: {node: '>= 10'}
    cpu: [arm64]
    os: [android]
    requiresBuild: true
    dev: false
    optional: true

  /@napi-rs/simple-git-darwin-arm64@0.1.19:
    resolution: {integrity: sha512-viZB5TYgjA1vH+QluhxZo0WKro3xBA+1xSzYx8mcxUMO5gnAoUMwXn0ZO/6Zy6pai+aGae+cj6XihGnrBRu3Pg==}
    engines: {node: '>= 10'}
    cpu: [arm64]
    os: [darwin]
    requiresBuild: true
    dev: false
    optional: true

  /@napi-rs/simple-git-darwin-x64@0.1.19:
    resolution: {integrity: sha512-6dNkzSNUV5X9rsVYQbpZLyJu4Gtkl2vNJ3abBXHX/Etk0ILG5ZasO3ncznIANZQpqcbn/QPHr49J2QYAXGoKJA==}
    engines: {node: '>= 10'}
    cpu: [x64]
    os: [darwin]
    requiresBuild: true
    dev: false
    optional: true

  /@napi-rs/simple-git-freebsd-x64@0.1.19:
    resolution: {integrity: sha512-sB9krVIchzd20FjI2ZZ8FDsTSsXLBdnwJ6CpeVyrhXHnoszfcqxt49ocZHujAS9lMpXq7i2Nv1EXJmCy4KdhwA==}
    engines: {node: '>= 10'}
    cpu: [x64]
    os: [freebsd]
    requiresBuild: true
    dev: false
    optional: true

  /@napi-rs/simple-git-linux-arm-gnueabihf@0.1.19:
    resolution: {integrity: sha512-6HPn09lr9N1n5/XKfP8Np53g4fEXVxOFqNkS6rTH3Rm1lZHdazTRH62RggXLTguZwjcE+MvOLvoTIoR5kAS8+g==}
    engines: {node: '>= 10'}
    cpu: [arm]
    os: [linux]
    requiresBuild: true
    dev: false
    optional: true

  /@napi-rs/simple-git-linux-arm64-gnu@0.1.19:
    resolution: {integrity: sha512-G0gISckt4cVDp3oh5Z6PV3GHJrJO6Z8bIS+9xA7vTtKdqB1i5y0n3cSFLlzQciLzhr+CajFD27doW4lEyErQ/Q==}
    engines: {node: '>= 10'}
    cpu: [arm64]
    os: [linux]
    requiresBuild: true
    dev: false
    optional: true

  /@napi-rs/simple-git-linux-arm64-musl@0.1.19:
    resolution: {integrity: sha512-OwTRF+H4IZYxmDFRi1IrLMfqbdIpvHeYbJl2X94NVsLVOY+3NUHvEzL3fYaVx5urBaMnIK0DD3wZLbcueWvxbA==}
    engines: {node: '>= 10'}
    cpu: [arm64]
    os: [linux]
    requiresBuild: true
    dev: false
    optional: true

  /@napi-rs/simple-git-linux-powerpc64le-gnu@0.1.19:
    resolution: {integrity: sha512-p7zuNNVyzpRvkCt2RIGv9FX/WPcPbZ6/FRUgUTZkA2WU33mrbvNqSi4AOqCCl6mBvEd+EOw5NU4lS9ORRJvAEg==}
    engines: {node: '>= 10'}
    cpu: [powerpc64le]
    os: [linux]
    requiresBuild: true
    dev: false
    optional: true

  /@napi-rs/simple-git-linux-s390x-gnu@0.1.19:
    resolution: {integrity: sha512-6N2vwJUPLiak8GLrS0a3is0gSb0UwI2CHOOqtvQxPmv+JVI8kn3vKiUscsktdDb0wGEPeZ8PvZs0y8UWix7K4g==}
    engines: {node: '>= 10'}
    cpu: [s390x]
    os: [linux]
    requiresBuild: true
    dev: false
    optional: true

  /@napi-rs/simple-git-linux-x64-gnu@0.1.19:
    resolution: {integrity: sha512-61YfeO1J13WK7MalLgP3QlV6of2rWnVw1aqxWkAgy/lGxoOFSJ4Wid6ANVCEZk4tJpPX/XNeneqkUz5xpeb2Cw==}
    engines: {node: '>= 10'}
    cpu: [x64]
    os: [linux]
    requiresBuild: true
    dev: false
    optional: true

  /@napi-rs/simple-git-linux-x64-musl@0.1.19:
    resolution: {integrity: sha512-cCTWNpMJnN3PrUBItWcs3dQKCydsIasbrS3laMzq8k7OzF93Zrp2LWDTPlLCO9brbBVpBzy2Qk5Xg9uAfe/Ukw==}
    engines: {node: '>= 10'}
    cpu: [x64]
    os: [linux]
    requiresBuild: true
    dev: false
    optional: true

  /@napi-rs/simple-git-win32-arm64-msvc@0.1.19:
    resolution: {integrity: sha512-sWavb1BjeLKKBA+PbTsRSSzVNfb7V/dOpaJvkgR5d2kWFn/AHmCZHSSj/3nyZdYf0BdDC+DIvqk3daAEZ6QMVw==}
    engines: {node: '>= 10'}
    cpu: [arm64]
    os: [win32]
    requiresBuild: true
    dev: false
    optional: true

  /@napi-rs/simple-git-win32-x64-msvc@0.1.19:
    resolution: {integrity: sha512-FmNuPoK4+qwaSCkp8lm3sJlrxk374enW+zCE5ZksXlZzj/9BDJAULJb5QUJ7o9Y8A/G+d8LkdQLPBE2Jaxe5XA==}
    engines: {node: '>= 10'}
    cpu: [x64]
    os: [win32]
    requiresBuild: true
    dev: false
    optional: true

  /@napi-rs/simple-git@0.1.19:
    resolution: {integrity: sha512-jMxvwzkKzd3cXo2EB9GM2ic0eYo2rP/BS6gJt6HnWbsDO1O8GSD4k7o2Cpr2YERtMpGF/MGcDfsfj2EbQPtrXw==}
    engines: {node: '>= 10'}
    optionalDependencies:
      '@napi-rs/simple-git-android-arm-eabi': 0.1.19
      '@napi-rs/simple-git-android-arm64': 0.1.19
      '@napi-rs/simple-git-darwin-arm64': 0.1.19
      '@napi-rs/simple-git-darwin-x64': 0.1.19
      '@napi-rs/simple-git-freebsd-x64': 0.1.19
      '@napi-rs/simple-git-linux-arm-gnueabihf': 0.1.19
      '@napi-rs/simple-git-linux-arm64-gnu': 0.1.19
      '@napi-rs/simple-git-linux-arm64-musl': 0.1.19
      '@napi-rs/simple-git-linux-powerpc64le-gnu': 0.1.19
      '@napi-rs/simple-git-linux-s390x-gnu': 0.1.19
      '@napi-rs/simple-git-linux-x64-gnu': 0.1.19
      '@napi-rs/simple-git-linux-x64-musl': 0.1.19
      '@napi-rs/simple-git-win32-arm64-msvc': 0.1.19
      '@napi-rs/simple-git-win32-x64-msvc': 0.1.19
    dev: false

  /@neon-rs/load@0.0.4:
    resolution: {integrity: sha512-kTPhdZyTQxB+2wpiRcFWrDcejc4JI6tkPuS7UZCG4l6Zvc5kU/gGQ/ozvHTh1XR5tS+UlfAfGuPajjzQjCiHCw==}
    dev: false

  /@next/env@15.3.0:
    resolution: {integrity: sha512-6mDmHX24nWlHOlbwUiAOmMyY7KELimmi+ed8qWcJYjqXeC+G6JzPZ3QosOAfjNwgMIzwhXBiRiCgdh8axTTdTA==}
    dev: false

  /@next/eslint-plugin-next@15.3.0:
    resolution: {integrity: sha512-511UUcpWw5GWTyKfzW58U2F/bYJyjLE9e3SlnGK/zSXq7RqLlqFO8B9bitJjumLpj317fycC96KZ2RZsjGNfBw==}
    dependencies:
      fast-glob: 3.3.1
    dev: true

  /@next/swc-darwin-arm64@15.3.0:
    resolution: {integrity: sha512-PDQcByT0ZfF2q7QR9d+PNj3wlNN4K6Q8JoHMwFyk252gWo4gKt7BF8Y2+KBgDjTFBETXZ/TkBEUY7NIIY7A/Kw==}
    engines: {node: '>= 10'}
    cpu: [arm64]
    os: [darwin]
    requiresBuild: true
    dev: false
    optional: true

  /@next/swc-darwin-x64@15.3.0:
    resolution: {integrity: sha512-m+eO21yg80En8HJ5c49AOQpFDq+nP51nu88ZOMCorvw3g//8g1JSUsEiPSiFpJo1KCTQ+jm9H0hwXK49H/RmXg==}
    engines: {node: '>= 10'}
    cpu: [x64]
    os: [darwin]
    requiresBuild: true
    dev: false
    optional: true

  /@next/swc-linux-arm64-gnu@15.3.0:
    resolution: {integrity: sha512-H0Kk04ZNzb6Aq/G6e0un4B3HekPnyy6D+eUBYPJv9Abx8KDYgNMWzKt4Qhj57HXV3sTTjsfc1Trc1SxuhQB+Tg==}
    engines: {node: '>= 10'}
    cpu: [arm64]
    os: [linux]
    requiresBuild: true
    dev: false
    optional: true

  /@next/swc-linux-arm64-musl@15.3.0:
    resolution: {integrity: sha512-k8GVkdMrh/+J9uIv/GpnHakzgDQhrprJ/FbGQvwWmstaeFG06nnAoZCJV+wO/bb603iKV1BXt4gHG+s2buJqZA==}
    engines: {node: '>= 10'}
    cpu: [arm64]
    os: [linux]
    requiresBuild: true
    dev: false
    optional: true

  /@next/swc-linux-x64-gnu@15.3.0:
    resolution: {integrity: sha512-ZMQ9yzDEts/vkpFLRAqfYO1wSpIJGlQNK9gZ09PgyjBJUmg8F/bb8fw2EXKgEaHbCc4gmqMpDfh+T07qUphp9A==}
    engines: {node: '>= 10'}
    cpu: [x64]
    os: [linux]
    requiresBuild: true
    dev: false
    optional: true

  /@next/swc-linux-x64-musl@15.3.0:
    resolution: {integrity: sha512-RFwq5VKYTw9TMr4T3e5HRP6T4RiAzfDJ6XsxH8j/ZeYq2aLsBqCkFzwMI0FmnSsLaUbOb46Uov0VvN3UciHX5A==}
    engines: {node: '>= 10'}
    cpu: [x64]
    os: [linux]
    requiresBuild: true
    dev: false
    optional: true

  /@next/swc-win32-arm64-msvc@15.3.0:
    resolution: {integrity: sha512-a7kUbqa/k09xPjfCl0RSVAvEjAkYBYxUzSVAzk2ptXiNEL+4bDBo9wNC43G/osLA/EOGzG4CuNRFnQyIHfkRgQ==}
    engines: {node: '>= 10'}
    cpu: [arm64]
    os: [win32]
    requiresBuild: true
    dev: false
    optional: true

  /@next/swc-win32-x64-msvc@15.3.0:
    resolution: {integrity: sha512-vHUQS4YVGJPmpjn7r5lEZuMhK5UQBNBRSB+iGDvJjaNk649pTIcRluDWNb9siunyLLiu/LDPHfvxBtNamyuLTw==}
    engines: {node: '>= 10'}
    cpu: [x64]
    os: [win32]
    requiresBuild: true
    dev: false
    optional: true

  /@nodelib/fs.scandir@2.1.5:
    resolution: {integrity: sha512-vq24Bq3ym5HEQm2NKCr3yXDwjc7vTsEThRDnkp2DK9p1uqLR+DHurm/NOTo0KG7HYHU7eppKZj3MyqYuMBf62g==}
    engines: {node: '>= 8'}
    dependencies:
      '@nodelib/fs.stat': 2.0.5
      run-parallel: 1.2.0

  /@nodelib/fs.stat@2.0.5:
    resolution: {integrity: sha512-RkhPPp2zrqDAQA/2jNhnztcPAlv64XdhIp7a7454A5ovI7Bukxgt7MX7udwAu3zg1DcpPU0rz3VV1SeaqvY4+A==}
    engines: {node: '>= 8'}

  /@nodelib/fs.walk@1.2.8:
    resolution: {integrity: sha512-oGB+UxlgWcgQkgwo8GcEGwemoTFt3FIO9ababBmaGwXIoBKZ+GTy0pP185beGg7Llih/NSHSV2XAs1lnznocSg==}
    engines: {node: '>= 8'}
    dependencies:
      '@nodelib/fs.scandir': 2.1.5
      fastq: 1.19.1

  /@opentelemetry/api@1.9.0:
    resolution: {integrity: sha512-3giAOQvZiH5F9bMlMiv8+GSPMeqg0dbaeo58/0SlA9sxSqZhnUtxzX9/2FzyhS9sWQf5S0GJE0AKBrFqjpeYcg==}
    engines: {node: '>=8.0.0'}
    dev: false

  /@pagefind/darwin-arm64@1.3.0:
    resolution: {integrity: sha512-365BEGl6ChOsauRjyVpBjXybflXAOvoMROw3TucAROHIcdBvXk9/2AmEvGFU0r75+vdQI4LJdJdpH4Y6Yqaj4A==}
    cpu: [arm64]
    os: [darwin]
    requiresBuild: true
    dev: true
    optional: true

  /@pagefind/darwin-x64@1.3.0:
    resolution: {integrity: sha512-zlGHA23uuXmS8z3XxEGmbHpWDxXfPZ47QS06tGUq0HDcZjXjXHeLG+cboOy828QIV5FXsm9MjfkP5e4ZNbOkow==}
    cpu: [x64]
    os: [darwin]
    requiresBuild: true
    dev: true
    optional: true

  /@pagefind/linux-arm64@1.3.0:
    resolution: {integrity: sha512-8lsxNAiBRUk72JvetSBXs4WRpYrQrVJXjlRRnOL6UCdBN9Nlsz0t7hWstRk36+JqHpGWOKYiuHLzGYqYAqoOnQ==}
    cpu: [arm64]
    os: [linux]
    requiresBuild: true
    dev: true
    optional: true

  /@pagefind/linux-x64@1.3.0:
    resolution: {integrity: sha512-hAvqdPJv7A20Ucb6FQGE6jhjqy+vZ6pf+s2tFMNtMBG+fzcdc91uTw7aP/1Vo5plD0dAOHwdxfkyw0ugal4kcQ==}
    cpu: [x64]
    os: [linux]
    requiresBuild: true
    dev: true
    optional: true

  /@pagefind/windows-x64@1.3.0:
    resolution: {integrity: sha512-BR1bIRWOMqkf8IoU576YDhij1Wd/Zf2kX/kCI0b2qzCKC8wcc2GQJaaRMCpzvCCrmliO4vtJ6RITp/AnoYUUmQ==}
    cpu: [x64]
    os: [win32]
    requiresBuild: true
    dev: true
    optional: true

  /@parcel/watcher-android-arm64@2.5.1:
    resolution: {integrity: sha512-KF8+j9nNbUN8vzOFDpRMsaKBHZ/mcjEjMToVMJOhTozkDonQFFrRcfdLWn6yWKCmJKmdVxSgHiYvTCef4/qcBA==}
    engines: {node: '>= 10.0.0'}
    cpu: [arm64]
    os: [android]
    requiresBuild: true
    dev: true
    optional: true

  /@parcel/watcher-darwin-arm64@2.5.1:
    resolution: {integrity: sha512-eAzPv5osDmZyBhou8PoF4i6RQXAfeKL9tjb3QzYuccXFMQU0ruIc/POh30ePnaOyD1UXdlKguHBmsTs53tVoPw==}
    engines: {node: '>= 10.0.0'}
    cpu: [arm64]
    os: [darwin]
    requiresBuild: true
    dev: true
    optional: true

  /@parcel/watcher-darwin-x64@2.5.1:
    resolution: {integrity: sha512-1ZXDthrnNmwv10A0/3AJNZ9JGlzrF82i3gNQcWOzd7nJ8aj+ILyW1MTxVk35Db0u91oD5Nlk9MBiujMlwmeXZg==}
    engines: {node: '>= 10.0.0'}
    cpu: [x64]
    os: [darwin]
    requiresBuild: true
    dev: true
    optional: true

  /@parcel/watcher-freebsd-x64@2.5.1:
    resolution: {integrity: sha512-SI4eljM7Flp9yPuKi8W0ird8TI/JK6CSxju3NojVI6BjHsTyK7zxA9urjVjEKJ5MBYC+bLmMcbAWlZ+rFkLpJQ==}
    engines: {node: '>= 10.0.0'}
    cpu: [x64]
    os: [freebsd]
    requiresBuild: true
    dev: true
    optional: true

  /@parcel/watcher-linux-arm-glibc@2.5.1:
    resolution: {integrity: sha512-RCdZlEyTs8geyBkkcnPWvtXLY44BCeZKmGYRtSgtwwnHR4dxfHRG3gR99XdMEdQ7KeiDdasJwwvNSF5jKtDwdA==}
    engines: {node: '>= 10.0.0'}
    cpu: [arm]
    os: [linux]
    requiresBuild: true
    dev: true
    optional: true

  /@parcel/watcher-linux-arm-musl@2.5.1:
    resolution: {integrity: sha512-6E+m/Mm1t1yhB8X412stiKFG3XykmgdIOqhjWj+VL8oHkKABfu/gjFj8DvLrYVHSBNC+/u5PeNrujiSQ1zwd1Q==}
    engines: {node: '>= 10.0.0'}
    cpu: [arm]
    os: [linux]
    requiresBuild: true
    dev: true
    optional: true

  /@parcel/watcher-linux-arm64-glibc@2.5.1:
    resolution: {integrity: sha512-LrGp+f02yU3BN9A+DGuY3v3bmnFUggAITBGriZHUREfNEzZh/GO06FF5u2kx8x+GBEUYfyTGamol4j3m9ANe8w==}
    engines: {node: '>= 10.0.0'}
    cpu: [arm64]
    os: [linux]
    requiresBuild: true
    dev: true
    optional: true

  /@parcel/watcher-linux-arm64-musl@2.5.1:
    resolution: {integrity: sha512-cFOjABi92pMYRXS7AcQv9/M1YuKRw8SZniCDw0ssQb/noPkRzA+HBDkwmyOJYp5wXcsTrhxO0zq1U11cK9jsFg==}
    engines: {node: '>= 10.0.0'}
    cpu: [arm64]
    os: [linux]
    requiresBuild: true
    dev: true
    optional: true

  /@parcel/watcher-linux-x64-glibc@2.5.1:
    resolution: {integrity: sha512-GcESn8NZySmfwlTsIur+49yDqSny2IhPeZfXunQi48DMugKeZ7uy1FX83pO0X22sHntJ4Ub+9k34XQCX+oHt2A==}
    engines: {node: '>= 10.0.0'}
    cpu: [x64]
    os: [linux]
    requiresBuild: true
    dev: true
    optional: true

  /@parcel/watcher-linux-x64-musl@2.5.1:
    resolution: {integrity: sha512-n0E2EQbatQ3bXhcH2D1XIAANAcTZkQICBPVaxMeaCVBtOpBZpWJuf7LwyWPSBDITb7In8mqQgJ7gH8CILCURXg==}
    engines: {node: '>= 10.0.0'}
    cpu: [x64]
    os: [linux]
    requiresBuild: true
    dev: true
    optional: true

  /@parcel/watcher-win32-arm64@2.5.1:
    resolution: {integrity: sha512-RFzklRvmc3PkjKjry3hLF9wD7ppR4AKcWNzH7kXR7GUe0Igb3Nz8fyPwtZCSquGrhU5HhUNDr/mKBqj7tqA2Vw==}
    engines: {node: '>= 10.0.0'}
    cpu: [arm64]
    os: [win32]
    requiresBuild: true
    dev: true
    optional: true

  /@parcel/watcher-win32-ia32@2.5.1:
    resolution: {integrity: sha512-c2KkcVN+NJmuA7CGlaGD1qJh1cLfDnQsHjE89E60vUEMlqduHGCdCLJCID5geFVM0dOtA3ZiIO8BoEQmzQVfpQ==}
    engines: {node: '>= 10.0.0'}
    cpu: [ia32]
    os: [win32]
    requiresBuild: true
    dev: true
    optional: true

  /@parcel/watcher-win32-x64@2.5.1:
    resolution: {integrity: sha512-9lHBdJITeNR++EvSQVUcaZoWupyHfXe1jZvGZ06O/5MflPcuPLtEphScIBL+AiCWBO46tDSHzWyD0uDmmZqsgA==}
    engines: {node: '>= 10.0.0'}
    cpu: [x64]
    os: [win32]
    requiresBuild: true
    dev: true
    optional: true

  /@parcel/watcher@2.5.1:
    resolution: {integrity: sha512-dfUnCxiN9H4ap84DvD2ubjw+3vUNpstxa0TneY/Paat8a3R4uQZDLSvWjmznAY/DoahqTHl9V46HF/Zs3F29pg==}
    engines: {node: '>= 10.0.0'}
    requiresBuild: true
    dependencies:
      detect-libc: 1.0.3
      is-glob: 4.0.3
      micromatch: 4.0.8
      node-addon-api: 7.1.1
    optionalDependencies:
      '@parcel/watcher-android-arm64': 2.5.1
      '@parcel/watcher-darwin-arm64': 2.5.1
      '@parcel/watcher-darwin-x64': 2.5.1
      '@parcel/watcher-freebsd-x64': 2.5.1
      '@parcel/watcher-linux-arm-glibc': 2.5.1
      '@parcel/watcher-linux-arm-musl': 2.5.1
      '@parcel/watcher-linux-arm64-glibc': 2.5.1
      '@parcel/watcher-linux-arm64-musl': 2.5.1
      '@parcel/watcher-linux-x64-glibc': 2.5.1
      '@parcel/watcher-linux-x64-musl': 2.5.1
      '@parcel/watcher-win32-arm64': 2.5.1
      '@parcel/watcher-win32-ia32': 2.5.1
      '@parcel/watcher-win32-x64': 2.5.1
    dev: true

  /@payloadcms/db-sqlite@3.38.0(payload@3.38.0):
    resolution: {integrity: sha512-h9TQeNxG7F9hBZeQAxVmZahw3igAsanqCU2O/aLH+FofmkIOImKwEtRtBcigAF3Vd8u040Vs5BXItyUb7W+0PQ==}
    peerDependencies:
      payload: 3.38.0
    dependencies:
      '@libsql/client': 0.14.0
      '@payloadcms/drizzle': 3.38.0(@libsql/client@0.14.0)(payload@3.38.0)
      console-table-printer: 2.12.1
      drizzle-kit: 0.28.0
      drizzle-orm: 0.36.1(@libsql/client@0.14.0)
      payload: 3.38.0(graphql@16.11.0)(typescript@5.8.3)
      prompts: 2.4.2
      to-snake-case: 1.0.0
      uuid: 9.0.0
    transitivePeerDependencies:
      - '@aws-sdk/client-rds-data'
      - '@cloudflare/workers-types'
      - '@electric-sql/pglite'
      - '@libsql/client-wasm'
      - '@neondatabase/serverless'
      - '@op-engineering/op-sqlite'
      - '@opentelemetry/api'
      - '@planetscale/database'
      - '@prisma/client'
      - '@tidbcloud/serverless'
      - '@types/better-sqlite3'
      - '@types/pg'
      - '@types/react'
      - '@types/sql.js'
      - '@vercel/postgres'
      - '@xata.io/client'
      - better-sqlite3
      - bufferutil
      - bun-types
      - expo-sqlite
      - knex
      - kysely
      - mysql2
      - pg
      - postgres
      - prisma
      - react
      - sql.js
      - sqlite3
      - supports-color
      - utf-8-validate
    dev: false

  /@payloadcms/drizzle@3.38.0(@libsql/client@0.14.0)(payload@3.38.0):
    resolution: {integrity: sha512-8YUFotd0LzgD03ga/H9ocQpRcR20S0eGtH69LOA9eMD4+OrXcN8k33Ugcd2f0Z2Ap4bcOLddtrKynEPCoyqZdg==}
    peerDependencies:
      payload: 3.38.0
    dependencies:
      console-table-printer: 2.12.1
      dequal: 2.0.3
      drizzle-orm: 0.36.1(@libsql/client@0.14.0)
      payload: 3.38.0(graphql@16.11.0)(typescript@5.8.3)
      prompts: 2.4.2
      to-snake-case: 1.0.0
      uuid: 9.0.0
    transitivePeerDependencies:
      - '@aws-sdk/client-rds-data'
      - '@cloudflare/workers-types'
      - '@electric-sql/pglite'
      - '@libsql/client'
      - '@libsql/client-wasm'
      - '@neondatabase/serverless'
      - '@op-engineering/op-sqlite'
      - '@opentelemetry/api'
      - '@planetscale/database'
      - '@prisma/client'
      - '@tidbcloud/serverless'
      - '@types/better-sqlite3'
      - '@types/pg'
      - '@types/react'
      - '@types/sql.js'
      - '@vercel/postgres'
      - '@xata.io/client'
      - better-sqlite3
      - bun-types
      - expo-sqlite
      - knex
      - kysely
      - mysql2
      - pg
      - postgres
      - prisma
      - react
      - sql.js
      - sqlite3
    dev: false

  /@payloadcms/translations@3.38.0:
    resolution: {integrity: sha512-BHgJXlPuJmmZYVgMUH3baSMmMz4Aa45r1gTdilkw2SulmCegu9t4Hn9pueJbRGiRI2qNSsAZ0cYPdpoLZrg+Ow==}
    dependencies:
      date-fns: 4.1.0
    dev: false

  /@pkgjs/parseargs@0.11.0:
    resolution: {integrity: sha512-+1VkjdD0QBLPodGrJUeqarH8VAIvQODIbwh9XpP5Syisf7YoQgsJKPNFoqqLQlu+VQ/tVSshMR6loPMn8U+dPg==}
    engines: {node: '>=14'}
    requiresBuild: true
    optional: true

  /@radix-ui/react-compose-refs@1.1.2(@types/react@19.1.0)(react@19.1.0):
    resolution: {integrity: sha512-z4eqJvfiNnFMHIIvXP3CY57y2WJs5g2v3X0zm9mEJkrkNv4rDxu+sg9Jh8EkXyeqBkB7SOcboo9dMVqhyrACIg==}
    peerDependencies:
      '@types/react': '*'
      react: ^16.8 || ^17.0 || ^18.0 || ^19.0 || ^19.0.0-rc
    peerDependenciesMeta:
      '@types/react':
        optional: true
    dependencies:
      '@types/react': 19.1.0
      react: 19.1.0
    dev: true

  /@radix-ui/react-slot@1.2.3(@types/react@19.1.0)(react@19.1.0):
    resolution: {integrity: sha512-aeNmHnBxbi2St0au6VBVC7JXFlhLlOnvIIlePNniyUNAClzmtAUEY8/pBiK3iHjufOlwA+c20/8jngo7xcrg8A==}
    peerDependencies:
      '@types/react': '*'
      react: ^16.8 || ^17.0 || ^18.0 || ^19.0 || ^19.0.0-rc
    peerDependenciesMeta:
      '@types/react':
        optional: true
    dependencies:
      '@radix-ui/react-compose-refs': 1.1.2(@types/react@19.1.0)(react@19.1.0)
      '@types/react': 19.1.0
      react: 19.1.0
    dev: true

  /@react-aria/focus@3.20.3(react-dom@19.1.0)(react@19.1.0):
    resolution: {integrity: sha512-rR5uZUMSY4xLHmpK/I8bP1V6vUNHFo33gTvrvNUsAKKqvMfa7R2nu5A6v97dr5g6tVH6xzpdkPsOJCWh90H2cw==}
    peerDependencies:
      react: ^16.8.0 || ^17.0.0-rc.1 || ^18.0.0 || ^19.0.0-rc.1
      react-dom: ^16.8.0 || ^17.0.0-rc.1 || ^18.0.0 || ^19.0.0-rc.1
    dependencies:
      '@react-aria/interactions': 3.25.1(react-dom@19.1.0)(react@19.1.0)
      '@react-aria/utils': 3.29.0(react-dom@19.1.0)(react@19.1.0)
      '@react-types/shared': 3.29.1(react@19.1.0)
      '@swc/helpers': 0.5.15
      clsx: 2.1.1
      react: 19.1.0
      react-dom: 19.1.0(react@19.1.0)
    dev: false

  /@react-aria/interactions@3.25.1(react-dom@19.1.0)(react@19.1.0):
    resolution: {integrity: sha512-ntLrlgqkmZupbbjekz3fE/n3eQH2vhncx8gUp0+N+GttKWevx7jos11JUBjnJwb1RSOPgRUFcrluOqBp0VgcfQ==}
    peerDependencies:
      react: ^16.8.0 || ^17.0.0-rc.1 || ^18.0.0 || ^19.0.0-rc.1
      react-dom: ^16.8.0 || ^17.0.0-rc.1 || ^18.0.0 || ^19.0.0-rc.1
    dependencies:
      '@react-aria/ssr': 3.9.8(react@19.1.0)
      '@react-aria/utils': 3.29.0(react-dom@19.1.0)(react@19.1.0)
      '@react-stately/flags': 3.1.1
      '@react-types/shared': 3.29.1(react@19.1.0)
      '@swc/helpers': 0.5.15
      react: 19.1.0
      react-dom: 19.1.0(react@19.1.0)
    dev: false

  /@react-aria/ssr@3.9.8(react@19.1.0):
    resolution: {integrity: sha512-lQDE/c9uTfBSDOjaZUJS8xP2jCKVk4zjQeIlCH90xaLhHDgbpCdns3xvFpJJujfj3nI4Ll9K7A+ONUBDCASOuw==}
    engines: {node: '>= 12'}
    peerDependencies:
      react: ^16.8.0 || ^17.0.0-rc.1 || ^18.0.0 || ^19.0.0-rc.1
    dependencies:
      '@swc/helpers': 0.5.15
      react: 19.1.0
    dev: false

  /@react-aria/utils@3.29.0(react-dom@19.1.0)(react@19.1.0):
    resolution: {integrity: sha512-jSOrZimCuT1iKNVlhjIxDkAhgF7HSp3pqyT6qjg/ZoA0wfqCi/okmrMPiWSAKBnkgX93N8GYTLT3CIEO6WZe9Q==}
    peerDependencies:
      react: ^16.8.0 || ^17.0.0-rc.1 || ^18.0.0 || ^19.0.0-rc.1
      react-dom: ^16.8.0 || ^17.0.0-rc.1 || ^18.0.0 || ^19.0.0-rc.1
    dependencies:
      '@react-aria/ssr': 3.9.8(react@19.1.0)
      '@react-stately/flags': 3.1.1
      '@react-stately/utils': 3.10.6(react@19.1.0)
      '@react-types/shared': 3.29.1(react@19.1.0)
      '@swc/helpers': 0.5.15
      clsx: 2.1.1
      react: 19.1.0
      react-dom: 19.1.0(react@19.1.0)
    dev: false

  /@react-stately/flags@3.1.1:
    resolution: {integrity: sha512-XPR5gi5LfrPdhxZzdIlJDz/B5cBf63l4q6/AzNqVWFKgd0QqY5LvWJftXkklaIUpKSJkIKQb8dphuZXDtkWNqg==}
    dependencies:
      '@swc/helpers': 0.5.15
    dev: false

  /@react-stately/utils@3.10.6(react@19.1.0):
    resolution: {integrity: sha512-O76ip4InfTTzAJrg8OaZxKU4vvjMDOpfA/PGNOytiXwBbkct2ZeZwaimJ8Bt9W1bj5VsZ81/o/tW4BacbdDOMA==}
    peerDependencies:
      react: ^16.8.0 || ^17.0.0-rc.1 || ^18.0.0 || ^19.0.0-rc.1
    dependencies:
      '@swc/helpers': 0.5.15
      react: 19.1.0
    dev: false

  /@react-types/shared@3.29.1(react@19.1.0):
    resolution: {integrity: sha512-KtM+cDf2CXoUX439rfEhbnEdAgFZX20UP2A35ypNIawR7/PFFPjQDWyA2EnClCcW/dLWJDEPX2U8+EJff8xqmQ==}
    peerDependencies:
      react: ^16.8.0 || ^17.0.0-rc.1 || ^18.0.0 || ^19.0.0-rc.1
    dependencies:
      react: 19.1.0
    dev: false

  /@rollup/rollup-android-arm-eabi@4.41.0:
    resolution: {integrity: sha512-KxN+zCjOYHGwCl4UCtSfZ6jrq/qi88JDUtiEFk8LELEHq2Egfc/FgW+jItZiOLRuQfb/3xJSgFuNPC9jzggX+A==}
    cpu: [arm]
    os: [android]
    requiresBuild: true
    optional: true

  /@rollup/rollup-android-arm64@4.41.0:
    resolution: {integrity: sha512-yDvqx3lWlcugozax3DItKJI5j05B0d4Kvnjx+5mwiUpWramVvmAByYigMplaoAQ3pvdprGCTCE03eduqE/8mPQ==}
    cpu: [arm64]
    os: [android]
    requiresBuild: true
    optional: true

  /@rollup/rollup-darwin-arm64@4.41.0:
    resolution: {integrity: sha512-2KOU574vD3gzcPSjxO0eyR5iWlnxxtmW1F5CkNOHmMlueKNCQkxR6+ekgWyVnz6zaZihpUNkGxjsYrkTJKhkaw==}
    cpu: [arm64]
    os: [darwin]
    requiresBuild: true
    optional: true

  /@rollup/rollup-darwin-x64@4.41.0:
    resolution: {integrity: sha512-gE5ACNSxHcEZyP2BA9TuTakfZvULEW4YAOtxl/A/YDbIir/wPKukde0BNPlnBiP88ecaN4BJI2TtAd+HKuZPQQ==}
    cpu: [x64]
    os: [darwin]
    requiresBuild: true
    optional: true

  /@rollup/rollup-freebsd-arm64@4.41.0:
    resolution: {integrity: sha512-GSxU6r5HnWij7FoSo7cZg3l5GPg4HFLkzsFFh0N/b16q5buW1NAWuCJ+HMtIdUEi6XF0qH+hN0TEd78laRp7Dg==}
    cpu: [arm64]
    os: [freebsd]
    requiresBuild: true
    optional: true

  /@rollup/rollup-freebsd-x64@4.41.0:
    resolution: {integrity: sha512-KGiGKGDg8qLRyOWmk6IeiHJzsN/OYxO6nSbT0Vj4MwjS2XQy/5emsmtoqLAabqrohbgLWJ5GV3s/ljdrIr8Qjg==}
    cpu: [x64]
    os: [freebsd]
    requiresBuild: true
    optional: true

  /@rollup/rollup-linux-arm-gnueabihf@4.41.0:
    resolution: {integrity: sha512-46OzWeqEVQyX3N2/QdiU/CMXYDH/lSHpgfBkuhl3igpZiaB3ZIfSjKuOnybFVBQzjsLwkus2mjaESy8H41SzvA==}
    cpu: [arm]
    os: [linux]
    requiresBuild: true
    optional: true

  /@rollup/rollup-linux-arm-musleabihf@4.41.0:
    resolution: {integrity: sha512-lfgW3KtQP4YauqdPpcUZHPcqQXmTmH4nYU0cplNeW583CMkAGjtImw4PKli09NFi2iQgChk4e9erkwlfYem6Lg==}
    cpu: [arm]
    os: [linux]
    requiresBuild: true
    optional: true

  /@rollup/rollup-linux-arm64-gnu@4.41.0:
    resolution: {integrity: sha512-nn8mEyzMbdEJzT7cwxgObuwviMx6kPRxzYiOl6o/o+ChQq23gfdlZcUNnt89lPhhz3BYsZ72rp0rxNqBSfqlqw==}
    cpu: [arm64]
    os: [linux]
    requiresBuild: true
    optional: true

  /@rollup/rollup-linux-arm64-musl@4.41.0:
    resolution: {integrity: sha512-l+QK99je2zUKGd31Gh+45c4pGDAqZSuWQiuRFCdHYC2CSiO47qUWsCcenrI6p22hvHZrDje9QjwSMAFL3iwXwQ==}
    cpu: [arm64]
    os: [linux]
    requiresBuild: true
    optional: true

  /@rollup/rollup-linux-loongarch64-gnu@4.41.0:
    resolution: {integrity: sha512-WbnJaxPv1gPIm6S8O/Wg+wfE/OzGSXlBMbOe4ie+zMyykMOeqmgD1BhPxZQuDqwUN+0T/xOFtL2RUWBspnZj3w==}
    cpu: [loong64]
    os: [linux]
    requiresBuild: true
    optional: true

  /@rollup/rollup-linux-powerpc64le-gnu@4.41.0:
    resolution: {integrity: sha512-eRDWR5t67/b2g8Q/S8XPi0YdbKcCs4WQ8vklNnUYLaSWF+Cbv2axZsp4jni6/j7eKvMLYCYdcsv8dcU+a6QNFg==}
    cpu: [ppc64]
    os: [linux]
    requiresBuild: true
    optional: true

  /@rollup/rollup-linux-riscv64-gnu@4.41.0:
    resolution: {integrity: sha512-TWrZb6GF5jsEKG7T1IHwlLMDRy2f3DPqYldmIhnA2DVqvvhY2Ai184vZGgahRrg8k9UBWoSlHv+suRfTN7Ua4A==}
    cpu: [riscv64]
    os: [linux]
    requiresBuild: true
    optional: true

  /@rollup/rollup-linux-riscv64-musl@4.41.0:
    resolution: {integrity: sha512-ieQljaZKuJpmWvd8gW87ZmSFwid6AxMDk5bhONJ57U8zT77zpZ/TPKkU9HpnnFrM4zsgr4kiGuzbIbZTGi7u9A==}
    cpu: [riscv64]
    os: [linux]
    requiresBuild: true
    optional: true

  /@rollup/rollup-linux-s390x-gnu@4.41.0:
    resolution: {integrity: sha512-/L3pW48SxrWAlVsKCN0dGLB2bi8Nv8pr5S5ocSM+S0XCn5RCVCXqi8GVtHFsOBBCSeR+u9brV2zno5+mg3S4Aw==}
    cpu: [s390x]
    os: [linux]
    requiresBuild: true
    optional: true

  /@rollup/rollup-linux-x64-gnu@4.41.0:
    resolution: {integrity: sha512-XMLeKjyH8NsEDCRptf6LO8lJk23o9wvB+dJwcXMaH6ZQbbkHu2dbGIUindbMtRN6ux1xKi16iXWu6q9mu7gDhQ==}
    cpu: [x64]
    os: [linux]
    requiresBuild: true
    optional: true

  /@rollup/rollup-linux-x64-musl@4.41.0:
    resolution: {integrity: sha512-m/P7LycHZTvSQeXhFmgmdqEiTqSV80zn6xHaQ1JSqwCtD1YGtwEK515Qmy9DcB2HK4dOUVypQxvhVSy06cJPEg==}
    cpu: [x64]
    os: [linux]
    requiresBuild: true
    optional: true

  /@rollup/rollup-win32-arm64-msvc@4.41.0:
    resolution: {integrity: sha512-4yodtcOrFHpbomJGVEqZ8fzD4kfBeCbpsUy5Pqk4RluXOdsWdjLnjhiKy2w3qzcASWd04fp52Xz7JKarVJ5BTg==}
    cpu: [arm64]
    os: [win32]
    requiresBuild: true
    optional: true

  /@rollup/rollup-win32-ia32-msvc@4.41.0:
    resolution: {integrity: sha512-tmazCrAsKzdkXssEc65zIE1oC6xPHwfy9d5Ta25SRCDOZS+I6RypVVShWALNuU9bxIfGA0aqrmzlzoM5wO5SPQ==}
    cpu: [ia32]
    os: [win32]
    requiresBuild: true
    optional: true

  /@rollup/rollup-win32-x64-msvc@4.41.0:
    resolution: {integrity: sha512-h1J+Yzjo/X+0EAvR2kIXJDuTuyT7drc+t2ALY0nIcGPbTatNOf0VWdhEA2Z4AAjv6X1NJV7SYo5oCTYRJhSlVA==}
    cpu: [x64]
    os: [win32]
    requiresBuild: true
    optional: true

  /@shikijs/core@2.5.0:
    resolution: {integrity: sha512-uu/8RExTKtavlpH7XqnVYBrfBkUc20ngXiX9NSrBhOVZYv/7XQRKUyhtkeflY5QsxC0GbJThCerruZfsUaSldg==}
    dependencies:
      '@shikijs/engine-javascript': 2.5.0
      '@shikijs/engine-oniguruma': 2.5.0
      '@shikijs/types': 2.5.0
      '@shikijs/vscode-textmate': 10.0.2
      '@types/hast': 3.0.4
      hast-util-to-html: 9.0.5
    dev: false

  /@shikijs/engine-javascript@2.5.0:
    resolution: {integrity: sha512-VjnOpnQf8WuCEZtNUdjjwGUbtAVKuZkVQ/5cHy/tojVVRIRtlWMYVjyWhxOmIq05AlSOv72z7hRNRGVBgQOl0w==}
    dependencies:
      '@shikijs/types': 2.5.0
      '@shikijs/vscode-textmate': 10.0.2
      oniguruma-to-es: 3.1.1
    dev: false

  /@shikijs/engine-oniguruma@2.5.0:
    resolution: {integrity: sha512-pGd1wRATzbo/uatrCIILlAdFVKdxImWJGQ5rFiB5VZi2ve5xj3Ax9jny8QvkaV93btQEwR/rSz5ERFpC5mKNIw==}
    dependencies:
      '@shikijs/types': 2.5.0
      '@shikijs/vscode-textmate': 10.0.2
    dev: false

  /@shikijs/langs@2.5.0:
    resolution: {integrity: sha512-Qfrrt5OsNH5R+5tJ/3uYBBZv3SuGmnRPejV9IlIbFH3HTGLDlkqgHymAlzklVmKBjAaVmkPkyikAV/sQ1wSL+w==}
    dependencies:
      '@shikijs/types': 2.5.0
    dev: false

  /@shikijs/themes@2.5.0:
    resolution: {integrity: sha512-wGrk+R8tJnO0VMzmUExHR+QdSaPUl/NKs+a4cQQRWyoc3YFbUzuLEi/KWK1hj+8BfHRKm2jNhhJck1dfstJpiw==}
    dependencies:
      '@shikijs/types': 2.5.0
    dev: false

  /@shikijs/twoslash@2.5.0(typescript@5.8.2):
    resolution: {integrity: sha512-OdyoZRbzTB80qHFHdaXT070OG9hiljxbsJMZmrMAPWXG2e4FV8wbC63VBM5BJXa1DH645nw20VX1MzASkO5V9g==}
    dependencies:
      '@shikijs/core': 2.5.0
      '@shikijs/types': 2.5.0
      twoslash: 0.2.12(typescript@5.8.2)
    transitivePeerDependencies:
      - supports-color
      - typescript
    dev: false

  /@shikijs/types@2.5.0:
    resolution: {integrity: sha512-ygl5yhxki9ZLNuNpPitBWvcy9fsSKKaRuO4BAlMyagszQidxcpLAr0qiW/q43DtSIDxO6hEbtYLiFZNXO/hdGw==}
    dependencies:
      '@shikijs/vscode-textmate': 10.0.2
      '@types/hast': 3.0.4
    dev: false

  /@shikijs/vscode-textmate@10.0.2:
    resolution: {integrity: sha512-83yeghZ2xxin3Nj8z1NMd/NCuca+gsYXswywDy5bHvwlWL8tpTQmzGeUuHd9FC3E/SBEMvzJRwWEOz5gGes9Qg==}
    dev: false

  /@swc/counter@0.1.3:
    resolution: {integrity: sha512-e2BR4lsJkkRlKZ/qCHPw9ZaSxc0MVUd7gtbtaB7aMvHeJVYe8sOB8DBZkP2DtISHGSku9sCK6T6cnY0CtXrOCQ==}
    dev: false

  /@swc/helpers@0.5.15:
    resolution: {integrity: sha512-JQ5TuMi45Owi4/BIMAJBoSQoOJu12oOk/gADqlcUL9JEdHB8vyjUSsxqeNXnmXHjYKMi2WcYtezGEEhqUI/E2g==}
    dependencies:
      tslib: 2.8.1
    dev: false

  /@tailwindcss/cli@4.1.5:
    resolution: {integrity: sha512-Kr567rDwDjY1VUnfqh5/+DCpRf4B8lPs5O9flP4kri7n4AM2aubrIxGSh5GN8s+awUKw/U4+6kNlEnZbBNfUeg==}
    hasBin: true
    dependencies:
      '@parcel/watcher': 2.5.1
      '@tailwindcss/node': 4.1.5
      '@tailwindcss/oxide': 4.1.5
      enhanced-resolve: 5.18.1
      mri: 1.2.0
      picocolors: 1.1.1
      tailwindcss: 4.1.5
    dev: true

  /@tailwindcss/node@4.1.5:
    resolution: {integrity: sha512-CBhSWo0vLnWhXIvpD0qsPephiaUYfHUX3U9anwDaHZAeuGpTiB3XmsxPAN6qX7bFhipyGBqOa1QYQVVhkOUGxg==}
    dependencies:
      enhanced-resolve: 5.18.1
      jiti: 2.4.2
      lightningcss: 1.29.2
      tailwindcss: 4.1.5
    dev: true

  /@tailwindcss/oxide-android-arm64@4.1.5:
    resolution: {integrity: sha512-LVvM0GirXHED02j7hSECm8l9GGJ1RfgpWCW+DRn5TvSaxVsv28gRtoL4aWKGnXqwvI3zu1GABeDNDVZeDPOQrw==}
    engines: {node: '>= 10'}
    cpu: [arm64]
    os: [android]
    requiresBuild: true
    dev: true
    optional: true

  /@tailwindcss/oxide-darwin-arm64@4.1.5:
    resolution: {integrity: sha512-//TfCA3pNrgnw4rRJOqavW7XUk8gsg9ddi8cwcsWXp99tzdBAZW0WXrD8wDyNbqjW316Pk2hiN/NJx/KWHl8oA==}
    engines: {node: '>= 10'}
    cpu: [arm64]
    os: [darwin]
    requiresBuild: true
    dev: true
    optional: true

  /@tailwindcss/oxide-darwin-x64@4.1.5:
    resolution: {integrity: sha512-XQorp3Q6/WzRd9OalgHgaqgEbjP3qjHrlSUb5k1EuS1Z9NE9+BbzSORraO+ecW432cbCN7RVGGL/lSnHxcd+7Q==}
    engines: {node: '>= 10'}
    cpu: [x64]
    os: [darwin]
    requiresBuild: true
    dev: true
    optional: true

  /@tailwindcss/oxide-freebsd-x64@4.1.5:
    resolution: {integrity: sha512-bPrLWbxo8gAo97ZmrCbOdtlz/Dkuy8NK97aFbVpkJ2nJ2Jo/rsCbu0TlGx8joCuA3q6vMWTSn01JY46iwG+clg==}
    engines: {node: '>= 10'}
    cpu: [x64]
    os: [freebsd]
    requiresBuild: true
    dev: true
    optional: true

  /@tailwindcss/oxide-linux-arm-gnueabihf@4.1.5:
    resolution: {integrity: sha512-1gtQJY9JzMAhgAfvd/ZaVOjh/Ju/nCoAsvOVJenWZfs05wb8zq+GOTnZALWGqKIYEtyNpCzvMk+ocGpxwdvaVg==}
    engines: {node: '>= 10'}
    cpu: [arm]
    os: [linux]
    requiresBuild: true
    dev: true
    optional: true

  /@tailwindcss/oxide-linux-arm64-gnu@4.1.5:
    resolution: {integrity: sha512-dtlaHU2v7MtdxBXoqhxwsWjav7oim7Whc6S9wq/i/uUMTWAzq/gijq1InSgn2yTnh43kR+SFvcSyEF0GCNu1PQ==}
    engines: {node: '>= 10'}
    cpu: [arm64]
    os: [linux]
    requiresBuild: true
    dev: true
    optional: true

  /@tailwindcss/oxide-linux-arm64-musl@4.1.5:
    resolution: {integrity: sha512-fg0F6nAeYcJ3CriqDT1iVrqALMwD37+sLzXs8Rjy8Z1ZHshJoYceodfyUwGJEsQoTyWbliFNRs2wMQNXtT7MVA==}
    engines: {node: '>= 10'}
    cpu: [arm64]
    os: [linux]
    requiresBuild: true
    dev: true
    optional: true

  /@tailwindcss/oxide-linux-x64-gnu@4.1.5:
    resolution: {integrity: sha512-SO+F2YEIAHa1AITwc8oPwMOWhgorPzzcbhWEb+4oLi953h45FklDmM8dPSZ7hNHpIk9p/SCZKUYn35t5fjGtHA==}
    engines: {node: '>= 10'}
    cpu: [x64]
    os: [linux]
    requiresBuild: true
    dev: true
    optional: true

  /@tailwindcss/oxide-linux-x64-musl@4.1.5:
    resolution: {integrity: sha512-6UbBBplywkk/R+PqqioskUeXfKcBht3KU7juTi1UszJLx0KPXUo10v2Ok04iBJIaDPkIFkUOVboXms5Yxvaz+g==}
    engines: {node: '>= 10'}
    cpu: [x64]
    os: [linux]
    requiresBuild: true
    dev: true
    optional: true

  /@tailwindcss/oxide-wasm32-wasi@4.1.5:
    resolution: {integrity: sha512-hwALf2K9FHuiXTPqmo1KeOb83fTRNbe9r/Ixv9ZNQ/R24yw8Ge1HOWDDgTdtzntIaIUJG5dfXCf4g9AD4RiyhQ==}
    engines: {node: '>=14.0.0'}
    cpu: [wasm32]
    requiresBuild: true
    dev: true
    optional: true
    bundledDependencies:
      - '@napi-rs/wasm-runtime'
      - '@emnapi/core'
      - '@emnapi/runtime'
      - '@tybys/wasm-util'
      - '@emnapi/wasi-threads'
      - tslib

  /@tailwindcss/oxide-win32-arm64-msvc@4.1.5:
    resolution: {integrity: sha512-oDKncffWzaovJbkuR7/OTNFRJQVdiw/n8HnzaCItrNQUeQgjy7oUiYpsm9HUBgpmvmDpSSbGaCa2Evzvk3eFmA==}
    engines: {node: '>= 10'}
    cpu: [arm64]
    os: [win32]
    requiresBuild: true
    dev: true
    optional: true

  /@tailwindcss/oxide-win32-x64-msvc@4.1.5:
    resolution: {integrity: sha512-WiR4dtyrFdbb+ov0LK+7XsFOsG+0xs0PKZKkt41KDn9jYpO7baE3bXiudPVkTqUEwNfiglCygQHl2jklvSBi7Q==}
    engines: {node: '>= 10'}
    cpu: [x64]
    os: [win32]
    requiresBuild: true
    dev: true
    optional: true

  /@tailwindcss/oxide@4.1.5:
    resolution: {integrity: sha512-1n4br1znquEvyW/QuqMKQZlBen+jxAbvyduU87RS8R3tUSvByAkcaMTkJepNIrTlYhD+U25K4iiCIxE6BGdRYA==}
    engines: {node: '>= 10'}
    optionalDependencies:
      '@tailwindcss/oxide-android-arm64': 4.1.5
      '@tailwindcss/oxide-darwin-arm64': 4.1.5
      '@tailwindcss/oxide-darwin-x64': 4.1.5
      '@tailwindcss/oxide-freebsd-x64': 4.1.5
      '@tailwindcss/oxide-linux-arm-gnueabihf': 4.1.5
      '@tailwindcss/oxide-linux-arm64-gnu': 4.1.5
      '@tailwindcss/oxide-linux-arm64-musl': 4.1.5
      '@tailwindcss/oxide-linux-x64-gnu': 4.1.5
      '@tailwindcss/oxide-linux-x64-musl': 4.1.5
      '@tailwindcss/oxide-wasm32-wasi': 4.1.5
      '@tailwindcss/oxide-win32-arm64-msvc': 4.1.5
      '@tailwindcss/oxide-win32-x64-msvc': 4.1.5
    dev: true

  /@tanstack/react-virtual@3.13.9(react-dom@19.1.0)(react@19.1.0):
    resolution: {integrity: sha512-SPWC8kwG/dWBf7Py7cfheAPOxuvIv4fFQ54PdmYbg7CpXfsKxkucak43Q0qKsxVthhUJQ1A7CIMAIplq4BjVwA==}
    peerDependencies:
      react: ^16.8.0 || ^17.0.0 || ^18.0.0 || ^19.0.0
      react-dom: ^16.8.0 || ^17.0.0 || ^18.0.0 || ^19.0.0
    dependencies:
      '@tanstack/virtual-core': 3.13.9
      react: 19.1.0
      react-dom: 19.1.0(react@19.1.0)
    dev: false

  /@tanstack/virtual-core@3.13.9:
    resolution: {integrity: sha512-3jztt0jpaoJO5TARe2WIHC1UQC3VMLAFUW5mmMo0yrkwtDB2AQP0+sh10BVUpWrnvHjSLvzFizydtEGLCJKFoQ==}
    dev: false

  /@theguild/remark-mermaid@0.2.0(react@19.1.0):
    resolution: {integrity: sha512-o8n57TJy0OI4PCrNw8z6S+vpHtrwoQZzTA5Y3fL0U1NDRIoMg/78duWgEBFsCZcWM1G6zjE91yg1aKCsDwgE2Q==}
    peerDependencies:
      react: ^18.2.0
    dependencies:
      mermaid: 11.6.0
      react: 19.1.0
      unist-util-visit: 5.0.0
    transitivePeerDependencies:
      - supports-color
    dev: false

  /@theguild/remark-npm2yarn@0.3.3:
    resolution: {integrity: sha512-ma6DvR03gdbvwqfKx1omqhg9May/VYGdMHvTzB4VuxkyS7KzfZ/lzrj43hmcsggpMje0x7SADA/pcMph0ejRnA==}
    dependencies:
      npm-to-yarn: 3.0.1
      unist-util-visit: 5.0.0
    dev: false

  /@tokenizer/token@0.3.0:
    resolution: {integrity: sha512-OvjF+z51L3ov0OyAU0duzsYuvO01PH7x4t6DJx+guahgTnBHkhJdG7soQeTSFLWN3efnHyibZ4Z8l2EuWwJN3A==}
    dev: false

  /@tremor/react@4.0.0-beta-tremor-v4.4(react-dom@19.1.0)(react@19.1.0)(tailwindcss@4.1.5):
    resolution: {integrity: sha512-S7HRQDSo4F30npQyhUqMsOZ8Lw+w1DNaUjftBCw+Psj2UHnoK8U/GVpw2kfWxrL5zh8Ym8v34MQMpgpfBU8mAQ==}
    peerDependencies:
      react: ^19.0.0
      react-dom: '>=16.6.0'
    dependencies:
      '@floating-ui/react': 0.19.2(react-dom@19.1.0)(react@19.1.0)
      '@headlessui/react': 2.2.0(react-dom@19.1.0)(react@19.1.0)
      date-fns: 3.6.0
      react: 19.1.0
      react-day-picker: 8.10.1(date-fns@3.6.0)(react@19.1.0)
      react-dom: 19.1.0(react@19.1.0)
      recharts: 2.15.3(react-dom@19.1.0)(react@19.1.0)
      tailwind-merge: 2.6.0
      tailwind-variants: 0.3.1(tailwindcss@4.1.5)
    transitivePeerDependencies:
      - tailwindcss
    dev: false

  /@tsconfig/node10@1.0.11:
    resolution: {integrity: sha512-DcRjDCujK/kCk/cUe8Xz8ZSpm8mS3mNNpta+jGCA6USEDfktlNvm1+IuZ9eTcDbNk41BHwpHHeW+N1lKCz4zOw==}
    dev: true

  /@tsconfig/node12@1.0.11:
    resolution: {integrity: sha512-cqefuRsh12pWyGsIoBKJA9luFu3mRxCA+ORZvA4ktLSzIuCUtWVxGIuXigEwO5/ywWFMZ2QEGKWvkZG1zDMTag==}
    dev: true

  /@tsconfig/node14@1.0.3:
    resolution: {integrity: sha512-ysT8mhdixWK6Hw3i1V2AeRqZ5WfXg1G43mqoYlM2nc6388Fq5jcXyr5mRsqViLx/GJYdoL0bfXD8nmF+Zn/Iow==}
    dev: true

  /@tsconfig/node16@1.0.4:
    resolution: {integrity: sha512-vxhUy4J8lyeyinH7Azl1pdd43GJhZH/tP2weN8TntQblOY+A0XbT8DJk1/oCPuOOyg/Ja757rG0CgHcWC8OfMA==}
    dev: true

  /@types/busboy@1.5.4:
    resolution: {integrity: sha512-kG7WrUuAKK0NoyxfQHsVE6j1m01s6kMma64E+OZenQABMQyTJop1DumUWcLwAQ2JzpefU7PDYoRDKl8uZosFjw==}
    dependencies:
      '@types/node': 22.15.21
    dev: false

  /@types/d3-array@3.2.1:
    resolution: {integrity: sha512-Y2Jn2idRrLzUfAKV2LyRImR+y4oa2AntrgID95SHJxuMUrkNXmanDSed71sRNZysveJVt1hLLemQZIady0FpEg==}
    dev: false

  /@types/d3-axis@3.0.6:
    resolution: {integrity: sha512-pYeijfZuBd87T0hGn0FO1vQ/cgLk6E1ALJjfkC0oJ8cbwkZl3TpgS8bVBLZN+2jjGgg38epgxb2zmoGtSfvgMw==}
    dependencies:
      '@types/d3-selection': 3.0.11
    dev: false

  /@types/d3-brush@3.0.6:
    resolution: {integrity: sha512-nH60IZNNxEcrh6L1ZSMNA28rj27ut/2ZmI3r96Zd+1jrZD++zD3LsMIjWlvg4AYrHn/Pqz4CF3veCxGjtbqt7A==}
    dependencies:
      '@types/d3-selection': 3.0.11
    dev: false

  /@types/d3-chord@3.0.6:
    resolution: {integrity: sha512-LFYWWd8nwfwEmTZG9PfQxd17HbNPksHBiJHaKuY1XeqscXacsS2tyoo6OdRsjf+NQYeB6XrNL3a25E3gH69lcg==}
    dev: false

  /@types/d3-color@3.1.3:
    resolution: {integrity: sha512-iO90scth9WAbmgv7ogoq57O9YpKmFBbmoEoCHDB2xMBY0+/KVrqAaCDyCE16dUspeOvIxFFRI+0sEtqDqy2b4A==}
    dev: false

  /@types/d3-contour@3.0.6:
    resolution: {integrity: sha512-BjzLgXGnCWjUSYGfH1cpdo41/hgdWETu4YxpezoztawmqsvCeep+8QGfiY6YbDvfgHz/DkjeIkkZVJavB4a3rg==}
    dependencies:
      '@types/d3-array': 3.2.1
      '@types/geojson': 7946.0.16
    dev: false

  /@types/d3-delaunay@6.0.4:
    resolution: {integrity: sha512-ZMaSKu4THYCU6sV64Lhg6qjf1orxBthaC161plr5KuPHo3CNm8DTHiLw/5Eq2b6TsNP0W0iJrUOFscY6Q450Hw==}
    dev: false

  /@types/d3-dispatch@3.0.6:
    resolution: {integrity: sha512-4fvZhzMeeuBJYZXRXrRIQnvUYfyXwYmLsdiN7XXmVNQKKw1cM8a5WdID0g1hVFZDqT9ZqZEY5pD44p24VS7iZQ==}
    dev: false

  /@types/d3-drag@3.0.7:
    resolution: {integrity: sha512-HE3jVKlzU9AaMazNufooRJ5ZpWmLIoc90A37WU2JMmeq28w1FQqCZswHZ3xR+SuxYftzHq6WU6KJHvqxKzTxxQ==}
    dependencies:
      '@types/d3-selection': 3.0.11
    dev: false

  /@types/d3-dsv@3.0.7:
    resolution: {integrity: sha512-n6QBF9/+XASqcKK6waudgL0pf/S5XHPPI8APyMLLUHd8NqouBGLsU8MgtO7NINGtPBtk9Kko/W4ea0oAspwh9g==}
    dev: false

  /@types/d3-ease@3.0.2:
    resolution: {integrity: sha512-NcV1JjO5oDzoK26oMzbILE6HW7uVXOHLQvHshBUW4UMdZGfiY6v5BeQwh9a9tCzv+CeefZQHJt5SRgK154RtiA==}
    dev: false

  /@types/d3-fetch@3.0.7:
    resolution: {integrity: sha512-fTAfNmxSb9SOWNB9IoG5c8Hg6R+AzUHDRlsXsDZsNp6sxAEOP0tkP3gKkNSO/qmHPoBFTxNrjDprVHDQDvo5aA==}
    dependencies:
      '@types/d3-dsv': 3.0.7
    dev: false

  /@types/d3-force@3.0.10:
    resolution: {integrity: sha512-ZYeSaCF3p73RdOKcjj+swRlZfnYpK1EbaDiYICEEp5Q6sUiqFaFQ9qgoshp5CzIyyb/yD09kD9o2zEltCexlgw==}
    dev: false

  /@types/d3-format@3.0.4:
    resolution: {integrity: sha512-fALi2aI6shfg7vM5KiR1wNJnZ7r6UuggVqtDA+xiEdPZQwy/trcQaHnwShLuLdta2rTymCNpxYTiMZX/e09F4g==}
    dev: false

  /@types/d3-geo@3.1.0:
    resolution: {integrity: sha512-856sckF0oP/diXtS4jNsiQw/UuK5fQG8l/a9VVLeSouf1/PPbBE1i1W852zVwKwYCBkFJJB7nCFTbk6UMEXBOQ==}
    dependencies:
      '@types/geojson': 7946.0.16
    dev: false

  /@types/d3-hierarchy@3.1.7:
    resolution: {integrity: sha512-tJFtNoYBtRtkNysX1Xq4sxtjK8YgoWUNpIiUee0/jHGRwqvzYxkq0hGVbbOGSz+JgFxxRu4K8nb3YpG3CMARtg==}
    dev: false

  /@types/d3-interpolate@3.0.4:
    resolution: {integrity: sha512-mgLPETlrpVV1YRJIglr4Ez47g7Yxjl1lj7YKsiMCb27VJH9W8NVM6Bb9d8kkpG/uAQS5AmbA48q2IAolKKo1MA==}
    dependencies:
      '@types/d3-color': 3.1.3
    dev: false

  /@types/d3-path@3.1.1:
    resolution: {integrity: sha512-VMZBYyQvbGmWyWVea0EHs/BwLgxc+MKi1zLDCONksozI4YJMcTt8ZEuIR4Sb1MMTE8MMW49v0IwI5+b7RmfWlg==}
    dev: false

  /@types/d3-polygon@3.0.2:
    resolution: {integrity: sha512-ZuWOtMaHCkN9xoeEMr1ubW2nGWsp4nIql+OPQRstu4ypeZ+zk3YKqQT0CXVe/PYqrKpZAi+J9mTs05TKwjXSRA==}
    dev: false

  /@types/d3-quadtree@3.0.6:
    resolution: {integrity: sha512-oUzyO1/Zm6rsxKRHA1vH0NEDG58HrT5icx/azi9MF1TWdtttWl0UIUsjEQBBh+SIkrpd21ZjEv7ptxWys1ncsg==}
    dev: false

  /@types/d3-random@3.0.3:
    resolution: {integrity: sha512-Imagg1vJ3y76Y2ea0871wpabqp613+8/r0mCLEBfdtqC7xMSfj9idOnmBYyMoULfHePJyxMAw3nWhJxzc+LFwQ==}
    dev: false

  /@types/d3-scale-chromatic@3.1.0:
    resolution: {integrity: sha512-iWMJgwkK7yTRmWqRB5plb1kadXyQ5Sj8V/zYlFGMUBbIPKQScw+Dku9cAAMgJG+z5GYDoMjWGLVOvjghDEFnKQ==}
    dev: false

  /@types/d3-scale@4.0.9:
    resolution: {integrity: sha512-dLmtwB8zkAeO/juAMfnV+sItKjlsw2lKdZVVy6LRr0cBmegxSABiLEpGVmSJJ8O08i4+sGR6qQtb6WtuwJdvVw==}
    dependencies:
      '@types/d3-time': 3.0.4
    dev: false

  /@types/d3-selection@3.0.11:
    resolution: {integrity: sha512-bhAXu23DJWsrI45xafYpkQ4NtcKMwWnAC/vKrd2l+nxMFuvOT3XMYTIj2opv8vq8AO5Yh7Qac/nSeP/3zjTK0w==}
    dev: false

  /@types/d3-shape@3.1.7:
    resolution: {integrity: sha512-VLvUQ33C+3J+8p+Daf+nYSOsjB4GXp19/S/aGo60m9h1v6XaxjiT82lKVWJCfzhtuZ3yD7i/TPeC/fuKLLOSmg==}
    dependencies:
      '@types/d3-path': 3.1.1
    dev: false

  /@types/d3-time-format@4.0.3:
    resolution: {integrity: sha512-5xg9rC+wWL8kdDj153qZcsJ0FWiFt0J5RB6LYUNZjwSnesfblqrI/bJ1wBdJ8OQfncgbJG5+2F+qfqnqyzYxyg==}
    dev: false

  /@types/d3-time@3.0.4:
    resolution: {integrity: sha512-yuzZug1nkAAaBlBBikKZTgzCeA+k1uy4ZFwWANOfKw5z5LRhV0gNA7gNkKm7HoK+HRN0wX3EkxGk0fpbWhmB7g==}
    dev: false

  /@types/d3-timer@3.0.2:
    resolution: {integrity: sha512-Ps3T8E8dZDam6fUyNiMkekK3XUsaUEik+idO9/YjPtfj2qruF8tFBXS7XhtE4iIXBLxhmLjP3SXpLhVf21I9Lw==}
    dev: false

  /@types/d3-transition@3.0.9:
    resolution: {integrity: sha512-uZS5shfxzO3rGlu0cC3bjmMFKsXv+SmZZcgp0KD22ts4uGXp5EVYGzu/0YdwZeKmddhcAccYtREJKkPfXkZuCg==}
    dependencies:
      '@types/d3-selection': 3.0.11
    dev: false

  /@types/d3-zoom@3.0.8:
    resolution: {integrity: sha512-iqMC4/YlFCSlO8+2Ii1GGGliCAY4XdeG748w5vQUbevlbDu0zSjH/+jojorQVBK/se0j6DUFNPBGSqD3YWYnDw==}
    dependencies:
      '@types/d3-interpolate': 3.0.4
      '@types/d3-selection': 3.0.11
    dev: false

  /@types/d3@7.4.3:
    resolution: {integrity: sha512-lZXZ9ckh5R8uiFVt8ogUNf+pIrK4EsWrx2Np75WvF/eTpJ0FMHNhjXk8CKEx/+gpHbNQyJWehbFaTvqmHWB3ww==}
    dependencies:
      '@types/d3-array': 3.2.1
      '@types/d3-axis': 3.0.6
      '@types/d3-brush': 3.0.6
      '@types/d3-chord': 3.0.6
      '@types/d3-color': 3.1.3
      '@types/d3-contour': 3.0.6
      '@types/d3-delaunay': 6.0.4
      '@types/d3-dispatch': 3.0.6
      '@types/d3-drag': 3.0.7
      '@types/d3-dsv': 3.0.7
      '@types/d3-ease': 3.0.2
      '@types/d3-fetch': 3.0.7
      '@types/d3-force': 3.0.10
      '@types/d3-format': 3.0.4
      '@types/d3-geo': 3.1.0
      '@types/d3-hierarchy': 3.1.7
      '@types/d3-interpolate': 3.0.4
      '@types/d3-path': 3.1.1
      '@types/d3-polygon': 3.0.2
      '@types/d3-quadtree': 3.0.6
      '@types/d3-random': 3.0.3
      '@types/d3-scale': 4.0.9
      '@types/d3-scale-chromatic': 3.1.0
      '@types/d3-selection': 3.0.11
      '@types/d3-shape': 3.1.7
      '@types/d3-time': 3.0.4
      '@types/d3-time-format': 4.0.3
      '@types/d3-timer': 3.0.2
      '@types/d3-transition': 3.0.9
      '@types/d3-zoom': 3.0.8
    dev: false

  /@types/debug@4.1.12:
    resolution: {integrity: sha512-vIChWdVG3LG1SMxEvI/AK+FWJthlrqlTu7fbrlywTkkaONwk/UAGaULXRlf8vkzFBLVm0zkMdCquhL5aOjhXPQ==}
    dependencies:
      '@types/ms': 2.1.0

  /@types/diff-match-patch@1.0.36:
    resolution: {integrity: sha512-xFdR6tkm0MWvBfO8xXCSsinYxHcqkQUlcHeSpMC2ukzOb6lwQAfDmW+Qt0AvlGd8HpsS28qKsB+oPeJn9I39jg==}
    dev: false

  /@types/estree-jsx@1.0.5:
    resolution: {integrity: sha512-52CcUVNFyfb1A2ALocQw/Dd1BQFNmSdkuC3BkZ6iqhdMfQz7JWOFRuJFloOzjk+6WijU56m9oKXFAXc7o3Towg==}
    dependencies:
      '@types/estree': 1.0.7

  /@types/estree@1.0.7:
    resolution: {integrity: sha512-w28IoSUCJpidD/TGviZwwMJckNESJZXFu7NBZ5YJ4mEUnNraUn9Pm8HSZm/jDF1pDWYKspWE7oVphigUPRakIQ==}

  /@types/geojson@7946.0.16:
    resolution: {integrity: sha512-6C8nqWur3j98U6+lXDfTUWIfgvZU+EumvpHKcYjujKH7woYyLj2sUmff0tRhrqM7BohUw7Pz3ZB1jj2gW9Fvmg==}
    dev: false

  /@types/hast@3.0.4:
    resolution: {integrity: sha512-WPs+bbQw5aCj+x6laNGWLH3wviHtoCv/P3+otBhbOhJgG8qtpdAMlTCxLtsTWA7LH1Oh/bFCHsBn0TPS5m30EQ==}
    dependencies:
      '@types/unist': 3.0.3

  /@types/json-schema@7.0.15:
    resolution: {integrity: sha512-5+fP8P8MFNC+AyZCDxrB2pkZFPGzqQWUzpSeuuVLvm8VMcorNYavBqoFcxK8bQz4Qsbn4oUEEem4wDLfcysGHA==}

  /@types/katex@0.16.7:
    resolution: {integrity: sha512-HMwFiRujE5PjrgwHQ25+bsLJgowjGjm5Z8FVSf0N6PwgJrwxH0QxzHYDcKsTfV3wva0vzrpqMTJS2jXPr5BMEQ==}
    dev: false

  /@types/lodash@4.17.16:
    resolution: {integrity: sha512-HX7Em5NYQAXKW+1T+FiuG27NGwzJfCX3s1GjOa7ujxZa52kjJLOr4FUxT+giF6Tgxv1e+/czV/iTtBw27WTU9g==}
    dev: false

  /@types/mdast@4.0.4:
    resolution: {integrity: sha512-kGaNbPh1k7AFzgpud/gMdvIm5xuECykRR+JnWKQno9TAXVa6WIVCGTPvYGekIDL4uwCZQSYbUxNBSb1aUo79oA==}
    dependencies:
      '@types/unist': 3.0.3

  /@types/mdx@2.0.13:
    resolution: {integrity: sha512-+OWZQfAYyio6YkJb3HLxDrvnx6SWWDbC0zVPfBRzUk0/nqoDyf6dNxQi3eArPe8rJ473nobTMQ/8Zk+LxJ+Yuw==}

  /@types/ms@2.1.0:
    resolution: {integrity: sha512-GsCCIZDE/p3i96vtEqx+7dBUGXrc7zeSK3wwPHIaRThS+9OhWIXRqzs4d6k1SVU8g91DrNRWxWUGhp5KXQb2VA==}

  /@types/nlcst@2.0.3:
    resolution: {integrity: sha512-vSYNSDe6Ix3q+6Z7ri9lyWqgGhJTmzRjZRqyq15N0Z/1/UnVsno9G/N40NBijoYx2seFDIl0+B2mgAb9mezUCA==}
    dependencies:
      '@types/unist': 3.0.3
    dev: false

  /@types/node@12.20.55:
    resolution: {integrity: sha512-J8xLz7q2OFulZ2cyGTLE1TbbZcjpno7FaN6zdJNrgAdrJ+DZzh/uFR6YrTb4C+nXakvud8Q4+rbhoIWlYQbUFQ==}
    dev: true

  /@types/node@20.17.49:
    resolution: {integrity: sha512-lu4U+g0EbSW2aPGksNyqcesB2D3eDD0mv8ig9youJsEs/DuMOdeqcEbFOBDCCurXNpa10NkKSSRfOQLBFCiD8w==}
    dependencies:
      undici-types: 6.19.8
    dev: true

  /@types/node@22.15.20:
    resolution: {integrity: sha512-A6BohGFRGHAscJsTslDCA9JG7qSJr/DWUvrvY8yi9IgnGtMxCyat7vvQ//MFa0DnLsyuS3wYTpLdw4Hf+Q5JXw==}
    dependencies:
      undici-types: 6.21.0
    dev: true

  /@types/node@22.15.21:
    resolution: {integrity: sha512-EV/37Td6c+MgKAbkcLG6vqZ2zEYHD7bvSrzqqs2RIhbA6w3x+Dqz8MZM3sP6kGTeLrdoOgKZe+Xja7tUB2DNkQ==}
    dependencies:
      undici-types: 6.21.0

  /@types/node@22.15.3:
    resolution: {integrity: sha512-lX7HFZeHf4QG/J7tBZqrCAXwz9J5RD56Y6MpP0eJkka8p+K0RY/yBTW7CYFJ4VGCclxqOLKmiGP5juQc6MKgcw==}
    dependencies:
      undici-types: 6.21.0
    dev: true

  /@types/prop-types@15.7.14:
    resolution: {integrity: sha512-gNMvNH49DJ7OJYv+KAKn0Xp45p8PLl6zo2YnvDIbTd4J6MER2BmWN49TG7n9LvkyihINxeKW8+3bfS2yDC9dzQ==}

  /@types/react-dom@19.1.1(@types/react@19.1.0):
    resolution: {integrity: sha512-jFf/woGTVTjUJsl2O7hcopJ1r0upqoq/vIOoCj0yLh3RIXxWcljlpuZ+vEBRXsymD1jhfeJrlyTy/S1UW+4y1w==}
    peerDependencies:
      '@types/react': ^19.0.0
    dependencies:
      '@types/react': 19.1.0
    dev: true

  /@types/react@18.3.22:
    resolution: {integrity: sha512-vUhG0YmQZ7kL/tmKLrD3g5zXbXXreZXB3pmROW8bg3CnLnpjkRVwUlLne7Ufa2r9yJ8+/6B73RzhAek5TBKh2Q==}
    dependencies:
      '@types/prop-types': 15.7.14
      csstype: 3.1.3

  /@types/react@19.1.0:
    resolution: {integrity: sha512-UaicktuQI+9UKyA4njtDOGBD/67t8YEBt2xdfqu8+gP9hqPUPsiXlNPcpS2gVdjmis5GKPG3fCxbQLVgxsQZ8w==}
    dependencies:
      csstype: 3.1.3

  /@types/trusted-types@2.0.7:
    resolution: {integrity: sha512-ScaPdn1dQczgbl0QFTeTOmVHFULt394XJgOQNoyVhZ6r2vLnMLJfBPd53SB52T/3G36VI1/g2MZaX0cwDuXsfw==}
    requiresBuild: true
    dev: false
    optional: true

  /@types/unist@2.0.11:
    resolution: {integrity: sha512-CmBKiL6NNo/OqgmMn95Fk9Whlp2mtvIv+KNpQKN2F4SjvrEesubTRWGYSg+BnWZOnlCaSTU1sMpsBOzgbYhnsA==}

  /@types/unist@3.0.3:
    resolution: {integrity: sha512-ko/gIFJRv177XgZsZcBwnqJN5x/Gien8qNOn0D5bQU/zAzVf9Zt3BlcUiLqhV9y4ARk0GbT3tnUiPNgnTXzc/Q==}

  /@types/ws@8.18.1:
    resolution: {integrity: sha512-ThVF6DCVhA8kUGy+aazFQ4kXQ7E1Ty7A3ypFOe0IcJV8O/M511G99AW24irKrW56Wt44yG9+ij8FaqoBGkuBXg==}
    dependencies:
      '@types/node': 22.15.21
    dev: false

  /@typescript-eslint/eslint-plugin@8.32.0(@typescript-eslint/parser@8.32.0)(eslint@9.27.0)(typescript@5.8.2):
    resolution: {integrity: sha512-/jU9ettcntkBFmWUzzGgsClEi2ZFiikMX5eEQsmxIAWMOn4H3D4rvHssstmAHGVvrYnaMqdWWWg0b5M6IN/MTQ==}
    engines: {node: ^18.18.0 || ^20.9.0 || >=21.1.0}
    peerDependencies:
      '@typescript-eslint/parser': ^8.0.0 || ^8.0.0-alpha.0
      eslint: ^8.57.0 || ^9.0.0
      typescript: '>=4.8.4 <5.9.0'
    dependencies:
      '@eslint-community/regexpp': 4.12.1
      '@typescript-eslint/parser': 8.32.0(eslint@9.27.0)(typescript@5.8.2)
      '@typescript-eslint/scope-manager': 8.32.0
      '@typescript-eslint/type-utils': 8.32.0(eslint@9.27.0)(typescript@5.8.2)
      '@typescript-eslint/utils': 8.32.0(eslint@9.27.0)(typescript@5.8.2)
      '@typescript-eslint/visitor-keys': 8.32.0
      eslint: 9.27.0
      graphemer: 1.4.0
      ignore: 5.3.2
      natural-compare: 1.4.0
      ts-api-utils: 2.1.0(typescript@5.8.2)
      typescript: 5.8.2
    transitivePeerDependencies:
      - supports-color
    dev: true

  /@typescript-eslint/parser@8.32.0(eslint@9.27.0)(typescript@5.8.2):
    resolution: {integrity: sha512-B2MdzyWxCE2+SqiZHAjPphft+/2x2FlO9YBx7eKE1BCb+rqBlQdhtAEhzIEdozHd55DXPmxBdpMygFJjfjjA9A==}
    engines: {node: ^18.18.0 || ^20.9.0 || >=21.1.0}
    peerDependencies:
      eslint: ^8.57.0 || ^9.0.0
      typescript: '>=4.8.4 <5.9.0'
    dependencies:
      '@typescript-eslint/scope-manager': 8.32.0
      '@typescript-eslint/types': 8.32.0
      '@typescript-eslint/typescript-estree': 8.32.0(typescript@5.8.2)
      '@typescript-eslint/visitor-keys': 8.32.0
      debug: 4.4.1
      eslint: 9.27.0
      typescript: 5.8.2
    transitivePeerDependencies:
      - supports-color
    dev: true

  /@typescript-eslint/scope-manager@8.32.0:
    resolution: {integrity: sha512-jc/4IxGNedXkmG4mx4nJTILb6TMjL66D41vyeaPWvDUmeYQzF3lKtN15WsAeTr65ce4mPxwopPSo1yUUAWw0hQ==}
    engines: {node: ^18.18.0 || ^20.9.0 || >=21.1.0}
    dependencies:
      '@typescript-eslint/types': 8.32.0
      '@typescript-eslint/visitor-keys': 8.32.0
    dev: true

  /@typescript-eslint/type-utils@8.32.0(eslint@9.27.0)(typescript@5.8.2):
    resolution: {integrity: sha512-t2vouuYQKEKSLtJaa5bB4jHeha2HJczQ6E5IXPDPgIty9EqcJxpr1QHQ86YyIPwDwxvUmLfP2YADQ5ZY4qddZg==}
    engines: {node: ^18.18.0 || ^20.9.0 || >=21.1.0}
    peerDependencies:
      eslint: ^8.57.0 || ^9.0.0
      typescript: '>=4.8.4 <5.9.0'
    dependencies:
      '@typescript-eslint/typescript-estree': 8.32.0(typescript@5.8.2)
      '@typescript-eslint/utils': 8.32.0(eslint@9.27.0)(typescript@5.8.2)
      debug: 4.4.1
      eslint: 9.27.0
      ts-api-utils: 2.1.0(typescript@5.8.2)
      typescript: 5.8.2
    transitivePeerDependencies:
      - supports-color
    dev: true

  /@typescript-eslint/types@8.32.0:
    resolution: {integrity: sha512-O5Id6tGadAZEMThM6L9HmVf5hQUXNSxLVKeGJYWNhhVseps/0LddMkp7//VDkzwJ69lPL0UmZdcZwggj9akJaA==}
    engines: {node: ^18.18.0 || ^20.9.0 || >=21.1.0}
    dev: true

  /@typescript-eslint/typescript-estree@8.32.0(typescript@5.8.2):
    resolution: {integrity: sha512-pU9VD7anSCOIoBFnhTGfOzlVFQIA1XXiQpH/CezqOBaDppRwTglJzCC6fUQGpfwey4T183NKhF1/mfatYmjRqQ==}
    engines: {node: ^18.18.0 || ^20.9.0 || >=21.1.0}
    peerDependencies:
      typescript: '>=4.8.4 <5.9.0'
    dependencies:
      '@typescript-eslint/types': 8.32.0
      '@typescript-eslint/visitor-keys': 8.32.0
      debug: 4.4.1
      fast-glob: 3.3.3
      is-glob: 4.0.3
      minimatch: 9.0.5
      semver: 7.7.1
      ts-api-utils: 2.1.0(typescript@5.8.2)
      typescript: 5.8.2
    transitivePeerDependencies:
      - supports-color
    dev: true

  /@typescript-eslint/utils@8.32.0(eslint@9.27.0)(typescript@5.8.2):
    resolution: {integrity: sha512-8S9hXau6nQ/sYVtC3D6ISIDoJzS1NsCK+gluVhLN2YkBPX+/1wkwyUiDKnxRh15579WoOIyVWnoyIf3yGI9REw==}
    engines: {node: ^18.18.0 || ^20.9.0 || >=21.1.0}
    peerDependencies:
      eslint: ^8.57.0 || ^9.0.0
      typescript: '>=4.8.4 <5.9.0'
    dependencies:
      '@eslint-community/eslint-utils': 4.7.0(eslint@9.27.0)
      '@typescript-eslint/scope-manager': 8.32.0
      '@typescript-eslint/types': 8.32.0
      '@typescript-eslint/typescript-estree': 8.32.0(typescript@5.8.2)
      eslint: 9.27.0
      typescript: 5.8.2
    transitivePeerDependencies:
      - supports-color
    dev: true

  /@typescript-eslint/visitor-keys@8.32.0:
    resolution: {integrity: sha512-1rYQTCLFFzOI5Nl0c8LUpJT8HxpwVRn9E4CkMsYfuN6ctmQqExjSTzzSk0Tz2apmXy7WU6/6fyaZVVA/thPN+w==}
    engines: {node: ^18.18.0 || ^20.9.0 || >=21.1.0}
    dependencies:
      '@typescript-eslint/types': 8.32.0
      eslint-visitor-keys: 4.2.0
    dev: true

  /@typescript/vfs@1.6.1(typescript@5.8.2):
    resolution: {integrity: sha512-JwoxboBh7Oz1v38tPbkrZ62ZXNHAk9bJ7c9x0eI5zBfBnBYGhURdbnh7Z4smN/MV48Y5OCcZb58n972UtbazsA==}
    peerDependencies:
      typescript: '*'
    dependencies:
      debug: 4.4.1
      typescript: 5.8.2
    transitivePeerDependencies:
      - supports-color
    dev: false

  /@ungap/structured-clone@1.3.0:
    resolution: {integrity: sha512-WmoN8qaIAo7WTYWbAZuG8PYEhn5fkz7dZrqTBZ7dtt//lL2Gwms1IcnQ5yHqjDfX8Ft5j4YzDM23f87zBfDe9g==}

  /@vitest/expect@3.1.4:
    resolution: {integrity: sha512-xkD/ljeliyaClDYqHPNCiJ0plY5YIcM0OlRiZizLhlPmpXWpxnGMyTZXOHFhFeG7w9P5PBeL4IdtJ/HeQwTbQA==}
    dependencies:
      '@vitest/spy': 3.1.4
      '@vitest/utils': 3.1.4
      chai: 5.2.0
      tinyrainbow: 2.0.0
    dev: true

  /@vitest/mocker@3.1.4(vite@6.3.5):
    resolution: {integrity: sha512-8IJ3CvwtSw/EFXqWFL8aCMu+YyYXG2WUSrQbViOZkWTKTVicVwZ/YiEZDSqD00kX+v/+W+OnxhNWoeVKorHygA==}
    peerDependencies:
      msw: ^2.4.9
      vite: ^5.0.0 || ^6.0.0
    peerDependenciesMeta:
      msw:
        optional: true
      vite:
        optional: true
    dependencies:
      '@vitest/spy': 3.1.4
      estree-walker: 3.0.3
      magic-string: 0.30.17
      vite: 6.3.5(@types/node@20.17.49)(tsx@4.19.4)(yaml@2.8.0)
    dev: true

  /@vitest/pretty-format@3.1.4:
    resolution: {integrity: sha512-cqv9H9GvAEoTaoq+cYqUTCGscUjKqlJZC7PRwY5FMySVj5J+xOm1KQcCiYHJOEzOKRUhLH4R2pTwvFlWCEScsg==}
    dependencies:
      tinyrainbow: 2.0.0
    dev: true

  /@vitest/runner@3.1.4:
    resolution: {integrity: sha512-djTeF1/vt985I/wpKVFBMWUlk/I7mb5hmD5oP8K9ACRmVXgKTae3TUOtXAEBfslNKPzUQvnKhNd34nnRSYgLNQ==}
    dependencies:
      '@vitest/utils': 3.1.4
      pathe: 2.0.3
    dev: true

  /@vitest/snapshot@3.1.4:
    resolution: {integrity: sha512-JPHf68DvuO7vilmvwdPr9TS0SuuIzHvxeaCkxYcCD4jTk67XwL45ZhEHFKIuCm8CYstgI6LZ4XbwD6ANrwMpFg==}
    dependencies:
      '@vitest/pretty-format': 3.1.4
      magic-string: 0.30.17
      pathe: 2.0.3
    dev: true

  /@vitest/spy@3.1.4:
    resolution: {integrity: sha512-Xg1bXhu+vtPXIodYN369M86K8shGLouNjoVI78g8iAq2rFoHFdajNvJJ5A/9bPMFcfQqdaCpOgWKEoMQg/s0Yg==}
    dependencies:
      tinyspy: 3.0.2
    dev: true

  /@vitest/utils@3.1.4:
    resolution: {integrity: sha512-yriMuO1cfFhmiGc8ataN51+9ooHRuURdfAZfwFd3usWynjzpLslZdYnRegTv32qdgtJTsj15FoeZe2g15fY1gg==}
    dependencies:
      '@vitest/pretty-format': 3.1.4
      loupe: 3.1.3
      tinyrainbow: 2.0.0
    dev: true

  /@xmldom/xmldom@0.9.8:
    resolution: {integrity: sha512-p96FSY54r+WJ50FIOsCOjyj/wavs8921hG5+kVMmZgKcvIKxMXHTrjNJvRgWa/zuX3B6t2lijLNFaOyuxUH+2A==}
    engines: {node: '>=14.6'}
    dev: false

  /acorn-jsx@5.3.2(acorn@8.14.1):
    resolution: {integrity: sha512-rq9s+JNhf0IChjtDXxllJ7g41oZk5SlXtp0LHwyA5cejwn7vKmKp4pPri6YEePv2PU65sAsegbXtIinmDFDXgQ==}
    peerDependencies:
      acorn: ^6.0.0 || ^7.0.0 || ^8.0.0
    dependencies:
      acorn: 8.14.1

  /acorn-walk@8.3.4:
    resolution: {integrity: sha512-ueEepnujpqee2o5aIYnvHU6C0A42MNdsIDeqy5BydrkuC5R1ZuUFnm27EeFJGoEHJQgn3uleRvmTXaJgfXbt4g==}
    engines: {node: '>=0.4.0'}
    dependencies:
      acorn: 8.14.1
    dev: true

  /acorn@8.14.1:
    resolution: {integrity: sha512-OvQ/2pUDKmgfCg++xsTX1wGxfTaszcHVcTctW4UJB4hibJx2HXxxO5UmVgyjMa+ZDsiaf5wWLXYpRWMmBI0QHg==}
    engines: {node: '>=0.4.0'}
    hasBin: true

  /add@2.0.6:
    resolution: {integrity: sha512-j5QzrmsokwWWp6kUcJQySpbG+xfOBqqKnup3OIk1pz+kB/80SLorZ9V8zHFLO92Lcd+hbvq8bT+zOGoPkmBV0Q==}
    dev: false

  /ai@4.3.16(react@19.1.0)(zod@3.25.7):
    resolution: {integrity: sha512-KUDwlThJ5tr2Vw0A1ZkbDKNME3wzWhuVfAOwIvFUzl1TPVDFAXDFTXio3p+jaKneB+dKNCvFFlolYmmgHttG1g==}
    engines: {node: '>=18'}
    peerDependencies:
      react: ^18 || ^19 || ^19.0.0-rc
      zod: ^3.23.8
    peerDependenciesMeta:
      react:
        optional: true
    dependencies:
      '@ai-sdk/provider': 1.1.3
      '@ai-sdk/provider-utils': 2.2.8(zod@3.25.7)
      '@ai-sdk/react': 1.2.12(react@19.1.0)(zod@3.25.7)
      '@ai-sdk/ui-utils': 1.2.11(zod@3.25.7)
      '@opentelemetry/api': 1.9.0
      jsondiffpatch: 0.6.0
      react: 19.1.0
      zod: 3.25.7
    dev: false

  /ajv@6.12.6:
    resolution: {integrity: sha512-j3fVLgvTo527anyYyJOGTYJbG+vnnQYvE0m5mmkc1TK+nxAppkCLMIL0aZ4dblVCNoGShhm+kzE4ZUykBoMg4g==}
    dependencies:
      fast-deep-equal: 3.1.3
      fast-json-stable-stringify: 2.1.0
      json-schema-traverse: 0.4.1
      uri-js: 4.4.1
    dev: true

  /ajv@8.17.1:
    resolution: {integrity: sha512-B/gBuNg5SiMTrPkC+A2+cW0RszwxYmn6VYxB/inlBStS5nx6xHIt/ehKRhIMhqusl7a8LjQoZnjCs5vhwxOQ1g==}
    dependencies:
      fast-deep-equal: 3.1.3
      fast-uri: 3.0.6
      json-schema-traverse: 1.0.0
      require-from-string: 2.0.2
    dev: false

  /ansi-colors@4.1.3:
    resolution: {integrity: sha512-/6w/C21Pm1A7aZitlI5Ni/2J6FFQN8i1Cvz3kHABAAbw93v/NlvKdVOqz7CCWz/3iv/JplRSEEZ83XION15ovw==}
    engines: {node: '>=6'}
    dev: true

  /ansi-regex@5.0.1:
    resolution: {integrity: sha512-quJQXlTSUGL2LH9SUXo8VwsY4soanhgo6LNSm84E1LBcE8s3O0wpdiRzyR9z/ZZJMlMWv37qOOb9pdJlMUEKFQ==}
    engines: {node: '>=8'}

  /ansi-regex@6.1.0:
    resolution: {integrity: sha512-7HSX4QQb4CspciLpVFwyRe79O3xsIZDDLER21kERQ71oaPodF8jL725AgJMFAYbooIqolJoRLuM81SpeUkpkvA==}
    engines: {node: '>=12'}

  /ansi-styles@4.3.0:
    resolution: {integrity: sha512-zbB9rCJAT1rbjiVDb2hqKFHNYLxgtk8NURxZ3IZwD3F6NtxbXZQCnnSi1Lkx+IDohdPlFp222wVALIheZJQSEg==}
    engines: {node: '>=8'}
    dependencies:
      color-convert: 2.0.1

  /ansi-styles@6.2.1:
    resolution: {integrity: sha512-bN798gFfQX+viw3R7yrGWRqnrN2oRkEkUjjl4JNn4E8GxxbjtG3FbrEIIY3l8/hrwUwIeCZvi4QuOTP4MErVug==}
    engines: {node: '>=12'}

  /any-promise@1.3.0:
    resolution: {integrity: sha512-7UvmKalWRt1wgjL1RrGxoSJW/0QZFIegpeGvZG9kjp8vrRu55XTHbwnqq2GpXm9uLbcuhxm3IqX9OB4MZR1b2A==}

  /apis.do@0.0.1:
    resolution: {integrity: sha512-VghuOjKF/ElhSdqvJT2PIPGJ+AVdrX+rQkZuUCPTP9YzyvwxIaWDqKnr5cZxAlz8PXDUcmSGOXZSK5aPI0iwqA==}
    dev: false

  /arg@4.1.3:
    resolution: {integrity: sha512-58S9QDqG0Xx27YwPSt9fJxivjYl432YCwfDMfZ+71RAqUrZef7LrKQZ3LHLOwCS4FLNBplP533Zx895SeOCHvA==}
    dev: true

  /arg@5.0.2:
    resolution: {integrity: sha512-PYjyFOLKQ9y57JvQ6QLo8dAgNqswh8M1RMJYdQduT6xbWSgK36P/Z/v+p888pM69jMMfS8Xd8F6I1kQ/I9HUGg==}
    dev: false

  /argparse@1.0.10:
    resolution: {integrity: sha512-o5Roy6tNG4SL/FOkCAN6RzjiakZS25RLYFrcMttJqbdd8BWrnA+fGz57iN5Pb06pvBGvl5gQ0B48dJlslXvoTg==}
    dependencies:
      sprintf-js: 1.0.3

  /argparse@2.0.1:
    resolution: {integrity: sha512-8+9WqebbFzpX9OR+Wa6O29asIogeRMzcGtAINdpMHHyAg10f05aSFVBbcEqGf/PXw1EjAZ+q2/bEBg3DvurK3Q==}

  /aria-hidden@1.2.6:
    resolution: {integrity: sha512-ik3ZgC9dY/lYVVM++OISsaYDeg1tb0VtP5uL3ouh1koGOaUMDPpbFIei4JkFimWUFPn90sbMNMXQAIVOlnYKJA==}
    engines: {node: '>=10'}
    dependencies:
      tslib: 2.8.1
    dev: false

  /array-buffer-byte-length@1.0.2:
    resolution: {integrity: sha512-LHE+8BuR7RYGDKvnrmcuSq3tDcKv9OFEXQt/HpbZhY7V6h0zlUXutnAD82GiFx9rdieCMjkvtcsPqBwgUl1Iiw==}
    engines: {node: '>= 0.4'}
    dependencies:
      call-bound: 1.0.4
      is-array-buffer: 3.0.5
    dev: true

  /array-includes@3.1.8:
    resolution: {integrity: sha512-itaWrbYbqpGXkGhZPGUulwnhVf5Hpy1xiCFsGqyIGglbBxmG5vSjxQen3/WGOjPpNEv1RtBLKxbmVXm8HpJStQ==}
    engines: {node: '>= 0.4'}
    dependencies:
      call-bind: 1.0.8
      define-properties: 1.2.1
      es-abstract: 1.23.9
      es-object-atoms: 1.1.1
      get-intrinsic: 1.3.0
      is-string: 1.1.1
    dev: true

  /array-iterate@2.0.1:
    resolution: {integrity: sha512-I1jXZMjAgCMmxT4qxXfPXa6SthSoE8h6gkSI9BGGNv8mP8G/v0blc+qFnZu6K42vTOiuME596QaLO0TP3Lk0xg==}
    dev: false

  /array-union@2.1.0:
    resolution: {integrity: sha512-HGyxoOTYUyCM6stUe6EJgnd4EoewAI7zMdfqO+kGjnlZmBDz/cR5pf8r/cR4Wq60sL/p0IkcjUEEPwS3GFrIyw==}
    engines: {node: '>=8'}
    dev: true

  /array.prototype.findlast@1.2.5:
    resolution: {integrity: sha512-CVvd6FHg1Z3POpBLxO6E6zr+rSKEQ9L6rZHAaY7lLfhKsWYUBBOuMs0e9o24oopj6H+geRCX0YJ+TJLBK2eHyQ==}
    engines: {node: '>= 0.4'}
    dependencies:
      call-bind: 1.0.8
      define-properties: 1.2.1
      es-abstract: 1.23.9
      es-errors: 1.3.0
      es-object-atoms: 1.1.1
      es-shim-unscopables: 1.1.0
    dev: true

  /array.prototype.flat@1.3.3:
    resolution: {integrity: sha512-rwG/ja1neyLqCuGZ5YYrznA62D4mZXg0i1cIskIUKSiqF3Cje9/wXAls9B9s1Wa2fomMsIv8czB8jZcPmxCXFg==}
    engines: {node: '>= 0.4'}
    dependencies:
      call-bind: 1.0.8
      define-properties: 1.2.1
      es-abstract: 1.23.9
      es-shim-unscopables: 1.1.0
    dev: true

  /array.prototype.flatmap@1.3.3:
    resolution: {integrity: sha512-Y7Wt51eKJSyi80hFrJCePGGNo5ktJCslFuboqJsbf57CCPcm5zztluPlc4/aD8sWsKvlwatezpV4U1efk8kpjg==}
    engines: {node: '>= 0.4'}
    dependencies:
      call-bind: 1.0.8
      define-properties: 1.2.1
      es-abstract: 1.23.9
      es-shim-unscopables: 1.1.0
    dev: true

  /array.prototype.tosorted@1.1.4:
    resolution: {integrity: sha512-p6Fx8B7b7ZhL/gmUsAy0D15WhvDccw3mnGNbZpi3pmeJdxtWsj2jEaI4Y6oo3XiHfzuSgPwKc04MYt6KgvC/wA==}
    engines: {node: '>= 0.4'}
    dependencies:
      call-bind: 1.0.8
      define-properties: 1.2.1
      es-abstract: 1.23.9
      es-errors: 1.3.0
      es-shim-unscopables: 1.1.0
    dev: true

  /arraybuffer.prototype.slice@1.0.4:
    resolution: {integrity: sha512-BNoCY6SXXPQ7gF2opIP4GBE+Xw7U+pHMYKuzjgCN3GwiaIR09UUeKfheyIry77QtrCBlC0KK0q5/TER/tYh3PQ==}
    engines: {node: '>= 0.4'}
    dependencies:
      array-buffer-byte-length: 1.0.2
      call-bind: 1.0.8
      define-properties: 1.2.1
      es-abstract: 1.23.9
      es-errors: 1.3.0
      get-intrinsic: 1.3.0
      is-array-buffer: 3.0.5
    dev: true

  /assertion-error@2.0.1:
    resolution: {integrity: sha512-Izi8RQcffqCeNVgFigKli1ssklIbpHnCYc6AknXGYoB6grJqyeby7jv12JUQgmTAnIDnbck1uxksT4dzN3PWBA==}
    engines: {node: '>=12'}
    dev: true

  /astring@1.9.0:
    resolution: {integrity: sha512-LElXdjswlqjWrPpJFg1Fx4wpkOCxj1TDHlSV4PlaRxHGWko024xICaa97ZkMfs6DRKlCguiAI+rbXv5GWwXIkg==}
    hasBin: true

  /async-function@1.0.0:
    resolution: {integrity: sha512-hsU18Ae8CDTR6Kgu9DYf0EbCr/a5iGL0rytQDobUcdpYOKokk8LEjVphnXkDkgpi0wYVsqrXuP0bZxJaTqdgoA==}
    engines: {node: '>= 0.4'}
    dev: true

  /atomic-sleep@1.0.0:
    resolution: {integrity: sha512-kNOjDqAh7px0XWNI+4QbzoiR/nTkHAWNud2uvnJquD1/x5a7EQZMJT0AczqK0Qn67oY/TTQ1LbUKajZpp3I9tQ==}
    engines: {node: '>=8.0.0'}
    dev: false

  /available-typed-arrays@1.0.7:
    resolution: {integrity: sha512-wvUjBtSGN7+7SjNpq/9M2Tg350UZD3q62IFZLbRAR1bSMlCo1ZaeW+BJ+D090e4hIIZLBcTDWe4Mh4jvUDajzQ==}
    engines: {node: '>= 0.4'}
    dependencies:
      possible-typed-array-names: 1.1.0
    dev: true

  /bail@2.0.2:
    resolution: {integrity: sha512-0xO6mYd7JB2YesxDKplafRpsiOzPt9V02ddPCLbY1xYGPOX24NTyN50qnUxgCPcSoYMhKpAuBTjQoRZCAkUDRw==}

  /balanced-match@1.0.2:
    resolution: {integrity: sha512-3oSeUO0TMV67hN1AmbXsK4yaqU7tjiHlbxRDZOpH0KW9+CeX4bRAaX0Anxt0tx2MrpRpWwQaPwIlISEJhYU5Pw==}

  /better-path-resolve@1.0.0:
    resolution: {integrity: sha512-pbnl5XzGBdrFU/wT4jqmJVPn2B6UHPBOhzMQkY/SPUPB6QtUXtmBHBIwCbXJol93mOpGMnQyP/+BB19q04xj7g==}
    engines: {node: '>=4'}
    dependencies:
      is-windows: 1.0.2
    dev: true

  /better-react-mathjax@2.3.0(react@19.1.0):
    resolution: {integrity: sha512-K0ceQC+jQmB+NLDogO5HCpqmYf18AU2FxDbLdduYgkHYWZApFggkHE4dIaXCV1NqeoscESYXXo1GSkY6fA295w==}
    peerDependencies:
      react: '>=16.8'
    dependencies:
      mathjax-full: 3.2.2
      react: 19.1.0
    dev: false

  /brace-expansion@1.1.11:
    resolution: {integrity: sha512-iCuPHDFgrHX7H2vEI/5xpz07zSHB00TpugqhmYtVmMO6518mCuRMoOYFldEBl0g187ufozdaHgWKcYFb61qGiA==}
    dependencies:
      balanced-match: 1.0.2
      concat-map: 0.0.1
    dev: true

  /brace-expansion@2.0.1:
    resolution: {integrity: sha512-XnAIvQ8eM+kC6aULx6wuQiwVsnzsi9d3WxzV3FpWTGA19F621kwdbsAcFKXgKUHZWsy+mY6iL1sHTxWEFCytDA==}
    dependencies:
      balanced-match: 1.0.2

  /braces@3.0.3:
    resolution: {integrity: sha512-yQbXgO/OSZVD2IsiLlro+7Hf6Q18EJrKSEsdoMzKePKXct3gvD8oLcOQdIzGupr5Fj+EDe8gO/lxc1BzfMpxvA==}
    engines: {node: '>=8'}
    dependencies:
      fill-range: 7.1.1

  /bson-objectid@2.0.4:
    resolution: {integrity: sha512-vgnKAUzcDoa+AeyYwXCoHyF2q6u/8H46dxu5JN+4/TZeq/Dlinn0K6GvxsCLb3LHUJl0m/TLiEK31kUwtgocMQ==}
    dev: false

  /buffer-from@1.1.2:
    resolution: {integrity: sha512-E+XQCRwSbaaiChtv6k6Dwgc+bx+Bs6vuKJHHl5kox/BaKbhiXzqQOwK4cO22yElGp2OCmjwVhT3HmxgyPGnJfQ==}

  /bundle-require@5.1.0(esbuild@0.25.4):
    resolution: {integrity: sha512-3WrrOuZiyaaZPWiEt4G3+IffISVC9HYlWueJEBWED4ZH4aIAC2PnkdnuRrR94M+w6yGWn4AglWtJtBI8YqvgoA==}
    engines: {node: ^12.20.0 || ^14.13.1 || >=16.0.0}
    peerDependencies:
      esbuild: '>=0.18'
    dependencies:
      esbuild: 0.25.4
      load-tsconfig: 0.2.5

  /busboy@1.6.0:
    resolution: {integrity: sha512-8SFQbg/0hQ9xy3UNTB0YEnsNBbWfhf7RtnzpL7TkBiTBRfrQ9Fxcnz7VJsleJpyp6rVLvXiuORqjlHi5q+PYuA==}
    engines: {node: '>=10.16.0'}
    dependencies:
      streamsearch: 1.1.0
    dev: false

  /business-as-code@0.1.0:
    resolution: {integrity: sha512-PBrSLF4OXIgSvvGkjmgLBrwGsca/jJIbRQyPXxBPC2Iz68VyRd1mvHBvhmqgaO+67MqujgSmJsItogW/f8C0LQ==}
    dependencies:
      zod: 3.25.7
    dev: false

  /cac@6.7.14:
    resolution: {integrity: sha512-b6Ilus+c3RrdDk+JhLKUAQfzzgLEPy6wcXqS7f/xe1EETvsDP6GORG7SFuOs6cID5YkqchW/LXZbX5bc8j7ZcQ==}
    engines: {node: '>=8'}

  /call-bind-apply-helpers@1.0.2:
    resolution: {integrity: sha512-Sp1ablJ0ivDkSzjcaJdxEunN5/XvksFJ2sMBFfq6x0ryhQV/2b/KwFe21cMpmHtPOSij8K99/wSfoEuTObmuMQ==}
    engines: {node: '>= 0.4'}
    dependencies:
      es-errors: 1.3.0
      function-bind: 1.1.2
    dev: true

  /call-bind@1.0.8:
    resolution: {integrity: sha512-oKlSFMcMwpUg2ednkhQ454wfWiU/ul3CkJe/PEHcTKuiX6RpbehUiFMXu13HalGZxfUwCQzZG747YXBn1im9ww==}
    engines: {node: '>= 0.4'}
    dependencies:
      call-bind-apply-helpers: 1.0.2
      es-define-property: 1.0.1
      get-intrinsic: 1.3.0
      set-function-length: 1.2.2
    dev: true

  /call-bound@1.0.4:
    resolution: {integrity: sha512-+ys997U96po4Kx/ABpBCqhA9EuxJaQWDQg7295H4hBphv3IZg0boBKuwYpt4YXp6MZ5AmZQnU/tyMTlRpaSejg==}
    engines: {node: '>= 0.4'}
    dependencies:
      call-bind-apply-helpers: 1.0.2
      get-intrinsic: 1.3.0
    dev: true

  /callsites@3.1.0:
    resolution: {integrity: sha512-P8BjAsXvZS+VIDUI11hHCQEv74YT67YUi5JJFNWIqL235sBmjX4+qx9Muvls5ivyNENctx46xQLQ3aTuE7ssaQ==}
    engines: {node: '>=6'}
    dev: true

  /caniuse-lite@1.0.30001713:
    resolution: {integrity: sha512-wCIWIg+A4Xr7NfhTuHdX+/FKh3+Op3LBbSp2N5Pfx6T/LhdQy3GTyoTg48BReaW/MyMNZAkTadsBtai3ldWK0Q==}
    dev: false

  /ccount@2.0.1:
    resolution: {integrity: sha512-eyrF0jiFpY+3drT6383f1qhkbGsLSifNAjA61IUjZjmLCWjItY6LB9ft9YhoDgwfmclB2zhu51Lc7+95b8NRAg==}

  /chai@5.2.0:
    resolution: {integrity: sha512-mCuXncKXk5iCLhfhwTc0izo0gtEmpz5CtG2y8GiOINBlMVS6v8TMRc5TaLWKS6692m9+dVVfzgeVxR5UxWHTYw==}
    engines: {node: '>=12'}
    dependencies:
      assertion-error: 2.0.1
      check-error: 2.1.1
      deep-eql: 5.0.2
      loupe: 3.1.3
      pathval: 2.0.0
    dev: true

  /chalk@4.1.2:
    resolution: {integrity: sha512-oKnbhFyRIXpUuez8iBMmyEa4nbj4IOQyuhc/wy9kY7/WVPcwIO9VA668Pu8RkO7+0G76SLROeyw9CpQ061i4mA==}
    engines: {node: '>=10'}
    dependencies:
      ansi-styles: 4.3.0
      supports-color: 7.2.0
    dev: true

  /chalk@5.4.1:
    resolution: {integrity: sha512-zgVZuo2WcZgfUEmsn6eO3kINexW8RAE4maiQ8QNs8CtpPCSyMiYsULR3HQYkm3w8FIA3SberyMJMSldGsW+U3w==}
    engines: {node: ^12.17.0 || ^14.13 || >=16.0.0}
    dev: false

  /character-entities-html4@2.1.0:
    resolution: {integrity: sha512-1v7fgQRj6hnSwFpq1Eu0ynr/CDEw0rXo2B61qXrLNdHZmPKgb7fqS1a2JwF0rISo9q77jDI8VMEHoApn8qDoZA==}

  /character-entities-legacy@3.0.0:
    resolution: {integrity: sha512-RpPp0asT/6ufRm//AJVwpViZbGM/MkjQFxJccQRHmISF/22NBtsHqAWmL+/pmkPWoIUJdWyeVleTl1wydHATVQ==}

  /character-entities@2.0.2:
    resolution: {integrity: sha512-shx7oQ0Awen/BRIdkjkvz54PnEEI/EjwXDSIZp86/KKdbafHh1Df/RYGBhn4hbe2+uKC9FnT5UCEdyPz3ai9hQ==}

  /character-reference-invalid@2.0.1:
    resolution: {integrity: sha512-iBZ4F4wRbyORVsu0jPV7gXkOsGYjGHPmAyv+HiHG8gi5PtC9KI2j1+v8/tlibRvjoWX027ypmG/n0HtO5t7unw==}

  /chardet@0.7.0:
    resolution: {integrity: sha512-mT8iDcrh03qDGRRmoA2hmBJnxpllMR+0/0qlzjqZES6NdiWDcZkCNAk4rPFZ9Q85r27unkiNNg8ZOiwZXBHwcA==}
    dev: true

  /check-error@2.1.1:
    resolution: {integrity: sha512-OAlb+T7V4Op9OwdkjmguYRqncdlx5JiofwOAUkmTF+jNdHwzTaTs4sRAGpzLF3oOz5xAyDGrPgeIDFQmDOTiJw==}
    engines: {node: '>= 16'}
    dev: true

  /chevrotain-allstar@0.3.1(chevrotain@11.0.3):
    resolution: {integrity: sha512-b7g+y9A0v4mxCW1qUhf3BSVPg+/NvGErk/dOkrDaHA0nQIQGAtrOjlX//9OQtRlSCy+x9rfB5N8yC71lH1nvMw==}
    peerDependencies:
      chevrotain: ^11.0.0
    dependencies:
      chevrotain: 11.0.3
      lodash-es: 4.17.21
    dev: false

  /chevrotain@11.0.3:
    resolution: {integrity: sha512-ci2iJH6LeIkvP9eJW6gpueU8cnZhv85ELY8w8WiFtNjMHA5ad6pQLaJo9mEly/9qUyCpvqX8/POVUTf18/HFdw==}
    dependencies:
      '@chevrotain/cst-dts-gen': 11.0.3
      '@chevrotain/gast': 11.0.3
      '@chevrotain/regexp-to-ast': 11.0.3
      '@chevrotain/types': 11.0.3
      '@chevrotain/utils': 11.0.3
      lodash-es: 4.17.21
    dev: false

  /chokidar@4.0.3:
    resolution: {integrity: sha512-Qgzu8kfBvo+cA4962jnP1KkS6Dop5NS6g7R5LFYJr4b8Ub94PPQXUksCw9PvXoeXPRRddRNC5C1JQUR2SMGtnA==}
    engines: {node: '>= 14.16.0'}
    dependencies:
      readdirp: 4.1.2

  /ci-info@3.9.0:
    resolution: {integrity: sha512-NIxF55hv4nSqQswkAeiOi1r83xy8JldOFDTWiug55KBu9Jnblncd2U6ViHmYgHf01TPZS77NJBhBMKdWj9HQMQ==}
    engines: {node: '>=8'}
    dev: true

  /ci-info@4.2.0:
    resolution: {integrity: sha512-cYY9mypksY8NRqgDB1XD1RiJL338v/551niynFTGkZOO2LHuB2OmOYxDIe/ttN9AHwrqdum1360G3ald0W9kCg==}
    engines: {node: '>=8'}
    dev: false

  /class-variance-authority@0.7.1:
    resolution: {integrity: sha512-Ka+9Trutv7G8M6WT6SeiRWz792K5qEqIGEGzXKhAE6xOWAY6pPH8U+9IY3oCMv6kqTmLsv7Xh/2w2RigkePMsg==}
    dependencies:
      clsx: 2.1.1
    dev: true

  /client-only@0.0.1:
    resolution: {integrity: sha512-IV3Ou0jSMzZrd3pZ48nLkT9DA7Ag1pnPzaiQhpW7c3RbcqqzvzzVu+L8gfqMp/8IM2MQtSiqaCxrrcfu8I8rMA==}
    dev: false

  /clipboardy@4.0.0:
    resolution: {integrity: sha512-5mOlNS0mhX0707P2I0aZ2V/cmHUEO/fL7VFLqszkhUsxt7RwnmrInf/eEQKlf5GzvYeHIjT+Ov1HRfNmymlG0w==}
    engines: {node: '>=18'}
    dependencies:
      execa: 8.0.1
      is-wsl: 3.1.0
      is64bit: 2.0.0
    dev: false

  /clsx@2.1.1:
    resolution: {integrity: sha512-eYm0QWBtUrBWZWG0d386OGAw16Z995PiOVo2B7bjWSbHedGl5e0ZWaq65kOGgUSNesEIDkB9ISbTg/JK9dhCZA==}
    engines: {node: '>=6'}

  /collapse-white-space@2.1.0:
    resolution: {integrity: sha512-loKTxY1zCOuG4j9f6EPnuyyYkf58RnhhWTvRoZEokgB+WbdXehfjFviyOVYkqzEWz1Q5kRiZdBYS5SwxbQYwzw==}

  /color-convert@2.0.1:
    resolution: {integrity: sha512-RRECPsj7iu/xb5oKYcsFHSppFNnsj/52OVTRKb4zP5onXwVF3zVmmToNcOfGC+CRDpfK/U584fMg38ZHCaElKQ==}
    engines: {node: '>=7.0.0'}
    dependencies:
      color-name: 1.1.4

  /color-name@1.1.4:
    resolution: {integrity: sha512-dOy+3AuW3a2wNbZHIuMZpTcgjGuLU/uBL/ubcZF9OXbDo8ff4O8yVp5Bf0efS8uEoYo5q4Fx7dY9OgQGXgAsQA==}

  /color-string@1.9.1:
    resolution: {integrity: sha512-shrVawQFojnZv6xM40anx4CkoDP+fZsw/ZerEMsW/pyzsRbElpsL/DBVW7q3ExxwusdNXI3lXpuhEZkzs8p5Eg==}
    requiresBuild: true
    dependencies:
      color-name: 1.1.4
      simple-swizzle: 0.2.2

  /color@4.2.3:
    resolution: {integrity: sha512-1rXeuUUiGGrykh+CeBdu5Ie7OJwinCgQY0bc7GCRxy5xVHy+moaqkpL/jqQq0MtQOeYcrqEz4abc5f0KtU7W4A==}
    engines: {node: '>=12.5.0'}
    requiresBuild: true
    dependencies:
      color-convert: 2.0.1
      color-string: 1.9.1

  /colorette@2.0.20:
    resolution: {integrity: sha512-IfEDxwoWIjkeXL1eXcDiow4UbKjhLdq6/EuSVR9GMN7KVH3r9gQ83e73hsz1Nd1T3ijd5xv1wcWRYO+D6kCI2w==}
    dev: false

  /comma-separated-tokens@2.0.3:
    resolution: {integrity: sha512-Fu4hJdvzeylCfQPp9SGWidpzrMs7tTrlu6Vb8XGaRGck8QSNZJJp538Wrb60Lax4fPwR64ViY468OIUTbRlGZg==}

  /commander@11.1.0:
    resolution: {integrity: sha512-yPVavfyCcRhmorC7rWlkHn15b4wDVgVmBA7kV4QVBsF7kv/9TKJAbAXVTxvTnwP8HHKjRCJDClKbciiYS7p0DQ==}
    engines: {node: '>=16'}
    dev: false

  /commander@12.1.0:
    resolution: {integrity: sha512-Vw8qHK3bZM9y/P10u3Vib8o/DdkvA2OtPtZvD871QKjy74Wj1WSKFILMPRPSdUSx5RFK1arlJzEtA4PkFgnbuA==}
    engines: {node: '>=18'}
    dev: false

  /commander@13.1.0:
    resolution: {integrity: sha512-/rFeCpNJQbhSZjGVwO9RFV3xPqbnERS8MmIQzCtD/zl6gpJuV/bMLuN92oG3F7d8oDEHHRrujSXNUr8fpjntKw==}
    engines: {node: '>=18'}
    dev: false

  /commander@2.20.3:
    resolution: {integrity: sha512-GpVkmM8vF2vQUkj2LvZmD35JxeJOLCwJ9cUkugyk2nuhbv3+mJvpLYYt+0+USMxE+oj+ey/lJEnhZw75x/OMcQ==}

  /commander@4.1.1:
    resolution: {integrity: sha512-NOKm8xhkzAjzFx8B2v5OAHT+u5pRQc2UCa2Vq9jYL/31o2wi9mxBA7LIFs3sV5VSC49z6pEhfbMULvShKj26WA==}
    engines: {node: '>= 6'}

  /commander@7.2.0:
    resolution: {integrity: sha512-QrWXB+ZQSVPmIWIhtEO9H+gwHaMGYiF5ChvoJ+K9ZGHG/sVsa6yiesAD1GC/x46sET00Xlwo1u49RVVVzvcSkw==}
    engines: {node: '>= 10'}
    dev: false

  /commander@8.3.0:
    resolution: {integrity: sha512-OkTL9umf+He2DZkUq8f8J9of7yL6RJKI24dVITBmNfZBmri9zYZQrKkuXiKhyfPSu8tUhnVBB1iKXevvnlR4Ww==}
    engines: {node: '>= 12'}
    dev: false

  /compute-scroll-into-view@3.1.1:
    resolution: {integrity: sha512-VRhuHOLoKYOy4UbilLbUzbYg93XLjv2PncJC50EuTWPA3gaja1UjBsUP/D/9/juV3vQFr6XBEzn9KCAHdUvOHw==}
    dev: false

  /concat-map@0.0.1:
    resolution: {integrity: sha512-/Srv4dswyQNBfohGpz9o6Yb3Gz3SrUDqBH5rTuhGR7ahtlbYKnVxw2bCFMRljaA7EXHaXZ8wsHdodFvbkhKmqg==}
    dev: true

  /confbox@0.1.8:
    resolution: {integrity: sha512-RMtmw0iFkeR4YV+fUOSucriAQNb9g8zFR52MWCtl+cCZOFRNL6zeB395vPzFhEjjn4fMxXudmELnl/KF/WrK6w==}

  /confbox@0.2.2:
    resolution: {integrity: sha512-1NB+BKqhtNipMsov4xI/NnhCKp9XG9NamYp5PVm9klAT0fsrNPjaFICsCFhNhwZJKNh7zB/3q8qXz0E9oaMNtQ==}
    dev: false

  /consola@3.4.2:
    resolution: {integrity: sha512-5IKcdX0nnYavi6G7TtOhwkYzyjfJlatbjMjuLSfE2kYT5pMDOilZ4OvMhi637CcDICTmz3wARPoyhqyX1Y+XvA==}
    engines: {node: ^14.18.0 || >=16.10.0}

  /console-table-printer@2.12.1:
    resolution: {integrity: sha512-wKGOQRRvdnd89pCeH96e2Fn4wkbenSP6LMHfjfyNLMbGuHEFbMqQNuxXqd0oXG9caIOQ1FTvc5Uijp9/4jujnQ==}
    dependencies:
      simple-wcswidth: 1.0.1
    dev: false

  /cose-base@1.0.3:
    resolution: {integrity: sha512-s9whTXInMSgAp/NVXVNuVxVKzGH2qck3aQlVHxDCdAEPgtMKwc4Wq6/QKhgdEdgbLSi9rBTAcPoRa6JpiG4ksg==}
    dependencies:
      layout-base: 1.0.2
    dev: false

  /cose-base@2.2.0:
    resolution: {integrity: sha512-AzlgcsCbUMymkADOJtQm3wO9S3ltPfYOFD5033keQn9NJzIbtnZj+UdBJe7DYml/8TdbtHJW3j58SOnKhWY/5g==}
    dependencies:
      layout-base: 2.0.1
    dev: false

  /create-require@1.1.1:
    resolution: {integrity: sha512-dcKFX3jn0MpIaXjisoRvexIJVEKzaq7z2rZKxf+MSr9TkdmHmsU4m2lcLojrj/FHl8mk5VxMmYA+ftRkP/3oKQ==}
    dev: true

  /croner@9.0.0:
    resolution: {integrity: sha512-onMB0OkDjkXunhdW9htFjEhqrD54+M94i6ackoUkjHKbRnXdyEyKRelp4nJ1kAz32+s27jP1FsebpJCVl0BsvA==}
    engines: {node: '>=18.0'}
    dev: false

  /cross-spawn@7.0.6:
    resolution: {integrity: sha512-uV2QOWP2nWzsy2aMp8aRibhi9dlzF5Hgh5SHaB9OiTGEyDTiJJyx0uy51QXdyWbtAHNua4XJzUKca3OzKUd3vA==}
    engines: {node: '>= 8'}
    dependencies:
      path-key: 3.1.1
      shebang-command: 2.0.0
      which: 2.0.2

  /csstype@3.1.3:
    resolution: {integrity: sha512-M1uQkMl8rQK/szD0LNhtqxIPLpimGm8sOBwU7lLnCpSbTyY3yeU1Vc7l4KT5zT4s/yOxHH5O7tIuuLOCnLADRw==}

  /cytoscape-cose-bilkent@4.1.0(cytoscape@3.32.0):
    resolution: {integrity: sha512-wgQlVIUJF13Quxiv5e1gstZ08rnZj2XaLHGoFMYXz7SkNfCDOOteKBE6SYRfA9WxxI/iBc3ajfDoc6hb/MRAHQ==}
    peerDependencies:
      cytoscape: ^3.2.0
    dependencies:
      cose-base: 1.0.3
      cytoscape: 3.32.0
    dev: false

  /cytoscape-fcose@2.2.0(cytoscape@3.32.0):
    resolution: {integrity: sha512-ki1/VuRIHFCzxWNrsshHYPs6L7TvLu3DL+TyIGEsRcvVERmxokbf5Gdk7mFxZnTdiGtnA4cfSmjZJMviqSuZrQ==}
    peerDependencies:
      cytoscape: ^3.2.0
    dependencies:
      cose-base: 2.2.0
      cytoscape: 3.32.0
    dev: false

  /cytoscape@3.32.0:
    resolution: {integrity: sha512-5JHBC9n75kz5851jeklCPmZWcg3hUe6sjqJvyk3+hVqFaKcHwHgxsjeN1yLmggoUc6STbtm9/NQyabQehfjvWQ==}
    engines: {node: '>=0.10'}
    dev: false

  /d3-array@2.12.1:
    resolution: {integrity: sha512-B0ErZK/66mHtEsR1TkPEEkwdy+WDesimkM5gpZr5Dsg54BiTA5RXtYW5qTLIAcekaS9xfZrzBLF/OAkB3Qn1YQ==}
    dependencies:
      internmap: 1.0.1
    dev: false

  /d3-array@3.2.4:
    resolution: {integrity: sha512-tdQAmyA18i4J7wprpYq8ClcxZy3SC31QMeByyCFyRt7BVHdREQZ5lpzoe5mFEYZUWe+oq8HBvk9JjpibyEV4Jg==}
    engines: {node: '>=12'}
    dependencies:
      internmap: 2.0.3
    dev: false

  /d3-axis@3.0.0:
    resolution: {integrity: sha512-IH5tgjV4jE/GhHkRV0HiVYPDtvfjHQlQfJHs0usq7M30XcSBvOotpmH1IgkcXsO/5gEQZD43B//fc7SRT5S+xw==}
    engines: {node: '>=12'}
    dev: false

  /d3-brush@3.0.0:
    resolution: {integrity: sha512-ALnjWlVYkXsVIGlOsuWH1+3udkYFI48Ljihfnh8FZPF2QS9o+PzGLBslO0PjzVoHLZ2KCVgAM8NVkXPJB2aNnQ==}
    engines: {node: '>=12'}
    dependencies:
      d3-dispatch: 3.0.1
      d3-drag: 3.0.0
      d3-interpolate: 3.0.1
      d3-selection: 3.0.0
      d3-transition: 3.0.1(d3-selection@3.0.0)
    dev: false

  /d3-chord@3.0.1:
    resolution: {integrity: sha512-VE5S6TNa+j8msksl7HwjxMHDM2yNK3XCkusIlpX5kwauBfXuyLAtNg9jCp/iHH61tgI4sb6R/EIMWCqEIdjT/g==}
    engines: {node: '>=12'}
    dependencies:
      d3-path: 3.1.0
    dev: false

  /d3-color@3.1.0:
    resolution: {integrity: sha512-zg/chbXyeBtMQ1LbD/WSoW2DpC3I0mpmPdW+ynRTj/x2DAWYrIY7qeZIHidozwV24m4iavr15lNwIwLxRmOxhA==}
    engines: {node: '>=12'}
    dev: false

  /d3-contour@4.0.2:
    resolution: {integrity: sha512-4EzFTRIikzs47RGmdxbeUvLWtGedDUNkTcmzoeyg4sP/dvCexO47AaQL7VKy/gul85TOxw+IBgA8US2xwbToNA==}
    engines: {node: '>=12'}
    dependencies:
      d3-array: 3.2.4
    dev: false

  /d3-delaunay@6.0.4:
    resolution: {integrity: sha512-mdjtIZ1XLAM8bm/hx3WwjfHt6Sggek7qH043O8KEjDXN40xi3vx/6pYSVTwLjEgiXQTbvaouWKynLBiUZ6SK6A==}
    engines: {node: '>=12'}
    dependencies:
      delaunator: 5.0.1
    dev: false

  /d3-dispatch@3.0.1:
    resolution: {integrity: sha512-rzUyPU/S7rwUflMyLc1ETDeBj0NRuHKKAcvukozwhshr6g6c5d8zh4c2gQjY2bZ0dXeGLWc1PF174P2tVvKhfg==}
    engines: {node: '>=12'}
    dev: false

  /d3-drag@3.0.0:
    resolution: {integrity: sha512-pWbUJLdETVA8lQNJecMxoXfH6x+mO2UQo8rSmZ+QqxcbyA3hfeprFgIT//HW2nlHChWeIIMwS2Fq+gEARkhTkg==}
    engines: {node: '>=12'}
    dependencies:
      d3-dispatch: 3.0.1
      d3-selection: 3.0.0
    dev: false

  /d3-dsv@3.0.1:
    resolution: {integrity: sha512-UG6OvdI5afDIFP9w4G0mNq50dSOsXHJaRE8arAS5o9ApWnIElp8GZw1Dun8vP8OyHOZ/QJUKUJwxiiCCnUwm+Q==}
    engines: {node: '>=12'}
    hasBin: true
    dependencies:
      commander: 7.2.0
      iconv-lite: 0.6.3
      rw: 1.3.3
    dev: false

  /d3-ease@3.0.1:
    resolution: {integrity: sha512-wR/XK3D3XcLIZwpbvQwQ5fK+8Ykds1ip7A2Txe0yxncXSdq1L9skcG7blcedkOX+ZcgxGAmLX1FrRGbADwzi0w==}
    engines: {node: '>=12'}
    dev: false

  /d3-fetch@3.0.1:
    resolution: {integrity: sha512-kpkQIM20n3oLVBKGg6oHrUchHM3xODkTzjMoj7aWQFq5QEM+R6E4WkzT5+tojDY7yjez8KgCBRoj4aEr99Fdqw==}
    engines: {node: '>=12'}
    dependencies:
      d3-dsv: 3.0.1
    dev: false

  /d3-force@3.0.0:
    resolution: {integrity: sha512-zxV/SsA+U4yte8051P4ECydjD/S+qeYtnaIyAs9tgHCqfguma/aAQDjo85A9Z6EKhBirHRJHXIgJUlffT4wdLg==}
    engines: {node: '>=12'}
    dependencies:
      d3-dispatch: 3.0.1
      d3-quadtree: 3.0.1
      d3-timer: 3.0.1
    dev: false

  /d3-format@3.1.0:
    resolution: {integrity: sha512-YyUI6AEuY/Wpt8KWLgZHsIU86atmikuoOmCfommt0LYHiQSPjvX2AcFc38PX0CBpr2RCyZhjex+NS/LPOv6YqA==}
    engines: {node: '>=12'}
    dev: false

  /d3-geo@3.1.1:
    resolution: {integrity: sha512-637ln3gXKXOwhalDzinUgY83KzNWZRKbYubaG+fGVuc/dxO64RRljtCTnf5ecMyE1RIdtqpkVcq0IbtU2S8j2Q==}
    engines: {node: '>=12'}
    dependencies:
      d3-array: 3.2.4
    dev: false

  /d3-hierarchy@3.1.2:
    resolution: {integrity: sha512-FX/9frcub54beBdugHjDCdikxThEqjnR93Qt7PvQTOHxyiNCAlvMrHhclk3cD5VeAaq9fxmfRp+CnWw9rEMBuA==}
    engines: {node: '>=12'}
    dev: false

  /d3-interpolate@3.0.1:
    resolution: {integrity: sha512-3bYs1rOD33uo8aqJfKP3JWPAibgw8Zm2+L9vBKEHJ2Rg+viTR7o5Mmv5mZcieN+FRYaAOWX5SJATX6k1PWz72g==}
    engines: {node: '>=12'}
    dependencies:
      d3-color: 3.1.0
    dev: false

  /d3-path@1.0.9:
    resolution: {integrity: sha512-VLaYcn81dtHVTjEHd8B+pbe9yHWpXKZUC87PzoFmsFrJqgFwDe/qxfp5MlfsfM1V5E/iVt0MmEbWQ7FVIXh/bg==}
    dev: false

  /d3-path@3.1.0:
    resolution: {integrity: sha512-p3KP5HCf/bvjBSSKuXid6Zqijx7wIfNW+J/maPs+iwR35at5JCbLUT0LzF1cnjbCHWhqzQTIN2Jpe8pRebIEFQ==}
    engines: {node: '>=12'}
    dev: false

  /d3-polygon@3.0.1:
    resolution: {integrity: sha512-3vbA7vXYwfe1SYhED++fPUQlWSYTTGmFmQiany/gdbiWgU/iEyQzyymwL9SkJjFFuCS4902BSzewVGsHHmHtXg==}
    engines: {node: '>=12'}
    dev: false

  /d3-quadtree@3.0.1:
    resolution: {integrity: sha512-04xDrxQTDTCFwP5H6hRhsRcb9xxv2RzkcsygFzmkSIOJy3PeRJP7sNk3VRIbKXcog561P9oU0/rVH6vDROAgUw==}
    engines: {node: '>=12'}
    dev: false

  /d3-random@3.0.1:
    resolution: {integrity: sha512-FXMe9GfxTxqd5D6jFsQ+DJ8BJS4E/fT5mqqdjovykEB2oFbTMDVdg1MGFxfQW+FBOGoB++k8swBrgwSHT1cUXQ==}
    engines: {node: '>=12'}
    dev: false

  /d3-sankey@0.12.3:
    resolution: {integrity: sha512-nQhsBRmM19Ax5xEIPLMY9ZmJ/cDvd1BG3UVvt5h3WRxKg5zGRbvnteTyWAbzeSvlh3tW7ZEmq4VwR5mB3tutmQ==}
    dependencies:
      d3-array: 2.12.1
      d3-shape: 1.3.7
    dev: false

  /d3-scale-chromatic@3.1.0:
    resolution: {integrity: sha512-A3s5PWiZ9YCXFye1o246KoscMWqf8BsD9eRiJ3He7C9OBaxKhAd5TFCdEx/7VbKtxxTsu//1mMJFrEt572cEyQ==}
    engines: {node: '>=12'}
    dependencies:
      d3-color: 3.1.0
      d3-interpolate: 3.0.1
    dev: false

  /d3-scale@4.0.2:
    resolution: {integrity: sha512-GZW464g1SH7ag3Y7hXjf8RoUuAFIqklOAq3MRl4OaWabTFJY9PN/E1YklhXLh+OQ3fM9yS2nOkCoS+WLZ6kvxQ==}
    engines: {node: '>=12'}
    dependencies:
      d3-array: 3.2.4
      d3-format: 3.1.0
      d3-interpolate: 3.0.1
      d3-time: 3.1.0
      d3-time-format: 4.1.0
    dev: false

  /d3-selection@3.0.0:
    resolution: {integrity: sha512-fmTRWbNMmsmWq6xJV8D19U/gw/bwrHfNXxrIN+HfZgnzqTHp9jOmKMhsTUjXOJnZOdZY9Q28y4yebKzqDKlxlQ==}
    engines: {node: '>=12'}
    dev: false

  /d3-shape@1.3.7:
    resolution: {integrity: sha512-EUkvKjqPFUAZyOlhY5gzCxCeI0Aep04LwIRpsZ/mLFelJiUfnK56jo5JMDSE7yyP2kLSb6LtF+S5chMk7uqPqw==}
    dependencies:
      d3-path: 1.0.9
    dev: false

  /d3-shape@3.2.0:
    resolution: {integrity: sha512-SaLBuwGm3MOViRq2ABk3eLoxwZELpH6zhl3FbAoJ7Vm1gofKx6El1Ib5z23NUEhF9AsGl7y+dzLe5Cw2AArGTA==}
    engines: {node: '>=12'}
    dependencies:
      d3-path: 3.1.0
    dev: false

  /d3-time-format@4.1.0:
    resolution: {integrity: sha512-dJxPBlzC7NugB2PDLwo9Q8JiTR3M3e4/XANkreKSUxF8vvXKqm1Yfq4Q5dl8budlunRVlUUaDUgFt7eA8D6NLg==}
    engines: {node: '>=12'}
    dependencies:
      d3-time: 3.1.0
    dev: false

  /d3-time@3.1.0:
    resolution: {integrity: sha512-VqKjzBLejbSMT4IgbmVgDjpkYrNWUYJnbCGo874u7MMKIWsILRX+OpX/gTk8MqjpT1A/c6HY2dCA77ZN0lkQ2Q==}
    engines: {node: '>=12'}
    dependencies:
      d3-array: 3.2.4
    dev: false

  /d3-timer@3.0.1:
    resolution: {integrity: sha512-ndfJ/JxxMd3nw31uyKoY2naivF+r29V+Lc0svZxe1JvvIRmi8hUsrMvdOwgS1o6uBHmiz91geQ0ylPP0aj1VUA==}
    engines: {node: '>=12'}
    dev: false

  /d3-transition@3.0.1(d3-selection@3.0.0):
    resolution: {integrity: sha512-ApKvfjsSR6tg06xrL434C0WydLr7JewBB3V+/39RMHsaXTOG0zmt/OAXeng5M5LBm0ojmxJrpomQVZ1aPvBL4w==}
    engines: {node: '>=12'}
    peerDependencies:
      d3-selection: 2 - 3
    dependencies:
      d3-color: 3.1.0
      d3-dispatch: 3.0.1
      d3-ease: 3.0.1
      d3-interpolate: 3.0.1
      d3-selection: 3.0.0
      d3-timer: 3.0.1
    dev: false

  /d3-zoom@3.0.0:
    resolution: {integrity: sha512-b8AmV3kfQaqWAuacbPuNbL6vahnOJflOhexLzMMNLga62+/nh0JzvJ0aO/5a5MVgUFGS7Hu1P9P03o3fJkDCyw==}
    engines: {node: '>=12'}
    dependencies:
      d3-dispatch: 3.0.1
      d3-drag: 3.0.0
      d3-interpolate: 3.0.1
      d3-selection: 3.0.0
      d3-transition: 3.0.1(d3-selection@3.0.0)
    dev: false

  /d3@7.9.0:
    resolution: {integrity: sha512-e1U46jVP+w7Iut8Jt8ri1YsPOvFpg46k+K8TpCb0P+zjCkjkPnV7WzfDJzMHy1LnA+wj5pLT1wjO901gLXeEhA==}
    engines: {node: '>=12'}
    dependencies:
      d3-array: 3.2.4
      d3-axis: 3.0.0
      d3-brush: 3.0.0
      d3-chord: 3.0.1
      d3-color: 3.1.0
      d3-contour: 4.0.2
      d3-delaunay: 6.0.4
      d3-dispatch: 3.0.1
      d3-drag: 3.0.0
      d3-dsv: 3.0.1
      d3-ease: 3.0.1
      d3-fetch: 3.0.1
      d3-force: 3.0.0
      d3-format: 3.1.0
      d3-geo: 3.1.1
      d3-hierarchy: 3.1.2
      d3-interpolate: 3.0.1
      d3-path: 3.1.0
      d3-polygon: 3.0.1
      d3-quadtree: 3.0.1
      d3-random: 3.0.1
      d3-scale: 4.0.2
      d3-scale-chromatic: 3.1.0
      d3-selection: 3.0.0
      d3-shape: 3.2.0
      d3-time: 3.1.0
      d3-time-format: 4.1.0
      d3-timer: 3.0.1
      d3-transition: 3.0.1(d3-selection@3.0.0)
      d3-zoom: 3.0.0
    dev: false

  /dagre-d3-es@7.0.11:
    resolution: {integrity: sha512-tvlJLyQf834SylNKax8Wkzco/1ias1OPw8DcUMDE7oUIoSEW25riQVuiu/0OWEFqT0cxHT3Pa9/D82Jr47IONw==}
    dependencies:
      d3: 7.9.0
      lodash-es: 4.17.21
    dev: false

  /data-uri-to-buffer@4.0.1:
    resolution: {integrity: sha512-0R9ikRb668HB7QDxT1vkpuUBtqc53YyAwMwGeUFKRojY/NWKvdZ+9UYtRfGmhqNbRkTSVpMbmyhXipFFv2cb/A==}
    engines: {node: '>= 12'}
    dev: false

  /data-view-buffer@1.0.2:
    resolution: {integrity: sha512-EmKO5V3OLXh1rtK2wgXRansaK1/mtVdTUEiEI0W8RkvgT05kfxaH29PliLnpLP73yYO6142Q72QNa8Wx/A5CqQ==}
    engines: {node: '>= 0.4'}
    dependencies:
      call-bound: 1.0.4
      es-errors: 1.3.0
      is-data-view: 1.0.2
    dev: true

  /data-view-byte-length@1.0.2:
    resolution: {integrity: sha512-tuhGbE6CfTM9+5ANGf+oQb72Ky/0+s3xKUpHvShfiz2RxMFgFPjsXuRLBVMtvMs15awe45SRb83D6wH4ew6wlQ==}
    engines: {node: '>= 0.4'}
    dependencies:
      call-bound: 1.0.4
      es-errors: 1.3.0
      is-data-view: 1.0.2
    dev: true

  /data-view-byte-offset@1.0.1:
    resolution: {integrity: sha512-BS8PfmtDGnrgYdOonGZQdLZslWIeCGFP9tpan0hi1Co2Zr2NKADsvGYA8XxuG/4UWgJ6Cjtv+YJnB6MM69QGlQ==}
    engines: {node: '>= 0.4'}
    dependencies:
      call-bound: 1.0.4
      es-errors: 1.3.0
      is-data-view: 1.0.2
    dev: true

  /dataloader@2.2.3:
    resolution: {integrity: sha512-y2krtASINtPFS1rSDjacrFgn1dcUuoREVabwlOGOe4SdxenREqwjwjElAdwvbGM7kgZz9a3KVicWR7vcz8rnzA==}
    dev: false

  /date-fns@3.6.0:
    resolution: {integrity: sha512-fRHTG8g/Gif+kSh50gaGEdToemgfj74aRX3swtiouboip5JDLAyDE9F11nHMIcvOaXeOC6D7SpNhi7uFyB7Uww==}
    dev: false

  /date-fns@4.1.0:
    resolution: {integrity: sha512-Ukq0owbQXxa/U3EGtsdVBkR1w7KOQ5gIBqdH2hkvknzZPYvBxb/aa6E8L7tmjFtkwZBu3UXBbjIgPo/Ez4xaNg==}
    dev: false

  /dateformat@4.6.3:
    resolution: {integrity: sha512-2P0p0pFGzHS5EMnhdxQi7aJN+iMheud0UhG4dlE1DLAlvL8JHjJJTX/CSm4JXwV0Ka5nGk3zC5mcb5bUQUxxMA==}
    dev: false

  /dayjs@1.11.13:
    resolution: {integrity: sha512-oaMBel6gjolK862uaPQOVTA7q3TZhuSvuMQAAglQDOWYO9A91IrAOUJEyKVlqJlHE0vq5p5UXxzdPfMH/x6xNg==}
    dev: false

  /debug@4.4.1:
    resolution: {integrity: sha512-KcKCqiftBJcZr++7ykoDIEwSa3XWowTfNPo92BYxjXiyYEVrUQh2aLyhxBCwww+heortUFxEJYcRzosstTEBYQ==}
    engines: {node: '>=6.0'}
    peerDependencies:
      supports-color: '*'
    peerDependenciesMeta:
      supports-color:
        optional: true
    dependencies:
      ms: 2.1.3

  /decimal.js-light@2.5.1:
    resolution: {integrity: sha512-qIMFpTMZmny+MMIitAB6D7iVPEorVw6YQRWkvarTkT4tBeSLLiHzcwj6q0MmYSFCiVpiqPJTJEYIrpcPzVEIvg==}
    dev: false

  /decode-named-character-reference@1.1.0:
    resolution: {integrity: sha512-Wy+JTSbFThEOXQIR2L6mxJvEs+veIzpmqD7ynWxMXGpnk3smkHQOp6forLdHsKpAMW9iJpaBBIxz285t1n1C3w==}
    dependencies:
      character-entities: 2.0.2

  /deep-eql@5.0.2:
    resolution: {integrity: sha512-h5k/5U50IJJFpzfL6nO9jaaumfjO/f2NjK/oYB2Djzm4p9L+3T9qWpZqZ2hAbLPuuYq9wrU08WQyBTL5GbPk5Q==}
    engines: {node: '>=6'}
    dev: true

  /deep-is@0.1.4:
    resolution: {integrity: sha512-oIPzksmTg4/MriiaYGO+okXDT7ztn/w3Eptv/+gSIdMdKsJo0u4CfYNFJPy+4SKMuCqGw2wxnA+URMg3t8a/bQ==}
    dev: true

  /deepmerge@4.3.1:
    resolution: {integrity: sha512-3sUqbMEc77XqpdNO7FRyRog+eW3ph+GYCbj+rK+uYyRMuwsVy0rMiVtPn+QJlKFvWP/1PYpapqYn0Me2knFn+A==}
    engines: {node: '>=0.10.0'}
    dev: false

  /define-data-property@1.1.4:
    resolution: {integrity: sha512-rBMvIzlpA8v6E+SJZoo++HAYqsLrkg7MSfIinMPFhmkorw7X+dOXVJQs+QT69zGkzMyfDnIMN2Wid1+NbL3T+A==}
    engines: {node: '>= 0.4'}
    dependencies:
      es-define-property: 1.0.1
      es-errors: 1.3.0
      gopd: 1.2.0
    dev: true

  /define-properties@1.2.1:
    resolution: {integrity: sha512-8QmQKqEASLd5nx0U1B1okLElbUuuttJ/AnYmRXbbbGDWh6uS208EjD4Xqq/I9wK7u0v6O08XhTWnt5XtEbR6Dg==}
    engines: {node: '>= 0.4'}
    dependencies:
      define-data-property: 1.1.4
      has-property-descriptors: 1.0.2
      object-keys: 1.1.1
    dev: true

  /delaunator@5.0.1:
    resolution: {integrity: sha512-8nvh+XBe96aCESrGOqMp/84b13H9cdKbG5P2ejQCh4d4sK9RL4371qou9drQjMhvnPmhWl5hnmqbEE0fXr9Xnw==}
    dependencies:
      robust-predicates: 3.0.2
    dev: false

  /dequal@2.0.3:
    resolution: {integrity: sha512-0je+qPKHEMohvfRTCEo3CrPG6cAzAYgmzKyxRiYSSDkS6eGJdyVJm7WaYA5ECaAD9wLB2T4EEeymA5aFVcYXCA==}
    engines: {node: '>=6'}

  /detect-indent@6.1.0:
    resolution: {integrity: sha512-reYkTUJAZb9gUuZ2RvVCNhVHdg62RHnJ7WJl8ftMi4diZ6NWlciOzQN88pUhSELEwflJht4oQDv0F0BMlwaYtA==}
    engines: {node: '>=8'}
    dev: true

  /detect-libc@1.0.3:
    resolution: {integrity: sha512-pGjwhsmsp4kL2RTz08wcOlGN83otlqHeD/Z5T8GXZB+/YcpQ/dgo+lbU8ZsGxV0HIvqqxo9l7mqYwyYMD9bKDg==}
    engines: {node: '>=0.10'}
    hasBin: true
    dev: true

  /detect-libc@2.0.2:
    resolution: {integrity: sha512-UX6sGumvvqSaXgdKGUsgZWqcUyIXZ/vZTrlRT/iobiKhGL0zL4d3osHj3uqllWJK+i+sixDS/3COVEOFbupFyw==}
    engines: {node: '>=8'}
    dev: false

  /detect-libc@2.0.3:
    resolution: {integrity: sha512-bwy0MGW55bG41VqxxypOsdSdGqLwXPI/focwgTYCFMbdUiBAxLg9CFzG08sz2aqzknwiX7Hkl0bQENjg8iLByw==}
    engines: {node: '>=8'}

  /devlop@1.1.0:
    resolution: {integrity: sha512-RWmIqhcFf1lRYBvNmr7qTNuyCt/7/ns2jbpp1+PalgE/rDQcBT0fioSMUpJ93irlUhC5hrg4cYqe6U+0ImW0rA==}
    dependencies:
      dequal: 2.0.3

  /diff-match-patch@1.0.5:
    resolution: {integrity: sha512-IayShXAgj/QMXgB0IWmKx+rOPuGMhqm5w6jvFxmVenXKIzRqTAAsbBPT3kWQeGANj3jGgvcvv4yK6SxqYmikgw==}
    dev: false

  /diff@4.0.2:
    resolution: {integrity: sha512-58lmxKSA4BNyLz+HHMUzlOEpg09FV+ev6ZMe3vJihgdxzgcwZ8VoEEPmALCZG9LmqfVoNMMKpttIYTVG6uDY7A==}
    engines: {node: '>=0.3.1'}
    dev: true

  /dir-glob@3.0.1:
    resolution: {integrity: sha512-WkrWp9GR4KXfKGYzOLmTuGVi1UWFfws377n9cc55/tb6DuqyF6pcQ5AbiHEshaDpY9v6oaSr2XCDidGmMwdzIA==}
    engines: {node: '>=8'}
    dependencies:
      path-type: 4.0.0
    dev: true

  /doctrine@2.1.0:
    resolution: {integrity: sha512-35mSku4ZXK0vfCuHEDAwt55dg2jNajHZ1odvF+8SSr82EsZY4QmXfuWso8oEd8zRhVObSN18aM0CjSdoBX7zIw==}
    engines: {node: '>=0.10.0'}
    dependencies:
      esutils: 2.0.3
    dev: true

  /dom-helpers@5.2.1:
    resolution: {integrity: sha512-nRCa7CK3VTrM2NmGkIy4cbK7IZlgBE/PYMn55rrXefr5xXDP0LdtfPnblFDoVdcAfslJ7or6iqAUnx0CCGIWQA==}
    dependencies:
      '@babel/runtime': 7.27.1
      csstype: 3.1.3
    dev: false

  /dompurify@3.2.6:
    resolution: {integrity: sha512-/2GogDQlohXPZe6D6NOgQvXLPSYBqIWMnZ8zzOhn09REE4eyAzb+Hed3jhoM9OkuaJ8P6ZGTTVWQKAi8ieIzfQ==}
    optionalDependencies:
      '@types/trusted-types': 2.0.7
    dev: false

  /dotenv@16.0.3:
    resolution: {integrity: sha512-7GO6HghkA5fYG9TYnNxi14/7K9f5occMlp3zXAuSxn7CKCxt9xbNWG7yF8hTCSUchlfWSe3uLmlPfigevRItzQ==}
    engines: {node: '>=12'}
    dev: true

  /drizzle-kit@0.28.0:
    resolution: {integrity: sha512-KqI+CS2Ga9GYIrXpxpCDUJJrH/AT/k4UY0Pb4oRgQEGkgN1EdCnqp664cXgwPWjDr5RBtTsjZipw8+8C//K63A==}
    hasBin: true
    dependencies:
      '@drizzle-team/brocli': 0.10.2
      '@esbuild-kit/esm-loader': 2.6.5
      esbuild: 0.19.12
      esbuild-register: 3.6.0(esbuild@0.19.12)
    transitivePeerDependencies:
      - supports-color
    dev: false

  /drizzle-orm@0.36.1(@libsql/client@0.14.0):
    resolution: {integrity: sha512-F4hbimnMEhyWzDowQB4xEuVJJWXLHZYD7FYwvo8RImY+N7pStGqsbfmT95jDbec1s4qKmQbiuxEDZY90LRrfIw==}
    peerDependencies:
      '@aws-sdk/client-rds-data': '>=3'
      '@cloudflare/workers-types': '>=3'
      '@electric-sql/pglite': '>=0.2.0'
      '@libsql/client': '>=0.10.0'
      '@libsql/client-wasm': '>=0.10.0'
      '@neondatabase/serverless': '>=0.1'
      '@op-engineering/op-sqlite': '>=2'
      '@opentelemetry/api': ^1.4.1
      '@planetscale/database': '>=1'
      '@prisma/client': '*'
      '@tidbcloud/serverless': '*'
      '@types/better-sqlite3': '*'
      '@types/pg': '*'
      '@types/react': '>=18'
      '@types/sql.js': '*'
      '@vercel/postgres': '>=0.8.0'
      '@xata.io/client': '*'
      better-sqlite3: '>=7'
      bun-types: '*'
      expo-sqlite: '>=13.2.0'
      knex: '*'
      kysely: '*'
      mysql2: '>=2'
      pg: '>=8'
      postgres: '>=3'
      prisma: '*'
      react: '>=18'
      sql.js: '>=1'
      sqlite3: '>=5'
    peerDependenciesMeta:
      '@aws-sdk/client-rds-data':
        optional: true
      '@cloudflare/workers-types':
        optional: true
      '@electric-sql/pglite':
        optional: true
      '@libsql/client':
        optional: true
      '@libsql/client-wasm':
        optional: true
      '@neondatabase/serverless':
        optional: true
      '@op-engineering/op-sqlite':
        optional: true
      '@opentelemetry/api':
        optional: true
      '@planetscale/database':
        optional: true
      '@prisma/client':
        optional: true
      '@tidbcloud/serverless':
        optional: true
      '@types/better-sqlite3':
        optional: true
      '@types/pg':
        optional: true
      '@types/react':
        optional: true
      '@types/sql.js':
        optional: true
      '@vercel/postgres':
        optional: true
      '@xata.io/client':
        optional: true
      better-sqlite3:
        optional: true
      bun-types:
        optional: true
      expo-sqlite:
        optional: true
      knex:
        optional: true
      kysely:
        optional: true
      mysql2:
        optional: true
      pg:
        optional: true
      postgres:
        optional: true
      prisma:
        optional: true
      react:
        optional: true
      sql.js:
        optional: true
      sqlite3:
        optional: true
    dependencies:
      '@libsql/client': 0.14.0
    dev: false

  /dunder-proto@1.0.1:
    resolution: {integrity: sha512-KIN/nDJBQRcXw0MLVhZE9iQHmG68qAVIBg9CqmUYjmQIhgij9U5MFvrqkUL5FbtyyzZuOeOt0zdeRe4UY7ct+A==}
    engines: {node: '>= 0.4'}
    dependencies:
      call-bind-apply-helpers: 1.0.2
      es-errors: 1.3.0
      gopd: 1.2.0
    dev: true

  /eastasianwidth@0.2.0:
    resolution: {integrity: sha512-I88TYZWc9XiYHRQ4/3c5rjjfgkjhLyW2luGIheGERbNQ6OY7yTybanSpDXZa8y7VUP9YmDcYa+eyq4ca7iLqWA==}

  /emoji-regex-xs@1.0.0:
    resolution: {integrity: sha512-LRlerrMYoIDrT6jgpeZ2YYl/L8EulRTt5hQcYjy5AInh7HWXKimpqx68aknBFpGL2+/IcogTcaydJEgaTmOpDg==}
    dev: false

  /emoji-regex@8.0.0:
    resolution: {integrity: sha512-MSjYzcWNOA0ewAHpz0MxpYFvwg6yjy1NG3xteoqz644VCo/RPgnr1/GGt+ic3iJTzQ8Eu3TdM14SawnVUmGE6A==}

  /emoji-regex@9.2.2:
    resolution: {integrity: sha512-L18DaJsXSUk2+42pv8mLs5jJT2hqFkFE4j21wOmgbUqsZ2hL72NsUU785g9RXgo3s0ZNgVl42TiHp3ZtOv/Vyg==}

  /end-of-stream@1.4.4:
    resolution: {integrity: sha512-+uw1inIHVPQoaVuHzRyXd21icM+cnt4CzD5rW+NC1wjOUSTOs+Te7FOv7AhN7vS9x/oIyhLP5PR1H+phQAHu5Q==}
    dependencies:
      once: 1.4.0
    dev: false

  /enhanced-resolve@5.18.1:
    resolution: {integrity: sha512-ZSW3ma5GkcQBIpwZTSRAI8N71Uuwgs93IezB7mf7R60tC8ZbJideoDNKjHn2O9KIlx6rkGTTEk1xUCK2E1Y2Yg==}
    engines: {node: '>=10.13.0'}
    dependencies:
      graceful-fs: 4.2.11
      tapable: 2.2.1
    dev: true

  /enquirer@2.4.1:
    resolution: {integrity: sha512-rRqJg/6gd538VHvR3PSrdRBb/1Vy2YfzHqzvbhGIQpDRKIa4FgV/54b5Q1xYSxOOwKvjXweS26E0Q+nAMwp2pQ==}
    engines: {node: '>=8.6'}
    dependencies:
      ansi-colors: 4.1.3
      strip-ansi: 6.0.1
    dev: true

  /entities@6.0.0:
    resolution: {integrity: sha512-aKstq2TDOndCn4diEyp9Uq/Flu2i1GlLkc6XIDQSDMuaFE3OPW5OphLCyQ5SpSJZTb4reN+kTcYru5yIfXoRPw==}
    engines: {node: '>=0.12'}
    dev: false

  /es-abstract@1.23.9:
    resolution: {integrity: sha512-py07lI0wjxAC/DcfK1S6G7iANonniZwTISvdPzk9hzeH0IZIshbuuFxLIU96OyF89Yb9hiqWn8M/bY83KY5vzA==}
    engines: {node: '>= 0.4'}
    dependencies:
      array-buffer-byte-length: 1.0.2
      arraybuffer.prototype.slice: 1.0.4
      available-typed-arrays: 1.0.7
      call-bind: 1.0.8
      call-bound: 1.0.4
      data-view-buffer: 1.0.2
      data-view-byte-length: 1.0.2
      data-view-byte-offset: 1.0.1
      es-define-property: 1.0.1
      es-errors: 1.3.0
      es-object-atoms: 1.1.1
      es-set-tostringtag: 2.1.0
      es-to-primitive: 1.3.0
      function.prototype.name: 1.1.8
      get-intrinsic: 1.3.0
      get-proto: 1.0.1
      get-symbol-description: 1.1.0
      globalthis: 1.0.4
      gopd: 1.2.0
      has-property-descriptors: 1.0.2
      has-proto: 1.2.0
      has-symbols: 1.1.0
      hasown: 2.0.2
      internal-slot: 1.1.0
      is-array-buffer: 3.0.5
      is-callable: 1.2.7
      is-data-view: 1.0.2
      is-regex: 1.2.1
      is-shared-array-buffer: 1.0.4
      is-string: 1.1.1
      is-typed-array: 1.1.15
      is-weakref: 1.1.1
      math-intrinsics: 1.1.0
      object-inspect: 1.13.4
      object-keys: 1.1.1
      object.assign: 4.1.7
      own-keys: 1.0.1
      regexp.prototype.flags: 1.5.4
      safe-array-concat: 1.1.3
      safe-push-apply: 1.0.0
      safe-regex-test: 1.1.0
      set-proto: 1.0.0
      string.prototype.trim: 1.2.10
      string.prototype.trimend: 1.0.9
      string.prototype.trimstart: 1.0.8
      typed-array-buffer: 1.0.3
      typed-array-byte-length: 1.0.3
      typed-array-byte-offset: 1.0.4
      typed-array-length: 1.0.7
      unbox-primitive: 1.1.0
      which-typed-array: 1.1.18
    dev: true

  /es-define-property@1.0.1:
    resolution: {integrity: sha512-e3nRfgfUZ4rNGL232gUgX06QNyyez04KdjFrF+LTRoOXmrOgFKDg4BCdsjW8EnT69eqdYGmRpJwiPVYNrCaW3g==}
    engines: {node: '>= 0.4'}
    dev: true

  /es-errors@1.3.0:
    resolution: {integrity: sha512-Zf5H2Kxt2xjTvbJvP2ZWLEICxA6j+hAmMzIlypy4xcBg1vKVnx89Wy0GbS+kf5cwCVFFzdCFh2XSCFNULS6csw==}
    engines: {node: '>= 0.4'}
    dev: true

  /es-iterator-helpers@1.2.1:
    resolution: {integrity: sha512-uDn+FE1yrDzyC0pCo961B2IHbdM8y/ACZsKD4dG6WqrjV53BADjwa7D+1aom2rsNVfLyDgU/eigvlJGJ08OQ4w==}
    engines: {node: '>= 0.4'}
    dependencies:
      call-bind: 1.0.8
      call-bound: 1.0.4
      define-properties: 1.2.1
      es-abstract: 1.23.9
      es-errors: 1.3.0
      es-set-tostringtag: 2.1.0
      function-bind: 1.1.2
      get-intrinsic: 1.3.0
      globalthis: 1.0.4
      gopd: 1.2.0
      has-property-descriptors: 1.0.2
      has-proto: 1.2.0
      has-symbols: 1.1.0
      internal-slot: 1.1.0
      iterator.prototype: 1.1.5
      safe-array-concat: 1.1.3
    dev: true

  /es-module-lexer@1.7.0:
    resolution: {integrity: sha512-jEQoCwk8hyb2AZziIOLhDqpm5+2ww5uIE6lkO/6jcOCusfk6LhMHpXXfBLXTZ7Ydyt0j4VoUQv6uGNYbdW+kBA==}
    dev: true

  /es-object-atoms@1.1.1:
    resolution: {integrity: sha512-FGgH2h8zKNim9ljj7dankFPcICIK9Cp5bm+c2gQSYePhpaG5+esrLODihIorn+Pe6FGJzWhXQotPv73jTaldXA==}
    engines: {node: '>= 0.4'}
    dependencies:
      es-errors: 1.3.0
    dev: true

  /es-set-tostringtag@2.1.0:
    resolution: {integrity: sha512-j6vWzfrGVfyXxge+O0x5sh6cvxAog0a/4Rdd2K36zCMV5eJ+/+tOAngRO8cODMNWbVRdVlmGZQL2YS3yR8bIUA==}
    engines: {node: '>= 0.4'}
    dependencies:
      es-errors: 1.3.0
      get-intrinsic: 1.3.0
      has-tostringtag: 1.0.2
      hasown: 2.0.2
    dev: true

  /es-shim-unscopables@1.1.0:
    resolution: {integrity: sha512-d9T8ucsEhh8Bi1woXCf+TIKDIROLG5WCkxg8geBCbvk22kzwC5G2OnXVMO6FUsvQlgUUXQ2itephWDLqDzbeCw==}
    engines: {node: '>= 0.4'}
    dependencies:
      hasown: 2.0.2
    dev: true

  /es-to-primitive@1.3.0:
    resolution: {integrity: sha512-w+5mJ3GuFL+NjVtJlvydShqE1eN3h3PbI7/5LAsYJP/2qtuMXjfL2LpHSRqo4b4eSF5K/DH1JXKUAHSB2UW50g==}
    engines: {node: '>= 0.4'}
    dependencies:
      is-callable: 1.2.7
      is-date-object: 1.1.0
      is-symbol: 1.1.1
    dev: true

  /esast-util-from-estree@2.0.0:
    resolution: {integrity: sha512-4CyanoAudUSBAn5K13H4JhsMH6L9ZP7XbLVe/dKybkxMO7eDyLsT8UHl9TRNrU2Gr9nz+FovfSIjuXWJ81uVwQ==}
    dependencies:
      '@types/estree-jsx': 1.0.5
      devlop: 1.1.0
      estree-util-visit: 2.0.0
      unist-util-position-from-estree: 2.0.0

  /esast-util-from-js@2.0.1:
    resolution: {integrity: sha512-8Ja+rNJ0Lt56Pcf3TAmpBZjmx8ZcK5Ts4cAzIOjsjevg9oSXJnl6SUQ2EevU8tv3h6ZLWmoKL5H4fgWvdvfETw==}
    dependencies:
      '@types/estree-jsx': 1.0.5
      acorn: 8.14.1
      esast-util-from-estree: 2.0.0
      vfile-message: 4.0.2

  /esbuild-register@3.6.0(esbuild@0.19.12):
    resolution: {integrity: sha512-H2/S7Pm8a9CL1uhp9OvjwrBh5Pvx0H8qVOxNu8Wed9Y7qv56MPtq+GGM8RJpq6glYJn9Wspr8uw7l55uyinNeg==}
    peerDependencies:
      esbuild: '>=0.12 <1'
    dependencies:
      debug: 4.4.1
      esbuild: 0.19.12
    transitivePeerDependencies:
      - supports-color
    dev: false

  /esbuild@0.18.20:
    resolution: {integrity: sha512-ceqxoedUrcayh7Y7ZX6NdbbDzGROiyVBgC4PriJThBKSVPWnnFHZAkfI1lJT8QFkOwH4qOS2SJkS4wvpGl8BpA==}
    engines: {node: '>=12'}
    hasBin: true
    requiresBuild: true
    optionalDependencies:
      '@esbuild/android-arm': 0.18.20
      '@esbuild/android-arm64': 0.18.20
      '@esbuild/android-x64': 0.18.20
      '@esbuild/darwin-arm64': 0.18.20
      '@esbuild/darwin-x64': 0.18.20
      '@esbuild/freebsd-arm64': 0.18.20
      '@esbuild/freebsd-x64': 0.18.20
      '@esbuild/linux-arm': 0.18.20
      '@esbuild/linux-arm64': 0.18.20
      '@esbuild/linux-ia32': 0.18.20
      '@esbuild/linux-loong64': 0.18.20
      '@esbuild/linux-mips64el': 0.18.20
      '@esbuild/linux-ppc64': 0.18.20
      '@esbuild/linux-riscv64': 0.18.20
      '@esbuild/linux-s390x': 0.18.20
      '@esbuild/linux-x64': 0.18.20
      '@esbuild/netbsd-x64': 0.18.20
      '@esbuild/openbsd-x64': 0.18.20
      '@esbuild/sunos-x64': 0.18.20
      '@esbuild/win32-arm64': 0.18.20
      '@esbuild/win32-ia32': 0.18.20
      '@esbuild/win32-x64': 0.18.20
    dev: false

  /esbuild@0.19.12:
    resolution: {integrity: sha512-aARqgq8roFBj054KvQr5f1sFu0D65G+miZRCuJyJ0G13Zwx7vRar5Zhn2tkQNzIXcBrNVsv/8stehpj+GAjgbg==}
    engines: {node: '>=12'}
    hasBin: true
    requiresBuild: true
    optionalDependencies:
      '@esbuild/aix-ppc64': 0.19.12
      '@esbuild/android-arm': 0.19.12
      '@esbuild/android-arm64': 0.19.12
      '@esbuild/android-x64': 0.19.12
      '@esbuild/darwin-arm64': 0.19.12
      '@esbuild/darwin-x64': 0.19.12
      '@esbuild/freebsd-arm64': 0.19.12
      '@esbuild/freebsd-x64': 0.19.12
      '@esbuild/linux-arm': 0.19.12
      '@esbuild/linux-arm64': 0.19.12
      '@esbuild/linux-ia32': 0.19.12
      '@esbuild/linux-loong64': 0.19.12
      '@esbuild/linux-mips64el': 0.19.12
      '@esbuild/linux-ppc64': 0.19.12
      '@esbuild/linux-riscv64': 0.19.12
      '@esbuild/linux-s390x': 0.19.12
      '@esbuild/linux-x64': 0.19.12
      '@esbuild/netbsd-x64': 0.19.12
      '@esbuild/openbsd-x64': 0.19.12
      '@esbuild/sunos-x64': 0.19.12
      '@esbuild/win32-arm64': 0.19.12
      '@esbuild/win32-ia32': 0.19.12
      '@esbuild/win32-x64': 0.19.12
    dev: false

  /esbuild@0.20.2:
    resolution: {integrity: sha512-WdOOppmUNU+IbZ0PaDiTst80zjnrOkyJNHoKupIcVyU8Lvla3Ugx94VzkQ32Ijqd7UhHJy75gNWDMUekcrSJ6g==}
    engines: {node: '>=12'}
    hasBin: true
    requiresBuild: true
    optionalDependencies:
      '@esbuild/aix-ppc64': 0.20.2
      '@esbuild/android-arm': 0.20.2
      '@esbuild/android-arm64': 0.20.2
      '@esbuild/android-x64': 0.20.2
      '@esbuild/darwin-arm64': 0.20.2
      '@esbuild/darwin-x64': 0.20.2
      '@esbuild/freebsd-arm64': 0.20.2
      '@esbuild/freebsd-x64': 0.20.2
      '@esbuild/linux-arm': 0.20.2
      '@esbuild/linux-arm64': 0.20.2
      '@esbuild/linux-ia32': 0.20.2
      '@esbuild/linux-loong64': 0.20.2
      '@esbuild/linux-mips64el': 0.20.2
      '@esbuild/linux-ppc64': 0.20.2
      '@esbuild/linux-riscv64': 0.20.2
      '@esbuild/linux-s390x': 0.20.2
      '@esbuild/linux-x64': 0.20.2
      '@esbuild/netbsd-x64': 0.20.2
      '@esbuild/openbsd-x64': 0.20.2
      '@esbuild/sunos-x64': 0.20.2
      '@esbuild/win32-arm64': 0.20.2
      '@esbuild/win32-ia32': 0.20.2
      '@esbuild/win32-x64': 0.20.2
    dev: false

  /esbuild@0.23.1:
    resolution: {integrity: sha512-VVNz/9Sa0bs5SELtn3f7qhJCDPCF5oMEl5cO9/SSinpE9hbPVvxbd572HH5AKiP7WD8INO53GgfDDhRjkylHEg==}
    engines: {node: '>=18'}
    hasBin: true
    requiresBuild: true
    optionalDependencies:
      '@esbuild/aix-ppc64': 0.23.1
      '@esbuild/android-arm': 0.23.1
      '@esbuild/android-arm64': 0.23.1
      '@esbuild/android-x64': 0.23.1
      '@esbuild/darwin-arm64': 0.23.1
      '@esbuild/darwin-x64': 0.23.1
      '@esbuild/freebsd-arm64': 0.23.1
      '@esbuild/freebsd-x64': 0.23.1
      '@esbuild/linux-arm': 0.23.1
      '@esbuild/linux-arm64': 0.23.1
      '@esbuild/linux-ia32': 0.23.1
      '@esbuild/linux-loong64': 0.23.1
      '@esbuild/linux-mips64el': 0.23.1
      '@esbuild/linux-ppc64': 0.23.1
      '@esbuild/linux-riscv64': 0.23.1
      '@esbuild/linux-s390x': 0.23.1
      '@esbuild/linux-x64': 0.23.1
      '@esbuild/netbsd-x64': 0.23.1
      '@esbuild/openbsd-arm64': 0.23.1
      '@esbuild/openbsd-x64': 0.23.1
      '@esbuild/sunos-x64': 0.23.1
      '@esbuild/win32-arm64': 0.23.1
      '@esbuild/win32-ia32': 0.23.1
      '@esbuild/win32-x64': 0.23.1
    dev: false

  /esbuild@0.25.4:
    resolution: {integrity: sha512-8pgjLUcUjcgDg+2Q4NYXnPbo/vncAY4UmyaCm0jZevERqCHZIaWwdJHkf8XQtu4AxSKCdvrUbT0XUr1IdZzI8Q==}
    engines: {node: '>=18'}
    hasBin: true
    requiresBuild: true
    optionalDependencies:
      '@esbuild/aix-ppc64': 0.25.4
      '@esbuild/android-arm': 0.25.4
      '@esbuild/android-arm64': 0.25.4
      '@esbuild/android-x64': 0.25.4
      '@esbuild/darwin-arm64': 0.25.4
      '@esbuild/darwin-x64': 0.25.4
      '@esbuild/freebsd-arm64': 0.25.4
      '@esbuild/freebsd-x64': 0.25.4
      '@esbuild/linux-arm': 0.25.4
      '@esbuild/linux-arm64': 0.25.4
      '@esbuild/linux-ia32': 0.25.4
      '@esbuild/linux-loong64': 0.25.4
      '@esbuild/linux-mips64el': 0.25.4
      '@esbuild/linux-ppc64': 0.25.4
      '@esbuild/linux-riscv64': 0.25.4
      '@esbuild/linux-s390x': 0.25.4
      '@esbuild/linux-x64': 0.25.4
      '@esbuild/netbsd-arm64': 0.25.4
      '@esbuild/netbsd-x64': 0.25.4
      '@esbuild/openbsd-arm64': 0.25.4
      '@esbuild/openbsd-x64': 0.25.4
      '@esbuild/sunos-x64': 0.25.4
      '@esbuild/win32-arm64': 0.25.4
      '@esbuild/win32-ia32': 0.25.4
      '@esbuild/win32-x64': 0.25.4

  /escape-string-regexp@4.0.0:
    resolution: {integrity: sha512-TtpcNJ3XAzx3Gq8sWRzJaVajRs0uVxA2YAkdb1jm2YkPz4G6egUFAyA3n5vtEIZefPk5Wa4UXbKuS5fKkJWdgA==}
    engines: {node: '>=10'}
    dev: true

  /escape-string-regexp@5.0.0:
    resolution: {integrity: sha512-/veY75JbMK4j1yjvuUxuVsiS/hr/4iHs9FTT6cgTexxdE0Ly/glccBAkloH/DofkjRbZU3bnoj38mOmhkZ0lHw==}
    engines: {node: '>=12'}
    dev: false

  /eslint-config-prettier@10.1.1(eslint@9.27.0):
    resolution: {integrity: sha512-4EQQr6wXwS+ZJSzaR5ZCrYgLxqvUjdXctaEtBqHcbkW944B1NQyO4qpdHQbXBONfwxXdkAY81HH4+LUfrg+zPw==}
    hasBin: true
    peerDependencies:
      eslint: '>=7.0.0'
    dependencies:
      eslint: 9.27.0
    dev: true

  /eslint-plugin-only-warn@1.1.0:
    resolution: {integrity: sha512-2tktqUAT+Q3hCAU0iSf4xAN1k9zOpjK5WO8104mB0rT/dGhOa09582HN5HlbxNbPRZ0THV7nLGvzugcNOSjzfA==}
    engines: {node: '>=6'}
    dev: true

  /eslint-plugin-react-hooks@5.2.0(eslint@9.27.0):
    resolution: {integrity: sha512-+f15FfK64YQwZdJNELETdn5ibXEUQmW1DZL6KXhNnc2heoy/sg9VJJeT7n8TlMWouzWqSWavFkIhHyIbIAEapg==}
    engines: {node: '>=10'}
    peerDependencies:
      eslint: ^3.0.0 || ^4.0.0 || ^5.0.0 || ^6.0.0 || ^7.0.0 || ^8.0.0-0 || ^9.0.0
    dependencies:
      eslint: 9.27.0
    dev: true

  /eslint-plugin-react@7.37.4(eslint@9.27.0):
    resolution: {integrity: sha512-BGP0jRmfYyvOyvMoRX/uoUeW+GqNj9y16bPQzqAHf3AYII/tDs+jMN0dBVkl88/OZwNGwrVFxE7riHsXVfy/LQ==}
    engines: {node: '>=4'}
    peerDependencies:
      eslint: ^3 || ^4 || ^5 || ^6 || ^7 || ^8 || ^9.7
    dependencies:
      array-includes: 3.1.8
      array.prototype.findlast: 1.2.5
      array.prototype.flatmap: 1.3.3
      array.prototype.tosorted: 1.1.4
      doctrine: 2.1.0
      es-iterator-helpers: 1.2.1
      eslint: 9.27.0
      estraverse: 5.3.0
      hasown: 2.0.2
      jsx-ast-utils: 3.3.5
      minimatch: 3.1.2
      object.entries: 1.1.8
      object.fromentries: 2.0.8
      object.values: 1.2.1
      prop-types: 15.8.1
      resolve: 2.0.0-next.5
      semver: 6.3.1
      string.prototype.matchall: 4.0.12
      string.prototype.repeat: 1.0.0
    dev: true

  /eslint-plugin-turbo@2.5.0(eslint@9.27.0)(turbo@2.5.3):
    resolution: {integrity: sha512-qQk54MrUZv0gnpxV23sccTc+FL3UJ8q7vG7HmXuS2RP8gdjWDwI1CCJTJD8EdRIDjsMxF0xi0AKcMY0CwIlXVg==}
    peerDependencies:
      eslint: '>6.6.0'
      turbo: '>2.0.0'
    dependencies:
      dotenv: 16.0.3
      eslint: 9.27.0
      turbo: 2.5.3
    dev: true

  /eslint-scope@8.3.0:
    resolution: {integrity: sha512-pUNxi75F8MJ/GdeKtVLSbYg4ZI34J6C0C7sbL4YOp2exGwen7ZsuBqKzUhXd0qMQ362yET3z+uPwKeg/0C2XCQ==}
    engines: {node: ^18.18.0 || ^20.9.0 || >=21.1.0}
    dependencies:
      esrecurse: 4.3.0
      estraverse: 5.3.0
    dev: true

  /eslint-visitor-keys@3.4.3:
    resolution: {integrity: sha512-wpc+LXeiyiisxPlEkUzU6svyS1frIO3Mgxj1fdy7Pm8Ygzguax2N3Fa/D/ag1WqbOprdI+uY6wMUl8/a2G+iag==}
    engines: {node: ^12.22.0 || ^14.17.0 || >=16.0.0}
    dev: true

  /eslint-visitor-keys@4.2.0:
    resolution: {integrity: sha512-UyLnSehNt62FFhSwjZlHmeokpRK59rcz29j+F1/aDgbkbRTk7wIc9XzdoasMUbRNKDM0qQt/+BJ4BrpFeABemw==}
    engines: {node: ^18.18.0 || ^20.9.0 || >=21.1.0}
    dev: true

  /eslint@9.27.0:
    resolution: {integrity: sha512-ixRawFQuMB9DZ7fjU3iGGganFDp3+45bPOdaRurcFHSXO1e/sYwUX/FtQZpLZJR6SjMoJH8hR2pPEAfDyCoU2Q==}
    engines: {node: ^18.18.0 || ^20.9.0 || >=21.1.0}
    hasBin: true
    peerDependencies:
      jiti: '*'
    peerDependenciesMeta:
      jiti:
        optional: true
    dependencies:
      '@eslint-community/eslint-utils': 4.7.0(eslint@9.27.0)
      '@eslint-community/regexpp': 4.12.1
      '@eslint/config-array': 0.20.0
      '@eslint/config-helpers': 0.2.2
      '@eslint/core': 0.14.0
      '@eslint/eslintrc': 3.3.1
      '@eslint/js': 9.27.0
      '@eslint/plugin-kit': 0.3.1
      '@humanfs/node': 0.16.6
      '@humanwhocodes/module-importer': 1.0.1
      '@humanwhocodes/retry': 0.4.3
      '@types/estree': 1.0.7
      '@types/json-schema': 7.0.15
      ajv: 6.12.6
      chalk: 4.1.2
      cross-spawn: 7.0.6
      debug: 4.4.1
      escape-string-regexp: 4.0.0
      eslint-scope: 8.3.0
      eslint-visitor-keys: 4.2.0
      espree: 10.3.0
      esquery: 1.6.0
      esutils: 2.0.3
      fast-deep-equal: 3.1.3
      file-entry-cache: 8.0.0
      find-up: 5.0.0
      glob-parent: 6.0.2
      ignore: 5.3.2
      imurmurhash: 0.1.4
      is-glob: 4.0.3
      json-stable-stringify-without-jsonify: 1.0.1
      lodash.merge: 4.6.2
      minimatch: 3.1.2
      natural-compare: 1.4.0
      optionator: 0.9.4
    transitivePeerDependencies:
      - supports-color
    dev: true

  /esm@3.2.25:
    resolution: {integrity: sha512-U1suiZ2oDVWv4zPO56S0NcR5QriEahGtdN2OR6FiOG4WJvcjBVFB0qI4+eKoWFH483PKGuLuu6V8Z4T5g63UVA==}
    engines: {node: '>=6'}
    dev: false

  /espree@10.3.0:
    resolution: {integrity: sha512-0QYC8b24HWY8zjRnDTL6RiHfDbAWn63qb4LMj1Z4b076A4une81+z03Kg7l7mn/48PUTqoLptSXez8oknU8Clg==}
    engines: {node: ^18.18.0 || ^20.9.0 || >=21.1.0}
    dependencies:
      acorn: 8.14.1
      acorn-jsx: 5.3.2(acorn@8.14.1)
      eslint-visitor-keys: 4.2.0
    dev: true

  /esprima@4.0.1:
    resolution: {integrity: sha512-eGuFFw7Upda+g4p+QHvnW0RyTX/SVeJBDM/gCtMARO0cLuT2HcEKnTPvhjV6aGeqrCB/sbNop0Kszm0jsaWU4A==}
    engines: {node: '>=4'}
    hasBin: true

  /esquery@1.6.0:
    resolution: {integrity: sha512-ca9pw9fomFcKPvFLXhBKUK90ZvGibiGOvRJNbjljY7s7uq/5YO4BOzcYtJqExdx99rF6aAcnRxHmcUHcz6sQsg==}
    engines: {node: '>=0.10'}
    dependencies:
      estraverse: 5.3.0
    dev: true

  /esrecurse@4.3.0:
    resolution: {integrity: sha512-KmfKL3b6G+RXvP8N1vr3Tq1kL/oCFgn2NYXEtqP8/L3pKapUA4G8cFVaoF3SU323CD4XypR/ffioHmkti6/Tag==}
    engines: {node: '>=4.0'}
    dependencies:
      estraverse: 5.3.0
    dev: true

  /estraverse@5.3.0:
    resolution: {integrity: sha512-MMdARuVEQziNTeJD8DgMqmhwR11BRQ/cBP+pLtYdSTnf3MIO8fFeiINEbX36ZdNlfU/7A9f3gUw49B3oQsvwBA==}
    engines: {node: '>=4.0'}
    dev: true

  /estree-util-attach-comments@3.0.0:
    resolution: {integrity: sha512-cKUwm/HUcTDsYh/9FgnuFqpfquUbwIqwKM26BVCGDPVgvaCl/nDCCjUfiLlx6lsEZ3Z4RFxNbOQ60pkaEwFxGw==}
    dependencies:
      '@types/estree': 1.0.7

  /estree-util-build-jsx@3.0.1:
    resolution: {integrity: sha512-8U5eiL6BTrPxp/CHbs2yMgP8ftMhR5ww1eIKoWRMlqvltHF8fZn5LRDvTKuxD3DUn+shRbLGqXemcP51oFCsGQ==}
    dependencies:
      '@types/estree-jsx': 1.0.5
      devlop: 1.1.0
      estree-util-is-identifier-name: 3.0.0
      estree-walker: 3.0.3

  /estree-util-is-identifier-name@2.1.0:
    resolution: {integrity: sha512-bEN9VHRyXAUOjkKVQVvArFym08BTWB0aJPppZZr0UNyAqWsLaVfAqP7hbaTJjzHifmB5ebnR8Wm7r7yGN/HonQ==}
    dev: false

  /estree-util-is-identifier-name@3.0.0:
    resolution: {integrity: sha512-hFtqIDZTIUZ9BXLb8y4pYGyk6+wekIivNVTcmvk8NoOh+VeRn5y6cEHzbURrWbfp1fIqdVipilzj+lfaadNZmg==}

  /estree-util-scope@1.0.0:
    resolution: {integrity: sha512-2CAASclonf+JFWBNJPndcOpA8EMJwa0Q8LUFJEKqXLW6+qBvbFZuF5gItbQOs/umBUkjviCSDCbBwU2cXbmrhQ==}
    dependencies:
      '@types/estree': 1.0.7
      devlop: 1.1.0

  /estree-util-to-js@2.0.0:
    resolution: {integrity: sha512-WDF+xj5rRWmD5tj6bIqRi6CkLIXbbNQUcxQHzGysQzvHmdYG2G7p/Tf0J0gpxGgkeMZNTIjT/AoSvC9Xehcgdg==}
    dependencies:
      '@types/estree-jsx': 1.0.5
      astring: 1.9.0
      source-map: 0.7.4

  /estree-util-value-to-estree@3.4.0:
    resolution: {integrity: sha512-Zlp+gxis+gCfK12d3Srl2PdX2ybsEA8ZYy6vQGVQTNNYLEGRQQ56XB64bjemN8kxIKXP1nC9ip4Z+ILy9LGzvQ==}
    dependencies:
      '@types/estree': 1.0.7
    dev: false

  /estree-util-visit@2.0.0:
    resolution: {integrity: sha512-m5KgiH85xAhhW8Wta0vShLcUvOsh3LLPI2YVwcbio1l7E09NTLL1EyMZFM1OyWowoH0skScNbhOPl4kcBgzTww==}
    dependencies:
      '@types/estree-jsx': 1.0.5
      '@types/unist': 3.0.3

  /estree-walker@3.0.3:
    resolution: {integrity: sha512-7RUKfXgSMMkzt6ZuXmqapOurLGPPfgj6l9uRZ7lRGolvk0y2yocc35LdcxKC5PQZdn2DMqioAQ2NoWcrTKmm6g==}
    dependencies:
      '@types/estree': 1.0.7

  /esutils@2.0.3:
    resolution: {integrity: sha512-kVscqXk4OCp68SZ0dkgEKVi6/8ij300KBWTJq32P/dYeWTSwK41WyTxalN1eRmA5Z9UU/LX9D7FWSmV9SAYx6g==}
    engines: {node: '>=0.10.0'}
    dev: true

  /eventemitter3@4.0.7:
    resolution: {integrity: sha512-8guHBZCwKnFhYdHr2ysuRWErTwhoN2X8XELRlrRwpmfeY2jjuUN4taQMsULKUVo1K4DvZl+0pgfyoysHxvmvEw==}
    dev: false

  /execa@8.0.1:
    resolution: {integrity: sha512-VyhnebXciFV2DESc+p6B+y0LjSm0krU4OgJN44qFAhBY0TJ+1V61tYD2+wHusZ6F9n5K+vl8k0sTy7PEfV4qpg==}
    engines: {node: '>=16.17'}
    dependencies:
      cross-spawn: 7.0.6
      get-stream: 8.0.1
      human-signals: 5.0.0
      is-stream: 3.0.0
      merge-stream: 2.0.0
      npm-run-path: 5.3.0
      onetime: 6.0.0
      signal-exit: 4.1.0
      strip-final-newline: 3.0.0
    dev: false

  /expect-type@1.2.1:
    resolution: {integrity: sha512-/kP8CAwxzLVEeFrMm4kMmy4CCDlpipyA7MYLVrdJIkV0fYF0UaigQHRsxHiuY/GEea+bh4KSv3TIlgr+2UL6bw==}
    engines: {node: '>=12.0.0'}
    dev: true

  /exsolve@1.0.5:
    resolution: {integrity: sha512-pz5dvkYYKQ1AHVrgOzBKWeP4u4FRb3a6DNK2ucr0OoNwYIU4QWsJ+NM36LLzORT+z845MzKHHhpXiUF5nvQoJg==}
    dev: false

  /extend-shallow@2.0.1:
    resolution: {integrity: sha512-zCnTtlxNoAiDc3gqY2aYAWFx7XWWiasuF2K8Me5WbN8otHKTUKBwjPtNpRs/rbUZm7KxWAaNj7P1a/p52GbVug==}
    engines: {node: '>=0.10.0'}
    dependencies:
      is-extendable: 0.1.1
    dev: false

  /extend@3.0.2:
    resolution: {integrity: sha512-fjquC59cD7CyW6urNXK0FBufkZcoiGG80wTuPujX590cB5Ttln20E2UB4S/WARVqhXffZl2LNgS+gQdPIIim/g==}

  /extendable-error@0.1.7:
    resolution: {integrity: sha512-UOiS2in6/Q0FK0R0q6UY9vYpQ21mr/Qn1KOnte7vsACuNJf514WvCCUHSRCPcgjPT2bAhNIJdlE6bVap1GKmeg==}
    dev: true

  /external-editor@3.1.0:
    resolution: {integrity: sha512-hMQ4CX1p1izmuLYyZqLMO/qGNw10wSv9QDCPfzXfyFrOaCSSoRfqE1Kf1s5an66J5JZC62NewG+mK49jOCtQew==}
    engines: {node: '>=4'}
    dependencies:
      chardet: 0.7.0
      iconv-lite: 0.4.24
      tmp: 0.0.33
    dev: true

  /fast-copy@3.0.2:
    resolution: {integrity: sha512-dl0O9Vhju8IrcLndv2eU4ldt1ftXMqqfgN4H1cpmGV7P6jeB9FwpN9a2c8DPGE1Ys88rNUJVYDHq73CGAGOPfQ==}
    dev: false

  /fast-deep-equal@3.1.3:
    resolution: {integrity: sha512-f3qQ9oQy9j2AhBe/H9VC91wLmKBCCU/gDOnKNAYG5hswO7BLKj09Hc5HYNz9cGI++xlpDCIgDaitVs03ATR84Q==}

  /fast-equals@5.2.2:
    resolution: {integrity: sha512-V7/RktU11J3I36Nwq2JnZEM7tNm17eBJz+u25qdxBZeCKiX6BkVSZQjwWIr+IobgnZy+ag73tTZgZi7tr0LrBw==}
    engines: {node: '>=6.0.0'}
    dev: false

  /fast-glob@3.3.1:
    resolution: {integrity: sha512-kNFPyjhh5cKjrUltxs+wFx+ZkbRaxxmZ+X0ZU31SOsxCEtP9VPgtq2teZw1DebupL5GmDaNQ6yKMMVcM41iqDg==}
    engines: {node: '>=8.6.0'}
    dependencies:
      '@nodelib/fs.stat': 2.0.5
      '@nodelib/fs.walk': 1.2.8
      glob-parent: 5.1.2
      merge2: 1.4.1
      micromatch: 4.0.8
    dev: true

  /fast-glob@3.3.3:
    resolution: {integrity: sha512-7MptL8U0cqcFdzIzwOTHoilX9x5BrNqye7Z/LuC7kCMRio1EMSyqRK3BEAUD7sXRq4iT4AzTVuZdhgQ2TCvYLg==}
    engines: {node: '>=8.6.0'}
    dependencies:
      '@nodelib/fs.stat': 2.0.5
      '@nodelib/fs.walk': 1.2.8
      glob-parent: 5.1.2
      merge2: 1.4.1
      micromatch: 4.0.8

  /fast-json-stable-stringify@2.1.0:
    resolution: {integrity: sha512-lhd/wF+Lk98HZoTCtlVraHtfh5XYijIjalXck7saUtuanSDyLMxnHhSXEDJqHxD7msR8D0uCmqlkwjCV8xvwHw==}
    dev: true

  /fast-levenshtein@2.0.6:
    resolution: {integrity: sha512-DCXu6Ifhqcks7TZKY3Hxp3y6qphY5SJZmrWMDrKcERSOXWQdMhU9Ig/PYrzyw/ul9jOIyh0N4M0tbC5hodg8dw==}
    dev: true

  /fast-redact@3.5.0:
    resolution: {integrity: sha512-dwsoQlS7h9hMeYUq1W++23NDcBLV4KqONnITDV9DjfS3q1SgDGVrBdvvTLUotWtPSD7asWDV9/CmsZPy8Hf70A==}
    engines: {node: '>=6'}
    dev: false

  /fast-safe-stringify@2.1.1:
    resolution: {integrity: sha512-W+KJc2dmILlPplD/H4K9l9LcAHAfPtP6BY84uVLXQ6Evcz9Lcg33Y2z1IVblT6xdY54PXYVHEv+0Wpq8Io6zkA==}
    dev: false

  /fast-uri@3.0.6:
    resolution: {integrity: sha512-Atfo14OibSv5wAp4VWNsFYE1AchQRTv9cBGWET4pZWHzYshFSS9NQI6I57rdKn9croWVMbYFbLhJ+yJvmZIIHw==}
    dev: false

  /fastq@1.19.1:
    resolution: {integrity: sha512-GwLTyxkCXjXbxqIhTsMI2Nui8huMPtnxg7krajPJAjnEG/iiOS7i+zCtWGZR9G0NBKbXKh6X9m9UIsYX/N6vvQ==}
    dependencies:
      reusify: 1.1.0

  /fault@2.0.1:
    resolution: {integrity: sha512-WtySTkS4OKev5JtpHXnib4Gxiurzh5NCGvWrFaZ34m6JehfTUhKZvn9njTfw48t6JumVQOmrKqpmGcdwxnhqBQ==}
    dependencies:
      format: 0.2.2
    dev: false

  /fdir@6.4.4(picomatch@4.0.2):
    resolution: {integrity: sha512-1NZP+GK4GfuAv3PqKvxQRDMjdSRZjnkq7KfhlNrCNNlZ0ygQFpebfrnfnq/W7fpUnAv9aGWmY1zKx7FYL3gwhg==}
    peerDependencies:
      picomatch: ^3 || ^4
    peerDependenciesMeta:
      picomatch:
        optional: true
    dependencies:
      picomatch: 4.0.2

  /fetch-blob@3.2.0:
    resolution: {integrity: sha512-7yAQpD2UMJzLi1Dqv7qFYnPbaPx7ZfFK6PiIxQ4PfkGPyNyl2Ugx+a/umUonmKqjhM4DnfbMvdX6otXq83soQQ==}
    engines: {node: ^12.20 || >= 14.13}
    dependencies:
      node-domexception: 1.0.0
      web-streams-polyfill: 3.3.3
    dev: false

  /file-entry-cache@8.0.0:
    resolution: {integrity: sha512-XXTUwCvisa5oacNGRP9SfNtYBNAMi+RPwBFmblZEF7N7swHYQS6/Zfk7SRwx4D5j3CH211YNRco1DEMNVfZCnQ==}
    engines: {node: '>=16.0.0'}
    dependencies:
      flat-cache: 4.0.1
    dev: true

  /file-type@19.3.0:
    resolution: {integrity: sha512-mROwiKLZf/Kwa/2Rol+OOZQn1eyTkPB3ZTwC0ExY6OLFCbgxHYZvBm7xI77NvfZFMKBsmuXfmLJnD4eEftEhrA==}
    engines: {node: '>=18'}
    dependencies:
      strtok3: 8.1.0
      token-types: 6.0.0
      uint8array-extras: 1.4.0
    dev: false

  /fill-range@7.1.1:
    resolution: {integrity: sha512-YsGpe3WHLK8ZYi4tWDg2Jy3ebRz2rXowDxnld4bkQB00cc/1Zw9AWnC0i9ztDJitivtQvaI9KaLyKrc+hBW0yg==}
    engines: {node: '>=8'}
    dependencies:
      to-regex-range: 5.0.1

  /find-up@4.1.0:
    resolution: {integrity: sha512-PpOwAdQ/YlXQ2vj8a3h8IipDuYRi3wceVQQGYWxNINccq40Anw7BlsEXCMbt1Zt+OLA6Fq9suIpIWD0OsnISlw==}
    engines: {node: '>=8'}
    dependencies:
      locate-path: 5.0.0
      path-exists: 4.0.0
    dev: true

  /find-up@5.0.0:
    resolution: {integrity: sha512-78/PXT1wlLLDgTzDs7sjq9hzz0vXD+zn+7wypEe4fXQxCmdmqfGsEPQxmiCSQI3ajFV91bVSsvNtrJRiW6nGng==}
    engines: {node: '>=10'}
    dependencies:
      locate-path: 6.0.0
      path-exists: 4.0.0
    dev: true

  /fix-dts-default-cjs-exports@1.0.1:
    resolution: {integrity: sha512-pVIECanWFC61Hzl2+oOCtoJ3F17kglZC/6N94eRWycFgBH35hHx0Li604ZIzhseh97mf2p0cv7vVrOZGoqhlEg==}
    dependencies:
      magic-string: 0.30.17
      mlly: 1.7.4
      rollup: 4.41.0

  /flat-cache@4.0.1:
    resolution: {integrity: sha512-f7ccFPK3SXFHpx15UIGyRJ/FJQctuKZ0zVuN3frBo4HnK3cay9VEW0R6yPYFHC0AgqhukPzKjq22t5DmAyqGyw==}
    engines: {node: '>=16'}
    dependencies:
      flatted: 3.3.3
      keyv: 4.5.4
    dev: true

  /flatted@3.3.3:
    resolution: {integrity: sha512-GX+ysw4PBCz0PzosHDepZGANEuFCMLrnRTiEy9McGjmkCQYwRq4A/X786G/fjM/+OjsWSU1ZrY5qyARZmO/uwg==}
    dev: true

  /for-each@0.3.5:
    resolution: {integrity: sha512-dKx12eRCVIzqCxFGplyFKJMPvLEWgmNtUrpTiJIR5u97zEhRG8ySrtboPHZXx7daLxQVrl643cTzbab2tkQjxg==}
    engines: {node: '>= 0.4'}
    dependencies:
      is-callable: 1.2.7
    dev: true

  /foreground-child@3.3.1:
    resolution: {integrity: sha512-gIXjKqtFuWEgzFRJA9WCQeSJLZDjgJUOMCMzxtvFq/37KojM1BFGufqsCy0r4qSQmYLsZYMeyRqzIWOMup03sw==}
    engines: {node: '>=14'}
    dependencies:
      cross-spawn: 7.0.6
      signal-exit: 4.1.0

  /format@0.2.2:
    resolution: {integrity: sha512-wzsgA6WOq+09wrU1tsJ09udeR/YZRaeArL9e1wPbFg3GG2yDnC2ldKpxs4xunpFF9DgqCqOIra3bc1HWrJ37Ww==}
    engines: {node: '>=0.4.x'}
    dev: false

  /formdata-polyfill@4.0.10:
    resolution: {integrity: sha512-buewHzMvYL29jdeQTVILecSaZKnt/RJWjoZCF5OW60Z67/GmSLBkOFM7qh1PI3zFNtJbaZL5eQu1vLfazOwj4g==}
    engines: {node: '>=12.20.0'}
    dependencies:
      fetch-blob: 3.2.0
    dev: false

  /fs-extra@7.0.1:
    resolution: {integrity: sha512-YJDaCJZEnBmcbw13fvdAM9AwNOJwOzrE4pqMqBq5nFiEqXUqHwlK4B+3pUw6JNvfSPtX05xFHtYy/1ni01eGCw==}
    engines: {node: '>=6 <7 || >=8'}
    dependencies:
      graceful-fs: 4.2.11
      jsonfile: 4.0.0
      universalify: 0.1.2
    dev: true

  /fs-extra@8.1.0:
    resolution: {integrity: sha512-yhlQgA6mnOJUKOsRUFsgJdQCvkKhcz8tlZG5HBQfReYZy46OwLcY+Zia0mtdHsOo9y/hP+CxMN0TU9QxoOtG4g==}
    engines: {node: '>=6 <7 || >=8'}
    dependencies:
      graceful-fs: 4.2.11
      jsonfile: 4.0.0
      universalify: 0.1.2
    dev: true

  /fsevents@2.3.3:
    resolution: {integrity: sha512-5xoDfX+fL7faATnagmWPpbFtwh/R77WmMMqqHGS65C3vvB0YHrgF+B1YmZ3441tMj5n63k0212XNoJwzlhffQw==}
    engines: {node: ^8.16.0 || ^10.6.0 || >=11.0.0}
    os: [darwin]
    requiresBuild: true
    optional: true

  /function-bind@1.1.2:
    resolution: {integrity: sha512-7XHNxH7qX9xG5mIwxkhumTox/MIRNcOgDrxWsMt2pAr23WHp6MrRlN7FBSFpCpr+oVO0F744iUgR82nJMfG2SA==}
    dev: true

  /function.prototype.name@1.1.8:
    resolution: {integrity: sha512-e5iwyodOHhbMr/yNrc7fDYG4qlbIvI5gajyzPnb5TCwyhjApznQh1BMFou9b30SevY43gCJKXycoCBjMbsuW0Q==}
    engines: {node: '>= 0.4'}
    dependencies:
      call-bind: 1.0.8
      call-bound: 1.0.4
      define-properties: 1.2.1
      functions-have-names: 1.2.3
      hasown: 2.0.2
      is-callable: 1.2.7
    dev: true

  /functions-have-names@1.2.3:
    resolution: {integrity: sha512-xckBUXyTIqT97tq2x2AMb+g163b5JFysYk0x4qxNFwbfQkmNZoiRHb6sPzI9/QV33WeuvVYBUIiD4NzNIyqaRQ==}
    dev: true

  /functions.do@0.0.5:
    resolution: {integrity: sha512-e6ujw9AvbeWqZVM1m/TXgvp5m6TPkOZneyXZPTBBeJ+SSJw4sQv43USORss1WPSNDYOWsWL/QqfrSRk7lQp5lg==}
    dev: false

  /get-intrinsic@1.3.0:
    resolution: {integrity: sha512-9fSjSaos/fRIVIp+xSJlE6lfwhES7LNtKaCBIamHsjr2na1BiABJPo0mOjjz8GJDURarmCPGqaiVg5mfjb98CQ==}
    engines: {node: '>= 0.4'}
    dependencies:
      call-bind-apply-helpers: 1.0.2
      es-define-property: 1.0.1
      es-errors: 1.3.0
      es-object-atoms: 1.1.1
      function-bind: 1.1.2
      get-proto: 1.0.1
      gopd: 1.2.0
      has-symbols: 1.1.0
      hasown: 2.0.2
      math-intrinsics: 1.1.0
    dev: true

  /get-proto@1.0.1:
    resolution: {integrity: sha512-sTSfBjoXBp89JvIKIefqw7U2CCebsc74kiY6awiGogKtoSGbgjYE/G/+l9sF3MWFPNc9IcoOC4ODfKHfxFmp0g==}
    engines: {node: '>= 0.4'}
    dependencies:
      dunder-proto: 1.0.1
      es-object-atoms: 1.1.1
    dev: true

  /get-stream@8.0.1:
    resolution: {integrity: sha512-VaUJspBffn/LMCJVoMvSAdmscJyS1auj5Zulnn5UoYcY531UWmdwhRWkcGKnGU93m5HSXP9LP2usOryrBtQowA==}
    engines: {node: '>=16'}
    dev: false

  /get-symbol-description@1.1.0:
    resolution: {integrity: sha512-w9UMqWwJxHNOvoNzSJ2oPF5wvYcvP7jUvYzhp67yEhTi17ZDBBC1z9pTdGuzjD+EFIqLSYRweZjqfiPzQ06Ebg==}
    engines: {node: '>= 0.4'}
    dependencies:
      call-bound: 1.0.4
      es-errors: 1.3.0
      get-intrinsic: 1.3.0
    dev: true

  /get-tsconfig@4.10.0:
    resolution: {integrity: sha512-kGzZ3LWWQcGIAmg6iWvXn0ei6WDtV26wzHRMwDSzmAbcXrTEXxHy6IehI6/4eT6VRKyMP1eF1VqwrVUmE/LR7A==}
    dependencies:
      resolve-pkg-maps: 1.0.0

  /get-tsconfig@4.8.1:
    resolution: {integrity: sha512-k9PN+cFBmaLWtVz29SkUoqU5O0slLuHJXt/2P+tMVFT+phsSGXGkp9t3rQIqdz0e+06EHNGs3oM6ZX1s2zHxRg==}
    dependencies:
      resolve-pkg-maps: 1.0.0
    dev: false

  /github-slugger@2.0.0:
    resolution: {integrity: sha512-IaOQ9puYtjrkq7Y0Ygl9KDZnrf/aiUJYUpVf89y8kyaxbRG7Y1SrX/jaumrv81vc61+kiMempujsM3Yw7w5qcw==}
    dev: false

  /glob-parent@5.1.2:
    resolution: {integrity: sha512-AOIgSQCepiJYwP3ARnGx+5VnTu2HBYdzbGP45eLw1vr3zB3vZLeyed1sC9hnbcOc9/SrMyM5RPQrkGz4aS9Zow==}
    engines: {node: '>= 6'}
    dependencies:
      is-glob: 4.0.3

  /glob-parent@6.0.2:
    resolution: {integrity: sha512-XxwI8EOhVQgWp6iDL+3b0r86f4d6AX6zSU55HfB4ydCEuXLXc5FcYeOu+nnGftS4TEju/11rt4KJPTMgbfmv4A==}
    engines: {node: '>=10.13.0'}
    dependencies:
      is-glob: 4.0.3
    dev: true

  /glob@10.4.5:
    resolution: {integrity: sha512-7Bv8RF0k6xjo7d4A/PxYLbUCfb6c+Vpd2/mB2yRDlew7Jb5hEXiCD9ibfO7wpk8i4sevK6DFny9h7EYbM3/sHg==}
    hasBin: true
    dependencies:
      foreground-child: 3.3.1
      jackspeak: 3.4.3
      minimatch: 9.0.5
      minipass: 7.1.2
      package-json-from-dist: 1.0.1
      path-scurry: 1.11.1

  /globals@14.0.0:
    resolution: {integrity: sha512-oahGvuMGQlPw/ivIYBjVSrWAfWLBeku5tpPE2fOPLi+WHffIWbuh2tCjhyQhTBPMf5E9jDEH4FOmTYgYwbKwtQ==}
    engines: {node: '>=18'}
    dev: true

  /globals@15.15.0:
    resolution: {integrity: sha512-7ACyT3wmyp3I61S4fG682L0VA2RGD9otkqGJIwNUMF1SWUombIIk+af1unuDYgMm082aHYwD+mzJvv9Iu8dsgg==}
    engines: {node: '>=18'}
    dev: false

  /globals@16.1.0:
    resolution: {integrity: sha512-aibexHNbb/jiUSObBgpHLj+sIuUmJnYcgXBlrfsiDZ9rt4aF2TFRbyLgZ2iFQuVZ1K5Mx3FVkbKRSgKrbK3K2g==}
    engines: {node: '>=18'}
    dev: true

  /globalthis@1.0.4:
    resolution: {integrity: sha512-DpLKbNU4WylpxJykQujfCcwYWiV/Jhm50Goo0wrVILAv5jOr9d+H+UR3PhSCD2rCCEIg0uc+G+muBTwD54JhDQ==}
    engines: {node: '>= 0.4'}
    dependencies:
      define-properties: 1.2.1
      gopd: 1.2.0
    dev: true

  /globby@11.1.0:
    resolution: {integrity: sha512-jhIXaOzy1sb8IyocaruWSn1TjmnBVs8Ayhcy83rmxNJ8q2uWKCAj3CnJY+KpGSXCueAPc0i05kVvVKtP1t9S3g==}
    engines: {node: '>=10'}
    dependencies:
      array-union: 2.1.0
      dir-glob: 3.0.1
      fast-glob: 3.3.3
      ignore: 5.3.2
      merge2: 1.4.1
      slash: 3.0.0
    dev: true

  /gopd@1.2.0:
    resolution: {integrity: sha512-ZUKRh6/kUFoAiTAtTYPZJ3hw9wNxx+BIBOijnlG9PnrJsCcSjs1wyyD6vJpaYtgnzDrKYRSqf3OO6Rfa93xsRg==}
    engines: {node: '>= 0.4'}
    dev: true

  /graceful-fs@4.2.11:
    resolution: {integrity: sha512-RbJ5/jmFcNNCcDV5o9eTnBLJ/HszWV0P73bc+Ff4nS/rJj+YaS6IGyiOL0VoBYX+l1Wrl3k63h/KrH+nhJ0XvQ==}
    dev: true

  /graphemer@1.4.0:
    resolution: {integrity: sha512-EtKwoO6kxCL9WO5xipiHTZlSzBm7WLT627TqC/uVRd0HKmq8NXyebnNYxDoBi7wt8eTWrUrKXCOVaFq9x1kgag==}
    dev: true

  /graphql@16.11.0:
    resolution: {integrity: sha512-mS1lbMsxgQj6hge1XZ6p7GPhbrtFwUFYi3wRzXAC/FmYnyXMTvvI3td3rjmQ2u8ewXueaSvRPWaEcgVVOT9Jnw==}
    engines: {node: ^12.22.0 || ^14.16.0 || ^16.0.0 || >=17.0.0}
    dev: false

  /gray-matter@4.0.3:
    resolution: {integrity: sha512-5v6yZd4JK3eMI3FqqCouswVqwugaA9r4dNZB1wwcmrD02QkV5H0y7XBQW8QwQqEaZY1pM9aqORSORhJRdNK44Q==}
    engines: {node: '>=6.0'}
    dependencies:
      js-yaml: 3.14.1
      kind-of: 6.0.3
      section-matter: 1.0.0
      strip-bom-string: 1.0.0
    dev: false

  /hachure-fill@0.5.2:
    resolution: {integrity: sha512-3GKBOn+m2LX9iq+JC1064cSFprJY4jL1jCXTcpnfER5HYE2l/4EfWSGzkPa/ZDBmYI0ZOEj5VHV/eKnPGkHuOg==}
    dev: false

  /has-bigints@1.1.0:
    resolution: {integrity: sha512-R3pbpkcIqv2Pm3dUwgjclDRVmWpTJW2DcMzcIhEXEx1oh/CEMObMm3KLmRJOdvhM7o4uQBnwr8pzRK2sJWIqfg==}
    engines: {node: '>= 0.4'}
    dev: true

  /has-flag@4.0.0:
    resolution: {integrity: sha512-EykJT/Q1KjTWctppgIAgfSO0tKVuZUjhgMr17kqTumMl6Afv3EISleU7qZUzoXDFTAHTDC4NOoG/ZxU3EvlMPQ==}
    engines: {node: '>=8'}
    dev: true

  /has-property-descriptors@1.0.2:
    resolution: {integrity: sha512-55JNKuIW+vq4Ke1BjOTjM2YctQIvCT7GFzHwmfZPGo5wnrgkid0YQtnAleFSqumZm4az3n2BS+erby5ipJdgrg==}
    dependencies:
      es-define-property: 1.0.1
    dev: true

  /has-proto@1.2.0:
    resolution: {integrity: sha512-KIL7eQPfHQRC8+XluaIw7BHUwwqL19bQn4hzNgdr+1wXoU0KKj6rufu47lhY7KbJR2C6T6+PfyN0Ea7wkSS+qQ==}
    engines: {node: '>= 0.4'}
    dependencies:
      dunder-proto: 1.0.1
    dev: true

  /has-symbols@1.1.0:
    resolution: {integrity: sha512-1cDNdwJ2Jaohmb3sg4OmKaMBwuC48sYni5HUw2DvsC8LjGTLK9h+eb1X6RyuOHe4hT0ULCW68iomhjUoKUqlPQ==}
    engines: {node: '>= 0.4'}
    dev: true

  /has-tostringtag@1.0.2:
    resolution: {integrity: sha512-NqADB8VjPFLM2V0VvHUewwwsw0ZWBaIdgo+ieHtK3hasLz4qeCRjYcqfB6AQrBggRKppKF8L52/VqdVsO47Dlw==}
    engines: {node: '>= 0.4'}
    dependencies:
      has-symbols: 1.1.0
    dev: true

  /hasown@2.0.2:
    resolution: {integrity: sha512-0hJU9SCPvmMzIBdZFqNPXWa6dqh7WdH0cII9y+CyS8rG3nL48Bclra9HmKhVVUHyPWNH5Y7xDwAB7bfgSjkUMQ==}
    engines: {node: '>= 0.4'}
    dependencies:
      function-bind: 1.1.2
    dev: true

  /hast-util-from-dom@5.0.1:
    resolution: {integrity: sha512-N+LqofjR2zuzTjCPzyDUdSshy4Ma6li7p/c3pA78uTwzFgENbgbUrm2ugwsOdcjI1muO+o6Dgzp9p8WHtn/39Q==}
    dependencies:
      '@types/hast': 3.0.4
      hastscript: 9.0.1
      web-namespaces: 2.0.1
    dev: false

  /hast-util-from-html-isomorphic@2.0.0:
    resolution: {integrity: sha512-zJfpXq44yff2hmE0XmwEOzdWin5xwH+QIhMLOScpX91e/NSGPsAzNCvLQDIEPyO2TXi+lBmU6hjLIhV8MwP2kw==}
    dependencies:
      '@types/hast': 3.0.4
      hast-util-from-dom: 5.0.1
      hast-util-from-html: 2.0.3
      unist-util-remove-position: 5.0.0
    dev: false

  /hast-util-from-html@2.0.3:
    resolution: {integrity: sha512-CUSRHXyKjzHov8yKsQjGOElXy/3EKpyX56ELnkHH34vDVw1N1XSQ1ZcAvTyAPtGqLTuKP/uxM+aLkSPqF/EtMw==}
    dependencies:
      '@types/hast': 3.0.4
      devlop: 1.1.0
      hast-util-from-parse5: 8.0.3
      parse5: 7.3.0
      vfile: 6.0.3
      vfile-message: 4.0.2
    dev: false

  /hast-util-from-parse5@8.0.3:
    resolution: {integrity: sha512-3kxEVkEKt0zvcZ3hCRYI8rqrgwtlIOFMWkbclACvjlDw8Li9S2hk/d51OI0nr/gIpdMHNepwgOKqZ/sy0Clpyg==}
    dependencies:
      '@types/hast': 3.0.4
      '@types/unist': 3.0.3
      devlop: 1.1.0
      hastscript: 9.0.1
      property-information: 7.1.0
      vfile: 6.0.3
      vfile-location: 5.0.3
      web-namespaces: 2.0.1
    dev: false

  /hast-util-is-element@3.0.0:
    resolution: {integrity: sha512-Val9mnv2IWpLbNPqc/pUem+a7Ipj2aHacCwgNfTiK0vJKl0LF+4Ba4+v1oPHFpf3bLYmreq0/l3Gud9S5OH42g==}
    dependencies:
      '@types/hast': 3.0.4
    dev: false

  /hast-util-parse-selector@4.0.0:
    resolution: {integrity: sha512-wkQCkSYoOGCRKERFWcxMVMOcYE2K1AaNLU8DXS9arxnLOUEWbOXKXiJUNzEpqZ3JOKpnha3jkFrumEjVliDe7A==}
    dependencies:
      '@types/hast': 3.0.4
    dev: false

  /hast-util-raw@9.1.0:
    resolution: {integrity: sha512-Y8/SBAHkZGoNkpzqqfCldijcuUKh7/su31kEBp67cFY09Wy0mTRgtsLYsiIxMJxlu0f6AA5SUTbDR8K0rxnbUw==}
    dependencies:
      '@types/hast': 3.0.4
      '@types/unist': 3.0.3
      '@ungap/structured-clone': 1.3.0
      hast-util-from-parse5: 8.0.3
      hast-util-to-parse5: 8.0.0
      html-void-elements: 3.0.0
      mdast-util-to-hast: 13.2.0
      parse5: 7.3.0
      unist-util-position: 5.0.0
      unist-util-visit: 5.0.0
      vfile: 6.0.3
      web-namespaces: 2.0.1
      zwitch: 2.0.4
    dev: false

  /hast-util-to-estree@3.1.3:
    resolution: {integrity: sha512-48+B/rJWAp0jamNbAAf9M7Uf//UVqAoMmgXhBdxTDJLGKY+LRnZ99qcG+Qjl5HfMpYNzS5v4EAwVEF34LeAj7w==}
    dependencies:
      '@types/estree': 1.0.7
      '@types/estree-jsx': 1.0.5
      '@types/hast': 3.0.4
      comma-separated-tokens: 2.0.3
      devlop: 1.1.0
      estree-util-attach-comments: 3.0.0
      estree-util-is-identifier-name: 3.0.0
      hast-util-whitespace: 3.0.0
      mdast-util-mdx-expression: 2.0.1
      mdast-util-mdx-jsx: 3.2.0
      mdast-util-mdxjs-esm: 2.0.1
      property-information: 7.1.0
      space-separated-tokens: 2.0.2
      style-to-js: 1.1.16
      unist-util-position: 5.0.0
      zwitch: 2.0.4
    transitivePeerDependencies:
      - supports-color

  /hast-util-to-html@9.0.5:
    resolution: {integrity: sha512-OguPdidb+fbHQSU4Q4ZiLKnzWo8Wwsf5bZfbvu7//a9oTYoqD/fWpe96NuHkoS9h0ccGOTe0C4NGXdtS0iObOw==}
    dependencies:
      '@types/hast': 3.0.4
      '@types/unist': 3.0.3
      ccount: 2.0.1
      comma-separated-tokens: 2.0.3
      hast-util-whitespace: 3.0.0
      html-void-elements: 3.0.0
      mdast-util-to-hast: 13.2.0
      property-information: 7.1.0
      space-separated-tokens: 2.0.2
      stringify-entities: 4.0.4
      zwitch: 2.0.4
    dev: false

  /hast-util-to-jsx-runtime@2.3.6:
    resolution: {integrity: sha512-zl6s8LwNyo1P9uw+XJGvZtdFF1GdAkOg8ujOw+4Pyb76874fLps4ueHXDhXWdk6YHQ6OgUtinliG7RsYvCbbBg==}
    dependencies:
      '@types/estree': 1.0.7
      '@types/hast': 3.0.4
      '@types/unist': 3.0.3
      comma-separated-tokens: 2.0.3
      devlop: 1.1.0
      estree-util-is-identifier-name: 3.0.0
      hast-util-whitespace: 3.0.0
      mdast-util-mdx-expression: 2.0.1
      mdast-util-mdx-jsx: 3.2.0
      mdast-util-mdxjs-esm: 2.0.1
      property-information: 7.1.0
      space-separated-tokens: 2.0.2
      style-to-js: 1.1.16
      unist-util-position: 5.0.0
      vfile-message: 4.0.2
    transitivePeerDependencies:
      - supports-color

  /hast-util-to-parse5@8.0.0:
    resolution: {integrity: sha512-3KKrV5ZVI8if87DVSi1vDeByYrkGzg4mEfeu4alwgmmIeARiBLKCZS2uw5Gb6nU9x9Yufyj3iudm6i7nl52PFw==}
    dependencies:
      '@types/hast': 3.0.4
      comma-separated-tokens: 2.0.3
      devlop: 1.1.0
      property-information: 6.5.0
      space-separated-tokens: 2.0.2
      web-namespaces: 2.0.1
      zwitch: 2.0.4
    dev: false

  /hast-util-to-string@3.0.1:
    resolution: {integrity: sha512-XelQVTDWvqcl3axRfI0xSeoVKzyIFPwsAGSLIsKdJKQMXDYJS4WYrBNF/8J7RdhIcFI2BOHgAifggsvsxp/3+A==}
    dependencies:
      '@types/hast': 3.0.4
    dev: false

  /hast-util-to-text@4.0.2:
    resolution: {integrity: sha512-KK6y/BN8lbaq654j7JgBydev7wuNMcID54lkRav1P0CaE1e47P72AWWPiGKXTJU271ooYzcvTAn/Zt0REnvc7A==}
    dependencies:
      '@types/hast': 3.0.4
      '@types/unist': 3.0.3
      hast-util-is-element: 3.0.0
      unist-util-find-after: 5.0.0
    dev: false

  /hast-util-whitespace@3.0.0:
    resolution: {integrity: sha512-88JUN06ipLwsnv+dVn+OIYOvAuvBMy/Qoi6O7mQHxdPXpjy+Cd6xRkWwux7DKO+4sYILtLBRIKgsdpS2gQc7qw==}
    dependencies:
      '@types/hast': 3.0.4

  /hastscript@9.0.1:
    resolution: {integrity: sha512-g7df9rMFX/SPi34tyGCyUBREQoKkapwdY/T04Qn9TDWfHhAYt4/I0gMVirzK5wEzeUqIjEB+LXC/ypb7Aqno5w==}
    dependencies:
      '@types/hast': 3.0.4
      comma-separated-tokens: 2.0.3
      hast-util-parse-selector: 4.0.0
      property-information: 7.1.0
      space-separated-tokens: 2.0.2
    dev: false

  /help-me@5.0.0:
    resolution: {integrity: sha512-7xgomUX6ADmcYzFik0HzAxh/73YlKR9bmFzf51CZwR+b6YtzU2m0u49hQCqV6SvlqIqsaxovfwdvbnsw3b/zpg==}
    dev: false

  /html-void-elements@3.0.0:
    resolution: {integrity: sha512-bEqo66MRXsUGxWHV5IP0PUiAWwoEjba4VCzg0LjFJBpchPaTfyfCKTG6bc5F8ucKec3q5y6qOdGyYTSBEvhCrg==}
    dev: false

  /http-status@2.1.0:
    resolution: {integrity: sha512-O5kPr7AW7wYd/BBiOezTwnVAnmSNFY+J7hlZD2X5IOxVBetjcHAiTXhzj0gMrnojQlwy+UT1/Y3H3vJ3UlmvLA==}
    engines: {node: '>= 0.4.0'}
    dev: false

  /human-id@4.1.1:
    resolution: {integrity: sha512-3gKm/gCSUipeLsRYZbbdA1BD83lBoWUkZ7G9VFrhWPAU76KwYo5KR8V28bpoPm/ygy0x5/GCbpRQdY7VLYCoIg==}
    hasBin: true
    dev: true

  /human-signals@5.0.0:
    resolution: {integrity: sha512-AXcZb6vzzrFAUE61HnN4mpLqd/cSIwNQjtNWR0euPm6y0iqx3G4gOXaIDdtdDwZmhwe82LA6+zinmW4UBWVePQ==}
    engines: {node: '>=16.17.0'}
    dev: false

  /iconv-lite@0.4.24:
    resolution: {integrity: sha512-v3MXnZAcvnywkTUEZomIActle7RXXeedOR31wwl7VlyoXO4Qi9arvSenNQWne1TcRwhCL1HwLI21bEqdpj8/rA==}
    engines: {node: '>=0.10.0'}
    dependencies:
      safer-buffer: 2.1.2
    dev: true

  /iconv-lite@0.6.3:
    resolution: {integrity: sha512-4fCk79wshMdzMp2rH06qWrJE4iolqLhCUH+OiuIgU++RB0+94NlDL81atO7GX55uUKueo0txHNtvEyI6D7WdMw==}
    engines: {node: '>=0.10.0'}
    dependencies:
      safer-buffer: 2.1.2
    dev: false

  /ieee754@1.2.1:
    resolution: {integrity: sha512-dcyqhDvX1C46lXZcVqCpK+FtMRQVdIMN6/Df5js2zouUsqG7I6sFxitIC+7KYK29KdXOLHdu9zL4sFnoVQnqaA==}
    dev: false

  /ignore@5.3.2:
    resolution: {integrity: sha512-hsBTNUqQTDwkWtcdYI2i06Y/nUBEsNEDJKjWdigLvegy8kDuJAS8uRlpkkcQpyEXL0Z/pjDy5HBmMjRCJ2gq+g==}
    engines: {node: '>= 4'}
    dev: true

  /image-size@2.0.2:
    resolution: {integrity: sha512-IRqXKlaXwgSMAMtpNzZa1ZAe8m+Sa1770Dhk8VkSsP9LS+iHD62Zd8FQKs8fbPiagBE7BzoFX23cxFnwshpV6w==}
    engines: {node: '>=16.x'}
    hasBin: true
    dev: false

  /import-fresh@3.3.1:
    resolution: {integrity: sha512-TR3KfrTZTYLPB6jUjfx6MF9WcWrHL9su5TObK4ZkYgBdWKPOFoSoQIdEuTuR82pmtxH2spWG9h6etwfr1pLBqQ==}
    engines: {node: '>=6'}
    dependencies:
      parent-module: 1.0.1
      resolve-from: 4.0.0
    dev: true

  /imurmurhash@0.1.4:
    resolution: {integrity: sha512-JmXMZ6wuvDmLiHEml9ykzqO6lwFbof0GG4IkcGaENdCRDDmMVnny7s5HsIgHCbaq0w2MyPhDqkhTUgS2LU2PHA==}
    engines: {node: '>=0.8.19'}
    dev: true

  /inline-style-parser@0.2.4:
    resolution: {integrity: sha512-0aO8FkhNZlj/ZIbNi7Lxxr12obT7cL1moPfE4tg1LkX7LlLfC6DeX4l2ZEud1ukP9jNQyNnfzQVqwbwmAATY4Q==}

  /internal-slot@1.1.0:
    resolution: {integrity: sha512-4gd7VpWNQNB4UKKCFFVcp1AVv+FMOgs9NKzjHKusc8jTMhd5eL1NqQqOpE0KzMds804/yHlglp3uxgluOqAPLw==}
    engines: {node: '>= 0.4'}
    dependencies:
      es-errors: 1.3.0
      hasown: 2.0.2
      side-channel: 1.1.0
    dev: true

  /internmap@1.0.1:
    resolution: {integrity: sha512-lDB5YccMydFBtasVtxnZ3MRBHuaoE8GKsppq+EchKL2U4nK/DmEpPHNH8MZe5HkMtpSiTSOZwfN0tzYjO/lJEw==}
    dev: false

  /internmap@2.0.3:
    resolution: {integrity: sha512-5Hh7Y1wQbvY5ooGgPbDaL5iYLAPzMTUrjMulskHLH6wnv/A+1q5rgEaiuqEjB+oxGXIVZs1FF+R/KPN3ZSQYYg==}
    engines: {node: '>=12'}
    dev: false

  /is-alphabetical@2.0.1:
    resolution: {integrity: sha512-FWyyY60MeTNyeSRpkM2Iry0G9hpr7/9kD40mD/cGQEuilcZYS4okz8SN2Q6rLCJ8gbCt6fN+rC+6tMGS99LaxQ==}

  /is-alphanumerical@2.0.1:
    resolution: {integrity: sha512-hmbYhX/9MUMF5uh7tOXyK/n0ZvWpad5caBA17GsC6vyuCqaWliRG5K1qS9inmUhEMaOBIW7/whAnSwveW/LtZw==}
    dependencies:
      is-alphabetical: 2.0.1
      is-decimal: 2.0.1

  /is-array-buffer@3.0.5:
    resolution: {integrity: sha512-DDfANUiiG2wC1qawP66qlTugJeL5HyzMpfr8lLK+jMQirGzNod0B12cFB/9q838Ru27sBwfw78/rdoU7RERz6A==}
    engines: {node: '>= 0.4'}
    dependencies:
      call-bind: 1.0.8
      call-bound: 1.0.4
      get-intrinsic: 1.3.0
    dev: true

  /is-arrayish@0.3.2:
    resolution: {integrity: sha512-eVRqCvVlZbuw3GrM63ovNSNAeA1K16kaR/LRY/92w0zxQ5/1YzwblUX652i4Xs9RwAGjW9d9y6X88t8OaAJfWQ==}
    requiresBuild: true

  /is-async-function@2.1.1:
    resolution: {integrity: sha512-9dgM/cZBnNvjzaMYHVoxxfPj2QXt22Ev7SuuPrs+xav0ukGB0S6d4ydZdEiM48kLx5kDV+QBPrpVnFyefL8kkQ==}
    engines: {node: '>= 0.4'}
    dependencies:
      async-function: 1.0.0
      call-bound: 1.0.4
      get-proto: 1.0.1
      has-tostringtag: 1.0.2
      safe-regex-test: 1.1.0
    dev: true

  /is-bigint@1.1.0:
    resolution: {integrity: sha512-n4ZT37wG78iz03xPRKJrHTdZbe3IicyucEtdRsV5yglwc3GyUfbAfpSeD0FJ41NbUNSt5wbhqfp1fS+BgnvDFQ==}
    engines: {node: '>= 0.4'}
    dependencies:
      has-bigints: 1.1.0
    dev: true

  /is-boolean-object@1.2.2:
    resolution: {integrity: sha512-wa56o2/ElJMYqjCjGkXri7it5FbebW5usLw/nPmCMs5DeZ7eziSYZhSmPRn0txqeW4LnAmQQU7FgqLpsEFKM4A==}
    engines: {node: '>= 0.4'}
    dependencies:
      call-bound: 1.0.4
      has-tostringtag: 1.0.2
    dev: true

  /is-callable@1.2.7:
    resolution: {integrity: sha512-1BC0BVFhS/p0qtw6enp8e+8OD0UrK0oFLztSjNzhcKA3WDuJxxAPXzPuPtKkjEY9UUoEWlX/8fgKeu2S8i9JTA==}
    engines: {node: '>= 0.4'}
    dev: true

  /is-core-module@2.16.1:
    resolution: {integrity: sha512-UfoeMA6fIJ8wTYFEUjelnaGI67v6+N7qXJEvQuIGa99l4xsCruSYOVSQ0uPANn4dAzm8lkYPaKLrrijLq7x23w==}
    engines: {node: '>= 0.4'}
    dependencies:
      hasown: 2.0.2
    dev: true

  /is-data-view@1.0.2:
    resolution: {integrity: sha512-RKtWF8pGmS87i2D6gqQu/l7EYRlVdfzemCJN/P3UOs//x1QE7mfhvzHIApBTRf7axvT6DMGwSwBXYCT0nfB9xw==}
    engines: {node: '>= 0.4'}
    dependencies:
      call-bound: 1.0.4
      get-intrinsic: 1.3.0
      is-typed-array: 1.1.15
    dev: true

  /is-date-object@1.1.0:
    resolution: {integrity: sha512-PwwhEakHVKTdRNVOw+/Gyh0+MzlCl4R6qKvkhuvLtPMggI1WAHt9sOwZxQLSGpUaDnrdyDsomoRgNnCfKNSXXg==}
    engines: {node: '>= 0.4'}
    dependencies:
      call-bound: 1.0.4
      has-tostringtag: 1.0.2
    dev: true

  /is-decimal@2.0.1:
    resolution: {integrity: sha512-AAB9hiomQs5DXWcRB1rqsxGUstbRroFOPPVAomNk/3XHR5JyEZChOyTWe2oayKnsSsr/kcGqF+z6yuH6HHpN0A==}

  /is-docker@3.0.0:
    resolution: {integrity: sha512-eljcgEDlEns/7AXFosB5K/2nCM4P7FQPkGc/DWLy5rmFEWvZayGrik1d9/QIY5nJ4f9YsVvBkA6kJpHn9rISdQ==}
    engines: {node: ^12.20.0 || ^14.13.1 || >=16.0.0}
    hasBin: true
    dev: false

  /is-extendable@0.1.1:
    resolution: {integrity: sha512-5BMULNob1vgFX6EjQw5izWDxrecWK9AM72rugNr0TFldMOi0fj6Jk+zeKIt0xGj4cEfQIJth4w3OKWOJ4f+AFw==}
    engines: {node: '>=0.10.0'}
    dev: false

  /is-extglob@2.1.1:
    resolution: {integrity: sha512-SbKbANkN603Vi4jEZv49LeVJMn4yGwsbzZworEoyEiutsN3nJYdbO36zfhGJ6QEDpOZIFkDtnq5JRxmvl3jsoQ==}
    engines: {node: '>=0.10.0'}

  /is-finalizationregistry@1.1.1:
    resolution: {integrity: sha512-1pC6N8qWJbWoPtEjgcL2xyhQOP491EQjeUo3qTKcmV8YSDDJrOepfG8pcC7h/QgnQHYSv0mJ3Z/ZWxmatVrysg==}
    engines: {node: '>= 0.4'}
    dependencies:
      call-bound: 1.0.4
    dev: true

  /is-fullwidth-code-point@3.0.0:
    resolution: {integrity: sha512-zymm5+u+sCsSWyD9qNaejV3DFvhCKclKdizYaJUuHA83RLjb7nSuGnddCHGv0hk+KY7BMAlsWeK4Ueg6EV6XQg==}
    engines: {node: '>=8'}

  /is-generator-function@1.1.0:
    resolution: {integrity: sha512-nPUB5km40q9e8UfN/Zc24eLlzdSf9OfKByBw9CIdw4H1giPMeA0OIJvbchsCu4npfI2QcMVBsGEBHKZ7wLTWmQ==}
    engines: {node: '>= 0.4'}
    dependencies:
      call-bound: 1.0.4
      get-proto: 1.0.1
      has-tostringtag: 1.0.2
      safe-regex-test: 1.1.0
    dev: true

  /is-glob@4.0.3:
    resolution: {integrity: sha512-xelSayHH36ZgE7ZWhli7pW34hNbNl8Ojv5KVmkJD4hBdD3th8Tfk9vYasLM+mXWOZhFkgZfxhLSnrwRr4elSSg==}
    engines: {node: '>=0.10.0'}
    dependencies:
      is-extglob: 2.1.1

  /is-hexadecimal@2.0.1:
    resolution: {integrity: sha512-DgZQp241c8oO6cA1SbTEWiXeoxV42vlcJxgH+B3hi1AiqqKruZR3ZGF8In3fj4+/y/7rHvlOZLZtgJ/4ttYGZg==}

  /is-inside-container@1.0.0:
    resolution: {integrity: sha512-KIYLCCJghfHZxqjYBE7rEy0OBuTd5xCHS7tHVgvCLkx7StIoaxwNW3hCALgEUjFfeRk+MG/Qxmp/vtETEF3tRA==}
    engines: {node: '>=14.16'}
    hasBin: true
    dependencies:
      is-docker: 3.0.0
    dev: false

  /is-map@2.0.3:
    resolution: {integrity: sha512-1Qed0/Hr2m+YqxnM09CjA2d/i6YZNfF6R2oRAOj36eUdS6qIV/huPJNSEpKbupewFs+ZsJlxsjjPbc0/afW6Lw==}
    engines: {node: '>= 0.4'}
    dev: true

  /is-number-object@1.1.1:
    resolution: {integrity: sha512-lZhclumE1G6VYD8VHe35wFaIif+CTy5SJIi5+3y4psDgWu4wPDoBhF8NxUOinEc7pHgiTsT6MaBb92rKhhD+Xw==}
    engines: {node: '>= 0.4'}
    dependencies:
      call-bound: 1.0.4
      has-tostringtag: 1.0.2
    dev: true

  /is-number@7.0.0:
    resolution: {integrity: sha512-41Cifkg6e8TylSpdtTpeLVMqvSBEVzTttHvERD741+pnZ8ANv0004MRL43QKPDlK9cGvNp6NZWZUBlbGXYxxng==}
    engines: {node: '>=0.12.0'}

  /is-plain-obj@4.1.0:
    resolution: {integrity: sha512-+Pgi+vMuUNkJyExiMBt5IlFoMyKnr5zhJ4Uspz58WOhBF5QoIZkFyNHIbBAtHwzVAgk5RtndVNsDRN61/mmDqg==}
    engines: {node: '>=12'}

  /is-regex@1.2.1:
    resolution: {integrity: sha512-MjYsKHO5O7mCsmRGxWcLWheFqN9DJ/2TmngvjKXihe6efViPqc274+Fx/4fYj/r03+ESvBdTXK0V6tA3rgez1g==}
    engines: {node: '>= 0.4'}
    dependencies:
      call-bound: 1.0.4
      gopd: 1.2.0
      has-tostringtag: 1.0.2
      hasown: 2.0.2
    dev: true

  /is-set@2.0.3:
    resolution: {integrity: sha512-iPAjerrse27/ygGLxw+EBR9agv9Y6uLeYVJMu+QNCoouJ1/1ri0mGrcWpfCqFZuzzx3WjtwxG098X+n4OuRkPg==}
    engines: {node: '>= 0.4'}
    dev: true

  /is-shared-array-buffer@1.0.4:
    resolution: {integrity: sha512-ISWac8drv4ZGfwKl5slpHG9OwPNty4jOWPRIhBpxOoD+hqITiwuipOQ2bNthAzwA3B4fIjO4Nln74N0S9byq8A==}
    engines: {node: '>= 0.4'}
    dependencies:
      call-bound: 1.0.4
    dev: true

  /is-stream@3.0.0:
    resolution: {integrity: sha512-LnQR4bZ9IADDRSkvpqMGvt/tEJWclzklNgSw48V5EAaAeDd6qGvN8ei6k5p0tvxSR171VmGyHuTiAOfxAbr8kA==}
    engines: {node: ^12.20.0 || ^14.13.1 || >=16.0.0}
    dev: false

  /is-string@1.1.1:
    resolution: {integrity: sha512-BtEeSsoaQjlSPBemMQIrY1MY0uM6vnS1g5fmufYOtnxLGUZM2178PKbhsk7Ffv58IX+ZtcvoGwccYsh0PglkAA==}
    engines: {node: '>= 0.4'}
    dependencies:
      call-bound: 1.0.4
      has-tostringtag: 1.0.2
    dev: true

  /is-subdir@1.2.0:
    resolution: {integrity: sha512-2AT6j+gXe/1ueqbW6fLZJiIw3F8iXGJtt0yDrZaBhAZEG1raiTxKWU+IPqMCzQAXOUCKdA4UDMgacKH25XG2Cw==}
    engines: {node: '>=4'}
    dependencies:
      better-path-resolve: 1.0.0
    dev: true

  /is-symbol@1.1.1:
    resolution: {integrity: sha512-9gGx6GTtCQM73BgmHQXfDmLtfjjTUDSyoxTCbp5WtoixAhfgsDirWIcVQ/IHpvI5Vgd5i/J5F7B9cN/WlVbC/w==}
    engines: {node: '>= 0.4'}
    dependencies:
      call-bound: 1.0.4
      has-symbols: 1.1.0
      safe-regex-test: 1.1.0
    dev: true

  /is-typed-array@1.1.15:
    resolution: {integrity: sha512-p3EcsicXjit7SaskXHs1hA91QxgTw46Fv6EFKKGS5DRFLD8yKnohjF3hxoju94b/OcMZoQukzpPpBE9uLVKzgQ==}
    engines: {node: '>= 0.4'}
    dependencies:
      which-typed-array: 1.1.18
    dev: true

  /is-weakmap@2.0.2:
    resolution: {integrity: sha512-K5pXYOm9wqY1RgjpL3YTkF39tni1XajUIkawTLUo9EZEVUFga5gSQJF8nNS7ZwJQ02y+1YCNYcMh+HIf1ZqE+w==}
    engines: {node: '>= 0.4'}
    dev: true

  /is-weakref@1.1.1:
    resolution: {integrity: sha512-6i9mGWSlqzNMEqpCp93KwRS1uUOodk2OJ6b+sq7ZPDSy2WuI5NFIxp/254TytR8ftefexkWn5xNiHUNpPOfSew==}
    engines: {node: '>= 0.4'}
    dependencies:
      call-bound: 1.0.4
    dev: true

  /is-weakset@2.0.4:
    resolution: {integrity: sha512-mfcwb6IzQyOKTs84CQMrOwW4gQcaTOAWJ0zzJCl2WSPDrWk/OzDaImWFH3djXhb24g4eudZfLRozAvPGw4d9hQ==}
    engines: {node: '>= 0.4'}
    dependencies:
      call-bound: 1.0.4
      get-intrinsic: 1.3.0
    dev: true

  /is-windows@1.0.2:
    resolution: {integrity: sha512-eXK1UInq2bPmjyX6e3VHIzMLobc4J94i4AWn+Hpq3OU5KkrRC96OAcR3PRJ/pGu6m8TRnBHP9dkXQVsT/COVIA==}
    engines: {node: '>=0.10.0'}
    dev: true

  /is-wsl@3.1.0:
    resolution: {integrity: sha512-UcVfVfaK4Sc4m7X3dUSoHoozQGBEFeDC+zVo06t98xe8CzHSZZBekNXH+tu0NalHolcJ/QAGqS46Hef7QXBIMw==}
    engines: {node: '>=16'}
    dependencies:
      is-inside-container: 1.0.0
    dev: false

  /is64bit@2.0.0:
    resolution: {integrity: sha512-jv+8jaWCl0g2lSBkNSVXdzfBA0npK1HGC2KtWM9FumFRoGS94g3NbCCLVnCYHLjp4GrW2KZeeSTMo5ddtznmGw==}
    engines: {node: '>=18'}
    dependencies:
      system-architecture: 0.1.0
    dev: false

  /isarray@2.0.5:
    resolution: {integrity: sha512-xHjhDr3cNBK0BzdUJSPXZntQUx/mwMS5Rw4A7lPJ90XGAO6ISP/ePDNuo0vhqOZU+UD5JoodwCAAoZQd3FeAKw==}
    dev: true

  /isexe@2.0.0:
    resolution: {integrity: sha512-RHxMLp9lnKHGHRng9QFhRCMbYAcVpn69smSGcq3f36xjgVVWThj4qqLbTLlq7Ssj8B+fIQ1EuCEGI2lKsyQeIw==}

  /iterator.prototype@1.1.5:
    resolution: {integrity: sha512-H0dkQoCa3b2VEeKQBOxFph+JAbcrQdE7KC0UkqwpLmv2EC4P41QXP+rqo9wYodACiG5/WM5s9oDApTU8utwj9g==}
    engines: {node: '>= 0.4'}
    dependencies:
      define-data-property: 1.1.4
      es-object-atoms: 1.1.1
      get-intrinsic: 1.3.0
      get-proto: 1.0.1
      has-symbols: 1.1.0
      set-function-name: 2.0.2
    dev: true

  /jackspeak@3.4.3:
    resolution: {integrity: sha512-OGlZQpz2yfahA/Rd1Y8Cd9SIEsqvXkLVoSw/cgwhnhFMDbsQFeZYoJJ7bIZBS9BcamUW96asq/npPWugM+RQBw==}
    dependencies:
      '@isaacs/cliui': 8.0.2
    optionalDependencies:
      '@pkgjs/parseargs': 0.11.0

  /jiti@2.4.2:
    resolution: {integrity: sha512-rg9zJN+G4n2nfJl5MW3BMygZX56zKPNVEYYqq7adpmMh4Jn2QNEwhvQlFy6jPVdcod7txZtKHWnyZiA3a0zP7A==}
    dev: true

  /jose@5.9.6:
    resolution: {integrity: sha512-AMlnetc9+CV9asI19zHmrgS/WYsWUwCn2R7RzlbJWD7F9eWYUTGyBmU9o6PxngtLGOiDGPRu+Uc4fhKzbpteZQ==}
    dev: false

  /joycon@3.1.1:
    resolution: {integrity: sha512-34wB/Y7MW7bzjKRjUKTa46I2Z7eV62Rkhva+KkopW7Qvv/OSWBqvkSY7vusOPrNuZcUG3tApvdVgNB8POj3SPw==}
    engines: {node: '>=10'}

  /js-base64@3.7.7:
    resolution: {integrity: sha512-7rCnleh0z2CkXhH67J8K1Ytz0b2Y+yxTPL+/KOJoa20hfnVQ/3/T6W/KflYI4bRHRagNeXeU2bkNGI3v1oS/lw==}
    dev: false

  /js-tokens@4.0.0:
    resolution: {integrity: sha512-RdJUflcE3cUzKiMqQgsCu06FPu9UdIJO0beYbPhHN4k6apgJtifcoCtT9bcxOpYBtpD2kCM6Sbzg4CausW/PKQ==}

  /js-yaml@3.14.1:
    resolution: {integrity: sha512-okMH7OXXJ7YrN9Ok3/SXrnu4iX9yOk+25nqX4imS2npuvTYDmo/QEZoqwZkYaIDk3jVvBOTOIEgEhaLOynBS9g==}
    hasBin: true
    dependencies:
      argparse: 1.0.10
      esprima: 4.0.1

  /js-yaml@4.1.0:
    resolution: {integrity: sha512-wpxZs9NoxZaJESJGIZTyDEaYpl0FKSA+FB9aJiyemKhMwkxQg63h4T1KJgUGHpTqPDNRcmmYLugrRjJlBtWvRA==}
    dependencies:
      argparse: 2.0.1

  /json-buffer@3.0.1:
    resolution: {integrity: sha512-4bV5BfR2mqfQTJm+V5tPPdf+ZpuhiIvTuAB5g8kcrXOZpTT/QwwVRWBywX1ozr6lEuPdbHxwaJlm9G6mI2sfSQ==}
    dev: true

  /json-schema-to-typescript@15.0.3:
    resolution: {integrity: sha512-iOKdzTUWEVM4nlxpFudFsWyUiu/Jakkga4OZPEt7CGoSEsAsUgdOZqR6pcgx2STBek9Gm4hcarJpXSzIvZ/hKA==}
    engines: {node: '>=16.0.0'}
    hasBin: true
    dependencies:
      '@apidevtools/json-schema-ref-parser': 11.9.3
      '@types/json-schema': 7.0.15
      '@types/lodash': 4.17.16
      is-glob: 4.0.3
      js-yaml: 4.1.0
      lodash: 4.17.21
      minimist: 1.2.8
      prettier: 3.5.3
      tinyglobby: 0.2.13
    dev: false

  /json-schema-traverse@0.4.1:
    resolution: {integrity: sha512-xbbCH5dCYU5T8LcEhhuh7HJ88HXuW3qsI3Y0zOZFKfZEHcpWiHU/Jxzk629Brsab/mMiHQti9wMP+845RPe3Vg==}
    dev: true

  /json-schema-traverse@1.0.0:
    resolution: {integrity: sha512-NM8/P9n3XjXhIZn1lLhkFaACTOURQXjWhV4BA/RnOv8xvgqtqpAX9IO4mRQxSx1Rlo4tqzeqb0sOlruaOy3dug==}
    dev: false

  /json-schema@0.4.0:
    resolution: {integrity: sha512-es94M3nTIfsEPisRafak+HDLfHXnKBhV3vU5eqPcS3flIWqcxJWgXHXiey3YrpaNsanY5ei1VoYEbOzijuq9BA==}
    dev: false

  /json-stable-stringify-without-jsonify@1.0.1:
    resolution: {integrity: sha512-Bdboy+l7tA3OGW6FjyFHWkP5LuByj1Tk33Ljyq0axyzdk9//JSi2u3fP1QSmd1KNwq6VOKYGlAu87CisVir6Pw==}
    dev: true

  /jsondiffpatch@0.6.0:
    resolution: {integrity: sha512-3QItJOXp2AP1uv7waBkao5nCvhEv+QmJAd38Ybq7wNI74Q+BBmnLn4EDKz6yI9xGAIQoUF87qHt+kc1IVxB4zQ==}
    engines: {node: ^18.0.0 || >=20.0.0}
    hasBin: true
    dependencies:
      '@types/diff-match-patch': 1.0.36
      chalk: 5.4.1
      diff-match-patch: 1.0.5
    dev: false

  /jsonfile@4.0.0:
    resolution: {integrity: sha512-m6F1R3z8jjlf2imQHS2Qez5sjKWQzbuuhuJ/FKYFRZvPE3PuHcSMVZzfsLhGVOkfd20obL5SWEBew5ShlquNxg==}
    optionalDependencies:
      graceful-fs: 4.2.11
    dev: true

  /jsx-ast-utils@3.3.5:
    resolution: {integrity: sha512-ZZow9HBI5O6EPgSJLUb8n2NKgmVWTwCvHGwFuJlMjvLFqlGG6pjirPhtdsseaLZjSibD8eegzmYpUZwoIlj2cQ==}
    engines: {node: '>=4.0'}
    dependencies:
      array-includes: 3.1.8
      array.prototype.flat: 1.3.3
      object.assign: 4.1.7
      object.values: 1.2.1
    dev: true

  /katex@0.16.22:
    resolution: {integrity: sha512-XCHRdUw4lf3SKBaJe4EvgqIuWwkPSo9XoeO8GjQW94Bp7TWv9hNhzZjZ+OH9yf1UmLygb7DIT5GSFQiyt16zYg==}
    hasBin: true
    dependencies:
      commander: 8.3.0
    dev: false

  /keyv@4.5.4:
    resolution: {integrity: sha512-oxVHkHR/EJf2CNXnWxRLW6mg7JyCCUcG0DtEGmL2ctUo1PNTin1PUil+r/+4r5MpVgC/fn1kjsx7mjSujKqIpw==}
    dependencies:
      json-buffer: 3.0.1
    dev: true

  /khroma@2.1.0:
    resolution: {integrity: sha512-Ls993zuzfayK269Svk9hzpeGUKob/sIgZzyHYdjQoAdQetRKpOLj+k/QQQ/6Qi0Yz65mlROrfd+Ev+1+7dz9Kw==}
    dev: false

  /kind-of@6.0.3:
    resolution: {integrity: sha512-dcS1ul+9tmeD95T+x28/ehLgd9mENa3LsvDTtzm3vyBEO7RPptvAD+t44WVXaUjTBRcrpFeFlC8WCruUR456hw==}
    engines: {node: '>=0.10.0'}
    dev: false

  /kleur@3.0.3:
    resolution: {integrity: sha512-eTIzlVOSUR+JxdDFepEYcBMtZ9Qqdef+rnzWdRZuMbOywu5tO2w2N7rqjoANZ5k9vywhL6Br1VRjUIgTQx4E8w==}
    engines: {node: '>=6'}
    dev: false

  /kolorist@1.8.0:
    resolution: {integrity: sha512-Y+60/zizpJ3HRH8DCss+q95yr6145JXZo46OTpFvDZWLfRCE4qChOyk1b26nMaNpfHHgxagk9dXT5OP0Tfe+dQ==}
    dev: false

  /langium@3.3.1:
    resolution: {integrity: sha512-QJv/h939gDpvT+9SiLVlY7tZC3xB2qK57v0J04Sh9wpMb6MP1q8gB21L3WIo8T5P1MSMg3Ep14L7KkDCFG3y4w==}
    engines: {node: '>=16.0.0'}
    dependencies:
      chevrotain: 11.0.3
      chevrotain-allstar: 0.3.1(chevrotain@11.0.3)
      vscode-languageserver: 9.0.1
      vscode-languageserver-textdocument: 1.0.12
      vscode-uri: 3.0.8
    dev: false

  /layout-base@1.0.2:
    resolution: {integrity: sha512-8h2oVEZNktL4BH2JCOI90iD1yXwL6iNW7KcCKT2QZgQJR2vbqDsldCTPRU9NifTCqHZci57XvQQ15YTu+sTYPg==}
    dev: false

  /layout-base@2.0.1:
    resolution: {integrity: sha512-dp3s92+uNI1hWIpPGH3jK2kxE2lMjdXdr+DH8ynZHpd6PUlH6x6cbuXnoMmiNumznqaNO31xu9e79F0uuZ0JFg==}
    dev: false

  /levn@0.4.1:
    resolution: {integrity: sha512-+bT2uH4E5LGE7h/n3evcS/sQlJXCpIp6ym8OWJ5eV6+67Dsql/LaaT7qJBAt2rzfoa/5QBGBhxDix1dMt2kQKQ==}
    engines: {node: '>= 0.8.0'}
    dependencies:
      prelude-ls: 1.2.1
      type-check: 0.4.0
    dev: true

  /libsql@0.4.7:
    resolution: {integrity: sha512-T9eIRCs6b0J1SHKYIvD8+KCJMcWZ900iZyxdnSCdqxN12Z1ijzT+jY5nrk72Jw4B0HGzms2NgpryArlJqvc3Lw==}
    cpu: [x64, arm64, wasm32]
    os: [darwin, linux, win32]
    dependencies:
      '@neon-rs/load': 0.0.4
      detect-libc: 2.0.2
    optionalDependencies:
      '@libsql/darwin-arm64': 0.4.7
      '@libsql/darwin-x64': 0.4.7
      '@libsql/linux-arm64-gnu': 0.4.7
      '@libsql/linux-arm64-musl': 0.4.7
      '@libsql/linux-x64-gnu': 0.4.7
      '@libsql/linux-x64-musl': 0.4.7
      '@libsql/win32-x64-msvc': 0.4.7
    dev: false

  /libsql@0.5.11:
    resolution: {integrity: sha512-P2xY1nL2Jl7oM75LcguAEYqouVcevWhLWT8RU/p9ldaqQx5s/chF9t5ZFXPWP0x9myQQ4SguRqPO+FqdnCzKQg==}
    cpu: [x64, arm64, wasm32, arm]
    os: [darwin, linux, win32]
    dependencies:
      '@neon-rs/load': 0.0.4
      detect-libc: 2.0.2
    optionalDependencies:
      '@libsql/darwin-arm64': 0.5.11
      '@libsql/darwin-x64': 0.5.11
      '@libsql/linux-arm-gnueabihf': 0.5.11
      '@libsql/linux-arm-musleabihf': 0.5.11
      '@libsql/linux-arm64-gnu': 0.5.11
      '@libsql/linux-arm64-musl': 0.5.11
      '@libsql/linux-x64-gnu': 0.5.11
      '@libsql/linux-x64-musl': 0.5.11
      '@libsql/win32-x64-msvc': 0.5.11
    dev: false

  /lightningcss-darwin-arm64@1.29.2:
    resolution: {integrity: sha512-cK/eMabSViKn/PG8U/a7aCorpeKLMlK0bQeNHmdb7qUnBkNPnL+oV5DjJUo0kqWsJUapZsM4jCfYItbqBDvlcA==}
    engines: {node: '>= 12.0.0'}
    cpu: [arm64]
    os: [darwin]
    requiresBuild: true
    dev: true
    optional: true

  /lightningcss-darwin-x64@1.29.2:
    resolution: {integrity: sha512-j5qYxamyQw4kDXX5hnnCKMf3mLlHvG44f24Qyi2965/Ycz829MYqjrVg2H8BidybHBp9kom4D7DR5VqCKDXS0w==}
    engines: {node: '>= 12.0.0'}
    cpu: [x64]
    os: [darwin]
    requiresBuild: true
    dev: true
    optional: true

  /lightningcss-freebsd-x64@1.29.2:
    resolution: {integrity: sha512-wDk7M2tM78Ii8ek9YjnY8MjV5f5JN2qNVO+/0BAGZRvXKtQrBC4/cn4ssQIpKIPP44YXw6gFdpUF+Ps+RGsCwg==}
    engines: {node: '>= 12.0.0'}
    cpu: [x64]
    os: [freebsd]
    requiresBuild: true
    dev: true
    optional: true

  /lightningcss-linux-arm-gnueabihf@1.29.2:
    resolution: {integrity: sha512-IRUrOrAF2Z+KExdExe3Rz7NSTuuJ2HvCGlMKoquK5pjvo2JY4Rybr+NrKnq0U0hZnx5AnGsuFHjGnNT14w26sg==}
    engines: {node: '>= 12.0.0'}
    cpu: [arm]
    os: [linux]
    requiresBuild: true
    dev: true
    optional: true

  /lightningcss-linux-arm64-gnu@1.29.2:
    resolution: {integrity: sha512-KKCpOlmhdjvUTX/mBuaKemp0oeDIBBLFiU5Fnqxh1/DZ4JPZi4evEH7TKoSBFOSOV3J7iEmmBaw/8dpiUvRKlQ==}
    engines: {node: '>= 12.0.0'}
    cpu: [arm64]
    os: [linux]
    requiresBuild: true
    dev: true
    optional: true

  /lightningcss-linux-arm64-musl@1.29.2:
    resolution: {integrity: sha512-Q64eM1bPlOOUgxFmoPUefqzY1yV3ctFPE6d/Vt7WzLW4rKTv7MyYNky+FWxRpLkNASTnKQUaiMJ87zNODIrrKQ==}
    engines: {node: '>= 12.0.0'}
    cpu: [arm64]
    os: [linux]
    requiresBuild: true
    dev: true
    optional: true

  /lightningcss-linux-x64-gnu@1.29.2:
    resolution: {integrity: sha512-0v6idDCPG6epLXtBH/RPkHvYx74CVziHo6TMYga8O2EiQApnUPZsbR9nFNrg2cgBzk1AYqEd95TlrsL7nYABQg==}
    engines: {node: '>= 12.0.0'}
    cpu: [x64]
    os: [linux]
    requiresBuild: true
    dev: true
    optional: true

  /lightningcss-linux-x64-musl@1.29.2:
    resolution: {integrity: sha512-rMpz2yawkgGT8RULc5S4WiZopVMOFWjiItBT7aSfDX4NQav6M44rhn5hjtkKzB+wMTRlLLqxkeYEtQ3dd9696w==}
    engines: {node: '>= 12.0.0'}
    cpu: [x64]
    os: [linux]
    requiresBuild: true
    dev: true
    optional: true

  /lightningcss-win32-arm64-msvc@1.29.2:
    resolution: {integrity: sha512-nL7zRW6evGQqYVu/bKGK+zShyz8OVzsCotFgc7judbt6wnB2KbiKKJwBE4SGoDBQ1O94RjW4asrCjQL4i8Fhbw==}
    engines: {node: '>= 12.0.0'}
    cpu: [arm64]
    os: [win32]
    requiresBuild: true
    dev: true
    optional: true

  /lightningcss-win32-x64-msvc@1.29.2:
    resolution: {integrity: sha512-EdIUW3B2vLuHmv7urfzMI/h2fmlnOQBk1xlsDxkN1tCWKjNFjfLhGxYk8C8mzpSfr+A6jFFIi8fU6LbQGsRWjA==}
    engines: {node: '>= 12.0.0'}
    cpu: [x64]
    os: [win32]
    requiresBuild: true
    dev: true
    optional: true

  /lightningcss@1.29.2:
    resolution: {integrity: sha512-6b6gd/RUXKaw5keVdSEtqFVdzWnU5jMxTUjA2bVcMNPLwSQ08Sv/UodBVtETLCn7k4S1Ibxwh7k68IwLZPgKaA==}
    engines: {node: '>= 12.0.0'}
    dependencies:
      detect-libc: 2.0.3
    optionalDependencies:
      lightningcss-darwin-arm64: 1.29.2
      lightningcss-darwin-x64: 1.29.2
      lightningcss-freebsd-x64: 1.29.2
      lightningcss-linux-arm-gnueabihf: 1.29.2
      lightningcss-linux-arm64-gnu: 1.29.2
      lightningcss-linux-arm64-musl: 1.29.2
      lightningcss-linux-x64-gnu: 1.29.2
      lightningcss-linux-x64-musl: 1.29.2
      lightningcss-win32-arm64-msvc: 1.29.2
      lightningcss-win32-x64-msvc: 1.29.2
    dev: true

  /lilconfig@3.1.3:
    resolution: {integrity: sha512-/vlFKAoH5Cgt3Ie+JLhRbwOsCQePABiU3tJ1egGvyQ+33R/vcwM2Zl2QR/LzjsBeItPt3oSVXapn+m4nQDvpzw==}
    engines: {node: '>=14'}

  /lines-and-columns@1.2.4:
    resolution: {integrity: sha512-7ylylesZQ/PV29jhEDl3Ufjo6ZX7gCqJr5F7PKrqc93v7fzSymt1BpwEU8nAUXs8qzzvqhbjhK5QZg6Mt/HkBg==}

  /load-tsconfig@0.2.5:
    resolution: {integrity: sha512-IXO6OCs9yg8tMKzfPZ1YmheJbZCiEsnBdcB03l0OcfK9prKnJb96siuHCr5Fl37/yo9DnKU+TLpxzTUspw9shg==}
    engines: {node: ^12.20.0 || ^14.13.1 || >=16.0.0}

  /local-pkg@1.1.1:
    resolution: {integrity: sha512-WunYko2W1NcdfAFpuLUoucsgULmgDBRkdxHxWQ7mK0cQqwPiy8E1enjuRBrhLtZkB5iScJ1XIPdhVEFK8aOLSg==}
    engines: {node: '>=14'}
    dependencies:
      mlly: 1.7.4
      pkg-types: 2.1.0
      quansync: 0.2.10
    dev: false

  /locate-path@5.0.0:
    resolution: {integrity: sha512-t7hw9pI+WvuwNJXwk5zVHpyhIqzg2qTlklJOf0mVxGSbe3Fp2VieZcduNYjaLDoy6p9uGpQEGWG87WpMKlNq8g==}
    engines: {node: '>=8'}
    dependencies:
      p-locate: 4.1.0
    dev: true

  /locate-path@6.0.0:
    resolution: {integrity: sha512-iPZK6eYjbxRu3uB4/WZ3EsEIMJFMqAoopl3R+zuq0UjcAm/MO6KCweDgPfP3elTztoKP3KtnVHxTn2NHBSDVUw==}
    engines: {node: '>=10'}
    dependencies:
      p-locate: 5.0.0
    dev: true

  /lodash-es@4.17.21:
    resolution: {integrity: sha512-mKnC+QJ9pWVzv+C4/U3rRsHapFfHvQFoFB92e52xeyGMcX6/OlIl78je1u8vePzYZSkkogMPJ2yjxxsb89cxyw==}
    dev: false

  /lodash.merge@4.6.2:
    resolution: {integrity: sha512-0KpjqXRVvrYyCsX1swR/XTK0va6VQkQM6MNo7PqW77ByjAhoARA8EfrP1N4+KlKj8YS0ZUCtRT/YUuhyYDujIQ==}
    dev: true

  /lodash.sortby@4.7.0:
    resolution: {integrity: sha512-HDWXG8isMntAyRF5vZ7xKuEvOhT4AhlRt/3czTSjvGUxjYCBVRQY48ViDHyfYz9VIoBkW4TMGQNapx+l3RUwdA==}

  /lodash.startcase@4.4.0:
    resolution: {integrity: sha512-+WKqsK294HMSc2jEbNgpHpd0JfIBhp7rEV4aqXWqFr6AlXov+SlcgB1Fv01y2kGe3Gc8nMW7VA0SrGuSkRfIEg==}
    dev: true

  /lodash@4.17.21:
    resolution: {integrity: sha512-v2kDEe57lecTulaDIuNTPy3Ry4gLGJ6Z1O3vE1krgXZNrsQ+LFTGHVxVjcXPs17LhbZVGedAJv8XZ1tvj5FvSg==}
    dev: false

  /longest-streak@3.1.0:
    resolution: {integrity: sha512-9Ri+o0JYgehTaVBBDoMqIl8GXtbWg711O3srftcHhZ0dqnETqLaoIK0x17fUw9rFSlK/0NlsKe0Ahhyl5pXE2g==}

  /loose-envify@1.4.0:
    resolution: {integrity: sha512-lyuxPGr/Wfhrlem2CL/UcnUc1zcqKAImBDzukY7Y5F/yQiNdko6+fRLevlw1HgMySw7f611UIY408EtxRSoK3Q==}
    hasBin: true
    dependencies:
      js-tokens: 4.0.0

  /loupe@3.1.3:
    resolution: {integrity: sha512-kkIp7XSkP78ZxJEsSxW3712C6teJVoeHHwgo9zJ380de7IYyJ2ISlxojcH2pC5OFLewESmnRi/+XCDIEEVyoug==}
    dev: true

  /lru-cache@10.4.3:
    resolution: {integrity: sha512-JNAzZcXrCt42VGLuYz0zfAzDfAvJWW6AfYlDBQyDV5DClI2m5sAmK+OIO7s59XfsRsWHp02jAJrRadPRGTt6SQ==}

  /lucide-react@0.330.0(react@19.1.0):
    resolution: {integrity: sha512-CQwY+Fpbt2kxCoVhuN0RCZDCYlbYnqB870Bl/vIQf3ER/cnDDQ6moLmEkguRyruAUGd4j3Lc4mtnJosXnqHheA==}
    peerDependencies:
      react: ^16.5.1 || ^17.0.0 || ^18.0.0
    dependencies:
      react: 19.1.0
    dev: true

  /magic-string@0.30.17:
    resolution: {integrity: sha512-sNPKHvyjVf7gyjwS4xGTaW/mCnF8wnjtifKBEhxfZ7E/S8tQ0rssrwGNn6q8JH/ohItJfSQp9mBtQYuTlH5QnA==}
    dependencies:
      '@jridgewell/sourcemap-codec': 1.5.0

  /make-error@1.3.6:
    resolution: {integrity: sha512-s8UhlNe7vPKomQhC1qFelMokr/Sc3AgNbso3n74mVPA5LTZwkB9NlXf4XPamLxJE8h0gh73rM94xvwRT2CVInw==}
    dev: true

  /markdown-extensions@2.0.0:
    resolution: {integrity: sha512-o5vL7aDWatOTX8LzaS1WMoaoxIiLRQJuIKKe2wAw6IeULDHaqbiqiggmx+pKvZDb1Sj+pE46Sn1T7lCqfFtg1Q==}
    engines: {node: '>=16'}

  /markdown-table@3.0.4:
    resolution: {integrity: sha512-wiYz4+JrLyb/DqW2hkFJxP7Vd7JuTDm77fvbM8VfEQdmSMqcImWeeRbHwZjBjIFki/VaMK2BhFi7oUUZeM5bqw==}
    dev: false

  /marked@15.0.12:
    resolution: {integrity: sha512-8dD6FusOQSrpv9Z1rdNMdlSgQOIP880DHqnohobOmYLElGEqAL/JvxvuxZO16r4HtjTlfPRDC1hbvxC9dPN2nA==}
    engines: {node: '>= 18'}
    hasBin: true
    dev: false

  /math-intrinsics@1.1.0:
    resolution: {integrity: sha512-/IXtbwEk5HTPyEwyKX6hGkYXxM9nbj64B+ilVJnC/R6B0pH5G4V3b0pVbL7DBj4tkhBAppbQUlf6F6Xl9LHu1g==}
    engines: {node: '>= 0.4'}
    dev: true

  /mathjax-full@3.2.2:
    resolution: {integrity: sha512-+LfG9Fik+OuI8SLwsiR02IVdjcnRCy5MufYLi0C3TdMT56L/pjB0alMVGgoWJF8pN9Rc7FESycZB9BMNWIid5w==}
    dependencies:
      esm: 3.2.25
      mhchemparser: 4.2.1
      mj-context-menu: 0.6.1
      speech-rule-engine: 4.1.2
    dev: false

  /mdast-util-find-and-replace@3.0.2:
    resolution: {integrity: sha512-Tmd1Vg/m3Xz43afeNxDIhWRtFZgM2VLyaf4vSTYwudTyeuTneoL3qtWMA5jeLyz/O1vDJmmV4QuScFCA2tBPwg==}
    dependencies:
      '@types/mdast': 4.0.4
      escape-string-regexp: 5.0.0
      unist-util-is: 6.0.0
      unist-util-visit-parents: 6.0.1
    dev: false

  /mdast-util-from-markdown@2.0.2:
    resolution: {integrity: sha512-uZhTV/8NBuw0WHkPTrCqDOl0zVe1BIng5ZtHoDk49ME1qqcjYmmLmOf0gELgcRMxN4w2iuIeVso5/6QymSrgmA==}
    dependencies:
      '@types/mdast': 4.0.4
      '@types/unist': 3.0.3
      decode-named-character-reference: 1.1.0
      devlop: 1.1.0
      mdast-util-to-string: 4.0.0
      micromark: 4.0.2
      micromark-util-decode-numeric-character-reference: 2.0.2
      micromark-util-decode-string: 2.0.1
      micromark-util-normalize-identifier: 2.0.1
      micromark-util-symbol: 2.0.1
      micromark-util-types: 2.0.2
      unist-util-stringify-position: 4.0.0
    transitivePeerDependencies:
      - supports-color

  /mdast-util-frontmatter@2.0.1:
    resolution: {integrity: sha512-LRqI9+wdgC25P0URIJY9vwocIzCcksduHQ9OF2joxQoyTNVduwLAFUzjoopuRJbJAReaKrNQKAZKL3uCMugWJA==}
    dependencies:
      '@types/mdast': 4.0.4
      devlop: 1.1.0
      escape-string-regexp: 5.0.0
      mdast-util-from-markdown: 2.0.2
      mdast-util-to-markdown: 2.1.2
      micromark-extension-frontmatter: 2.0.0
    transitivePeerDependencies:
      - supports-color
    dev: false

  /mdast-util-gfm-autolink-literal@2.0.1:
    resolution: {integrity: sha512-5HVP2MKaP6L+G6YaxPNjuL0BPrq9orG3TsrZ9YXbA3vDw/ACI4MEsnoDpn6ZNm7GnZgtAcONJyPhOP8tNJQavQ==}
    dependencies:
      '@types/mdast': 4.0.4
      ccount: 2.0.1
      devlop: 1.1.0
      mdast-util-find-and-replace: 3.0.2
      micromark-util-character: 2.1.1
    dev: false

  /mdast-util-gfm-footnote@2.1.0:
    resolution: {integrity: sha512-sqpDWlsHn7Ac9GNZQMeUzPQSMzR6Wv0WKRNvQRg0KqHh02fpTz69Qc1QSseNX29bhz1ROIyNyxExfawVKTm1GQ==}
    dependencies:
      '@types/mdast': 4.0.4
      devlop: 1.1.0
      mdast-util-from-markdown: 2.0.2
      mdast-util-to-markdown: 2.1.2
      micromark-util-normalize-identifier: 2.0.1
    transitivePeerDependencies:
      - supports-color
    dev: false

  /mdast-util-gfm-strikethrough@2.0.0:
    resolution: {integrity: sha512-mKKb915TF+OC5ptj5bJ7WFRPdYtuHv0yTRxK2tJvi+BDqbkiG7h7u/9SI89nRAYcmap2xHQL9D+QG/6wSrTtXg==}
    dependencies:
      '@types/mdast': 4.0.4
      mdast-util-from-markdown: 2.0.2
      mdast-util-to-markdown: 2.1.2
    transitivePeerDependencies:
      - supports-color
    dev: false

  /mdast-util-gfm-table@2.0.0:
    resolution: {integrity: sha512-78UEvebzz/rJIxLvE7ZtDd/vIQ0RHv+3Mh5DR96p7cS7HsBhYIICDBCu8csTNWNO6tBWfqXPWekRuj2FNOGOZg==}
    dependencies:
      '@types/mdast': 4.0.4
      devlop: 1.1.0
      markdown-table: 3.0.4
      mdast-util-from-markdown: 2.0.2
      mdast-util-to-markdown: 2.1.2
    transitivePeerDependencies:
      - supports-color
    dev: false

  /mdast-util-gfm-task-list-item@2.0.0:
    resolution: {integrity: sha512-IrtvNvjxC1o06taBAVJznEnkiHxLFTzgonUdy8hzFVeDun0uTjxxrRGVaNFqkU1wJR3RBPEfsxmU6jDWPofrTQ==}
    dependencies:
      '@types/mdast': 4.0.4
      devlop: 1.1.0
      mdast-util-from-markdown: 2.0.2
      mdast-util-to-markdown: 2.1.2
    transitivePeerDependencies:
      - supports-color
    dev: false

  /mdast-util-gfm@3.1.0:
    resolution: {integrity: sha512-0ulfdQOM3ysHhCJ1p06l0b0VKlhU0wuQs3thxZQagjcjPrlFRqY215uZGHHJan9GEAXd9MbfPjFJz+qMkVR6zQ==}
    dependencies:
      mdast-util-from-markdown: 2.0.2
      mdast-util-gfm-autolink-literal: 2.0.1
      mdast-util-gfm-footnote: 2.1.0
      mdast-util-gfm-strikethrough: 2.0.0
      mdast-util-gfm-table: 2.0.0
      mdast-util-gfm-task-list-item: 2.0.0
      mdast-util-to-markdown: 2.1.2
    transitivePeerDependencies:
      - supports-color
    dev: false

  /mdast-util-math@3.0.0:
    resolution: {integrity: sha512-Tl9GBNeG/AhJnQM221bJR2HPvLOSnLE/T9cJI9tlc6zwQk2nPk/4f0cHkOdEixQPC/j8UtKDdITswvLAy1OZ1w==}
    dependencies:
      '@types/hast': 3.0.4
      '@types/mdast': 4.0.4
      devlop: 1.1.0
      longest-streak: 3.1.0
      mdast-util-from-markdown: 2.0.2
      mdast-util-to-markdown: 2.1.2
      unist-util-remove-position: 5.0.0
    transitivePeerDependencies:
      - supports-color
    dev: false

  /mdast-util-mdx-expression@2.0.1:
    resolution: {integrity: sha512-J6f+9hUp+ldTZqKRSg7Vw5V6MqjATc+3E4gf3CFNcuZNWD8XdyI6zQ8GqH7f8169MM6P7hMBRDVGnn7oHB9kXQ==}
    dependencies:
      '@types/estree-jsx': 1.0.5
      '@types/hast': 3.0.4
      '@types/mdast': 4.0.4
      devlop: 1.1.0
      mdast-util-from-markdown: 2.0.2
      mdast-util-to-markdown: 2.1.2
    transitivePeerDependencies:
      - supports-color

  /mdast-util-mdx-jsx@3.2.0:
    resolution: {integrity: sha512-lj/z8v0r6ZtsN/cGNNtemmmfoLAFZnjMbNyLzBafjzikOM+glrjNHPlf6lQDOTccj9n5b0PPihEBbhneMyGs1Q==}
    dependencies:
      '@types/estree-jsx': 1.0.5
      '@types/hast': 3.0.4
      '@types/mdast': 4.0.4
      '@types/unist': 3.0.3
      ccount: 2.0.1
      devlop: 1.1.0
      mdast-util-from-markdown: 2.0.2
      mdast-util-to-markdown: 2.1.2
      parse-entities: 4.0.2
      stringify-entities: 4.0.4
      unist-util-stringify-position: 4.0.0
      vfile-message: 4.0.2
    transitivePeerDependencies:
      - supports-color

  /mdast-util-mdx@3.0.0:
    resolution: {integrity: sha512-JfbYLAW7XnYTTbUsmpu0kdBUVe+yKVJZBItEjwyYJiDJuZ9w4eeaqks4HQO+R7objWgS2ymV60GYpI14Ug554w==}
    dependencies:
      mdast-util-from-markdown: 2.0.2
      mdast-util-mdx-expression: 2.0.1
      mdast-util-mdx-jsx: 3.2.0
      mdast-util-mdxjs-esm: 2.0.1
      mdast-util-to-markdown: 2.1.2
    transitivePeerDependencies:
      - supports-color

  /mdast-util-mdxjs-esm@2.0.1:
    resolution: {integrity: sha512-EcmOpxsZ96CvlP03NghtH1EsLtr0n9Tm4lPUJUBccV9RwUOneqSycg19n5HGzCf+10LozMRSObtVr3ee1WoHtg==}
    dependencies:
      '@types/estree-jsx': 1.0.5
      '@types/hast': 3.0.4
      '@types/mdast': 4.0.4
      devlop: 1.1.0
      mdast-util-from-markdown: 2.0.2
      mdast-util-to-markdown: 2.1.2
    transitivePeerDependencies:
      - supports-color

  /mdast-util-phrasing@4.1.0:
    resolution: {integrity: sha512-TqICwyvJJpBwvGAMZjj4J2n0X8QWp21b9l0o7eXyVJ25YNWYbJDVIyD1bZXE6WtV6RmKJVYmQAKWa0zWOABz2w==}
    dependencies:
      '@types/mdast': 4.0.4
      unist-util-is: 6.0.0

  /mdast-util-to-hast@13.2.0:
    resolution: {integrity: sha512-QGYKEuUsYT9ykKBCMOEDLsU5JRObWQusAolFMeko/tYPufNkRffBAQjIE+99jbA87xv6FgmjLtwjh9wBWajwAA==}
    dependencies:
      '@types/hast': 3.0.4
      '@types/mdast': 4.0.4
      '@ungap/structured-clone': 1.3.0
      devlop: 1.1.0
      micromark-util-sanitize-uri: 2.0.1
      trim-lines: 3.0.1
      unist-util-position: 5.0.0
      unist-util-visit: 5.0.0
      vfile: 6.0.3

  /mdast-util-to-markdown@2.1.2:
    resolution: {integrity: sha512-xj68wMTvGXVOKonmog6LwyJKrYXZPvlwabaryTjLh9LuvovB/KAH+kvi8Gjj+7rJjsFi23nkUxRQv1KqSroMqA==}
    dependencies:
      '@types/mdast': 4.0.4
      '@types/unist': 3.0.3
      longest-streak: 3.1.0
      mdast-util-phrasing: 4.1.0
      mdast-util-to-string: 4.0.0
      micromark-util-classify-character: 2.0.1
      micromark-util-decode-string: 2.0.1
      unist-util-visit: 5.0.0
      zwitch: 2.0.4

  /mdast-util-to-string@4.0.0:
    resolution: {integrity: sha512-0H44vDimn51F0YwvxSJSm0eCDOJTRlmN0R1yBh4HLj9wiV1Dn0QoXGbvFAWj2hSItVTlCmBF1hqKlIyUBVFLPg==}
    dependencies:
      '@types/mdast': 4.0.4

  /merge-stream@2.0.0:
    resolution: {integrity: sha512-abv/qOcuPfk3URPfDzmZU1LKmuw8kT+0nIHvKrKgFrwifol/doWcdA4ZqsWQ8ENrFKkd67Mfpo/LovbIUsbt3w==}
    dev: false

  /merge2@1.4.1:
    resolution: {integrity: sha512-8q7VEgMJW4J8tcfVPy8g09NcQwZdbwFEqhe/WZkoIzjn/3TGDwtOCYtXGxA3O8tPzpczCCDgv+P2P5y00ZJOOg==}
    engines: {node: '>= 8'}

  /mermaid@11.6.0:
    resolution: {integrity: sha512-PE8hGUy1LDlWIHWBP05SFdqUHGmRcCcK4IzpOKPE35eOw+G9zZgcnMpyunJVUEOgb//KBORPjysKndw8bFLuRg==}
    dependencies:
      '@braintree/sanitize-url': 7.1.1
      '@iconify/utils': 2.3.0
      '@mermaid-js/parser': 0.4.0
      '@types/d3': 7.4.3
      cytoscape: 3.32.0
      cytoscape-cose-bilkent: 4.1.0(cytoscape@3.32.0)
      cytoscape-fcose: 2.2.0(cytoscape@3.32.0)
      d3: 7.9.0
      d3-sankey: 0.12.3
      dagre-d3-es: 7.0.11
      dayjs: 1.11.13
      dompurify: 3.2.6
      katex: 0.16.22
      khroma: 2.1.0
      lodash-es: 4.17.21
      marked: 15.0.12
      roughjs: 4.6.6
      stylis: 4.3.6
      ts-dedent: 2.2.0
      uuid: 11.1.0
    transitivePeerDependencies:
      - supports-color
    dev: false

  /mhchemparser@4.2.1:
    resolution: {integrity: sha512-kYmyrCirqJf3zZ9t/0wGgRZ4/ZJw//VwaRVGA75C4nhE60vtnIzhl9J9ndkX/h6hxSN7pjg/cE0VxbnNM+bnDQ==}
    dev: false

  /micromark-core-commonmark@2.0.3:
    resolution: {integrity: sha512-RDBrHEMSxVFLg6xvnXmb1Ayr2WzLAWjeSATAoxwKYJV94TeNavgoIdA0a9ytzDSVzBy2YKFK+emCPOEibLeCrg==}
    dependencies:
      decode-named-character-reference: 1.1.0
      devlop: 1.1.0
      micromark-factory-destination: 2.0.1
      micromark-factory-label: 2.0.1
      micromark-factory-space: 2.0.1
      micromark-factory-title: 2.0.1
      micromark-factory-whitespace: 2.0.1
      micromark-util-character: 2.1.1
      micromark-util-chunked: 2.0.1
      micromark-util-classify-character: 2.0.1
      micromark-util-html-tag-name: 2.0.1
      micromark-util-normalize-identifier: 2.0.1
      micromark-util-resolve-all: 2.0.1
      micromark-util-subtokenize: 2.1.0
      micromark-util-symbol: 2.0.1
      micromark-util-types: 2.0.2

  /micromark-extension-frontmatter@2.0.0:
    resolution: {integrity: sha512-C4AkuM3dA58cgZha7zVnuVxBhDsbttIMiytjgsM2XbHAB2faRVaHRle40558FBN+DJcrLNCoqG5mlrpdU4cRtg==}
    dependencies:
      fault: 2.0.1
      micromark-util-character: 2.1.1
      micromark-util-symbol: 2.0.1
      micromark-util-types: 2.0.2
    dev: false

  /micromark-extension-gfm-autolink-literal@2.1.0:
    resolution: {integrity: sha512-oOg7knzhicgQ3t4QCjCWgTmfNhvQbDDnJeVu9v81r7NltNCVmhPy1fJRX27pISafdjL+SVc4d3l48Gb6pbRypw==}
    dependencies:
      micromark-util-character: 2.1.1
      micromark-util-sanitize-uri: 2.0.1
      micromark-util-symbol: 2.0.1
      micromark-util-types: 2.0.2
    dev: false

  /micromark-extension-gfm-footnote@2.1.0:
    resolution: {integrity: sha512-/yPhxI1ntnDNsiHtzLKYnE3vf9JZ6cAisqVDauhp4CEHxlb4uoOTxOCJ+9s51bIB8U1N1FJ1RXOKTIlD5B/gqw==}
    dependencies:
      devlop: 1.1.0
      micromark-core-commonmark: 2.0.3
      micromark-factory-space: 2.0.1
      micromark-util-character: 2.1.1
      micromark-util-normalize-identifier: 2.0.1
      micromark-util-sanitize-uri: 2.0.1
      micromark-util-symbol: 2.0.1
      micromark-util-types: 2.0.2
    dev: false

  /micromark-extension-gfm-strikethrough@2.1.0:
    resolution: {integrity: sha512-ADVjpOOkjz1hhkZLlBiYA9cR2Anf8F4HqZUO6e5eDcPQd0Txw5fxLzzxnEkSkfnD0wziSGiv7sYhk/ktvbf1uw==}
    dependencies:
      devlop: 1.1.0
      micromark-util-chunked: 2.0.1
      micromark-util-classify-character: 2.0.1
      micromark-util-resolve-all: 2.0.1
      micromark-util-symbol: 2.0.1
      micromark-util-types: 2.0.2
    dev: false

  /micromark-extension-gfm-table@2.1.1:
    resolution: {integrity: sha512-t2OU/dXXioARrC6yWfJ4hqB7rct14e8f7m0cbI5hUmDyyIlwv5vEtooptH8INkbLzOatzKuVbQmAYcbWoyz6Dg==}
    dependencies:
      devlop: 1.1.0
      micromark-factory-space: 2.0.1
      micromark-util-character: 2.1.1
      micromark-util-symbol: 2.0.1
      micromark-util-types: 2.0.2
    dev: false

  /micromark-extension-gfm-tagfilter@2.0.0:
    resolution: {integrity: sha512-xHlTOmuCSotIA8TW1mDIM6X2O1SiX5P9IuDtqGonFhEK0qgRI4yeC6vMxEV2dgyr2TiD+2PQ10o+cOhdVAcwfg==}
    dependencies:
      micromark-util-types: 2.0.2
    dev: false

  /micromark-extension-gfm-task-list-item@2.1.0:
    resolution: {integrity: sha512-qIBZhqxqI6fjLDYFTBIa4eivDMnP+OZqsNwmQ3xNLE4Cxwc+zfQEfbs6tzAo2Hjq+bh6q5F+Z8/cksrLFYWQQw==}
    dependencies:
      devlop: 1.1.0
      micromark-factory-space: 2.0.1
      micromark-util-character: 2.1.1
      micromark-util-symbol: 2.0.1
      micromark-util-types: 2.0.2
    dev: false

  /micromark-extension-gfm@3.0.0:
    resolution: {integrity: sha512-vsKArQsicm7t0z2GugkCKtZehqUm31oeGBV/KVSorWSy8ZlNAv7ytjFhvaryUiCUJYqs+NoE6AFhpQvBTM6Q4w==}
    dependencies:
      micromark-extension-gfm-autolink-literal: 2.1.0
      micromark-extension-gfm-footnote: 2.1.0
      micromark-extension-gfm-strikethrough: 2.1.0
      micromark-extension-gfm-table: 2.1.1
      micromark-extension-gfm-tagfilter: 2.0.0
      micromark-extension-gfm-task-list-item: 2.1.0
      micromark-util-combine-extensions: 2.0.1
      micromark-util-types: 2.0.2
    dev: false

  /micromark-extension-math@3.1.0:
    resolution: {integrity: sha512-lvEqd+fHjATVs+2v/8kg9i5Q0AP2k85H0WUOwpIVvUML8BapsMvh1XAogmQjOCsLpoKRCVQqEkQBB3NhVBcsOg==}
    dependencies:
      '@types/katex': 0.16.7
      devlop: 1.1.0
      katex: 0.16.22
      micromark-factory-space: 2.0.1
      micromark-util-character: 2.1.1
      micromark-util-symbol: 2.0.1
      micromark-util-types: 2.0.2
    dev: false

  /micromark-extension-mdx-expression@3.0.1:
    resolution: {integrity: sha512-dD/ADLJ1AeMvSAKBwO22zG22N4ybhe7kFIZ3LsDI0GlsNr2A3KYxb0LdC1u5rj4Nw+CHKY0RVdnHX8vj8ejm4Q==}
    dependencies:
      '@types/estree': 1.0.7
      devlop: 1.1.0
      micromark-factory-mdx-expression: 2.0.3
      micromark-factory-space: 2.0.1
      micromark-util-character: 2.1.1
      micromark-util-events-to-acorn: 2.0.3
      micromark-util-symbol: 2.0.1
      micromark-util-types: 2.0.2

  /micromark-extension-mdx-jsx@3.0.2:
    resolution: {integrity: sha512-e5+q1DjMh62LZAJOnDraSSbDMvGJ8x3cbjygy2qFEi7HCeUT4BDKCvMozPozcD6WmOt6sVvYDNBKhFSz3kjOVQ==}
    dependencies:
      '@types/estree': 1.0.7
      devlop: 1.1.0
      estree-util-is-identifier-name: 3.0.0
      micromark-factory-mdx-expression: 2.0.3
      micromark-factory-space: 2.0.1
      micromark-util-character: 2.1.1
      micromark-util-events-to-acorn: 2.0.3
      micromark-util-symbol: 2.0.1
      micromark-util-types: 2.0.2
      vfile-message: 4.0.2

  /micromark-extension-mdx-md@2.0.0:
    resolution: {integrity: sha512-EpAiszsB3blw4Rpba7xTOUptcFeBFi+6PY8VnJ2hhimH+vCQDirWgsMpz7w1XcZE7LVrSAUGb9VJpG9ghlYvYQ==}
    dependencies:
      micromark-util-types: 2.0.2

  /micromark-extension-mdxjs-esm@3.0.0:
    resolution: {integrity: sha512-DJFl4ZqkErRpq/dAPyeWp15tGrcrrJho1hKK5uBS70BCtfrIFg81sqcTVu3Ta+KD1Tk5vAtBNElWxtAa+m8K9A==}
    dependencies:
      '@types/estree': 1.0.7
      devlop: 1.1.0
      micromark-core-commonmark: 2.0.3
      micromark-util-character: 2.1.1
      micromark-util-events-to-acorn: 2.0.3
      micromark-util-symbol: 2.0.1
      micromark-util-types: 2.0.2
      unist-util-position-from-estree: 2.0.0
      vfile-message: 4.0.2

  /micromark-extension-mdxjs@3.0.0:
    resolution: {integrity: sha512-A873fJfhnJ2siZyUrJ31l34Uqwy4xIFmvPY1oj+Ean5PHcPBYzEsvqvWGaWcfEIr11O5Dlw3p2y0tZWpKHDejQ==}
    dependencies:
      acorn: 8.14.1
      acorn-jsx: 5.3.2(acorn@8.14.1)
      micromark-extension-mdx-expression: 3.0.1
      micromark-extension-mdx-jsx: 3.0.2
      micromark-extension-mdx-md: 2.0.0
      micromark-extension-mdxjs-esm: 3.0.0
      micromark-util-combine-extensions: 2.0.1
      micromark-util-types: 2.0.2

  /micromark-factory-destination@2.0.1:
    resolution: {integrity: sha512-Xe6rDdJlkmbFRExpTOmRj9N3MaWmbAgdpSrBQvCFqhezUn4AHqJHbaEnfbVYYiexVSs//tqOdY/DxhjdCiJnIA==}
    dependencies:
      micromark-util-character: 2.1.1
      micromark-util-symbol: 2.0.1
      micromark-util-types: 2.0.2

  /micromark-factory-label@2.0.1:
    resolution: {integrity: sha512-VFMekyQExqIW7xIChcXn4ok29YE3rnuyveW3wZQWWqF4Nv9Wk5rgJ99KzPvHjkmPXF93FXIbBp6YdW3t71/7Vg==}
    dependencies:
      devlop: 1.1.0
      micromark-util-character: 2.1.1
      micromark-util-symbol: 2.0.1
      micromark-util-types: 2.0.2

  /micromark-factory-mdx-expression@2.0.3:
    resolution: {integrity: sha512-kQnEtA3vzucU2BkrIa8/VaSAsP+EJ3CKOvhMuJgOEGg9KDC6OAY6nSnNDVRiVNRqj7Y4SlSzcStaH/5jge8JdQ==}
    dependencies:
      '@types/estree': 1.0.7
      devlop: 1.1.0
      micromark-factory-space: 2.0.1
      micromark-util-character: 2.1.1
      micromark-util-events-to-acorn: 2.0.3
      micromark-util-symbol: 2.0.1
      micromark-util-types: 2.0.2
      unist-util-position-from-estree: 2.0.0
      vfile-message: 4.0.2

  /micromark-factory-space@2.0.1:
    resolution: {integrity: sha512-zRkxjtBxxLd2Sc0d+fbnEunsTj46SWXgXciZmHq0kDYGnck/ZSGj9/wULTV95uoeYiK5hRXP2mJ98Uo4cq/LQg==}
    dependencies:
      micromark-util-character: 2.1.1
      micromark-util-types: 2.0.2

  /micromark-factory-title@2.0.1:
    resolution: {integrity: sha512-5bZ+3CjhAd9eChYTHsjy6TGxpOFSKgKKJPJxr293jTbfry2KDoWkhBb6TcPVB4NmzaPhMs1Frm9AZH7OD4Cjzw==}
    dependencies:
      micromark-factory-space: 2.0.1
      micromark-util-character: 2.1.1
      micromark-util-symbol: 2.0.1
      micromark-util-types: 2.0.2

  /micromark-factory-whitespace@2.0.1:
    resolution: {integrity: sha512-Ob0nuZ3PKt/n0hORHyvoD9uZhr+Za8sFoP+OnMcnWK5lngSzALgQYKMr9RJVOWLqQYuyn6ulqGWSXdwf6F80lQ==}
    dependencies:
      micromark-factory-space: 2.0.1
      micromark-util-character: 2.1.1
      micromark-util-symbol: 2.0.1
      micromark-util-types: 2.0.2

  /micromark-util-character@2.1.1:
    resolution: {integrity: sha512-wv8tdUTJ3thSFFFJKtpYKOYiGP2+v96Hvk4Tu8KpCAsTMs6yi+nVmGh1syvSCsaxz45J6Jbw+9DD6g97+NV67Q==}
    dependencies:
      micromark-util-symbol: 2.0.1
      micromark-util-types: 2.0.2

  /micromark-util-chunked@2.0.1:
    resolution: {integrity: sha512-QUNFEOPELfmvv+4xiNg2sRYeS/P84pTW0TCgP5zc9FpXetHY0ab7SxKyAQCNCc1eK0459uoLI1y5oO5Vc1dbhA==}
    dependencies:
      micromark-util-symbol: 2.0.1

  /micromark-util-classify-character@2.0.1:
    resolution: {integrity: sha512-K0kHzM6afW/MbeWYWLjoHQv1sgg2Q9EccHEDzSkxiP/EaagNzCm7T/WMKZ3rjMbvIpvBiZgwR3dKMygtA4mG1Q==}
    dependencies:
      micromark-util-character: 2.1.1
      micromark-util-symbol: 2.0.1
      micromark-util-types: 2.0.2

  /micromark-util-combine-extensions@2.0.1:
    resolution: {integrity: sha512-OnAnH8Ujmy59JcyZw8JSbK9cGpdVY44NKgSM7E9Eh7DiLS2E9RNQf0dONaGDzEG9yjEl5hcqeIsj4hfRkLH/Bg==}
    dependencies:
      micromark-util-chunked: 2.0.1
      micromark-util-types: 2.0.2

  /micromark-util-decode-numeric-character-reference@2.0.2:
    resolution: {integrity: sha512-ccUbYk6CwVdkmCQMyr64dXz42EfHGkPQlBj5p7YVGzq8I7CtjXZJrubAYezf7Rp+bjPseiROqe7G6foFd+lEuw==}
    dependencies:
      micromark-util-symbol: 2.0.1

  /micromark-util-decode-string@2.0.1:
    resolution: {integrity: sha512-nDV/77Fj6eH1ynwscYTOsbK7rR//Uj0bZXBwJZRfaLEJ1iGBR6kIfNmlNqaqJf649EP0F3NWNdeJi03elllNUQ==}
    dependencies:
      decode-named-character-reference: 1.1.0
      micromark-util-character: 2.1.1
      micromark-util-decode-numeric-character-reference: 2.0.2
      micromark-util-symbol: 2.0.1

  /micromark-util-encode@2.0.1:
    resolution: {integrity: sha512-c3cVx2y4KqUnwopcO9b/SCdo2O67LwJJ/UyqGfbigahfegL9myoEFoDYZgkT7f36T0bLrM9hZTAaAyH+PCAXjw==}

  /micromark-util-events-to-acorn@2.0.3:
    resolution: {integrity: sha512-jmsiEIiZ1n7X1Rr5k8wVExBQCg5jy4UXVADItHmNk1zkwEVhBuIUKRu3fqv+hs4nxLISi2DQGlqIOGiFxgbfHg==}
    dependencies:
      '@types/estree': 1.0.7
      '@types/unist': 3.0.3
      devlop: 1.1.0
      estree-util-visit: 2.0.0
      micromark-util-symbol: 2.0.1
      micromark-util-types: 2.0.2
      vfile-message: 4.0.2

  /micromark-util-html-tag-name@2.0.1:
    resolution: {integrity: sha512-2cNEiYDhCWKI+Gs9T0Tiysk136SnR13hhO8yW6BGNyhOC4qYFnwF1nKfD3HFAIXA5c45RrIG1ub11GiXeYd1xA==}

  /micromark-util-normalize-identifier@2.0.1:
    resolution: {integrity: sha512-sxPqmo70LyARJs0w2UclACPUUEqltCkJ6PhKdMIDuJ3gSf/Q+/GIe3WKl0Ijb/GyH9lOpUkRAO2wp0GVkLvS9Q==}
    dependencies:
      micromark-util-symbol: 2.0.1

  /micromark-util-resolve-all@2.0.1:
    resolution: {integrity: sha512-VdQyxFWFT2/FGJgwQnJYbe1jjQoNTS4RjglmSjTUlpUMa95Htx9NHeYW4rGDJzbjvCsl9eLjMQwGeElsqmzcHg==}
    dependencies:
      micromark-util-types: 2.0.2

  /micromark-util-sanitize-uri@2.0.1:
    resolution: {integrity: sha512-9N9IomZ/YuGGZZmQec1MbgxtlgougxTodVwDzzEouPKo3qFWvymFHWcnDi2vzV1ff6kas9ucW+o3yzJK9YB1AQ==}
    dependencies:
      micromark-util-character: 2.1.1
      micromark-util-encode: 2.0.1
      micromark-util-symbol: 2.0.1

  /micromark-util-subtokenize@2.1.0:
    resolution: {integrity: sha512-XQLu552iSctvnEcgXw6+Sx75GflAPNED1qx7eBJ+wydBb2KCbRZe+NwvIEEMM83uml1+2WSXpBAcp9IUCgCYWA==}
    dependencies:
      devlop: 1.1.0
      micromark-util-chunked: 2.0.1
      micromark-util-symbol: 2.0.1
      micromark-util-types: 2.0.2

  /micromark-util-symbol@2.0.1:
    resolution: {integrity: sha512-vs5t8Apaud9N28kgCrRUdEed4UJ+wWNvicHLPxCa9ENlYuAY31M0ETy5y1vA33YoNPDFTghEbnh6efaE8h4x0Q==}

  /micromark-util-types@2.0.2:
    resolution: {integrity: sha512-Yw0ECSpJoViF1qTU4DC6NwtC4aWGt1EkzaQB8KPPyCRR8z9TWeV0HbEFGTO+ZY1wB22zmxnJqhPyTpOVCpeHTA==}

  /micromark@4.0.2:
    resolution: {integrity: sha512-zpe98Q6kvavpCr1NPVSCMebCKfD7CA2NqZ+rykeNhONIJBpc1tFKt9hucLGwha3jNTNI8lHpctWJWoimVF4PfA==}
    dependencies:
      '@types/debug': 4.1.12
      debug: 4.4.1
      decode-named-character-reference: 1.1.0
      devlop: 1.1.0
      micromark-core-commonmark: 2.0.3
      micromark-factory-space: 2.0.1
      micromark-util-character: 2.1.1
      micromark-util-chunked: 2.0.1
      micromark-util-combine-extensions: 2.0.1
      micromark-util-decode-numeric-character-reference: 2.0.2
      micromark-util-encode: 2.0.1
      micromark-util-normalize-identifier: 2.0.1
      micromark-util-resolve-all: 2.0.1
      micromark-util-sanitize-uri: 2.0.1
      micromark-util-subtokenize: 2.1.0
      micromark-util-symbol: 2.0.1
      micromark-util-types: 2.0.2
    transitivePeerDependencies:
      - supports-color

  /micromatch@4.0.8:
    resolution: {integrity: sha512-PXwfBhYu0hBCPw8Dn0E+WDYb7af3dSLVWKi3HGv84IdF4TyFoC0ysxFd0Goxw7nSv4T/PzEJQxsYsEiFCKo2BA==}
    engines: {node: '>=8.6'}
    dependencies:
      braces: 3.0.3
      picomatch: 2.3.1

  /mimic-fn@4.0.0:
    resolution: {integrity: sha512-vqiC06CuhBTUdZH+RYl8sFrL096vA45Ok5ISO6sE/Mr1jRbGH4Csnhi8f3wKVl7x8mO4Au7Ir9D3Oyv1VYMFJw==}
    engines: {node: '>=12'}
    dev: false

  /minimatch@3.1.2:
    resolution: {integrity: sha512-J7p63hRiAjw1NDEww1W7i37+ByIrOWO5XQQAzZ3VOcL0PNybwpfmV/N05zFAzwQ9USyEcX6t3UO+K5aqBQOIHw==}
    dependencies:
      brace-expansion: 1.1.11
    dev: true

  /minimatch@9.0.5:
    resolution: {integrity: sha512-G6T0ZX48xgozx7587koeX9Ys2NYy6Gmv//P89sEte9V9whIapMNF4idKxnW2QtCcLiTWlb/wfCabAtAFWhhBow==}
    engines: {node: '>=16 || 14 >=14.17'}
    dependencies:
      brace-expansion: 2.0.1

  /minimist@1.2.8:
    resolution: {integrity: sha512-2yyAR8qBkN3YuheJanUpWC5U3bb5osDywNB8RzDVlDwDHbocAJveqqj1u8+SVD7jkWT4yvsHCpWqqWqAxb0zCA==}
    dev: false

  /minipass@7.1.2:
    resolution: {integrity: sha512-qOOzS1cBTWYF4BH8fVePDBOO9iptMnGUEZwNc/cMWnTV2nVLZ7VoNWEPHkYczZA0pdoA7dl6e7FL659nX9S2aw==}
    engines: {node: '>=16 || 14 >=14.17'}

  /mj-context-menu@0.6.1:
    resolution: {integrity: sha512-7NO5s6n10TIV96d4g2uDpG7ZDpIhMh0QNfGdJw/W47JswFcosz457wqz/b5sAKvl12sxINGFCn80NZHKwxQEXA==}
    dev: false

  /mlly@1.7.4:
    resolution: {integrity: sha512-qmdSIPC4bDJXgZTCR7XosJiNKySV7O215tsPtDN9iEO/7q/76b/ijtgRu/+epFXSJhijtTCCGp3DWS549P3xKw==}
    dependencies:
      acorn: 8.14.1
      pathe: 2.0.3
      pkg-types: 1.3.1
      ufo: 1.6.1

  /mri@1.2.0:
    resolution: {integrity: sha512-tzzskb3bG8LvYGFF/mDTpq3jpI6Q9wc3LEmBaghu+DdCssd1FakN7Bc0hVNmEyGq1bq3RgfkCb3cmQLpNPOroA==}
    engines: {node: '>=4'}
    dev: true

  /ms@2.1.3:
    resolution: {integrity: sha512-6FlzubTLZG3J2a/NVCAleEhjzq5oxgHyaCU9yYXvcLsvoVaHJq/s5xXI6/XXP6tz7R9xAOtHnSO/tXtF3WRTlA==}

  /mz@2.7.0:
    resolution: {integrity: sha512-z81GNO7nnYMEhrGh9LeymoE4+Yr0Wn5McHIZMK5cfQCl+NDX08sCZgUc9/6MHni9IWuFLm1Z3HTCXu2z9fN62Q==}
    dependencies:
      any-promise: 1.3.0
      object-assign: 4.1.1
      thenify-all: 1.6.0

  /nanoid@3.3.11:
    resolution: {integrity: sha512-N8SpfPUnUp1bK+PMYW8qSWdl9U+wwNWI4QKxOYDy9JAro3WMX7p2OeVRF9v+347pnakNevPmiHhNmZ2HbFA76w==}
    engines: {node: ^10 || ^12 || ^13.7 || ^14 || >=15.0.1}
    hasBin: true
    dev: false

  /nanoid@3.3.8:
    resolution: {integrity: sha512-WNLf5Sd8oZxOm+TzppcYk8gVOgP+l58xNy58D0nbUnOxOWRWvlcCV4kUF7ltmI6PsrLl/BgKEyS4mqsGChFN0w==}
    engines: {node: ^10 || ^12 || ^13.7 || ^14 || >=15.0.1}
    dev: true

  /natural-compare@1.4.0:
    resolution: {integrity: sha512-OWND8ei3VtNC9h7V60qff3SVobHr996CTwgxubgyQYEpg290h9J0buyECNNJexkFm5sOajh5G116RYA1c8ZMSw==}
    dev: true

  /negotiator@1.0.0:
    resolution: {integrity: sha512-8Ofs/AUQh8MaEcrlq5xOX0CQ9ypTF5dl78mjlMNfOK08fzpgTHQRQPBxcPlEtIw0yRpws+Zo/3r+5WRby7u3Gg==}
    engines: {node: '>= 0.6'}
    dev: false

  /next-mdx-remote-client@2.1.2(@types/react@18.3.22)(acorn@8.14.1)(react-dom@18.3.1)(react@18.3.1):
    resolution: {integrity: sha512-isNeqjdW+aeJR8cUAReb4niGr4UYU8zOIzSpKNEHoQUqnABrns6j5QwkMdAOLhQa+efoVSZzqygnQAhLkjSqKg==}
    engines: {node: '>=18.18.0'}
    peerDependencies:
      react: ^19.1.0
      react-dom: ^19.1.0
    dependencies:
      '@babel/code-frame': 7.27.1
      '@mdx-js/mdx': 3.1.0(acorn@8.14.1)
      '@mdx-js/react': 3.1.0(@types/react@18.3.22)(react@18.3.1)
      react: 18.3.1
      react-dom: 18.3.1(react@18.3.1)
      remark-mdx-remove-esm: 1.1.0
      serialize-error: 12.0.0
      vfile: 6.0.3
      vfile-matter: 5.0.1
    transitivePeerDependencies:
      - '@types/react'
      - acorn
      - supports-color
    dev: false

  /next-themes@0.4.6(react-dom@19.1.0)(react@19.1.0):
    resolution: {integrity: sha512-pZvgD5L0IEvX5/9GWyHMf3m8BKiVQwsCMHfoFosXtXBMnaS0ZnIJ9ST4b4NqLVKDEm8QBxoNNGNaBv2JNF6XNA==}
    peerDependencies:
      react: ^16.8 || ^17 || ^18 || ^19 || ^19.0.0-rc
      react-dom: ^16.8 || ^17 || ^18 || ^19 || ^19.0.0-rc
    dependencies:
      react: 19.1.0
      react-dom: 19.1.0(react@19.1.0)
    dev: false

  /next@15.3.0(react-dom@19.1.0)(react@19.1.0):
    resolution: {integrity: sha512-k0MgP6BsK8cZ73wRjMazl2y2UcXj49ZXLDEgx6BikWuby/CN+nh81qFFI16edgd7xYpe/jj2OZEIwCoqnzz0bQ==}
    engines: {node: ^18.18.0 || ^19.8.0 || >= 20.0.0}
    hasBin: true
    peerDependencies:
      '@opentelemetry/api': ^1.1.0
      '@playwright/test': ^1.41.2
      babel-plugin-react-compiler: '*'
      react: ^18.2.0 || 19.0.0-rc-de68d2f4-20241204 || ^19.0.0
      react-dom: ^18.2.0 || 19.0.0-rc-de68d2f4-20241204 || ^19.0.0
      sass: ^1.3.0
    peerDependenciesMeta:
      '@opentelemetry/api':
        optional: true
      '@playwright/test':
        optional: true
      babel-plugin-react-compiler:
        optional: true
      sass:
        optional: true
    dependencies:
      '@next/env': 15.3.0
      '@swc/counter': 0.1.3
      '@swc/helpers': 0.5.15
      busboy: 1.6.0
      caniuse-lite: 1.0.30001713
      postcss: 8.4.31
      react: 19.1.0
      react-dom: 19.1.0(react@19.1.0)
      styled-jsx: 5.1.6(react@19.1.0)
    optionalDependencies:
      '@next/swc-darwin-arm64': 15.3.0
      '@next/swc-darwin-x64': 15.3.0
      '@next/swc-linux-arm64-gnu': 15.3.0
      '@next/swc-linux-arm64-musl': 15.3.0
      '@next/swc-linux-x64-gnu': 15.3.0
      '@next/swc-linux-x64-musl': 15.3.0
      '@next/swc-win32-arm64-msvc': 15.3.0
      '@next/swc-win32-x64-msvc': 15.3.0
      sharp: 0.34.1
    transitivePeerDependencies:
      - '@babel/core'
      - babel-plugin-macros
    dev: false

  /nextra-theme-docs@4.2.17(@types/react@19.1.0)(next@15.3.0)(nextra@4.2.17)(react-dom@19.1.0)(react@19.1.0):
    resolution: {integrity: sha512-QQ7iPHQ7zqh7dKJZ3SQbxqoFt7r8RHD9v7dFtJ+x8evEfxwM23oBGHNBqIjBoPl5uSwtvufEiVd7WMhK+Dxdww==}
    peerDependencies:
      next: '>=14'
      nextra: 4.2.17
      react: '>=18'
      react-dom: '>=18'
    dependencies:
      '@headlessui/react': 2.2.3(react-dom@19.1.0)(react@19.1.0)
      clsx: 2.1.1
      next: 15.3.0(react-dom@19.1.0)(react@19.1.0)
      next-themes: 0.4.6(react-dom@19.1.0)(react@19.1.0)
      nextra: 4.2.17(acorn@8.14.1)(next@15.3.0)(react-dom@19.1.0)(react@19.1.0)(typescript@5.8.2)
      react: 19.1.0
      react-compiler-runtime: 0.0.0-experimental-22c6e49-20241219(react@19.1.0)
      react-dom: 19.1.0(react@19.1.0)
      scroll-into-view-if-needed: 3.1.0
      zod: 3.25.7
      zod-validation-error: 3.4.1(zod@3.25.7)
      zustand: 5.0.4(@types/react@19.1.0)(react@19.1.0)
    transitivePeerDependencies:
      - '@types/react'
      - immer
      - use-sync-external-store
    dev: false

  /nextra@4.2.17(acorn@8.14.1)(next@15.3.0)(react-dom@19.1.0)(react@19.1.0)(typescript@5.8.2):
    resolution: {integrity: sha512-WBZGSUeUJqkYm3F3F7+4N1oMP84r/YK/rAg96wkywu/MIsuUREY8fLXQgQbKkvcLbBl/7Wk2Iy+9xlhDu+weNg==}
    engines: {node: '>=18'}
    peerDependencies:
      next: '>=14'
      react: '>=18'
      react-dom: '>=18'
    dependencies:
      '@formatjs/intl-localematcher': 0.6.1
      '@headlessui/react': 2.2.3(react-dom@19.1.0)(react@19.1.0)
      '@mdx-js/mdx': 3.1.0(acorn@8.14.1)
      '@napi-rs/simple-git': 0.1.19
      '@shikijs/twoslash': 2.5.0(typescript@5.8.2)
      '@theguild/remark-mermaid': 0.2.0(react@19.1.0)
      '@theguild/remark-npm2yarn': 0.3.3
      better-react-mathjax: 2.3.0(react@19.1.0)
      clsx: 2.1.1
      estree-util-to-js: 2.0.0
      estree-util-value-to-estree: 3.4.0
      fast-glob: 3.3.3
      github-slugger: 2.0.0
      hast-util-to-estree: 3.1.3
      katex: 0.16.22
      mdast-util-from-markdown: 2.0.2
      mdast-util-gfm: 3.1.0
      mdast-util-to-hast: 13.2.0
      negotiator: 1.0.0
      next: 15.3.0(react-dom@19.1.0)(react@19.1.0)
      react: 19.1.0
      react-compiler-runtime: 0.0.0-experimental-22c6e49-20241219(react@19.1.0)
      react-dom: 19.1.0(react@19.1.0)
      react-medium-image-zoom: 5.2.14(react-dom@19.1.0)(react@19.1.0)
      rehype-katex: 7.0.1
      rehype-pretty-code: 0.14.1(shiki@2.5.0)
      rehype-raw: 7.0.0
      remark-frontmatter: 5.0.0
      remark-gfm: 4.0.1
      remark-math: 6.0.0
      remark-reading-time: 2.0.2
      remark-smartypants: 3.0.2
      shiki: 2.5.0
      slash: 5.1.0
      title: 4.0.1
      unist-util-remove: 4.0.0
      unist-util-visit: 5.0.0
      unist-util-visit-children: 3.0.0
      yaml: 2.8.0
      zod: 3.25.7
      zod-validation-error: 3.4.1(zod@3.25.7)
    transitivePeerDependencies:
      - acorn
      - supports-color
      - typescript
    dev: false

  /nlcst-to-string@4.0.0:
    resolution: {integrity: sha512-YKLBCcUYKAg0FNlOBT6aI91qFmSiFKiluk655WzPF+DDMA02qIyy8uiRqI8QXtcFpEvll12LpL5MXqEmAZ+dcA==}
    dependencies:
      '@types/nlcst': 2.0.3
    dev: false

  /node-addon-api@7.1.1:
    resolution: {integrity: sha512-5m3bsyrjFWE1xf7nz7YXdN4udnVtXK6/Yfgn5qnahL6bCkf2yKt4k3nuTKAtT4r3IG8JNR2ncsIMdZuAzJjHQQ==}
    dev: true

  /node-domexception@1.0.0:
    resolution: {integrity: sha512-/jKZoMpw0F8GRwl4/eLROPA3cfcXtLApP0QzLmUT/HuPCZWyB7IY9ZrMeKw2O/nFIqPQB3PVM9aYm0F312AXDQ==}
    engines: {node: '>=10.5.0'}
    deprecated: Use your platform's native DOMException instead
    dev: false

  /node-fetch@3.3.2:
    resolution: {integrity: sha512-dRB78srN/l6gqWulah9SrxeYnxeddIG30+GOqK/9OlLVyLg3HPnr6SqOWTWOXKRwC2eGYCkZ59NNuSgvSrpgOA==}
    engines: {node: ^12.20.0 || ^14.13.1 || >=16.0.0}
    dependencies:
      data-uri-to-buffer: 4.0.1
      fetch-blob: 3.2.0
      formdata-polyfill: 4.0.10
    dev: false

  /npm-run-path@5.3.0:
    resolution: {integrity: sha512-ppwTtiJZq0O/ai0z7yfudtBpWIoxM8yE6nHi1X47eFR2EWORqfbu6CnPlNsjeN683eT0qG6H/Pyf9fCcvjnnnQ==}
    engines: {node: ^12.20.0 || ^14.13.1 || >=16.0.0}
    dependencies:
      path-key: 4.0.0
    dev: false

  /npm-to-yarn@3.0.1:
    resolution: {integrity: sha512-tt6PvKu4WyzPwWUzy/hvPFqn+uwXO0K1ZHka8az3NnrhWJDmSqI8ncWq0fkL0k/lmmi5tAC11FXwXuh0rFbt1A==}
    engines: {node: ^12.22.0 || ^14.17.0 || >=16.0.0}
    dev: false

  /object-assign@4.1.1:
    resolution: {integrity: sha512-rJgTQnkUnH1sFw8yT6VSU3zD3sWmu6sZhIseY8VX+GRu3P6F7Fu+JNDoXfklElbLJSnc3FUQHVe4cU5hj+BcUg==}
    engines: {node: '>=0.10.0'}

  /object-inspect@1.13.4:
    resolution: {integrity: sha512-W67iLl4J2EXEGTbfeHCffrjDfitvLANg0UlX3wFUUSTx92KXRFegMHUVgSqE+wvhAbi4WqjGg9czysTV2Epbew==}
    engines: {node: '>= 0.4'}
    dev: true

  /object-keys@1.1.1:
    resolution: {integrity: sha512-NuAESUOUMrlIXOfHKzD6bpPu3tYt3xvjNdRIQ+FeT0lNb4K8WR70CaDxhuNguS2XG+GjkyMwOzsN5ZktImfhLA==}
    engines: {node: '>= 0.4'}
    dev: true

  /object.assign@4.1.7:
    resolution: {integrity: sha512-nK28WOo+QIjBkDduTINE4JkF/UJJKyf2EJxvJKfblDpyg0Q+pkOHNTL0Qwy6NP6FhE/EnzV73BxxqcJaXY9anw==}
    engines: {node: '>= 0.4'}
    dependencies:
      call-bind: 1.0.8
      call-bound: 1.0.4
      define-properties: 1.2.1
      es-object-atoms: 1.1.1
      has-symbols: 1.1.0
      object-keys: 1.1.1
    dev: true

  /object.entries@1.1.8:
    resolution: {integrity: sha512-cmopxi8VwRIAw/fkijJohSfpef5PdN0pMQJN6VC/ZKvn0LIknWD8KtgY6KlQdEc4tIjcQ3HxSMmnvtzIscdaYQ==}
    engines: {node: '>= 0.4'}
    dependencies:
      call-bind: 1.0.8
      define-properties: 1.2.1
      es-object-atoms: 1.1.1
    dev: true

  /object.fromentries@2.0.8:
    resolution: {integrity: sha512-k6E21FzySsSK5a21KRADBd/NGneRegFO5pLHfdQLpRDETUNJueLXs3WCzyQ3tFRDYgbq3KHGXfTbi2bs8WQ6rQ==}
    engines: {node: '>= 0.4'}
    dependencies:
      call-bind: 1.0.8
      define-properties: 1.2.1
      es-abstract: 1.23.9
      es-object-atoms: 1.1.1
    dev: true

  /object.values@1.2.1:
    resolution: {integrity: sha512-gXah6aZrcUxjWg2zR2MwouP2eHlCBzdV4pygudehaKXSGW4v2AsRQUK+lwwXhii6KFZcunEnmSUoYp5CXibxtA==}
    engines: {node: '>= 0.4'}
    dependencies:
      call-bind: 1.0.8
      call-bound: 1.0.4
      define-properties: 1.2.1
      es-object-atoms: 1.1.1
    dev: true

  /on-exit-leak-free@2.1.2:
    resolution: {integrity: sha512-0eJJY6hXLGf1udHwfNftBqH+g73EU4B504nZeKpz1sYRKafAghwxEJunB2O7rDZkL4PGfsMVnTXZ2EjibbqcsA==}
    engines: {node: '>=14.0.0'}
    dev: false

  /once@1.4.0:
    resolution: {integrity: sha512-lNaJgI+2Q5URQBkccEKHTQOPaXdUxnZZElQTZY0MFUAuaEqe1E+Nyvgdz/aIyNi6Z9MzO5dv1H8n58/GELp3+w==}
    dependencies:
      wrappy: 1.0.2
    dev: false

  /onetime@6.0.0:
    resolution: {integrity: sha512-1FlR+gjXK7X+AsAHso35MnyN5KqGwJRi/31ft6x0M194ht7S+rWAvd7PHss9xSKMzE0asv1pyIHaJYq+BbacAQ==}
    engines: {node: '>=12'}
    dependencies:
      mimic-fn: 4.0.0
    dev: false

  /oniguruma-to-es@3.1.1:
    resolution: {integrity: sha512-bUH8SDvPkH3ho3dvwJwfonjlQ4R80vjyvrU8YpxuROddv55vAEJrTuCuCVUhhsHbtlD9tGGbaNApGQckXhS8iQ==}
    dependencies:
      emoji-regex-xs: 1.0.0
      regex: 6.0.1
      regex-recursion: 6.0.2
    dev: false

  /optionator@0.9.4:
    resolution: {integrity: sha512-6IpQ7mKUxRcZNLIObR0hz7lxsapSSIYNZJwXPGeF0mTVqGKFIXj1DQcMoT22S3ROcLyY/rz0PWaWZ9ayWmad9g==}
    engines: {node: '>= 0.8.0'}
    dependencies:
      deep-is: 0.1.4
      fast-levenshtein: 2.0.6
      levn: 0.4.1
      prelude-ls: 1.2.1
      type-check: 0.4.0
      word-wrap: 1.2.5
    dev: true

  /os-tmpdir@1.0.2:
    resolution: {integrity: sha512-D2FR03Vir7FIu45XBY20mTb+/ZSWB00sjU9jdQXt83gDrI4Ztz5Fs7/yy74g2N5SVQY4xY1qDr4rNddwYRVX0g==}
    engines: {node: '>=0.10.0'}
    dev: true

  /outdent@0.5.0:
    resolution: {integrity: sha512-/jHxFIzoMXdqPzTaCpFzAAWhpkSjZPF4Vsn6jAfNpmbH/ymsmd7Qc6VE9BGn0L6YMj6uwpQLxCECpus4ukKS9Q==}
    dev: true

  /own-keys@1.0.1:
    resolution: {integrity: sha512-qFOyK5PjiWZd+QQIh+1jhdb9LpxTF0qs7Pm8o5QHYZ0M3vKqSqzsZaEB6oWlxZ+q2sJBMI/Ktgd2N5ZwQoRHfg==}
    engines: {node: '>= 0.4'}
    dependencies:
      get-intrinsic: 1.3.0
      object-keys: 1.1.1
      safe-push-apply: 1.0.0
    dev: true

  /p-filter@2.1.0:
    resolution: {integrity: sha512-ZBxxZ5sL2HghephhpGAQdoskxplTwr7ICaehZwLIlfL6acuVgZPm8yBNuRAFBGEqtD/hmUeq9eqLg2ys9Xr/yw==}
    engines: {node: '>=8'}
    dependencies:
      p-map: 2.1.0
    dev: true

  /p-limit@2.3.0:
    resolution: {integrity: sha512-//88mFWSJx8lxCzwdAABTJL2MyWB12+eIY7MDL2SqLmAkeKU9qxRvWuSyTjm3FUmpBEMuFfckAIqEaVGUDxb6w==}
    engines: {node: '>=6'}
    dependencies:
      p-try: 2.2.0
    dev: true

  /p-limit@3.1.0:
    resolution: {integrity: sha512-TYOanM3wGwNGsZN2cVTYPArw454xnXj5qmWF1bEoAc4+cU/ol7GVh7odevjp1FNHduHc3KZMcFduxU5Xc6uJRQ==}
    engines: {node: '>=10'}
    dependencies:
      yocto-queue: 0.1.0
    dev: true

  /p-locate@4.1.0:
    resolution: {integrity: sha512-R79ZZ/0wAxKGu3oYMlz8jy/kbhsNrS7SKZ7PxEHBgJ5+F2mtFW2fK2cOtBh1cHYkQsbzFV7I+EoRKe6Yt0oK7A==}
    engines: {node: '>=8'}
    dependencies:
      p-limit: 2.3.0
    dev: true

  /p-locate@5.0.0:
    resolution: {integrity: sha512-LaNjtRWUBY++zB5nE/NwcaoMylSPk+S+ZHNB1TzdbMJMny6dynpAGt7X/tl/QYq3TIeE6nxHppbo2LGymrG5Pw==}
    engines: {node: '>=10'}
    dependencies:
      p-limit: 3.1.0
    dev: true

  /p-map@2.1.0:
    resolution: {integrity: sha512-y3b8Kpd8OAN444hxfBbFfj1FY/RjtTd8tzYwhUqNYXx0fXx2iX4maP4Qr6qhIKbQXI02wTLAda4fYUbDagTUFw==}
    engines: {node: '>=6'}
    dev: true

  /p-try@2.2.0:
    resolution: {integrity: sha512-R4nPAVTAU0B9D35/Gk3uJf/7XYbQcyohSKdvAxIRSNghFl4e71hVoGnBNQz9cWaXxO2I10KTC+3jMdvvoKw6dQ==}
    engines: {node: '>=6'}
    dev: true

  /package-json-from-dist@1.0.1:
    resolution: {integrity: sha512-UEZIS3/by4OC8vL3P2dTXRETpebLI2NiI5vIrjaD/5UtrkFX/tNbwjTSRAGC/+7CAo2pIcBaRgWmcBBHcsaCIw==}

  /package-manager-detector@0.2.11:
    resolution: {integrity: sha512-BEnLolu+yuz22S56CU1SUKq3XC3PkwD5wv4ikR4MfGvnRVcmzXR9DwSlW2fEamyTPyXHomBJRzgapeuBvRNzJQ==}
    dependencies:
      quansync: 0.2.10
    dev: true

  /package-manager-detector@1.3.0:
    resolution: {integrity: sha512-ZsEbbZORsyHuO00lY1kV3/t72yp6Ysay6Pd17ZAlNGuGwmWDLCJxFpRs0IzfXfj1o4icJOkUEioexFHzyPurSQ==}
    dev: false

  /pagefind@1.3.0:
    resolution: {integrity: sha512-8KPLGT5g9s+olKMRTU9LFekLizkVIu9tes90O1/aigJ0T5LmyPqTzGJrETnSw3meSYg58YH7JTzhTTW/3z6VAw==}
    hasBin: true
    optionalDependencies:
      '@pagefind/darwin-arm64': 1.3.0
      '@pagefind/darwin-x64': 1.3.0
      '@pagefind/linux-arm64': 1.3.0
      '@pagefind/linux-x64': 1.3.0
      '@pagefind/windows-x64': 1.3.0
    dev: true

  /parent-module@1.0.1:
    resolution: {integrity: sha512-GQ2EWRpQV8/o+Aw8YqtfZZPfNRWZYkbidE9k5rpl/hC3vtHHBfGm2Ifi6qWV+coDGkrUKZAxE3Lot5kcsRlh+g==}
    engines: {node: '>=6'}
    dependencies:
      callsites: 3.1.0
    dev: true

  /parse-entities@4.0.2:
    resolution: {integrity: sha512-GG2AQYWoLgL877gQIKeRPGO1xF9+eG1ujIb5soS5gPvLQ1y2o8FL90w2QWNdf9I361Mpp7726c+lj3U0qK1uGw==}
    dependencies:
      '@types/unist': 2.0.11
      character-entities-legacy: 3.0.0
      character-reference-invalid: 2.0.1
      decode-named-character-reference: 1.1.0
      is-alphanumerical: 2.0.1
      is-decimal: 2.0.1
      is-hexadecimal: 2.0.1

  /parse-latin@7.0.0:
    resolution: {integrity: sha512-mhHgobPPua5kZ98EF4HWiH167JWBfl4pvAIXXdbaVohtK7a6YBOy56kvhCqduqyo/f3yrHFWmqmiMg/BkBkYYQ==}
    dependencies:
      '@types/nlcst': 2.0.3
      '@types/unist': 3.0.3
      nlcst-to-string: 4.0.0
      unist-util-modify-children: 4.0.0
      unist-util-visit-children: 3.0.0
      vfile: 6.0.3
    dev: false

  /parse-numeric-range@1.3.0:
    resolution: {integrity: sha512-twN+njEipszzlMJd4ONUYgSfZPDxgHhT9Ahed5uTigpQn90FggW4SA/AIPq/6a149fTbE9qBEcSwE3FAEp6wQQ==}
    dev: false

  /parse5@7.3.0:
    resolution: {integrity: sha512-IInvU7fabl34qmi9gY8XOVxhYyMyuH2xUNpb2q8/Y+7552KlejkRvqvD19nMoUW/uQGGbqNpA6Tufu5FL5BZgw==}
    dependencies:
      entities: 6.0.0
    dev: false

  /path-data-parser@0.1.0:
    resolution: {integrity: sha512-NOnmBpt5Y2RWbuv0LMzsayp3lVylAHLPUTut412ZA3l+C4uw4ZVkQbjShYCQ8TCpUMdPapr4YjUqLYD6v68j+w==}
    dev: false

  /path-exists@4.0.0:
    resolution: {integrity: sha512-ak9Qy5Q7jYb2Wwcey5Fpvg2KoAc/ZIhLSLOSBmRmygPsGwkVVt0fZa0qrtMz+m6tJTAHfZQ8FnmB4MG4LWy7/w==}
    engines: {node: '>=8'}
    dev: true

  /path-key@3.1.1:
    resolution: {integrity: sha512-ojmeN0qd+y0jszEtoY48r0Peq5dwMEkIlCOu6Q5f41lfkswXuKtYrhgoTpLnyIcHm24Uhqx+5Tqm2InSwLhE6Q==}
    engines: {node: '>=8'}

  /path-key@4.0.0:
    resolution: {integrity: sha512-haREypq7xkM7ErfgIyA0z+Bj4AGKlMSdlQE2jvJo6huWD1EdkKYV+G/T4nq0YEF2vgTT8kqMFKo1uHn950r4SQ==}
    engines: {node: '>=12'}
    dev: false

  /path-parse@1.0.7:
    resolution: {integrity: sha512-LDJzPVEEEPR+y48z93A0Ed0yXb8pAByGWo/k5YYdYgpY2/2EsOsksJrq7lOHxryrVOn1ejG6oAp8ahvOIQD8sw==}
    dev: true

  /path-scurry@1.11.1:
    resolution: {integrity: sha512-Xa4Nw17FS9ApQFJ9umLiJS4orGjm7ZzwUrwamcGQuHSzDyth9boKDaycYdDcZDuqYATXw4HFXgaqWTctW/v1HA==}
    engines: {node: '>=16 || 14 >=14.18'}
    dependencies:
      lru-cache: 10.4.3
      minipass: 7.1.2

  /path-to-regexp@6.3.0:
    resolution: {integrity: sha512-Yhpw4T9C6hPpgPeA28us07OJeqZ5EzQTkbfwuhsUg0c237RomFoETJgmp2sa3F/41gfLE6G5cqcYwznmeEeOlQ==}
    dev: false

  /path-type@4.0.0:
    resolution: {integrity: sha512-gDKb8aZMDeD/tZWs9P6+q0J9Mwkdl6xMV8TjnGP3qJVJ06bdMgkbBlLU8IdfOsIsFz2BW1rNVT3XuNEl8zPAvw==}
    engines: {node: '>=8'}
    dev: true

  /pathe@2.0.3:
    resolution: {integrity: sha512-WUjGcAqP1gQacoQe+OBJsFA7Ld4DyXuUIjZ5cc75cLHvJ7dtNsTugphxIADwspS+AraAUePCKrSVtPLFj/F88w==}

  /pathval@2.0.0:
    resolution: {integrity: sha512-vE7JKRyES09KiunauX7nd2Q9/L7lhok4smP9RZTDeD4MVs72Dp2qNFVz39Nz5a0FVEW0BJR6C0DYrq6unoziZA==}
    engines: {node: '>= 14.16'}
    dev: true

  /payload@3.38.0(graphql@16.11.0)(typescript@5.8.3):
    resolution: {integrity: sha512-A+KpKyn05Y4vlWTH4uAxkMySfBw4rtES1GydzFtjYEN8gxht1yXiK6zhfldGPyJrFuwPkzVpYC/7Lvg20Np7EA==}
    engines: {node: ^18.20.2 || >=20.9.0}
    hasBin: true
    peerDependencies:
      graphql: ^16.8.1
    dependencies:
      '@next/env': 15.3.0
      '@payloadcms/translations': 3.38.0
      '@types/busboy': 1.5.4
      ajv: 8.17.1
      bson-objectid: 2.0.4
      busboy: 1.6.0
      ci-info: 4.2.0
      console-table-printer: 2.12.1
      croner: 9.0.0
      dataloader: 2.2.3
      deepmerge: 4.3.1
      file-type: 19.3.0
      get-tsconfig: 4.8.1
      graphql: 16.11.0
      http-status: 2.1.0
      image-size: 2.0.2
      jose: 5.9.6
      json-schema-to-typescript: 15.0.3
      minimist: 1.2.8
      path-to-regexp: 6.3.0
      pino: 9.5.0
      pino-pretty: 13.0.0
      pluralize: 8.0.0
      qs-esm: 7.0.2
      sanitize-filename: 1.6.3
      scmp: 2.1.0
      ts-essentials: 10.0.3(typescript@5.8.3)
      tsx: 4.19.2
      uuid: 10.0.0
      ws: 8.18.2
    transitivePeerDependencies:
      - bufferutil
      - typescript
      - utf-8-validate
    dev: false

  /peek-readable@5.4.2:
    resolution: {integrity: sha512-peBp3qZyuS6cNIJ2akRNG1uo1WJ1d0wTxg/fxMdZ0BqCVhx242bSFHM9eNqflfJVS9SsgkzgT/1UgnsurBOTMg==}
    engines: {node: '>=14.16'}
    dev: false

  /picocolors@1.1.1:
    resolution: {integrity: sha512-xceH2snhtb5M9liqDsmEw56le376mTZkEX/jEb/RxNFyegNul7eNslCXP9FDj/Lcu0X8KEyMceP2ntpaHrDEVA==}

  /picomatch@2.3.1:
    resolution: {integrity: sha512-JU3teHTNjmE2VCGFzuY8EXzCDVwEqB2a8fsIvwaStHhAWJEeVd1o1QD80CU6+ZdEXXSLbSsuLwJjkCBWqRQUVA==}
    engines: {node: '>=8.6'}

  /picomatch@4.0.2:
    resolution: {integrity: sha512-M7BAV6Rlcy5u+m6oPhAPFgJTzAioX/6B0DxyvDlo9l8+T3nLKbrczg2WLUyzd45L8RqfUMyGPzekbMvX2Ldkwg==}
    engines: {node: '>=12'}

  /pify@4.0.1:
    resolution: {integrity: sha512-uB80kBFb/tfd68bVleG9T5GGsGPjJrLAUpR5PZIrhBnIaRTQRjqdJSsIKkOP6OAIFbj7GOrcudc5pNjZ+geV2g==}
    engines: {node: '>=6'}
    dev: true

  /pino-abstract-transport@2.0.0:
    resolution: {integrity: sha512-F63x5tizV6WCh4R6RHyi2Ml+M70DNRXt/+HANowMflpgGFMAym/VKm6G7ZOQRjqN7XbGxK1Lg9t6ZrtzOaivMw==}
    dependencies:
      split2: 4.2.0
    dev: false

  /pino-pretty@13.0.0:
    resolution: {integrity: sha512-cQBBIVG3YajgoUjo1FdKVRX6t9XPxwB9lcNJVD5GCnNM4Y6T12YYx8c6zEejxQsU0wrg9TwmDulcE9LR7qcJqA==}
    hasBin: true
    dependencies:
      colorette: 2.0.20
      dateformat: 4.6.3
      fast-copy: 3.0.2
      fast-safe-stringify: 2.1.1
      help-me: 5.0.0
      joycon: 3.1.1
      minimist: 1.2.8
      on-exit-leak-free: 2.1.2
      pino-abstract-transport: 2.0.0
      pump: 3.0.2
      secure-json-parse: 2.7.0
      sonic-boom: 4.2.0
      strip-json-comments: 3.1.1
    dev: false

  /pino-std-serializers@7.0.0:
    resolution: {integrity: sha512-e906FRY0+tV27iq4juKzSYPbUj2do2X2JX4EzSca1631EB2QJQUqGbDuERal7LCtOpxl6x3+nvo9NPZcmjkiFA==}
    dev: false

  /pino@9.5.0:
    resolution: {integrity: sha512-xSEmD4pLnV54t0NOUN16yCl7RIB1c5UUOse5HSyEXtBp+FgFQyPeDutc+Q2ZO7/22vImV7VfEjH/1zV2QuqvYw==}
    hasBin: true
    dependencies:
      atomic-sleep: 1.0.0
      fast-redact: 3.5.0
      on-exit-leak-free: 2.1.2
      pino-abstract-transport: 2.0.0
      pino-std-serializers: 7.0.0
      process-warning: 4.0.1
      quick-format-unescaped: 4.0.4
      real-require: 0.2.0
      safe-stable-stringify: 2.5.0
      sonic-boom: 4.2.0
      thread-stream: 3.1.0
    dev: false

  /pirates@4.0.7:
    resolution: {integrity: sha512-TfySrs/5nm8fQJDcBDuUng3VOUKsd7S+zqvbOTiGXHfxX4wK31ard+hoNuvkicM/2YFzlpDgABOevKSsB4G/FA==}
    engines: {node: '>= 6'}

  /pkg-types@1.3.1:
    resolution: {integrity: sha512-/Jm5M4RvtBFVkKWRu2BLUTNP8/M2a+UwuAX+ae4770q1qVGtfjG+WTCupoZixokjmHiry8uI+dlY8KXYV5HVVQ==}
    dependencies:
      confbox: 0.1.8
      mlly: 1.7.4
      pathe: 2.0.3

  /pkg-types@2.1.0:
    resolution: {integrity: sha512-wmJwA+8ihJixSoHKxZJRBQG1oY8Yr9pGLzRmSsNms0iNWyHHAlZCa7mmKiFR10YPZuz/2k169JiS/inOjBCZ2A==}
    dependencies:
      confbox: 0.2.2
      exsolve: 1.0.5
      pathe: 2.0.3
    dev: false

  /pluralize@8.0.0:
    resolution: {integrity: sha512-Nc3IT5yHzflTfbjgqWcCPpo7DaKy4FnpB0l/zCAW0Tc7jxAiuqSxHasntB3D7887LSrA93kDJ9IXovxJYxyLCA==}
    engines: {node: '>=4'}
    dev: false

  /pnpm@10.11.0:
    resolution: {integrity: sha512-ZUBYP0HMX2KOs9l3Ps7oAvT575kjzEW2mJD7R5kdSwkpZGlOw6T3OKQgyRijMwYsi5JdMS9C5PDCY+tgNVH5dw==}
    engines: {node: '>=18.12'}
    hasBin: true
    dev: false

  /points-on-curve@0.2.0:
    resolution: {integrity: sha512-0mYKnYYe9ZcqMCWhUjItv/oHjvgEsfKvnUTg8sAtnHr3GVy7rGkXCb6d5cSyqrWqL4k81b9CPg3urd+T7aop3A==}
    dev: false

  /points-on-path@0.2.1:
    resolution: {integrity: sha512-25ClnWWuw7JbWZcgqY/gJ4FQWadKxGWk+3kR/7kD0tCaDtPPMj7oHu2ToLaVhfpnHrZzYby2w6tUA0eOIuUg8g==}
    dependencies:
      path-data-parser: 0.1.0
      points-on-curve: 0.2.0
    dev: false

  /possible-typed-array-names@1.1.0:
    resolution: {integrity: sha512-/+5VFTchJDoVj3bhoqi6UeymcD00DAwb1nJwamzPvHEszJ4FpF6SNNbUbOS8yI56qHzdV8eK0qEfOSiodkTdxg==}
    engines: {node: '>= 0.4'}
    dev: true

  /postcss-load-config@6.0.1(tsx@4.19.4)(yaml@2.8.0):
    resolution: {integrity: sha512-oPtTM4oerL+UXmx+93ytZVN82RrlY/wPUV8IeDxFrzIjXOLF1pN+EmKPLbubvKHT2HC20xXsCAH2Z+CKV6Oz/g==}
    engines: {node: '>= 18'}
    peerDependencies:
      jiti: '>=1.21.0'
      postcss: '>=8.0.9'
      tsx: ^4.8.1
      yaml: ^2.4.2
    peerDependenciesMeta:
      jiti:
        optional: true
      postcss:
        optional: true
      tsx:
        optional: true
      yaml:
        optional: true
    dependencies:
      lilconfig: 3.1.3
      tsx: 4.19.4
      yaml: 2.8.0

  /postcss@8.4.31:
    resolution: {integrity: sha512-PS08Iboia9mts/2ygV3eLpY5ghnUcfLV/EXTOW1E2qYxJKGGBUtNjN76FYHnMs36RmARn41bC0AZmn+rR0OVpQ==}
    engines: {node: ^10 || ^12 || >=14}
    dependencies:
      nanoid: 3.3.11
      picocolors: 1.1.1
      source-map-js: 1.2.1
    dev: false

  /postcss@8.5.3:
    resolution: {integrity: sha512-dle9A3yYxlBSrt8Fu+IpjGT8SY8hN0mlaA6GY8t0P5PjIOZemULz/E2Bnm/2dcUOena75OTNkHI76uZBNUUq3A==}
    engines: {node: ^10 || ^12 || >=14}
    dependencies:
      nanoid: 3.3.8
      picocolors: 1.1.1
      source-map-js: 1.2.1
    dev: true

  /prelude-ls@1.2.1:
    resolution: {integrity: sha512-vkcDPrRZo1QZLbn5RLGPpg/WmIQ65qoWWhcGKf/b5eplkkarX0m9z8ppCat4mlOqUsWpyNuYgO3VRyrYHSzX5g==}
    engines: {node: '>= 0.8.0'}
    dev: true

  /prettier-plugin-tailwindcss@0.6.11(prettier@3.5.3):
    resolution: {integrity: sha512-YxaYSIvZPAqhrrEpRtonnrXdghZg1irNg4qrjboCXrpybLWVs55cW2N3juhspVJiO0JBvYJT8SYsJpc8OQSnsA==}
    engines: {node: '>=14.21.3'}
    peerDependencies:
      '@ianvs/prettier-plugin-sort-imports': '*'
      '@prettier/plugin-pug': '*'
      '@shopify/prettier-plugin-liquid': '*'
      '@trivago/prettier-plugin-sort-imports': '*'
      '@zackad/prettier-plugin-twig': '*'
      prettier: ^3.0
      prettier-plugin-astro: '*'
      prettier-plugin-css-order: '*'
      prettier-plugin-import-sort: '*'
      prettier-plugin-jsdoc: '*'
      prettier-plugin-marko: '*'
      prettier-plugin-multiline-arrays: '*'
      prettier-plugin-organize-attributes: '*'
      prettier-plugin-organize-imports: '*'
      prettier-plugin-sort-imports: '*'
      prettier-plugin-style-order: '*'
      prettier-plugin-svelte: '*'
    peerDependenciesMeta:
      '@ianvs/prettier-plugin-sort-imports':
        optional: true
      '@prettier/plugin-pug':
        optional: true
      '@shopify/prettier-plugin-liquid':
        optional: true
      '@trivago/prettier-plugin-sort-imports':
        optional: true
      '@zackad/prettier-plugin-twig':
        optional: true
      prettier-plugin-astro:
        optional: true
      prettier-plugin-css-order:
        optional: true
      prettier-plugin-import-sort:
        optional: true
      prettier-plugin-jsdoc:
        optional: true
      prettier-plugin-marko:
        optional: true
      prettier-plugin-multiline-arrays:
        optional: true
      prettier-plugin-organize-attributes:
        optional: true
      prettier-plugin-organize-imports:
        optional: true
      prettier-plugin-sort-imports:
        optional: true
      prettier-plugin-style-order:
        optional: true
      prettier-plugin-svelte:
        optional: true
    dependencies:
      prettier: 3.5.3
    dev: true

  /prettier@2.8.8:
    resolution: {integrity: sha512-tdN8qQGvNjw4CHbY+XXk0JgCXn9QiF21a55rBe5LJAU+kDyC4WQn4+awm2Xfk2lQMk5fKup9XgzTZtGkjBdP9Q==}
    engines: {node: '>=10.13.0'}
    hasBin: true
    dev: true

  /prettier@3.5.3:
    resolution: {integrity: sha512-QQtaxnoDJeAkDvDKWCLiwIXkTgRhwYDEQCghU9Z6q03iyek/rxRh/2lC3HB7P8sWT2xC/y5JDctPLBIGzHKbhw==}
    engines: {node: '>=14'}

  /process-warning@4.0.1:
    resolution: {integrity: sha512-3c2LzQ3rY9d0hc1emcsHhfT9Jwz0cChib/QN89oME2R451w5fy3f0afAhERFZAwrbDU43wk12d0ORBpDVME50Q==}
    dev: false

  /promise-limit@2.7.0:
    resolution: {integrity: sha512-7nJ6v5lnJsXwGprnGXga4wx6d1POjvi5Qmf1ivTRxTjH4Z/9Czja/UCMLVmB9N93GeWOU93XaFaEt6jbuoagNw==}
    dev: false

  /prompts@2.4.2:
    resolution: {integrity: sha512-NxNv/kLguCA7p3jE8oL2aEBsrJWgAakBpgmgK6lpPWV+WuOmY6r2/zbAVnP+T8bQlA0nzHXSJSJW0Hq7ylaD2Q==}
    engines: {node: '>= 6'}
    dependencies:
      kleur: 3.0.3
      sisteransi: 1.0.5
    dev: false

  /prop-types@15.8.1:
    resolution: {integrity: sha512-oj87CgZICdulUohogVAR7AjlC0327U4el4L6eAvOqCeudMDVU0NThNaV+b9Df4dXgSP1gXMTnPdhfe/2qDH5cg==}
    dependencies:
      loose-envify: 1.4.0
      object-assign: 4.1.1
      react-is: 16.13.1

  /property-information@6.5.0:
    resolution: {integrity: sha512-PgTgs/BlvHxOu8QuEN7wi5A0OmXaBcHpmCSTehcs6Uuu9IkDIEo13Hy7n898RHfrQ49vKCoGeWZSaAK01nwVig==}
    dev: false

  /property-information@7.1.0:
    resolution: {integrity: sha512-TwEZ+X+yCJmYfL7TPUOcvBZ4QfoT5YenQiJuX//0th53DE6w0xxLEtfK3iyryQFddXuvkIk51EEgrJQ0WJkOmQ==}

  /pump@3.0.2:
    resolution: {integrity: sha512-tUPXtzlGM8FE3P0ZL6DVs/3P58k9nk8/jZeQCurTJylQA8qFYzHFfhBJkuqyE0FifOsQ0uKWekiZ5g8wtr28cw==}
    dependencies:
      end-of-stream: 1.4.4
      once: 1.4.0
    dev: false

  /punycode@2.3.1:
    resolution: {integrity: sha512-vYt7UD1U9Wg6138shLtLOvdAu+8DsC/ilFtEVHcH+wydcSpNE20AfSOduf6MkRFahL5FY7X1oU7nKVZFtfq8Fg==}
    engines: {node: '>=6'}

  /qs-esm@7.0.2:
    resolution: {integrity: sha512-D8NAthKSD7SGn748v+GLaaO6k08Mvpoqroa35PqIQC4gtUa8/Pb/k+r0m0NnGBVbHDP1gKZ2nVywqfMisRhV5A==}
    engines: {node: '>=18'}
    dev: false

  /quansync@0.2.10:
    resolution: {integrity: sha512-t41VRkMYbkHyCYmOvx/6URnN80H7k4X0lLdBMGsz+maAwrJQYB1djpV6vHrQIBE0WBSGqhtEHrK9U3DWWH8v7A==}

  /queue-microtask@1.2.3:
    resolution: {integrity: sha512-NuaNSa6flKT5JaSYQzJok04JzTL1CA6aGhv5rfLW3PgqA+M2ChpZQnAC8h8i4ZFkBS8X5RqkDBHA7r4hej3K9A==}

  /quick-format-unescaped@4.0.4:
    resolution: {integrity: sha512-tYC1Q1hgyRuHgloV/YXs2w15unPVh8qfu/qCTfhTYamaw7fyhumKa2yGpdSo87vY32rIclj+4fWYQXUMs9EHvg==}
    dev: false

  /react-compiler-runtime@0.0.0-experimental-22c6e49-20241219(react@19.1.0):
    resolution: {integrity: sha512-bOAGaRL1ldfIIpbDsl+uV025Ta6RS6/cOjvvh8r2Vo7KtqB+RSvihVYRsWQz7ECKNPWdq5MClS845acwAwieDw==}
    peerDependencies:
      react: ^17.0.0 || ^18.0.0 || ^19.0.0
    dependencies:
      react: 19.1.0
    dev: false

  /react-day-picker@8.10.1(date-fns@3.6.0)(react@19.1.0):
    resolution: {integrity: sha512-TMx7fNbhLk15eqcMt+7Z7S2KF7mfTId/XJDjKE8f+IUcFn0l08/kI4FiYTL/0yuOLmEcbR4Fwe3GJf/NiiMnPA==}
    peerDependencies:
      date-fns: ^2.28.0 || ^3.0.0
      react: ^16.8.0 || ^17.0.0 || ^18.0.0
    dependencies:
      date-fns: 3.6.0
      react: 19.1.0
    dev: false

  /react-dom@18.3.1(react@18.3.1):
    resolution: {integrity: sha512-5m4nQKp+rZRb09LNH59GM4BxTh9251/ylbKIbpe7TpGxfJ+9kv6BLkLBXIjjspbgbnIBNqlI23tRnTWT0snUIw==}
    peerDependencies:
      react: ^18.3.1
    dependencies:
      loose-envify: 1.4.0
      react: 18.3.1
      scheduler: 0.23.2
    dev: false

  /react-dom@19.1.0(react@19.1.0):
    resolution: {integrity: sha512-Xs1hdnE+DyKgeHJeJznQmYMIBG3TKIHJJT95Q58nHLSrElKlGQqDTR2HQ9fx5CN/Gk6Vh/kupBTDLU11/nDk/g==}
    peerDependencies:
      react: ^19.1.0
    dependencies:
      react: 19.1.0
      scheduler: 0.26.0
    dev: false

  /react-is@16.13.1:
    resolution: {integrity: sha512-24e6ynE2H+OKt4kqsOvNd8kBpV65zoxbA4BVsEOB3ARVWQki/DHzaUoC5KuON/BiccDaCCTZBuOcfZs70kR8bQ==}

  /react-is@18.3.1:
    resolution: {integrity: sha512-/LLMVyas0ljjAtoYiPqYiL8VWXzUUdThrmU5+n20DZv+a+ClRoevUzw5JxU+Ieh5/c87ytoTBV9G1FiKfNJdmg==}
    dev: false

  /react-medium-image-zoom@5.2.14(react-dom@19.1.0)(react@19.1.0):
    resolution: {integrity: sha512-nfTVYcAUnBzXQpPDcZL+cG/e6UceYUIG+zDcnemL7jtAqbJjVVkA85RgneGtJeni12dTyiRPZVM6Szkmwd/o8w==}
    peerDependencies:
      react: ^16.8.0 || ^17.0.0 || ^18.0.0 || ^19.0.0
      react-dom: ^16.8.0 || ^17.0.0 || ^18.0.0 || ^19.0.0
    dependencies:
      react: 19.1.0
      react-dom: 19.1.0(react@19.1.0)
    dev: false

  /react-smooth@4.0.4(react-dom@19.1.0)(react@19.1.0):
    resolution: {integrity: sha512-gnGKTpYwqL0Iii09gHobNolvX4Kiq4PKx6eWBCYYix+8cdw+cGo3do906l1NBPKkSWx1DghC1dlWG9L2uGd61Q==}
    peerDependencies:
      react: ^16.8.0 || ^17.0.0 || ^18.0.0 || ^19.0.0
      react-dom: ^16.8.0 || ^17.0.0 || ^18.0.0 || ^19.0.0
    dependencies:
      fast-equals: 5.2.2
      prop-types: 15.8.1
      react: 19.1.0
      react-dom: 19.1.0(react@19.1.0)
      react-transition-group: 4.4.5(react-dom@19.1.0)(react@19.1.0)
    dev: false

  /react-transition-group@4.4.5(react-dom@19.1.0)(react@19.1.0):
    resolution: {integrity: sha512-pZcd1MCJoiKiBR2NRxeCRg13uCXbydPnmB4EOeRrY7480qNWO8IIgQG6zlDkm6uRMsURXPuKq0GWtiM59a5Q6g==}
    peerDependencies:
      react: '>=16.6.0'
      react-dom: '>=16.6.0'
    dependencies:
      '@babel/runtime': 7.27.1
      dom-helpers: 5.2.1
      loose-envify: 1.4.0
      prop-types: 15.8.1
      react: 19.1.0
      react-dom: 19.1.0(react@19.1.0)
    dev: false

  /react@18.3.1:
    resolution: {integrity: sha512-wS+hAgJShR0KhEvPJArfuPVN1+Hz1t0Y6n5jLrGQbkb4urgPE/0Rve+1kMB1v/oWgHgm4WIcV+i7F2pTVj+2iQ==}
    engines: {node: '>=0.10.0'}
    dependencies:
      loose-envify: 1.4.0
    dev: false

  /react@19.1.0:
    resolution: {integrity: sha512-FS+XFBNvn3GTAWq26joslQgWNoFu08F4kl0J4CgdNKADkdSGXQyTCnKteIAJy96Br6YbpEU1LSzV5dYtjMkMDg==}
    engines: {node: '>=0.10.0'}

  /read-yaml-file@1.1.0:
    resolution: {integrity: sha512-VIMnQi/Z4HT2Fxuwg5KrY174U1VdUIASQVWXXyqtNRtxSr9IYkn1rsI6Tb6HsrHCmB7gVpNwX6JxPTHcH6IoTA==}
    engines: {node: '>=6'}
    dependencies:
      graceful-fs: 4.2.11
      js-yaml: 3.14.1
      pify: 4.0.1
      strip-bom: 3.0.0
    dev: true

  /readdirp@4.1.2:
    resolution: {integrity: sha512-GDhwkLfywWL2s6vEjyhri+eXmfH6j1L7JE27WhqLeYzoh/A3DBaYGEj2H/HFZCn/kMfim73FXxEJTw06WtxQwg==}
    engines: {node: '>= 14.18.0'}

  /reading-time@1.5.0:
    resolution: {integrity: sha512-onYyVhBNr4CmAxFsKS7bz+uTLRakypIe4R+5A824vBSkQy/hB3fZepoVEf8OVAxzLvK+H/jm9TzpI3ETSm64Kg==}
    dev: false

  /real-require@0.2.0:
    resolution: {integrity: sha512-57frrGM/OCTLqLOAh0mhVA9VBMHd+9U7Zb2THMGdBUoZVOtGbJzjxsYGDJ3A9AYYCP4hn6y1TVbaOfzWtm5GFg==}
    engines: {node: '>= 12.13.0'}
    dev: false

  /recharts-scale@0.4.5:
    resolution: {integrity: sha512-kivNFO+0OcUNu7jQquLXAxz1FIwZj8nrj+YkOKc5694NbjCvcT6aSZiIzNzd2Kul4o4rTto8QVR9lMNtxD4G1w==}
    dependencies:
      decimal.js-light: 2.5.1
    dev: false

  /recharts@2.15.3(react-dom@19.1.0)(react@19.1.0):
    resolution: {integrity: sha512-EdOPzTwcFSuqtvkDoaM5ws/Km1+WTAO2eizL7rqiG0V2UVhTnz0m7J2i0CjVPUCdEkZImaWvXLbZDS2H5t6GFQ==}
    engines: {node: '>=14'}
    peerDependencies:
      react: ^16.0.0 || ^17.0.0 || ^18.0.0 || ^19.0.0
      react-dom: ^16.0.0 || ^17.0.0 || ^18.0.0 || ^19.0.0
    dependencies:
      clsx: 2.1.1
      eventemitter3: 4.0.7
      lodash: 4.17.21
      react: 19.1.0
      react-dom: 19.1.0(react@19.1.0)
      react-is: 18.3.1
      react-smooth: 4.0.4(react-dom@19.1.0)(react@19.1.0)
      recharts-scale: 0.4.5
      tiny-invariant: 1.3.3
      victory-vendor: 36.9.2
    dev: false

  /recma-build-jsx@1.0.0:
    resolution: {integrity: sha512-8GtdyqaBcDfva+GUKDr3nev3VpKAhup1+RvkMvUxURHpW7QyIvk9F5wz7Vzo06CEMSilw6uArgRqhpiUcWp8ew==}
    dependencies:
      '@types/estree': 1.0.7
      estree-util-build-jsx: 3.0.1
      vfile: 6.0.3

  /recma-jsx@1.0.0(acorn@8.14.1):
    resolution: {integrity: sha512-5vwkv65qWwYxg+Atz95acp8DMu1JDSqdGkA2Of1j6rCreyFUE/gp15fC8MnGEuG1W68UKjM6x6+YTWIh7hZM/Q==}
    dependencies:
      acorn-jsx: 5.3.2(acorn@8.14.1)
      estree-util-to-js: 2.0.0
      recma-parse: 1.0.0
      recma-stringify: 1.0.0
      unified: 11.0.5
    transitivePeerDependencies:
      - acorn

  /recma-parse@1.0.0:
    resolution: {integrity: sha512-OYLsIGBB5Y5wjnSnQW6t3Xg7q3fQ7FWbw/vcXtORTnyaSFscOtABg+7Pnz6YZ6c27fG1/aN8CjfwoUEUIdwqWQ==}
    dependencies:
      '@types/estree': 1.0.7
      esast-util-from-js: 2.0.1
      unified: 11.0.5
      vfile: 6.0.3

  /recma-stringify@1.0.0:
    resolution: {integrity: sha512-cjwII1MdIIVloKvC9ErQ+OgAtwHBmcZ0Bg4ciz78FtbT8In39aAYbaA7zvxQ61xVMSPE8WxhLwLbhif4Js2C+g==}
    dependencies:
      '@types/estree': 1.0.7
      estree-util-to-js: 2.0.0
      unified: 11.0.5
      vfile: 6.0.3

  /reflect.getprototypeof@1.0.10:
    resolution: {integrity: sha512-00o4I+DVrefhv+nX0ulyi3biSHCPDe+yLv5o/p6d/UVlirijB8E16FtfwSAi4g3tcqrQ4lRAqQSoFEZJehYEcw==}
    engines: {node: '>= 0.4'}
    dependencies:
      call-bind: 1.0.8
      define-properties: 1.2.1
      es-abstract: 1.23.9
      es-errors: 1.3.0
      es-object-atoms: 1.1.1
      get-intrinsic: 1.3.0
      get-proto: 1.0.1
      which-builtin-type: 1.2.1
    dev: true

  /regex-recursion@6.0.2:
    resolution: {integrity: sha512-0YCaSCq2VRIebiaUviZNs0cBz1kg5kVS2UKUfNIx8YVs1cN3AV7NTctO5FOKBA+UT2BPJIWZauYHPqJODG50cg==}
    dependencies:
      regex-utilities: 2.3.0
    dev: false

  /regex-utilities@2.3.0:
    resolution: {integrity: sha512-8VhliFJAWRaUiVvREIiW2NXXTmHs4vMNnSzuJVhscgmGav3g9VDxLrQndI3dZZVVdp0ZO/5v0xmX516/7M9cng==}
    dev: false

  /regex@6.0.1:
    resolution: {integrity: sha512-uorlqlzAKjKQZ5P+kTJr3eeJGSVroLKoHmquUj4zHWuR+hEyNqlXsSKlYYF5F4NI6nl7tWCs0apKJ0lmfsXAPA==}
    dependencies:
      regex-utilities: 2.3.0
    dev: false

  /regexp.prototype.flags@1.5.4:
    resolution: {integrity: sha512-dYqgNSZbDwkaJ2ceRd9ojCGjBq+mOm9LmtXnAnEGyHhN/5R7iDW2TRw3h+o/jCFxus3P2LfWIIiwowAjANm7IA==}
    engines: {node: '>= 0.4'}
    dependencies:
      call-bind: 1.0.8
      define-properties: 1.2.1
      es-errors: 1.3.0
      get-proto: 1.0.1
      gopd: 1.2.0
      set-function-name: 2.0.2
    dev: true

  /rehype-katex@7.0.1:
    resolution: {integrity: sha512-OiM2wrZ/wuhKkigASodFoo8wimG3H12LWQaH8qSPVJn9apWKFSH3YOCtbKpBorTVw/eI7cuT21XBbvwEswbIOA==}
    dependencies:
      '@types/hast': 3.0.4
      '@types/katex': 0.16.7
      hast-util-from-html-isomorphic: 2.0.0
      hast-util-to-text: 4.0.2
      katex: 0.16.22
      unist-util-visit-parents: 6.0.1
      vfile: 6.0.3
    dev: false

  /rehype-parse@9.0.1:
    resolution: {integrity: sha512-ksCzCD0Fgfh7trPDxr2rSylbwq9iYDkSn8TCDmEJ49ljEUBxDVCzCHv7QNzZOfODanX4+bWQ4WZqLCRWYLfhag==}
    dependencies:
      '@types/hast': 3.0.4
      hast-util-from-html: 2.0.3
      unified: 11.0.5
    dev: false

  /rehype-pretty-code@0.14.1(shiki@2.5.0):
    resolution: {integrity: sha512-IpG4OL0iYlbx78muVldsK86hdfNoht0z63AP7sekQNW2QOTmjxB7RbTO+rhIYNGRljgHxgVZoPwUl6bIC9SbjA==}
    engines: {node: '>=18'}
    peerDependencies:
      shiki: ^1.0.0 || ^2.0.0 || ^3.0.0
    dependencies:
      '@types/hast': 3.0.4
      hast-util-to-string: 3.0.1
      parse-numeric-range: 1.3.0
      rehype-parse: 9.0.1
      shiki: 2.5.0
      unified: 11.0.5
      unist-util-visit: 5.0.0
    dev: false

  /rehype-raw@7.0.0:
    resolution: {integrity: sha512-/aE8hCfKlQeA8LmyeyQvQF3eBiLRGNlfBJEvWH7ivp9sBqs7TNqBL5X3v157rM4IFETqDnIOO+z5M/biZbo9Ww==}
    dependencies:
      '@types/hast': 3.0.4
      hast-util-raw: 9.1.0
      vfile: 6.0.3
    dev: false

  /rehype-recma@1.0.0:
    resolution: {integrity: sha512-lqA4rGUf1JmacCNWWZx0Wv1dHqMwxzsDWYMTowuplHF3xH0N/MmrZ/G3BDZnzAkRmxDadujCjaKM2hqYdCBOGw==}
    dependencies:
      '@types/estree': 1.0.7
      '@types/hast': 3.0.4
      hast-util-to-estree: 3.1.3
    transitivePeerDependencies:
      - supports-color

  /remark-frontmatter@5.0.0:
    resolution: {integrity: sha512-XTFYvNASMe5iPN0719nPrdItC9aU0ssC4v14mH1BCi1u0n1gAocqcujWUrByftZTbLhRtiKRyjYTSIOcr69UVQ==}
    dependencies:
      '@types/mdast': 4.0.4
      mdast-util-frontmatter: 2.0.1
      micromark-extension-frontmatter: 2.0.0
      unified: 11.0.5
    transitivePeerDependencies:
      - supports-color
    dev: false

  /remark-gfm@4.0.1:
    resolution: {integrity: sha512-1quofZ2RQ9EWdeN34S79+KExV1764+wCUGop5CPL1WGdD0ocPpu91lzPGbwWMECpEpd42kJGQwzRfyov9j4yNg==}
    dependencies:
      '@types/mdast': 4.0.4
      mdast-util-gfm: 3.1.0
      micromark-extension-gfm: 3.0.0
      remark-parse: 11.0.0
      remark-stringify: 11.0.0
      unified: 11.0.5
    transitivePeerDependencies:
      - supports-color
    dev: false

  /remark-math@6.0.0:
    resolution: {integrity: sha512-MMqgnP74Igy+S3WwnhQ7kqGlEerTETXMvJhrUzDikVZ2/uogJCb+WHUg97hK9/jcfc0dkD73s3LN8zU49cTEtA==}
    dependencies:
      '@types/mdast': 4.0.4
      mdast-util-math: 3.0.0
      micromark-extension-math: 3.1.0
      unified: 11.0.5
    transitivePeerDependencies:
      - supports-color
    dev: false

  /remark-mdx-remove-esm@1.1.0:
    resolution: {integrity: sha512-oN3F9QRuPKSdzZi+wvEodBVjKwya63sl403pWzJvm0+c503iUjCDR+JAnP3Ho/4205IWbQ2NujPQi/B9kU6ZrA==}
    dependencies:
      '@types/mdast': 4.0.4
      mdast-util-mdxjs-esm: 2.0.1
      unist-util-remove: 4.0.0
    transitivePeerDependencies:
      - supports-color
    dev: false

  /remark-mdx@3.1.0:
    resolution: {integrity: sha512-Ngl/H3YXyBV9RcRNdlYsZujAmhsxwzxpDzpDEhFBVAGthS4GDgnctpDjgFl/ULx5UEDzqtW1cyBSNKqYYrqLBA==}
    dependencies:
      mdast-util-mdx: 3.0.0
      micromark-extension-mdxjs: 3.0.0
    transitivePeerDependencies:
      - supports-color

  /remark-parse@11.0.0:
    resolution: {integrity: sha512-FCxlKLNGknS5ba/1lmpYijMUzX2esxW5xQqjWxw2eHFfS2MSdaHVINFmhjo+qN1WhZhNimq0dZATN9pH0IDrpA==}
    dependencies:
      '@types/mdast': 4.0.4
      mdast-util-from-markdown: 2.0.2
      micromark-util-types: 2.0.2
      unified: 11.0.5
    transitivePeerDependencies:
      - supports-color

  /remark-reading-time@2.0.2:
    resolution: {integrity: sha512-ILjIuR0dQQ8pELPgaFvz7ralcSN62rD/L1pTUJgWb4gfua3ZwYEI8mnKGxEQCbrXSUF/OvycTkcUbifGOtOn5A==}
    dependencies:
      estree-util-is-identifier-name: 2.1.0
      estree-util-value-to-estree: 3.4.0
      reading-time: 1.5.0
      unist-util-visit: 3.1.0
    dev: false

  /remark-rehype@11.1.2:
    resolution: {integrity: sha512-Dh7l57ianaEoIpzbp0PC9UKAdCSVklD8E5Rpw7ETfbTl3FqcOOgq5q2LVDhgGCkaBv7p24JXikPdvhhmHvKMsw==}
    dependencies:
      '@types/hast': 3.0.4
      '@types/mdast': 4.0.4
      mdast-util-to-hast: 13.2.0
      unified: 11.0.5
      vfile: 6.0.3

  /remark-smartypants@3.0.2:
    resolution: {integrity: sha512-ILTWeOriIluwEvPjv67v7Blgrcx+LZOkAUVtKI3putuhlZm84FnqDORNXPPm+HY3NdZOMhyDwZ1E+eZB/Df5dA==}
    engines: {node: '>=16.0.0'}
    dependencies:
      retext: 9.0.0
      retext-smartypants: 6.2.0
      unified: 11.0.5
      unist-util-visit: 5.0.0
    dev: false

  /remark-stringify@11.0.0:
    resolution: {integrity: sha512-1OSmLd3awB/t8qdoEOMazZkNsfVTeY4fTsgzcQFdXNq8ToTN4ZGwrMnlda4K6smTFKD+GRV6O48i6Z4iKgPPpw==}
    dependencies:
      '@types/mdast': 4.0.4
      mdast-util-to-markdown: 2.1.2
      unified: 11.0.5
    dev: false

  /require-from-string@2.0.2:
    resolution: {integrity: sha512-Xf0nWe6RseziFMu+Ap9biiUbmplq6S9/p+7w7YXP/JBHhrUDDUhwa+vANyubuqfZWTveU//DYVGsDG7RKL/vEw==}
    engines: {node: '>=0.10.0'}
    dev: false

  /resolve-from@4.0.0:
    resolution: {integrity: sha512-pb/MYmXstAkysRFx8piNI1tGFNQIFA3vkE3Gq4EuA1dF6gHp/+vgZqsCGJapvy8N3Q+4o7FwvquPJcnZ7RYy4g==}
    engines: {node: '>=4'}
    dev: true

  /resolve-from@5.0.0:
    resolution: {integrity: sha512-qYg9KP24dD5qka9J47d0aVky0N+b4fTU89LN9iDnjB5waksiC49rvMB0PrUJQGoTmH50XPiqOvAjDfaijGxYZw==}
    engines: {node: '>=8'}

  /resolve-pkg-maps@1.0.0:
    resolution: {integrity: sha512-seS2Tj26TBVOC2NIc2rOe2y2ZO7efxITtLZcGSOnHHNOQ7CkiUBfw0Iw2ck6xkIhPwLhKNLS8BO+hEpngQlqzw==}

  /resolve@2.0.0-next.5:
    resolution: {integrity: sha512-U7WjGVG9sH8tvjW5SmGbQuui75FiyjAX72HX15DwBBwF9dNiQZRQAg9nnPhYy+TUnE0+VcrttuvNI8oSxZcocA==}
    hasBin: true
    dependencies:
      is-core-module: 2.16.1
      path-parse: 1.0.7
      supports-preserve-symlinks-flag: 1.0.0
    dev: true

  /retext-latin@4.0.0:
    resolution: {integrity: sha512-hv9woG7Fy0M9IlRQloq/N6atV82NxLGveq+3H2WOi79dtIYWN8OaxogDm77f8YnVXJL2VD3bbqowu5E3EMhBYA==}
    dependencies:
      '@types/nlcst': 2.0.3
      parse-latin: 7.0.0
      unified: 11.0.5
    dev: false

  /retext-smartypants@6.2.0:
    resolution: {integrity: sha512-kk0jOU7+zGv//kfjXEBjdIryL1Acl4i9XNkHxtM7Tm5lFiCog576fjNC9hjoR7LTKQ0DsPWy09JummSsH1uqfQ==}
    dependencies:
      '@types/nlcst': 2.0.3
      nlcst-to-string: 4.0.0
      unist-util-visit: 5.0.0
    dev: false

  /retext-stringify@4.0.0:
    resolution: {integrity: sha512-rtfN/0o8kL1e+78+uxPTqu1Klt0yPzKuQ2BfWwwfgIUSayyzxpM1PJzkKt4V8803uB9qSy32MvI7Xep9khTpiA==}
    dependencies:
      '@types/nlcst': 2.0.3
      nlcst-to-string: 4.0.0
      unified: 11.0.5
    dev: false

  /retext@9.0.0:
    resolution: {integrity: sha512-sbMDcpHCNjvlheSgMfEcVrZko3cDzdbe1x/e7G66dFp0Ff7Mldvi2uv6JkJQzdRcvLYE8CA8Oe8siQx8ZOgTcA==}
    dependencies:
      '@types/nlcst': 2.0.3
      retext-latin: 4.0.0
      retext-stringify: 4.0.0
      unified: 11.0.5
    dev: false

  /reusify@1.1.0:
    resolution: {integrity: sha512-g6QUff04oZpHs0eG5p83rFLhHeV00ug/Yf9nZM6fLeUrPguBTkTQOdpAWWspMh55TZfVQDPaN3NQJfbVRAxdIw==}
    engines: {iojs: '>=1.0.0', node: '>=0.10.0'}

  /robust-predicates@3.0.2:
    resolution: {integrity: sha512-IXgzBWvWQwE6PrDI05OvmXUIruQTcoMDzRsOd5CDvHCVLcLHMTSYvOK5Cm46kWqlV3yAbuSpBZdJ5oP5OUoStg==}
    dev: false

  /rollup@4.41.0:
    resolution: {integrity: sha512-HqMFpUbWlf/tvcxBFNKnJyzc7Lk+XO3FGc3pbNBLqEbOz0gPLRgcrlS3UF4MfUrVlstOaP/q0kM6GVvi+LrLRg==}
    engines: {node: '>=18.0.0', npm: '>=8.0.0'}
    hasBin: true
    dependencies:
      '@types/estree': 1.0.7
    optionalDependencies:
      '@rollup/rollup-android-arm-eabi': 4.41.0
      '@rollup/rollup-android-arm64': 4.41.0
      '@rollup/rollup-darwin-arm64': 4.41.0
      '@rollup/rollup-darwin-x64': 4.41.0
      '@rollup/rollup-freebsd-arm64': 4.41.0
      '@rollup/rollup-freebsd-x64': 4.41.0
      '@rollup/rollup-linux-arm-gnueabihf': 4.41.0
      '@rollup/rollup-linux-arm-musleabihf': 4.41.0
      '@rollup/rollup-linux-arm64-gnu': 4.41.0
      '@rollup/rollup-linux-arm64-musl': 4.41.0
      '@rollup/rollup-linux-loongarch64-gnu': 4.41.0
      '@rollup/rollup-linux-powerpc64le-gnu': 4.41.0
      '@rollup/rollup-linux-riscv64-gnu': 4.41.0
      '@rollup/rollup-linux-riscv64-musl': 4.41.0
      '@rollup/rollup-linux-s390x-gnu': 4.41.0
      '@rollup/rollup-linux-x64-gnu': 4.41.0
      '@rollup/rollup-linux-x64-musl': 4.41.0
      '@rollup/rollup-win32-arm64-msvc': 4.41.0
      '@rollup/rollup-win32-ia32-msvc': 4.41.0
      '@rollup/rollup-win32-x64-msvc': 4.41.0
      fsevents: 2.3.3

  /roughjs@4.6.6:
    resolution: {integrity: sha512-ZUz/69+SYpFN/g/lUlo2FXcIjRkSu3nDarreVdGGndHEBJ6cXPdKguS8JGxwj5HA5xIbVKSmLgr5b3AWxtRfvQ==}
    dependencies:
      hachure-fill: 0.5.2
      path-data-parser: 0.1.0
      points-on-curve: 0.2.0
      points-on-path: 0.2.1
    dev: false

  /run-parallel@1.2.0:
    resolution: {integrity: sha512-5l4VyZR86LZ/lDxZTR6jqL8AFE2S0IFLMP26AbjsLVADxHdhB/c0GUsH+y39UfCi3dzz8OlQuPmnaJOMoDHQBA==}
    dependencies:
      queue-microtask: 1.2.3

  /rw@1.3.3:
    resolution: {integrity: sha512-PdhdWy89SiZogBLaw42zdeqtRJ//zFd2PgQavcICDUgJT5oW10QCRKbJ6bg4r0/UY2M6BWd5tkxuGFRvCkgfHQ==}
    dev: false

  /safe-array-concat@1.1.3:
    resolution: {integrity: sha512-AURm5f0jYEOydBj7VQlVvDrjeFgthDdEF5H1dP+6mNpoXOMo1quQqJ4wvJDyRZ9+pO3kGWoOdmV08cSv2aJV6Q==}
    engines: {node: '>=0.4'}
    dependencies:
      call-bind: 1.0.8
      call-bound: 1.0.4
      get-intrinsic: 1.3.0
      has-symbols: 1.1.0
      isarray: 2.0.5
    dev: true

  /safe-push-apply@1.0.0:
    resolution: {integrity: sha512-iKE9w/Z7xCzUMIZqdBsp6pEQvwuEebH4vdpjcDWnyzaI6yl6O9FHvVpmGelvEHNsoY6wGblkxR6Zty/h00WiSA==}
    engines: {node: '>= 0.4'}
    dependencies:
      es-errors: 1.3.0
      isarray: 2.0.5
    dev: true

  /safe-regex-test@1.1.0:
    resolution: {integrity: sha512-x/+Cz4YrimQxQccJf5mKEbIa1NzeCRNI5Ecl/ekmlYaampdNLPalVyIcCZNNH3MvmqBugV5TMYZXv0ljslUlaw==}
    engines: {node: '>= 0.4'}
    dependencies:
      call-bound: 1.0.4
      es-errors: 1.3.0
      is-regex: 1.2.1
    dev: true

  /safe-stable-stringify@2.5.0:
    resolution: {integrity: sha512-b3rppTKm9T+PsVCBEOUR46GWI7fdOs00VKZ1+9c1EWDaDMvjQc6tUwuFyIprgGgTcWoVHSKrU8H31ZHA2e0RHA==}
    engines: {node: '>=10'}
    dev: false

  /safer-buffer@2.1.2:
    resolution: {integrity: sha512-YZo3K82SD7Riyi0E1EQPojLz7kpepnSQI9IyPbHHg1XXXevb5dJI7tpyN2ADxGcQbHG7vcyRHk0cbwqcQriUtg==}

  /sanitize-filename@1.6.3:
    resolution: {integrity: sha512-y/52Mcy7aw3gRm7IrcGDFx/bCk4AhRh2eI9luHOQM86nZsqwiRkkq2GekHXBBD+SmPidc8i2PqtYZl+pWJ8Oeg==}
    dependencies:
      truncate-utf8-bytes: 1.0.2
    dev: false

  /scheduler@0.23.2:
    resolution: {integrity: sha512-UOShsPwz7NrMUqhR6t0hWjFduvOzbtv7toDH1/hIrfRNIDBnnBWd0CwJTGvTpngVlmwGCdP9/Zl/tVrDqcuYzQ==}
    dependencies:
      loose-envify: 1.4.0
    dev: false

  /scheduler@0.26.0:
    resolution: {integrity: sha512-NlHwttCI/l5gCPR3D1nNXtWABUmBwvZpEQiD4IXSbIDq8BzLIK/7Ir5gTFSGZDUu37K5cMNp0hFtzO38sC7gWA==}
    dev: false

  /schema-dts@1.1.5:
    resolution: {integrity: sha512-RJr9EaCmsLzBX2NDiO5Z3ux2BVosNZN5jo0gWgsyKvxKIUL5R3swNvoorulAeL9kLB0iTSX7V6aokhla2m7xbg==}
    dev: false

  /scmp@2.1.0:
    resolution: {integrity: sha512-o/mRQGk9Rcer/jEEw/yw4mwo3EU/NvYvp577/Btqrym9Qy5/MdWGBqipbALgd2lrdWTJ5/gqDusxfnQBxOxT2Q==}
    dev: false

  /scroll-into-view-if-needed@3.1.0:
    resolution: {integrity: sha512-49oNpRjWRvnU8NyGVmUaYG4jtTkNonFZI86MmGRDqBphEK2EXT9gdEUoQPZhuBM8yWHxCWbobltqYO5M4XrUvQ==}
    dependencies:
      compute-scroll-into-view: 3.1.1
    dev: false

  /section-matter@1.0.0:
    resolution: {integrity: sha512-vfD3pmTzGpufjScBh50YHKzEu2lxBWhVEHsNGoEXmCmn2hKGfeNLYMzCJpe8cD7gqX7TJluOVpBkAequ6dgMmA==}
    engines: {node: '>=4'}
    dependencies:
      extend-shallow: 2.0.1
      kind-of: 6.0.3
    dev: false

  /secure-json-parse@2.7.0:
    resolution: {integrity: sha512-6aU+Rwsezw7VR8/nyvKTx8QpWH9FrcYiXXlqC4z5d5XQBDRqtbfsRjnwGyqbi3gddNtWHuEk9OANUotL26qKUw==}
    dev: false

  /semver@6.3.1:
    resolution: {integrity: sha512-BR7VvDCVHO+q2xBEWskxS6DJE1qRnb7DxzUrogb71CWoSficBxYsiAGd+Kl0mmq/MprG9yArRkyrQxTO6XjMzA==}
    hasBin: true
    dev: true

  /semver@7.7.1:
    resolution: {integrity: sha512-hlq8tAfn0m/61p4BVRcPzIGr6LKiMwo4VM6dGi6pt4qcRkmNzTcWq6eCEjEh+qXjkMDvPlOFFSGwQjoEa6gyMA==}
    engines: {node: '>=10'}
    hasBin: true

  /serialize-error@12.0.0:
    resolution: {integrity: sha512-ZYkZLAvKTKQXWuh5XpBw7CdbSzagarX39WyZ2H07CDLC5/KfsRGlIXV8d4+tfqX1M7916mRqR1QfNHSij+c9Pw==}
    engines: {node: '>=18'}
    dependencies:
      type-fest: 4.41.0
    dev: false

  /set-function-length@1.2.2:
    resolution: {integrity: sha512-pgRc4hJ4/sNjWCSS9AmnS40x3bNMDTknHgL5UaMBTMyJnU90EgWh1Rz+MC9eFu4BuN/UwZjKQuY/1v3rM7HMfg==}
    engines: {node: '>= 0.4'}
    dependencies:
      define-data-property: 1.1.4
      es-errors: 1.3.0
      function-bind: 1.1.2
      get-intrinsic: 1.3.0
      gopd: 1.2.0
      has-property-descriptors: 1.0.2
    dev: true

  /set-function-name@2.0.2:
    resolution: {integrity: sha512-7PGFlmtwsEADb0WYyvCMa1t+yke6daIG4Wirafur5kcf+MhUnPms1UeR0CKQdTZD81yESwMHbtn+TR+dMviakQ==}
    engines: {node: '>= 0.4'}
    dependencies:
      define-data-property: 1.1.4
      es-errors: 1.3.0
      functions-have-names: 1.2.3
      has-property-descriptors: 1.0.2
    dev: true

  /set-proto@1.0.0:
    resolution: {integrity: sha512-RJRdvCo6IAnPdsvP/7m6bsQqNnn1FCBX5ZNtFL98MmFF/4xAIJTIg1YbHW5DC2W5SKZanrC6i4HsJqlajw/dZw==}
    engines: {node: '>= 0.4'}
    dependencies:
      dunder-proto: 1.0.1
      es-errors: 1.3.0
      es-object-atoms: 1.1.1
    dev: true

  /sharp@0.34.1:
    resolution: {integrity: sha512-1j0w61+eVxu7DawFJtnfYcvSv6qPFvfTaqzTQ2BLknVhHTwGS8sc63ZBF4rzkWMBVKybo4S5OBtDdZahh2A1xg==}
    engines: {node: ^18.17.0 || ^20.3.0 || >=21.0.0}
    requiresBuild: true
    dependencies:
      color: 4.2.3
      detect-libc: 2.0.3
      semver: 7.7.1
    optionalDependencies:
      '@img/sharp-darwin-arm64': 0.34.1
      '@img/sharp-darwin-x64': 0.34.1
      '@img/sharp-libvips-darwin-arm64': 1.1.0
      '@img/sharp-libvips-darwin-x64': 1.1.0
      '@img/sharp-libvips-linux-arm': 1.1.0
      '@img/sharp-libvips-linux-arm64': 1.1.0
      '@img/sharp-libvips-linux-ppc64': 1.1.0
      '@img/sharp-libvips-linux-s390x': 1.1.0
      '@img/sharp-libvips-linux-x64': 1.1.0
      '@img/sharp-libvips-linuxmusl-arm64': 1.1.0
      '@img/sharp-libvips-linuxmusl-x64': 1.1.0
      '@img/sharp-linux-arm': 0.34.1
      '@img/sharp-linux-arm64': 0.34.1
      '@img/sharp-linux-s390x': 0.34.1
      '@img/sharp-linux-x64': 0.34.1
      '@img/sharp-linuxmusl-arm64': 0.34.1
      '@img/sharp-linuxmusl-x64': 0.34.1
      '@img/sharp-wasm32': 0.34.1
      '@img/sharp-win32-ia32': 0.34.1
      '@img/sharp-win32-x64': 0.34.1

  /shebang-command@2.0.0:
    resolution: {integrity: sha512-kHxr2zZpYtdmrN1qDjrrX/Z1rR1kG8Dx+gkpK1G4eXmvXswmcE1hTWBWYUzlraYw1/yZp6YuDY77YtvbN0dmDA==}
    engines: {node: '>=8'}
    dependencies:
      shebang-regex: 3.0.0

  /shebang-regex@3.0.0:
    resolution: {integrity: sha512-7++dFhtcx3353uBaq8DDR4NuxBetBzC7ZQOhmTQInHEd6bSrXdiEyzCvG07Z44UYdLShWUyXt5M/yhz8ekcb1A==}
    engines: {node: '>=8'}

  /shiki@2.5.0:
    resolution: {integrity: sha512-mI//trrsaiCIPsja5CNfsyNOqgAZUb6VpJA+340toL42UpzQlXpwRV9nch69X6gaUxrr9kaOOa6e3y3uAkGFxQ==}
    dependencies:
      '@shikijs/core': 2.5.0
      '@shikijs/engine-javascript': 2.5.0
      '@shikijs/engine-oniguruma': 2.5.0
      '@shikijs/langs': 2.5.0
      '@shikijs/themes': 2.5.0
      '@shikijs/types': 2.5.0
      '@shikijs/vscode-textmate': 10.0.2
      '@types/hast': 3.0.4
    dev: false

  /side-channel-list@1.0.0:
    resolution: {integrity: sha512-FCLHtRD/gnpCiCHEiJLOwdmFP+wzCmDEkc9y7NsYxeF4u7Btsn1ZuwgwJGxImImHicJArLP4R0yX4c2KCrMrTA==}
    engines: {node: '>= 0.4'}
    dependencies:
      es-errors: 1.3.0
      object-inspect: 1.13.4
    dev: true

  /side-channel-map@1.0.1:
    resolution: {integrity: sha512-VCjCNfgMsby3tTdo02nbjtM/ewra6jPHmpThenkTYh8pG9ucZ/1P8So4u4FGBek/BjpOVsDCMoLA/iuBKIFXRA==}
    engines: {node: '>= 0.4'}
    dependencies:
      call-bound: 1.0.4
      es-errors: 1.3.0
      get-intrinsic: 1.3.0
      object-inspect: 1.13.4
    dev: true

  /side-channel-weakmap@1.0.2:
    resolution: {integrity: sha512-WPS/HvHQTYnHisLo9McqBHOJk2FkHO/tlpvldyrnem4aeQp4hai3gythswg6p01oSoTl58rcpiFAjF2br2Ak2A==}
    engines: {node: '>= 0.4'}
    dependencies:
      call-bound: 1.0.4
      es-errors: 1.3.0
      get-intrinsic: 1.3.0
      object-inspect: 1.13.4
      side-channel-map: 1.0.1
    dev: true

  /side-channel@1.1.0:
    resolution: {integrity: sha512-ZX99e6tRweoUXqR+VBrslhda51Nh5MTQwou5tnUDgbtyM0dBgmhEDtWGP/xbKn6hqfPRHujUNwz5fy/wbbhnpw==}
    engines: {node: '>= 0.4'}
    dependencies:
      es-errors: 1.3.0
      object-inspect: 1.13.4
      side-channel-list: 1.0.0
      side-channel-map: 1.0.1
      side-channel-weakmap: 1.0.2
    dev: true

  /siginfo@2.0.0:
    resolution: {integrity: sha512-ybx0WO1/8bSBLEWXZvEd7gMW3Sn3JFlW3TvX1nREbDLRNQNaeNN8WK0meBwPdAaOI7TtRRRJn/Es1zhrrCHu7g==}
    dev: true

  /signal-exit@4.1.0:
    resolution: {integrity: sha512-bzyZ1e88w9O1iNJbKnOlvYTrWPDl46O1bG0D3XInv+9tkPrxrN8jUUTiFlDkkmKWgn1M6CfIA13SuGqOa9Korw==}
    engines: {node: '>=14'}

  /simple-git@3.27.0:
    resolution: {integrity: sha512-ivHoFS9Yi9GY49ogc6/YAi3Fl9ROnF4VyubNylgCkA+RVqLaKWnDSzXOVzya8csELIaWaYNutsEuAhZrtOjozA==}
    dependencies:
      '@kwsites/file-exists': 1.1.1
      '@kwsites/promise-deferred': 1.1.1
      debug: 4.4.1
    transitivePeerDependencies:
      - supports-color
    dev: false

  /simple-swizzle@0.2.2:
    resolution: {integrity: sha512-JA//kQgZtbuY83m+xT+tXJkmJncGMTFT+C+g2h2R9uxkYIrE2yy9sgmcLhCnw57/WSD+Eh3J97FPEDFnbXnDUg==}
    requiresBuild: true
    dependencies:
      is-arrayish: 0.3.2

  /simple-wcswidth@1.0.1:
    resolution: {integrity: sha512-xMO/8eNREtaROt7tJvWJqHBDTMFN4eiQ5I4JRMuilwfnFcV5W9u7RUkueNkdw0jPqGMX36iCywelS5yilTuOxg==}
    dev: false

  /sisteransi@1.0.5:
    resolution: {integrity: sha512-bLGGlR1QxBcynn2d5YmDX4MGjlZvy2MRBDRNHLJ8VI6l6+9FUiyTFNJ0IveOSP0bcXgVDPRcfGqA0pjaqUpfVg==}
    dev: false

  /slash@3.0.0:
    resolution: {integrity: sha512-g9Q1haeby36OSStwb4ntCGGGaKsaVSjQ68fBxoQcutl5fS1vuY18H3wSt3jFyFtrkx+Kz0V1G85A4MyAdDMi2Q==}
    engines: {node: '>=8'}
    dev: true

  /slash@5.1.0:
    resolution: {integrity: sha512-ZA6oR3T/pEyuqwMgAKT0/hAv8oAXckzbkmR0UkUosQ+Mc4RxGoJkRmwHgHufaenlyAgE1Mxgpdcrf75y6XcnDg==}
    engines: {node: '>=14.16'}
    dev: false

  /sonic-boom@4.2.0:
    resolution: {integrity: sha512-INb7TM37/mAcsGmc9hyyI6+QR3rR1zVRu36B0NeGXKnOOLiZOfER5SA+N7X7k3yUYRzLWafduTDvJAfDswwEww==}
    dependencies:
      atomic-sleep: 1.0.0
    dev: false

  /source-map-js@1.2.1:
    resolution: {integrity: sha512-UXWMKhLOwVKb728IUtQPXxfYU+usdybtUrK/8uGE8CQMvrhOpwvzDBwj0QhSL7MQc7vIsISBG8VQ8+IDQxpfQA==}
    engines: {node: '>=0.10.0'}

  /source-map-support@0.5.21:
    resolution: {integrity: sha512-uBHU3L3czsIyYXKX88fdrGovxdSCoTGDRZ6SYXtSRxLZUzHg5P/66Ht6uoUlHu9EZod+inXhKo3qQgwXUT/y1w==}
    dependencies:
      buffer-from: 1.1.2
      source-map: 0.6.1

  /source-map@0.6.1:
    resolution: {integrity: sha512-UjgapumWlbMhkBgzT7Ykc5YXUT46F0iKu8SGXq0bcwP5dz/h0Plj6enJqjz1Zbq2l5WaqYnrVbwWOWMyF3F47g==}
    engines: {node: '>=0.10.0'}

  /source-map@0.7.4:
    resolution: {integrity: sha512-l3BikUxvPOcn5E74dZiq5BGsTb5yEwhaTSzccU6t4sDOH8NWJCstKO5QT2CvtFoK6F0saL7p9xHAqHOlCPJygA==}
    engines: {node: '>= 8'}

  /source-map@0.8.0-beta.0:
    resolution: {integrity: sha512-2ymg6oRBpebeZi9UUNsgQ89bhx01TcTkmNTGnNO88imTmbSgy4nfujrgVEFKWpMTEGA11EDkTt7mqObTPdigIA==}
    engines: {node: '>= 8'}
    dependencies:
      whatwg-url: 7.1.0

  /space-separated-tokens@2.0.2:
    resolution: {integrity: sha512-PEGlAwrG8yXGXRjW32fGbg66JAlOAwbObuqVoJpv/mRgoWDQfgH1wDPvtzWyUSNAXBGSk8h755YDbbcEy3SH2Q==}

  /spawndamnit@3.0.1:
    resolution: {integrity: sha512-MmnduQUuHCoFckZoWnXsTg7JaiLBJrKFj9UI2MbRPGaJeVpsLcVBu6P/IGZovziM/YBsellCmsprgNA+w0CzVg==}
    dependencies:
      cross-spawn: 7.0.6
      signal-exit: 4.1.0
    dev: true

  /speech-rule-engine@4.1.2:
    resolution: {integrity: sha512-S6ji+flMEga+1QU79NDbwZ8Ivf0S/MpupQQiIC0rTpU/ZTKgcajijJJb1OcByBQDjrXCN1/DJtGz4ZJeBMPGJw==}
    hasBin: true
    dependencies:
      '@xmldom/xmldom': 0.9.8
      commander: 13.1.0
      wicked-good-xpath: 1.3.0
    dev: false

  /split2@4.2.0:
    resolution: {integrity: sha512-UcjcJOWknrNkF6PLX83qcHM6KHgVKNkV62Y8a5uYDVv9ydGQVwAHMKqHdJje1VTWpljG0WYpCDhrCdAOYH4TWg==}
    engines: {node: '>= 10.x'}
    dev: false

  /sprintf-js@1.0.3:
    resolution: {integrity: sha512-D9cPgkvLlV3t3IzL0D0YLvGA9Ahk4PcvVwUbN0dSGr1aP0Nrt4AEnTUbuGvquEC0mA64Gqt1fzirlRs5ibXx8g==}

  /stackback@0.0.2:
    resolution: {integrity: sha512-1XMJE5fQo1jGH6Y/7ebnwPOBEkIEnT4QF32d5R1+VXdXveM0IBMJt8zfaxX1P3QhVwrYe+576+jkANtSS2mBbw==}
    dev: true

  /std-env@3.9.0:
    resolution: {integrity: sha512-UGvjygr6F6tpH7o2qyqR6QYpwraIjKSdtzyBdyytFOHmPZY917kwdwLG0RbOjWOnKmnm3PeHjaoLLMie7kPLQw==}
    dev: true

  /streamsearch@1.1.0:
    resolution: {integrity: sha512-Mcc5wHehp9aXz1ax6bZUyY5afg9u2rv5cqQI3mRrYkGC8rW2hM02jWuwjtL++LS5qinSyhj2QfLyNsuc+VsExg==}
    engines: {node: '>=10.0.0'}
    dev: false

  /string-width@4.2.3:
    resolution: {integrity: sha512-wKyQRQpjJ0sIp62ErSZdGsjMJWsap5oRNihHhu6G7JVO/9jIB6UyevL+tXuOqrng8j/cxKTWyWUwvSTriiZz/g==}
    engines: {node: '>=8'}
    dependencies:
      emoji-regex: 8.0.0
      is-fullwidth-code-point: 3.0.0
      strip-ansi: 6.0.1

  /string-width@5.1.2:
    resolution: {integrity: sha512-HnLOCR3vjcY8beoNLtcjZ5/nxn2afmME6lhrDrebokqMap+XbeW8n9TXpPDOqdGK5qcI3oT0GKTW6wC7EMiVqA==}
    engines: {node: '>=12'}
    dependencies:
      eastasianwidth: 0.2.0
      emoji-regex: 9.2.2
      strip-ansi: 7.1.0

  /string.prototype.matchall@4.0.12:
    resolution: {integrity: sha512-6CC9uyBL+/48dYizRf7H7VAYCMCNTBeM78x/VTUe9bFEaxBepPJDa1Ow99LqI/1yF7kuy7Q3cQsYMrcjGUcskA==}
    engines: {node: '>= 0.4'}
    dependencies:
      call-bind: 1.0.8
      call-bound: 1.0.4
      define-properties: 1.2.1
      es-abstract: 1.23.9
      es-errors: 1.3.0
      es-object-atoms: 1.1.1
      get-intrinsic: 1.3.0
      gopd: 1.2.0
      has-symbols: 1.1.0
      internal-slot: 1.1.0
      regexp.prototype.flags: 1.5.4
      set-function-name: 2.0.2
      side-channel: 1.1.0
    dev: true

  /string.prototype.repeat@1.0.0:
    resolution: {integrity: sha512-0u/TldDbKD8bFCQ/4f5+mNRrXwZ8hg2w7ZR8wa16e8z9XpePWl3eGEcUD0OXpEH/VJH/2G3gjUtR3ZOiBe2S/w==}
    dependencies:
      define-properties: 1.2.1
      es-abstract: 1.23.9
    dev: true

  /string.prototype.trim@1.2.10:
    resolution: {integrity: sha512-Rs66F0P/1kedk5lyYyH9uBzuiI/kNRmwJAR9quK6VOtIpZ2G+hMZd+HQbbv25MgCA6gEffoMZYxlTod4WcdrKA==}
    engines: {node: '>= 0.4'}
    dependencies:
      call-bind: 1.0.8
      call-bound: 1.0.4
      define-data-property: 1.1.4
      define-properties: 1.2.1
      es-abstract: 1.23.9
      es-object-atoms: 1.1.1
      has-property-descriptors: 1.0.2
    dev: true

  /string.prototype.trimend@1.0.9:
    resolution: {integrity: sha512-G7Ok5C6E/j4SGfyLCloXTrngQIQU3PWtXGst3yM7Bea9FRURf1S42ZHlZZtsNque2FN2PoUhfZXYLNWwEr4dLQ==}
    engines: {node: '>= 0.4'}
    dependencies:
      call-bind: 1.0.8
      call-bound: 1.0.4
      define-properties: 1.2.1
      es-object-atoms: 1.1.1
    dev: true

  /string.prototype.trimstart@1.0.8:
    resolution: {integrity: sha512-UXSH262CSZY1tfu3G3Secr6uGLCFVPMhIqHjlgCUtCCcgihYc/xKs9djMTMUOb2j1mVSeU8EU6NWc/iQKU6Gfg==}
    engines: {node: '>= 0.4'}
    dependencies:
      call-bind: 1.0.8
      define-properties: 1.2.1
      es-object-atoms: 1.1.1
    dev: true

  /stringify-entities@4.0.4:
    resolution: {integrity: sha512-IwfBptatlO+QCJUo19AqvrPNqlVMpW9YEL2LIVY+Rpv2qsjCGxaDLNRgeGsQWJhfItebuJhsGSLjaBbNSQ+ieg==}
    dependencies:
      character-entities-html4: 2.1.0
      character-entities-legacy: 3.0.0

  /strip-ansi@6.0.1:
    resolution: {integrity: sha512-Y38VPSHcqkFrCpFnQ9vuSXmquuv5oXOKpGeT6aGrr3o3Gc9AlVa6JBfUSOCnbxGGZF+/0ooI7KrPuUSztUdU5A==}
    engines: {node: '>=8'}
    dependencies:
      ansi-regex: 5.0.1

  /strip-ansi@7.1.0:
    resolution: {integrity: sha512-iq6eVVI64nQQTRYq2KtEg2d2uU7LElhTJwsH4YzIHZshxlgZms/wIc4VoDQTlG/IvVIrBKG06CrZnp0qv7hkcQ==}
    engines: {node: '>=12'}
    dependencies:
      ansi-regex: 6.1.0

  /strip-bom-string@1.0.0:
    resolution: {integrity: sha512-uCC2VHvQRYu+lMh4My/sFNmF2klFymLX1wHJeXnbEJERpV/ZsVuonzerjfrGpIGF7LBVa1O7i9kjiWvJiFck8g==}
    engines: {node: '>=0.10.0'}
    dev: false

  /strip-bom@3.0.0:
    resolution: {integrity: sha512-vavAMRXOgBVNF6nyEEmL3DBK19iRpDcoIwW+swQ+CbGiu7lju6t+JklA1MHweoWtadgt4ISVUsXLyDq34ddcwA==}
    engines: {node: '>=4'}
    dev: true

  /strip-final-newline@3.0.0:
    resolution: {integrity: sha512-dOESqjYr96iWYylGObzd39EuNTa5VJxyvVAEm5Jnh7KGo75V43Hk1odPQkNDyXNmUR6k+gEiDVXnjB8HJ3crXw==}
    engines: {node: '>=12'}
    dev: false

  /strip-json-comments@3.1.1:
    resolution: {integrity: sha512-6fPc+R4ihwqP6N/aIv2f1gMH8lOVtWQHoqC4yK6oSDVVocumAsfCqjkXnqiYMhmMwS/mEHLp7Vehlt3ql6lEig==}
    engines: {node: '>=8'}

  /strtok3@8.1.0:
    resolution: {integrity: sha512-ExzDvHYPj6F6QkSNe/JxSlBxTh3OrI6wrAIz53ulxo1c4hBJ1bT9C/JrAthEKHWG9riVH3Xzg7B03Oxty6S2Lw==}
    engines: {node: '>=16'}
    dependencies:
      '@tokenizer/token': 0.3.0
      peek-readable: 5.4.2
    dev: false

  /style-to-js@1.1.16:
    resolution: {integrity: sha512-/Q6ld50hKYPH3d/r6nr117TZkHR0w0kGGIVfpG9N6D8NymRPM9RqCUv4pRpJ62E5DqOYx2AFpbZMyCPnjQCnOw==}
    dependencies:
      style-to-object: 1.0.8

  /style-to-object@1.0.8:
    resolution: {integrity: sha512-xT47I/Eo0rwJmaXC4oilDGDWLohVhR6o/xAQcPQN8q6QBuZVL8qMYL85kLmST5cPjAorwvqIA4qXTRQoYHaL6g==}
    dependencies:
      inline-style-parser: 0.2.4

  /styled-jsx@5.1.6(react@19.1.0):
    resolution: {integrity: sha512-qSVyDTeMotdvQYoHWLNGwRFJHC+i+ZvdBRYosOFgC+Wg1vx4frN2/RG/NA7SYqqvKNLf39P2LSRA2pu6n0XYZA==}
    engines: {node: '>= 12.0.0'}
    peerDependencies:
      '@babel/core': '*'
      babel-plugin-macros: '*'
      react: '>= 16.8.0 || 17.x.x || ^18.0.0-0 || ^19.0.0-0'
    peerDependenciesMeta:
      '@babel/core':
        optional: true
      babel-plugin-macros:
        optional: true
    dependencies:
      client-only: 0.0.1
      react: 19.1.0
    dev: false

  /stylis@4.3.6:
    resolution: {integrity: sha512-yQ3rwFWRfwNUY7H5vpU0wfdkNSnvnJinhF9830Swlaxl03zsOjCfmX0ugac+3LtK0lYSgwL/KXc8oYL3mG4YFQ==}
    dev: false

  /sucrase@3.35.0:
    resolution: {integrity: sha512-8EbVDiu9iN/nESwxeSxDKe0dunta1GOlHufmSSXxMD2z2/tMZpDMpvXQGsc+ajGo8y2uYUmixaSRUc/QPoQ0GA==}
    engines: {node: '>=16 || 14 >=14.17'}
    hasBin: true
    dependencies:
      '@jridgewell/gen-mapping': 0.3.8
      commander: 4.1.1
      glob: 10.4.5
      lines-and-columns: 1.2.4
      mz: 2.7.0
      pirates: 4.0.7
      ts-interface-checker: 0.1.13

  /supports-color@7.2.0:
    resolution: {integrity: sha512-qpCAvRl9stuOHveKsn7HncJRvv501qIacKzQlO/+Lwxc9+0q2wLyv4Dfvt80/DPn2pqOBsJdDiogXGR9+OvwRw==}
    engines: {node: '>=8'}
    dependencies:
      has-flag: 4.0.0
    dev: true

  /supports-preserve-symlinks-flag@1.0.0:
    resolution: {integrity: sha512-ot0WnXS9fgdkgIcePe6RHNk1WA8+muPa6cSjeR3V8K27q9BB1rTE3R1p7Hv0z1ZyAc8s6Vvv8DIyWf681MAt0w==}
    engines: {node: '>= 0.4'}
    dev: true

  /swr@2.3.3(react@19.1.0):
    resolution: {integrity: sha512-dshNvs3ExOqtZ6kJBaAsabhPdHyeY4P2cKwRCniDVifBMoG/SVI7tfLWqPXriVspf2Rg4tPzXJTnwaihIeFw2A==}
    peerDependencies:
      react: ^16.11.0 || ^17.0.0 || ^18.0.0 || ^19.0.0
    dependencies:
      dequal: 2.0.3
      react: 19.1.0
      use-sync-external-store: 1.5.0(react@19.1.0)
    dev: false

  /system-architecture@0.1.0:
    resolution: {integrity: sha512-ulAk51I9UVUyJgxlv9M6lFot2WP3e7t8Kz9+IS6D4rVba1tR9kON+Ey69f+1R4Q8cd45Lod6a4IcJIxnzGc/zA==}
    engines: {node: '>=18'}
    dev: false

  /tabbable@6.2.0:
    resolution: {integrity: sha512-Cat63mxsVJlzYvN51JmVXIgNoUokrIaT2zLclCXjRd8boZ0004U4KCs/sToJ75C6sdlByWxpYnb5Boif1VSFew==}
    dev: false

  /tailwind-merge@2.5.4:
    resolution: {integrity: sha512-0q8cfZHMu9nuYP/b5Shb7Y7Sh1B7Nnl5GqNr1U+n2p6+mybvRtayrQ+0042Z5byvTA8ihjlP8Odo8/VnHbZu4Q==}
    dev: false

  /tailwind-merge@2.6.0:
    resolution: {integrity: sha512-P+Vu1qXfzediirmHOC3xKGAYeZtPcV9g76X+xg2FD4tYgR71ewMA35Y3sCz3zhiN/dwefRpJX0yBcgwi1fXNQA==}

  /tailwind-variants@0.3.1(tailwindcss@4.1.5):
    resolution: {integrity: sha512-krn67M3FpPwElg4FsZrOQd0U26o7UDH/QOkK8RNaiCCrr052f6YJPBUfNKnPo/s/xRzNPtv1Mldlxsg8Tb46BQ==}
    engines: {node: '>=16.x', pnpm: '>=7.x'}
    peerDependencies:
      tailwindcss: '*'
    dependencies:
      tailwind-merge: 2.5.4
      tailwindcss: 4.1.5
    dev: false

  /tailwindcss@4.1.5:
    resolution: {integrity: sha512-nYtSPfWGDiWgCkwQG/m+aX83XCwf62sBgg3bIlNiiOcggnS1x3uVRDAuyelBFL+vJdOPPCGElxv9DjHJjRHiVA==}

  /tapable@2.2.1:
    resolution: {integrity: sha512-GNzQvQTOIP6RyTfE2Qxb8ZVlNmw0n88vp1szwWRimP02mnTsx3Wtn5qRdqY9w2XduFNUgvOwhNnQsjwCp+kqaQ==}
    engines: {node: '>=6'}
    dev: true

  /term-size@2.2.1:
    resolution: {integrity: sha512-wK0Ri4fOGjv/XPy8SBHZChl8CM7uMc5VML7SqiQ0zG7+J5Vr+RMQDoHa2CNT6KHUnTGIXH34UDMkPzAUyapBZg==}
    engines: {node: '>=8'}
    dev: true

  /terser@5.39.2:
    resolution: {integrity: sha512-yEPUmWve+VA78bI71BW70Dh0TuV4HHd+I5SHOAfS1+QBOmvmCiiffgjR8ryyEd3KIfvPGFqoADt8LdQ6XpXIvg==}
    engines: {node: '>=10'}
    hasBin: true
    dependencies:
      '@jridgewell/source-map': 0.3.6
      acorn: 8.14.1
      commander: 2.20.3
      source-map-support: 0.5.21

  /thenify-all@1.6.0:
    resolution: {integrity: sha512-RNxQH/qI8/t3thXJDwcstUO4zeqo64+Uy/+sNVRBx4Xn2OX+OZ9oP+iJnNFqplFra2ZUVeKCSa2oVWi3T4uVmA==}
    engines: {node: '>=0.8'}
    dependencies:
      thenify: 3.3.1

  /thenify@3.3.1:
    resolution: {integrity: sha512-RVZSIV5IG10Hk3enotrhvz0T9em6cyHBLkH/YAZuKqd8hRkKhSfCGIcP2KUY0EPxndzANBmNllzWPwak+bheSw==}
    dependencies:
      any-promise: 1.3.0

  /thread-stream@3.1.0:
    resolution: {integrity: sha512-OqyPZ9u96VohAyMfJykzmivOrY2wfMSf3C5TtFJVgN+Hm6aj+voFhlK+kZEIv2FBh1X6Xp3DlnCOfEQ3B2J86A==}
    dependencies:
      real-require: 0.2.0
    dev: false

  /throttleit@2.1.0:
    resolution: {integrity: sha512-nt6AMGKW1p/70DF/hGBdJB57B8Tspmbp5gfJ8ilhLnt7kkr2ye7hzD6NVG8GGErk2HWF34igrL2CXmNIkzKqKw==}
    engines: {node: '>=18'}
    dev: false

  /tiny-invariant@1.3.3:
    resolution: {integrity: sha512-+FbBPE1o9QAYvviau/qC5SE3caw21q3xkvWKBtja5vgqOWIHHJ3ioaq1VPfn/Szqctz2bU/oYeKd9/z5BL+PVg==}
    dev: false

  /tinybench@2.9.0:
    resolution: {integrity: sha512-0+DUvqWMValLmha6lr4kD8iAMK1HzV0/aKnCtWb9v9641TnP/MFb7Pc2bxoxQjTXAErryXVgUOfv2YqNllqGeg==}
    dev: true

  /tinyexec@0.3.2:
    resolution: {integrity: sha512-KQQR9yN7R5+OSwaK0XQoj22pwHoTlgYqmUscPYoknOoWCWfj/5/ABTMRi69FrKU5ffPVh5QcFikpWJI/P1ocHA==}

  /tinyexec@1.0.1:
    resolution: {integrity: sha512-5uC6DDlmeqiOwCPmK9jMSdOuZTh8bU39Ys6yidB+UTt5hfZUPGAypSgFRiEp+jbi9qH40BLDvy85jIU88wKSqw==}
    dev: false

  /tinyglobby@0.2.13:
    resolution: {integrity: sha512-mEwzpUgrLySlveBwEVDMKk5B57bhLPYovRfPAXD5gA/98Opn0rCDj3GtLwFvCvH5RK9uPCExUROW5NjDwvqkxw==}
    engines: {node: '>=12.0.0'}
    dependencies:
      fdir: 6.4.4(picomatch@4.0.2)
      picomatch: 4.0.2

  /tinypool@1.0.2:
    resolution: {integrity: sha512-al6n+QEANGFOMf/dmUMsuS5/r9B06uwlyNjZZql/zv8J7ybHCgoihBNORZCY2mzUuAnomQa2JdhyHKzZxPCrFA==}
    engines: {node: ^18.0.0 || >=20.0.0}
    dev: true

  /tinyrainbow@2.0.0:
    resolution: {integrity: sha512-op4nsTR47R6p0vMUUoYl/a+ljLFVtlfaXkLQmqfLR1qHma1h/ysYk4hEXZ880bf2CYgTskvTa/e196Vd5dDQXw==}
    engines: {node: '>=14.0.0'}
    dev: true

  /tinyspy@3.0.2:
    resolution: {integrity: sha512-n1cw8k1k0x4pgA2+9XrOkFydTerNcJ1zWCO5Nn9scWHTD+5tp8dghT2x1uduQePZTZgd3Tupf+x9BxJjeJi77Q==}
    engines: {node: '>=14.0.0'}
    dev: true

  /title@4.0.1:
    resolution: {integrity: sha512-xRnPkJx9nvE5MF6LkB5e8QJjE2FW8269wTu/LQdf7zZqBgPly0QJPf/CWAo7srj5so4yXfoLEdCFgurlpi47zg==}
    hasBin: true
    dependencies:
      arg: 5.0.2
      chalk: 5.4.1
      clipboardy: 4.0.0
    dev: false

  /tmp@0.0.33:
    resolution: {integrity: sha512-jRCJlojKnZ3addtTOjdIqoRuPEKBvNXcGYqzO6zWZX8KfKEpnGY5jfggJQ3EjKuu8D4bJRr0y+cYJFmYbImXGw==}
    engines: {node: '>=0.6.0'}
    dependencies:
      os-tmpdir: 1.0.2
    dev: true

  /to-no-case@1.0.2:
    resolution: {integrity: sha512-Z3g735FxuZY8rodxV4gH7LxClE4H0hTIyHNIHdk+vpQxjLm0cwnKXq/OFVZ76SOQmto7txVcwSCwkU5kqp+FKg==}
    dev: false

  /to-regex-range@5.0.1:
    resolution: {integrity: sha512-65P7iz6X5yEr1cwcgvQxbbIw7Uk3gOy5dIdtZ4rDveLqhrdJP+Li/Hx6tyK0NEb+2GCyneCMJiGqrADCSNk8sQ==}
    engines: {node: '>=8.0'}
    dependencies:
      is-number: 7.0.0

  /to-snake-case@1.0.0:
    resolution: {integrity: sha512-joRpzBAk1Bhi2eGEYBjukEWHOe/IvclOkiJl3DtA91jV6NwQ3MwXA4FHYeqk8BNp/D8bmi9tcNbRu/SozP0jbQ==}
    dependencies:
      to-space-case: 1.0.0
    dev: false

  /to-space-case@1.0.0:
    resolution: {integrity: sha512-rLdvwXZ39VOn1IxGL3V6ZstoTbwLRckQmn/U8ZDLuWwIXNpuZDhQ3AiRUlhTbOXFVE9C+dR51wM0CBDhk31VcA==}
    dependencies:
      to-no-case: 1.0.2
    dev: false

  /token-types@6.0.0:
    resolution: {integrity: sha512-lbDrTLVsHhOMljPscd0yitpozq7Ga2M5Cvez5AjGg8GASBjtt6iERCAJ93yommPmz62fb45oFIXHEZ3u9bfJEA==}
    engines: {node: '>=14.16'}
    dependencies:
      '@tokenizer/token': 0.3.0
      ieee754: 1.2.1
    dev: false

  /tr46@1.0.1:
    resolution: {integrity: sha512-dTpowEjclQ7Kgx5SdBkqRzVhERQXov8/l9Ft9dVM9fmg0W0KQSVaXX9T4i6twCPNtYiZM53lpSSUAwJbFPOHxA==}
    dependencies:
      punycode: 2.3.1

  /tree-kill@1.2.2:
    resolution: {integrity: sha512-L0Orpi8qGpRG//Nd+H90vFB+3iHnue1zSSGmNOOCh1GLJ7rUKVwV2HvijphGQS2UmhUZewS9VgvxYIdgr+fG1A==}
    hasBin: true

  /trim-lines@3.0.1:
    resolution: {integrity: sha512-kRj8B+YHZCc9kQYdWfJB2/oUl9rA99qbowYYBtr4ui4mZyAQ2JpvVBd/6U2YloATfqBhBTSMhTpgBHtU0Mf3Rg==}

  /trough@2.2.0:
    resolution: {integrity: sha512-tmMpK00BjZiUyVyvrBK7knerNgmgvcV/KLVyuma/SC+TQN167GrMRciANTz09+k3zW8L8t60jWO1GpfkZdjTaw==}

  /truncate-utf8-bytes@1.0.2:
    resolution: {integrity: sha512-95Pu1QXQvruGEhv62XCMO3Mm90GscOCClvrIUwCM0PYOXK3kaF3l3sIHxx71ThJfcbM2O5Au6SO3AWCSEfW4mQ==}
    dependencies:
      utf8-byte-length: 1.0.5
    dev: false

  /ts-api-utils@2.1.0(typescript@5.8.2):
    resolution: {integrity: sha512-CUgTZL1irw8u29bzrOD/nH85jqyc74D6SshFgujOIA7osm2Rz7dYH77agkx7H4FBNxDq7Cjf+IjaX/8zwFW+ZQ==}
    engines: {node: '>=18.12'}
    peerDependencies:
      typescript: '>=4.8.4'
    dependencies:
      typescript: 5.8.2
    dev: true

  /ts-dedent@2.2.0:
    resolution: {integrity: sha512-q5W7tVM71e2xjHZTlgfTDoPF/SmqKG5hddq9SzR49CH2hayqRKJtQ4mtRlSxKaJlR/+9rEM+mnBHf7I2/BQcpQ==}
    engines: {node: '>=6.10'}
    dev: false

  /ts-essentials@10.0.3(typescript@5.8.3):
    resolution: {integrity: sha512-/FrVAZ76JLTWxJOERk04fm8hYENDo0PWSP3YLQKxevLwWtxemGcl5JJEzN4iqfDlRve0ckyfFaOBu4xbNH/wZw==}
    peerDependencies:
      typescript: '>=4.5.0'
    peerDependenciesMeta:
      typescript:
        optional: true
    dependencies:
      typescript: 5.8.3
    dev: false

  /ts-interface-checker@0.1.13:
    resolution: {integrity: sha512-Y/arvbn+rrz3JCKl9C4kVNfTfSm2/mEp5FSz5EsZSANGPSlQrpRI5M4PKF+mJnE52jOO90PnPSc3Ur3bTQw0gA==}

  /ts-node@10.9.2(@types/node@20.17.49)(typescript@5.8.3):
    resolution: {integrity: sha512-f0FFpIdcHgn8zcPSbf1dRevwt047YMnaiJM3u2w2RewrB+fob/zePZcrOyQoLMMO7aBIddLcQIEK5dYjkLnGrQ==}
    hasBin: true
    peerDependencies:
      '@swc/core': '>=1.2.50'
      '@swc/wasm': '>=1.2.50'
      '@types/node': '*'
      typescript: '>=2.7'
    peerDependenciesMeta:
      '@swc/core':
        optional: true
      '@swc/wasm':
        optional: true
    dependencies:
      '@cspotcode/source-map-support': 0.8.1
      '@tsconfig/node10': 1.0.11
      '@tsconfig/node12': 1.0.11
      '@tsconfig/node14': 1.0.3
      '@tsconfig/node16': 1.0.4
      '@types/node': 20.17.49
      acorn: 8.14.1
      acorn-walk: 8.3.4
      arg: 4.1.3
      create-require: 1.1.1
      diff: 4.0.2
      make-error: 1.3.6
      typescript: 5.8.3
      v8-compile-cache-lib: 3.0.1
      yn: 3.1.1
    dev: true

  /tslib@2.8.1:
    resolution: {integrity: sha512-oJFu94HQb+KVduSUQL7wnpmqnfmLsOA/nAh6b6EH0wCEoK0/mPeXU6c3wKDV83MkOuHPRHtSXKKU99IBazS/2w==}

  /tsup@8.5.0(tsx@4.19.4)(typescript@5.8.2):
    resolution: {integrity: sha512-VmBp77lWNQq6PfuMqCHD3xWl22vEoWsKajkF8t+yMBawlUS8JzEI+vOVMeuNZIuMML8qXRizFKi9oD5glKQVcQ==}
    engines: {node: '>=18'}
    hasBin: true
    peerDependencies:
      '@microsoft/api-extractor': ^7.36.0
      '@swc/core': ^1
      postcss: ^8.4.12
      typescript: '>=4.5.0'
    peerDependenciesMeta:
      '@microsoft/api-extractor':
        optional: true
      '@swc/core':
        optional: true
      postcss:
        optional: true
      typescript:
        optional: true
    dependencies:
      bundle-require: 5.1.0(esbuild@0.25.4)
      cac: 6.7.14
      chokidar: 4.0.3
      consola: 3.4.2
      debug: 4.4.1
      esbuild: 0.25.4
      fix-dts-default-cjs-exports: 1.0.1
      joycon: 3.1.1
      picocolors: 1.1.1
      postcss-load-config: 6.0.1(tsx@4.19.4)(yaml@2.8.0)
      resolve-from: 5.0.0
      rollup: 4.41.0
      source-map: 0.8.0-beta.0
      sucrase: 3.35.0
      tinyexec: 0.3.2
      tinyglobby: 0.2.13
      tree-kill: 1.2.2
      typescript: 5.8.2
    transitivePeerDependencies:
      - jiti
      - supports-color
      - tsx
      - yaml
    dev: true

  /tsup@8.5.0(tsx@4.19.4)(typescript@5.8.3):
    resolution: {integrity: sha512-VmBp77lWNQq6PfuMqCHD3xWl22vEoWsKajkF8t+yMBawlUS8JzEI+vOVMeuNZIuMML8qXRizFKi9oD5glKQVcQ==}
    engines: {node: '>=18'}
    hasBin: true
    peerDependencies:
      '@microsoft/api-extractor': ^7.36.0
      '@swc/core': ^1
      postcss: ^8.4.12
      typescript: '>=4.5.0'
    peerDependenciesMeta:
      '@microsoft/api-extractor':
        optional: true
      '@swc/core':
        optional: true
      postcss:
        optional: true
      typescript:
        optional: true
    dependencies:
      bundle-require: 5.1.0(esbuild@0.25.4)
      cac: 6.7.14
      chokidar: 4.0.3
      consola: 3.4.2
      debug: 4.4.1
      esbuild: 0.25.4
      fix-dts-default-cjs-exports: 1.0.1
      joycon: 3.1.1
      picocolors: 1.1.1
      postcss-load-config: 6.0.1(tsx@4.19.4)(yaml@2.8.0)
      resolve-from: 5.0.0
      rollup: 4.41.0
      source-map: 0.8.0-beta.0
      sucrase: 3.35.0
      tinyexec: 0.3.2
      tinyglobby: 0.2.13
      tree-kill: 1.2.2
      typescript: 5.8.3
    transitivePeerDependencies:
      - jiti
      - supports-color
      - tsx
      - yaml

  /tsup@8.5.0(tsx@4.19.4)(typescript@5.8.3)(yaml@2.8.0):
    resolution: {integrity: sha512-VmBp77lWNQq6PfuMqCHD3xWl22vEoWsKajkF8t+yMBawlUS8JzEI+vOVMeuNZIuMML8qXRizFKi9oD5glKQVcQ==}
    engines: {node: '>=18'}
    hasBin: true
    peerDependencies:
      '@microsoft/api-extractor': ^7.36.0
      '@swc/core': ^1
      postcss: ^8.4.12
      typescript: '>=4.5.0'
    peerDependenciesMeta:
      '@microsoft/api-extractor':
        optional: true
      '@swc/core':
        optional: true
      postcss:
        optional: true
      typescript:
        optional: true
    dependencies:
      bundle-require: 5.1.0(esbuild@0.25.4)
      cac: 6.7.14
      chokidar: 4.0.3
      consola: 3.4.2
      debug: 4.4.1
      esbuild: 0.25.4
      fix-dts-default-cjs-exports: 1.0.1
      joycon: 3.1.1
      picocolors: 1.1.1
      postcss-load-config: 6.0.1(tsx@4.19.4)(yaml@2.8.0)
      resolve-from: 5.0.0
      rollup: 4.41.0
      source-map: 0.8.0-beta.0
      sucrase: 3.35.0
      tinyexec: 0.3.2
      tinyglobby: 0.2.13
      tree-kill: 1.2.2
      typescript: 5.8.3
    transitivePeerDependencies:
      - jiti
      - supports-color
      - tsx
      - yaml
    dev: true

  /tsx@4.19.2:
    resolution: {integrity: sha512-pOUl6Vo2LUq/bSa8S5q7b91cgNSjctn9ugq/+Mvow99qW6x/UZYwzxy/3NmqoT66eHYfCVvFvACC58UBPFf28g==}
    engines: {node: '>=18.0.0'}
    hasBin: true
    dependencies:
      esbuild: 0.23.1
      get-tsconfig: 4.10.0
    optionalDependencies:
      fsevents: 2.3.3
    dev: false

  /tsx@4.19.4:
    resolution: {integrity: sha512-gK5GVzDkJK1SI1zwHf32Mqxf2tSJkNx+eYcNly5+nHvWqXUJYUkWBQtKauoESz3ymezAI++ZwT855x5p5eop+Q==}
    engines: {node: '>=18.0.0'}
    hasBin: true
    dependencies:
      esbuild: 0.25.4
      get-tsconfig: 4.10.0
    optionalDependencies:
      fsevents: 2.3.3

  /turbo-darwin-64@2.5.3:
    resolution: {integrity: sha512-YSItEVBUIvAGPUDpAB9etEmSqZI3T6BHrkBkeSErvICXn3dfqXUfeLx35LfptLDEbrzFUdwYFNmt8QXOwe9yaw==}
    cpu: [x64]
    os: [darwin]
    requiresBuild: true
    dev: true
    optional: true

  /turbo-darwin-arm64@2.5.3:
    resolution: {integrity: sha512-5PefrwHd42UiZX7YA9m1LPW6x9YJBDErXmsegCkVp+GjmWrADfEOxpFrGQNonH3ZMj77WZB2PVE5Aw3gA+IOhg==}
    cpu: [arm64]
    os: [darwin]
    requiresBuild: true
    dev: true
    optional: true

  /turbo-linux-64@2.5.3:
    resolution: {integrity: sha512-M9xigFgawn5ofTmRzvjjLj3Lqc05O8VHKuOlWNUlnHPUltFquyEeSkpQNkE/vpPdOR14AzxqHbhhxtfS4qvb1w==}
    cpu: [x64]
    os: [linux]
    requiresBuild: true
    dev: true
    optional: true

  /turbo-linux-arm64@2.5.3:
    resolution: {integrity: sha512-auJRbYZ8SGJVqvzTikpg1bsRAsiI9Tk0/SDkA5Xgg0GdiHDH/BOzv1ZjDE2mjmlrO/obr19Dw+39OlMhwLffrw==}
    cpu: [arm64]
    os: [linux]
    requiresBuild: true
    dev: true
    optional: true

  /turbo-windows-64@2.5.3:
    resolution: {integrity: sha512-arLQYohuHtIEKkmQSCU9vtrKUg+/1TTstWB9VYRSsz+khvg81eX6LYHtXJfH/dK7Ho6ck+JaEh5G+QrE1jEmCQ==}
    cpu: [x64]
    os: [win32]
    requiresBuild: true
    dev: true
    optional: true

  /turbo-windows-arm64@2.5.3:
    resolution: {integrity: sha512-3JPn66HAynJ0gtr6H+hjY4VHpu1RPKcEwGATvGUTmLmYSYBQieVlnGDRMMoYN066YfyPqnNGCfhYbXfH92Cm0g==}
    cpu: [arm64]
    os: [win32]
    requiresBuild: true
    dev: true
    optional: true

  /turbo@2.5.3:
    resolution: {integrity: sha512-iHuaNcq5GZZnr3XDZNuu2LSyCzAOPwDuo5Qt+q64DfsTP1i3T2bKfxJhni2ZQxsvAoxRbuUK5QetJki4qc5aYA==}
    hasBin: true
    optionalDependencies:
      turbo-darwin-64: 2.5.3
      turbo-darwin-arm64: 2.5.3
      turbo-linux-64: 2.5.3
      turbo-linux-arm64: 2.5.3
      turbo-windows-64: 2.5.3
      turbo-windows-arm64: 2.5.3
    dev: true

  /tw-animate-css@1.3.0:
    resolution: {integrity: sha512-jrJ0XenzS9KVuDThJDvnhalbl4IYiMQ/XvpA0a2FL8KmlK+6CSMviO7ROY/I7z1NnUs5NnDhlM6fXmF40xPxzw==}
    dev: true

  /twoslash-protocol@0.2.12:
    resolution: {integrity: sha512-5qZLXVYfZ9ABdjqbvPc4RWMr7PrpPaaDSeaYY55vl/w1j6H6kzsWK/urAEIXlzYlyrFmyz1UbwIt+AA0ck+wbg==}
    dev: false

  /twoslash@0.2.12(typescript@5.8.2):
    resolution: {integrity: sha512-tEHPASMqi7kqwfJbkk7hc/4EhlrKCSLcur+TcvYki3vhIfaRMXnXjaYFgXpoZRbT6GdprD4tGuVBEmTpUgLBsw==}
    peerDependencies:
      typescript: '*'
    dependencies:
      '@typescript/vfs': 1.6.1(typescript@5.8.2)
      twoslash-protocol: 0.2.12
      typescript: 5.8.2
    transitivePeerDependencies:
      - supports-color
    dev: false

  /type-check@0.4.0:
    resolution: {integrity: sha512-XleUoc9uwGXqjWwXaUTZAmzMcFZ5858QA2vvx1Ur5xIcixXIP+8LnFDgRplU30us6teqdlskFfu+ae4K79Ooew==}
    engines: {node: '>= 0.8.0'}
    dependencies:
      prelude-ls: 1.2.1
    dev: true

  /type-fest@4.41.0:
    resolution: {integrity: sha512-TeTSQ6H5YHvpqVwBRcnLDCBnDOHWYu7IvGbHT6N8AOymcr9PJGjc1GTtiWZTYg0NCgYwvnYWEkVChQAr9bjfwA==}
    engines: {node: '>=16'}
    dev: false

  /typed-array-buffer@1.0.3:
    resolution: {integrity: sha512-nAYYwfY3qnzX30IkA6AQZjVbtK6duGontcQm1WSG1MD94YLqK0515GNApXkoxKOWMusVssAHWLh9SeaoefYFGw==}
    engines: {node: '>= 0.4'}
    dependencies:
      call-bound: 1.0.4
      es-errors: 1.3.0
      is-typed-array: 1.1.15
    dev: true

  /typed-array-byte-length@1.0.3:
    resolution: {integrity: sha512-BaXgOuIxz8n8pIq3e7Atg/7s+DpiYrxn4vdot3w9KbnBhcRQq6o3xemQdIfynqSeXeDrF32x+WvfzmOjPiY9lg==}
    engines: {node: '>= 0.4'}
    dependencies:
      call-bind: 1.0.8
      for-each: 0.3.5
      gopd: 1.2.0
      has-proto: 1.2.0
      is-typed-array: 1.1.15
    dev: true

  /typed-array-byte-offset@1.0.4:
    resolution: {integrity: sha512-bTlAFB/FBYMcuX81gbL4OcpH5PmlFHqlCCpAl8AlEzMz5k53oNDvN8p1PNOWLEmI2x4orp3raOFB51tv9X+MFQ==}
    engines: {node: '>= 0.4'}
    dependencies:
      available-typed-arrays: 1.0.7
      call-bind: 1.0.8
      for-each: 0.3.5
      gopd: 1.2.0
      has-proto: 1.2.0
      is-typed-array: 1.1.15
      reflect.getprototypeof: 1.0.10
    dev: true

  /typed-array-length@1.0.7:
    resolution: {integrity: sha512-3KS2b+kL7fsuk/eJZ7EQdnEmQoaho/r6KUef7hxvltNA5DR8NAUM+8wJMbJyZ4G9/7i3v5zPBIMN5aybAh2/Jg==}
    engines: {node: '>= 0.4'}
    dependencies:
      call-bind: 1.0.8
      for-each: 0.3.5
      gopd: 1.2.0
      is-typed-array: 1.1.15
      possible-typed-array-names: 1.1.0
      reflect.getprototypeof: 1.0.10
    dev: true

  /typescript-eslint@8.32.0(eslint@9.27.0)(typescript@5.8.2):
    resolution: {integrity: sha512-UMq2kxdXCzinFFPsXc9o2ozIpYCCOiEC46MG3yEh5Vipq6BO27otTtEBZA1fQ66DulEUgE97ucQ/3YY66CPg0A==}
    engines: {node: ^18.18.0 || ^20.9.0 || >=21.1.0}
    peerDependencies:
      eslint: ^8.57.0 || ^9.0.0
      typescript: '>=4.8.4 <5.9.0'
    dependencies:
      '@typescript-eslint/eslint-plugin': 8.32.0(@typescript-eslint/parser@8.32.0)(eslint@9.27.0)(typescript@5.8.2)
      '@typescript-eslint/parser': 8.32.0(eslint@9.27.0)(typescript@5.8.2)
      '@typescript-eslint/utils': 8.32.0(eslint@9.27.0)(typescript@5.8.2)
      eslint: 9.27.0
      typescript: 5.8.2
    transitivePeerDependencies:
      - supports-color
    dev: true

  /typescript@5.8.2:
    resolution: {integrity: sha512-aJn6wq13/afZp/jT9QZmwEjDqqvSGp1VT5GVg+f/t6/oVyrgXM6BY1h9BRh/O5p3PlUPAe+WuiEZOmb/49RqoQ==}
    engines: {node: '>=14.17'}
    hasBin: true

  /typescript@5.8.3:
    resolution: {integrity: sha512-p1diW6TqL9L07nNxvRMM7hMMw4c5XOo/1ibL4aAIGmSAt9slTE1Xgw5KWuof2uTOvCg9BY7ZRi+GaF+7sfgPeQ==}
    engines: {node: '>=14.17'}
    hasBin: true

  /ufo@1.6.1:
    resolution: {integrity: sha512-9a4/uxlTWJ4+a5i0ooc1rU7C7YOw3wT+UGqdeNNHWnOF9qcMBgLRS+4IYUqbczewFx4mLEig6gawh7X6mFlEkA==}

  /uint8array-extras@1.4.0:
    resolution: {integrity: sha512-ZPtzy0hu4cZjv3z5NW9gfKnNLjoz4y6uv4HlelAjDK7sY/xOkKZv9xK/WQpcsBB3jEybChz9DPC2U/+cusjJVQ==}
    engines: {node: '>=18'}
    dev: false

  /unbox-primitive@1.1.0:
    resolution: {integrity: sha512-nWJ91DjeOkej/TA8pXQ3myruKpKEYgqvpw9lz4OPHj/NWFNluYrjbz9j01CJ8yKQd2g4jFoOkINCTW2I5LEEyw==}
    engines: {node: '>= 0.4'}
    dependencies:
      call-bound: 1.0.4
      has-bigints: 1.1.0
      has-symbols: 1.1.0
      which-boxed-primitive: 1.1.1
    dev: true

  /undici-types@6.19.8:
    resolution: {integrity: sha512-ve2KP6f/JnbPBFyobGHuerC9g1FYGn/F8n1LWTwNxCEzd6IfqTwUQcNXgEtmmQ6DlRrC1hrSrBnCZPokRrDHjw==}
    dev: true

  /undici-types@6.21.0:
    resolution: {integrity: sha512-iwDZqg0QAGrg9Rav5H4n0M64c3mkR59cJ6wQp+7C4nI0gsmExaedaYLNO44eT4AtBBwjbTiGPMlt2Md0T9H9JQ==}

  /unified@11.0.5:
    resolution: {integrity: sha512-xKvGhPWw3k84Qjh8bI3ZeJjqnyadK+GEFtazSfZv/rKeTkTjOJho6mFqh2SM96iIcZokxiOpg78GazTSg8+KHA==}
    dependencies:
      '@types/unist': 3.0.3
      bail: 2.0.2
      devlop: 1.1.0
      extend: 3.0.2
      is-plain-obj: 4.1.0
      trough: 2.2.0
      vfile: 6.0.3

  /unist-util-find-after@5.0.0:
    resolution: {integrity: sha512-amQa0Ep2m6hE2g72AugUItjbuM8X8cGQnFoHk0pGfrFeT9GZhzN5SW8nRsiGKK7Aif4CrACPENkA6P/Lw6fHGQ==}
    dependencies:
      '@types/unist': 3.0.3
      unist-util-is: 6.0.0
    dev: false

  /unist-util-is@5.2.1:
    resolution: {integrity: sha512-u9njyyfEh43npf1M+yGKDGVPbY/JWEemg5nH05ncKPfi+kBbKBJoTdsogMu33uhytuLlv9y0O7GH7fEdwLdLQw==}
    dependencies:
      '@types/unist': 2.0.11
    dev: false

  /unist-util-is@6.0.0:
    resolution: {integrity: sha512-2qCTHimwdxLfz+YzdGfkqNlH0tLi9xjTnHddPmJwtIG9MGsdbutfTc4P+haPD7l7Cjxf/WZj+we5qfVPvvxfYw==}
    dependencies:
      '@types/unist': 3.0.3

  /unist-util-modify-children@4.0.0:
    resolution: {integrity: sha512-+tdN5fGNddvsQdIzUF3Xx82CU9sMM+fA0dLgR9vOmT0oPT2jH+P1nd5lSqfCfXAw+93NhcXNY2qqvTUtE4cQkw==}
    dependencies:
      '@types/unist': 3.0.3
      array-iterate: 2.0.1
    dev: false

  /unist-util-position-from-estree@2.0.0:
    resolution: {integrity: sha512-KaFVRjoqLyF6YXCbVLNad/eS4+OfPQQn2yOd7zF/h5T/CSL2v8NpN6a5TPvtbXthAGw5nG+PuTtq+DdIZr+cRQ==}
    dependencies:
      '@types/unist': 3.0.3

  /unist-util-position@5.0.0:
    resolution: {integrity: sha512-fucsC7HjXvkB5R3kTCO7kUjRdrS0BJt3M/FPxmHMBOm8JQi2BsHAHFsy27E0EolP8rp0NzXsJ+jNPyDWvOJZPA==}
    dependencies:
      '@types/unist': 3.0.3

  /unist-util-remove-position@5.0.0:
    resolution: {integrity: sha512-Hp5Kh3wLxv0PHj9m2yZhhLt58KzPtEYKQQ4yxfYFEO7EvHwzyDYnduhHnY1mDxoqr7VUwVuHXk9RXKIiYS1N8Q==}
    dependencies:
      '@types/unist': 3.0.3
      unist-util-visit: 5.0.0
    dev: false

  /unist-util-remove@4.0.0:
    resolution: {integrity: sha512-b4gokeGId57UVRX/eVKej5gXqGlc9+trkORhFJpu9raqZkZhU0zm8Doi05+HaiBsMEIJowL+2WtQ5ItjsngPXg==}
    dependencies:
      '@types/unist': 3.0.3
      unist-util-is: 6.0.0
      unist-util-visit-parents: 6.0.1
    dev: false

  /unist-util-stringify-position@4.0.0:
    resolution: {integrity: sha512-0ASV06AAoKCDkS2+xw5RXJywruurpbC4JZSm7nr7MOt1ojAzvyyaO+UxZf18j8FCF6kmzCZKcAgN/yu2gm2XgQ==}
    dependencies:
      '@types/unist': 3.0.3

  /unist-util-visit-children@3.0.0:
    resolution: {integrity: sha512-RgmdTfSBOg04sdPcpTSD1jzoNBjt9a80/ZCzp5cI9n1qPzLZWF9YdvWGN2zmTumP1HWhXKdUWexjy/Wy/lJ7tA==}
    dependencies:
      '@types/unist': 3.0.3
    dev: false

  /unist-util-visit-parents@4.1.1:
    resolution: {integrity: sha512-1xAFJXAKpnnJl8G7K5KgU7FY55y3GcLIXqkzUj5QF/QVP7biUm0K0O2oqVkYsdjzJKifYeWn9+o6piAK2hGSHw==}
    dependencies:
      '@types/unist': 2.0.11
      unist-util-is: 5.2.1
    dev: false

  /unist-util-visit-parents@6.0.1:
    resolution: {integrity: sha512-L/PqWzfTP9lzzEa6CKs0k2nARxTdZduw3zyh8d2NVBnsyvHjSX4TWse388YrrQKbvI8w20fGjGlhgT96WwKykw==}
    dependencies:
      '@types/unist': 3.0.3
      unist-util-is: 6.0.0

  /unist-util-visit@3.1.0:
    resolution: {integrity: sha512-Szoh+R/Ll68QWAyQyZZpQzZQm2UPbxibDvaY8Xc9SUtYgPsDzx5AWSk++UUt2hJuow8mvwR+rG+LQLw+KsuAKA==}
    dependencies:
      '@types/unist': 2.0.11
      unist-util-is: 5.2.1
      unist-util-visit-parents: 4.1.1
    dev: false

  /unist-util-visit@5.0.0:
    resolution: {integrity: sha512-MR04uvD+07cwl/yhVuVWAtw+3GOR/knlL55Nd/wAdblk27GCVt3lqpTivy/tkJcZoNPzTwS1Y+KMojlLDhoTzg==}
    dependencies:
      '@types/unist': 3.0.3
      unist-util-is: 6.0.0
      unist-util-visit-parents: 6.0.1

  /universalify@0.1.2:
    resolution: {integrity: sha512-rBJeI5CXAlmy1pV+617WB9J63U6XcazHHF2f2dbJix4XzpUF0RS3Zbj0FGIOCAva5P/d/GBOYaACQ1w+0azUkg==}
    engines: {node: '>= 4.0.0'}
    dev: true

  /uri-js@4.4.1:
    resolution: {integrity: sha512-7rKUyy33Q1yc98pQ1DAmLtwX109F7TIfWlW1Ydo8Wl1ii1SeHieeh0HHfPeL2fMXK6z0s8ecKs9frCuLJvndBg==}
    dependencies:
      punycode: 2.3.1
    dev: true

  /use-sync-external-store@1.5.0(react@19.1.0):
    resolution: {integrity: sha512-Rb46I4cGGVBmjamjphe8L/UnvJD+uPPtTkNvX5mZgqdbavhI4EbgIWJiIHXJ8bc/i9EQGPRh4DwEURJ552Do0A==}
    peerDependencies:
      react: ^16.8.0 || ^17.0.0 || ^18.0.0 || ^19.0.0
    dependencies:
      react: 19.1.0
    dev: false

  /utf8-byte-length@1.0.5:
    resolution: {integrity: sha512-Xn0w3MtiQ6zoz2vFyUVruaCL53O/DwUvkEeOvj+uulMm0BkUGYWmBYVyElqZaSLhY6ZD0ulfU3aBra2aVT4xfA==}
    dev: false

  /uuid@10.0.0:
    resolution: {integrity: sha512-8XkAphELsDnEGrDxUOHB3RGvXz6TeuYSGEZBOjtTtPm2lwhGBjLgOzLHB63IUWfBpNucQjND6d3AOudO+H3RWQ==}
    hasBin: true
    dev: false

  /uuid@11.1.0:
    resolution: {integrity: sha512-0/A9rDy9P7cJ+8w1c9WD9V//9Wj15Ce2MPz8Ri6032usz+NfePxx5AcN3bN+r6ZL6jEo066/yNYB3tn4pQEx+A==}
    hasBin: true
    dev: false

  /uuid@9.0.0:
    resolution: {integrity: sha512-MXcSTerfPa4uqyzStbRoTgt5XIe3x5+42+q1sDuy3R5MDk66URdLMOZe5aPX/SQd+kuYAh0FdP/pO28IkQyTeg==}
    hasBin: true
    dev: false

  /v8-compile-cache-lib@3.0.1:
    resolution: {integrity: sha512-wa7YjyUGfNZngI/vtK0UHAN+lgDCxBPCylVXGp0zu59Fz5aiGtNXaq3DhIov063MorB+VfufLh3JlF2KdTK3xg==}
    dev: true

  /velite@0.2.4(acorn@8.14.1):
    resolution: {integrity: sha512-mNmtPBnEtsYEMlqZb5i0Adr0UJUHoaggQ81srsl+kjvJ3itWTmkCcNZ1zLzY3eQUcZAFXW49EdqyFcwhilAGvw==}
    engines: {node: ^18.17.0 || >=20.3.0}
    hasBin: true
    dependencies:
      '@mdx-js/mdx': 3.1.0(acorn@8.14.1)
      esbuild: 0.25.4
      sharp: 0.34.1
      terser: 5.39.2
    transitivePeerDependencies:
      - acorn
      - supports-color

  /vfile-location@5.0.3:
    resolution: {integrity: sha512-5yXvWDEgqeiYiBe1lbxYF7UMAIm/IcopxMHrMQDq3nvKcjPKIhZklUKL+AE7J7uApI4kwe2snsK+eI6UTj9EHg==}
    dependencies:
      '@types/unist': 3.0.3
      vfile: 6.0.3
    dev: false

  /vfile-matter@5.0.1:
    resolution: {integrity: sha512-o6roP82AiX0XfkyTHyRCMXgHfltUNlXSEqCIS80f+mbAyiQBE2fxtDVMtseyytGx75sihiJFo/zR6r/4LTs2Cw==}
    dependencies:
      vfile: 6.0.3
      yaml: 2.8.0
    dev: false

  /vfile-message@4.0.2:
    resolution: {integrity: sha512-jRDZ1IMLttGj41KcZvlrYAaI3CfqpLpfpf+Mfig13viT6NKvRzWZ+lXz0Y5D60w6uJIBAOGq9mSHf0gktF0duw==}
    dependencies:
      '@types/unist': 3.0.3
      unist-util-stringify-position: 4.0.0

  /vfile@6.0.3:
    resolution: {integrity: sha512-KzIbH/9tXat2u30jf+smMwFCsno4wHVdNmzFyL+T/L3UGqqk6JKfVqOFOZEpZSHADH1k40ab6NUIXZq422ov3Q==}
    dependencies:
      '@types/unist': 3.0.3
      vfile-message: 4.0.2

  /victory-vendor@36.9.2:
    resolution: {integrity: sha512-PnpQQMuxlwYdocC8fIJqVXvkeViHYzotI+NJrCuav0ZYFoq912ZHBk3mCeuj+5/VpodOjPe1z0Fk2ihgzlXqjQ==}
    dependencies:
      '@types/d3-array': 3.2.1
      '@types/d3-ease': 3.0.2
      '@types/d3-interpolate': 3.0.4
      '@types/d3-scale': 4.0.9
      '@types/d3-shape': 3.1.7
      '@types/d3-time': 3.0.4
      '@types/d3-timer': 3.0.2
      d3-array: 3.2.4
      d3-ease: 3.0.1
      d3-interpolate: 3.0.1
      d3-scale: 4.0.2
      d3-shape: 3.2.0
      d3-time: 3.1.0
      d3-timer: 3.0.1
    dev: false

  /vite-node@3.1.4(@types/node@20.17.49)(tsx@4.19.4):
    resolution: {integrity: sha512-6enNwYnpyDo4hEgytbmc6mYWHXDHYEn0D1/rw4Q+tnHUGtKTJsn8T1YkX6Q18wI5LCrS8CTYlBaiCqxOy2kvUA==}
    engines: {node: ^18.0.0 || ^20.0.0 || >=22.0.0}
    hasBin: true
    dependencies:
      cac: 6.7.14
      debug: 4.4.1
      es-module-lexer: 1.7.0
      pathe: 2.0.3
      vite: 6.3.5(@types/node@20.17.49)(tsx@4.19.4)(yaml@2.8.0)
    transitivePeerDependencies:
      - '@types/node'
      - jiti
      - less
      - lightningcss
      - sass
      - sass-embedded
      - stylus
      - sugarss
      - supports-color
      - terser
      - tsx
      - yaml
    dev: true

  /vite-node@3.1.4(@types/node@20.17.49)(tsx@4.19.4)(yaml@2.8.0):
    resolution: {integrity: sha512-6enNwYnpyDo4hEgytbmc6mYWHXDHYEn0D1/rw4Q+tnHUGtKTJsn8T1YkX6Q18wI5LCrS8CTYlBaiCqxOy2kvUA==}
    engines: {node: ^18.0.0 || ^20.0.0 || >=22.0.0}
    hasBin: true
    dependencies:
      cac: 6.7.14
      debug: 4.4.1
      es-module-lexer: 1.7.0
      pathe: 2.0.3
      vite: 6.3.5(@types/node@20.17.49)(tsx@4.19.4)(yaml@2.8.0)
    transitivePeerDependencies:
      - '@types/node'
      - jiti
      - less
      - lightningcss
      - sass
      - sass-embedded
      - stylus
      - sugarss
      - supports-color
      - terser
      - tsx
      - yaml
    dev: true

  /vite-node@3.1.4(@types/node@22.15.20)(tsx@4.19.4):
    resolution: {integrity: sha512-6enNwYnpyDo4hEgytbmc6mYWHXDHYEn0D1/rw4Q+tnHUGtKTJsn8T1YkX6Q18wI5LCrS8CTYlBaiCqxOy2kvUA==}
    engines: {node: ^18.0.0 || ^20.0.0 || >=22.0.0}
    hasBin: true
    dependencies:
      cac: 6.7.14
      debug: 4.4.1
      es-module-lexer: 1.7.0
      pathe: 2.0.3
      vite: 6.3.5(@types/node@22.15.20)(tsx@4.19.4)
    transitivePeerDependencies:
      - '@types/node'
      - jiti
      - less
      - lightningcss
      - sass
      - sass-embedded
      - stylus
      - sugarss
      - supports-color
      - terser
      - tsx
      - yaml
    dev: true

  /vite-node@3.1.4(@types/node@22.15.21)(tsx@4.19.4):
    resolution: {integrity: sha512-6enNwYnpyDo4hEgytbmc6mYWHXDHYEn0D1/rw4Q+tnHUGtKTJsn8T1YkX6Q18wI5LCrS8CTYlBaiCqxOy2kvUA==}
    engines: {node: ^18.0.0 || ^20.0.0 || >=22.0.0}
    hasBin: true
    dependencies:
      cac: 6.7.14
      debug: 4.4.1
      es-module-lexer: 1.7.0
      pathe: 2.0.3
      vite: 6.3.5(@types/node@22.15.21)(tsx@4.19.4)
    transitivePeerDependencies:
      - '@types/node'
      - jiti
      - less
      - lightningcss
      - sass
      - sass-embedded
      - stylus
      - sugarss
      - supports-color
      - terser
      - tsx
      - yaml
    dev: true

  /vite@6.3.5(@types/node@20.17.49)(tsx@4.19.4)(yaml@2.8.0):
    resolution: {integrity: sha512-cZn6NDFE7wdTpINgs++ZJ4N49W2vRp8LCKrn3Ob1kYNtOo21vfDoaV5GzBfLU4MovSAB8uNRm4jgzVQZ+mBzPQ==}
    engines: {node: ^18.0.0 || ^20.0.0 || >=22.0.0}
    hasBin: true
    peerDependencies:
      '@types/node': ^18.0.0 || ^20.0.0 || >=22.0.0
      jiti: '>=1.21.0'
      less: '*'
      lightningcss: ^1.21.0
      sass: '*'
      sass-embedded: '*'
      stylus: '*'
      sugarss: '*'
      terser: ^5.16.0
      tsx: ^4.8.1
      yaml: ^2.4.2
    peerDependenciesMeta:
      '@types/node':
        optional: true
      jiti:
        optional: true
      less:
        optional: true
      lightningcss:
        optional: true
      sass:
        optional: true
      sass-embedded:
        optional: true
      stylus:
        optional: true
      sugarss:
        optional: true
      terser:
        optional: true
      tsx:
        optional: true
      yaml:
        optional: true
    dependencies:
      '@types/node': 20.17.49
      esbuild: 0.25.4
      fdir: 6.4.4(picomatch@4.0.2)
      picomatch: 4.0.2
      postcss: 8.5.3
      rollup: 4.41.0
      tinyglobby: 0.2.13
      tsx: 4.19.4
      yaml: 2.8.0
    optionalDependencies:
      fsevents: 2.3.3
    dev: true

  /vite@6.3.5(@types/node@22.15.20)(tsx@4.19.4):
    resolution: {integrity: sha512-cZn6NDFE7wdTpINgs++ZJ4N49W2vRp8LCKrn3Ob1kYNtOo21vfDoaV5GzBfLU4MovSAB8uNRm4jgzVQZ+mBzPQ==}
    engines: {node: ^18.0.0 || ^20.0.0 || >=22.0.0}
    hasBin: true
    peerDependencies:
      '@types/node': ^18.0.0 || ^20.0.0 || >=22.0.0
      jiti: '>=1.21.0'
      less: '*'
      lightningcss: ^1.21.0
      sass: '*'
      sass-embedded: '*'
      stylus: '*'
      sugarss: '*'
      terser: ^5.16.0
      tsx: ^4.8.1
      yaml: ^2.4.2
    peerDependenciesMeta:
      '@types/node':
        optional: true
      jiti:
        optional: true
      less:
        optional: true
      lightningcss:
        optional: true
      sass:
        optional: true
      sass-embedded:
        optional: true
      stylus:
        optional: true
      sugarss:
        optional: true
      terser:
        optional: true
      tsx:
        optional: true
      yaml:
        optional: true
    dependencies:
      '@types/node': 22.15.20
      esbuild: 0.25.4
      fdir: 6.4.4(picomatch@4.0.2)
      picomatch: 4.0.2
      postcss: 8.5.3
      rollup: 4.41.0
      tinyglobby: 0.2.13
      tsx: 4.19.4
    optionalDependencies:
      fsevents: 2.3.3
    dev: true

  /vite@6.3.5(@types/node@22.15.21)(tsx@4.19.4):
    resolution: {integrity: sha512-cZn6NDFE7wdTpINgs++ZJ4N49W2vRp8LCKrn3Ob1kYNtOo21vfDoaV5GzBfLU4MovSAB8uNRm4jgzVQZ+mBzPQ==}
    engines: {node: ^18.0.0 || ^20.0.0 || >=22.0.0}
    hasBin: true
    peerDependencies:
      '@types/node': ^18.0.0 || ^20.0.0 || >=22.0.0
      jiti: '>=1.21.0'
      less: '*'
      lightningcss: ^1.21.0
      sass: '*'
      sass-embedded: '*'
      stylus: '*'
      sugarss: '*'
      terser: ^5.16.0
      tsx: ^4.8.1
      yaml: ^2.4.2
    peerDependenciesMeta:
      '@types/node':
        optional: true
      jiti:
        optional: true
      less:
        optional: true
      lightningcss:
        optional: true
      sass:
        optional: true
      sass-embedded:
        optional: true
      stylus:
        optional: true
      sugarss:
        optional: true
      terser:
        optional: true
      tsx:
        optional: true
      yaml:
        optional: true
    dependencies:
      '@types/node': 22.15.21
      esbuild: 0.25.4
      fdir: 6.4.4(picomatch@4.0.2)
      picomatch: 4.0.2
      postcss: 8.5.3
      rollup: 4.41.0
      tinyglobby: 0.2.13
      tsx: 4.19.4
    optionalDependencies:
      fsevents: 2.3.3
    dev: true

  /vitest@3.1.4(@types/node@20.17.49)(tsx@4.19.4):
    resolution: {integrity: sha512-Ta56rT7uWxCSJXlBtKgIlApJnT6e6IGmTYxYcmxjJ4ujuZDI59GUQgVDObXXJujOmPDBYXHK1qmaGtneu6TNIQ==}
    engines: {node: ^18.0.0 || ^20.0.0 || >=22.0.0}
    hasBin: true
    peerDependencies:
      '@edge-runtime/vm': '*'
      '@types/debug': ^4.1.12
      '@types/node': ^18.0.0 || ^20.0.0 || >=22.0.0
      '@vitest/browser': 3.1.4
      '@vitest/ui': 3.1.4
      happy-dom: '*'
      jsdom: '*'
    peerDependenciesMeta:
      '@edge-runtime/vm':
        optional: true
      '@types/debug':
        optional: true
      '@types/node':
        optional: true
      '@vitest/browser':
        optional: true
      '@vitest/ui':
        optional: true
      happy-dom:
        optional: true
      jsdom:
        optional: true
    dependencies:
      '@types/node': 20.17.49
      '@vitest/expect': 3.1.4
      '@vitest/mocker': 3.1.4(vite@6.3.5)
      '@vitest/pretty-format': 3.1.4
      '@vitest/runner': 3.1.4
      '@vitest/snapshot': 3.1.4
      '@vitest/spy': 3.1.4
      '@vitest/utils': 3.1.4
      chai: 5.2.0
      debug: 4.4.1
      expect-type: 1.2.1
      magic-string: 0.30.17
      pathe: 2.0.3
      std-env: 3.9.0
      tinybench: 2.9.0
      tinyexec: 0.3.2
      tinyglobby: 0.2.13
      tinypool: 1.0.2
      tinyrainbow: 2.0.0
      vite: 6.3.5(@types/node@20.17.49)(tsx@4.19.4)(yaml@2.8.0)
      vite-node: 3.1.4(@types/node@20.17.49)(tsx@4.19.4)
      why-is-node-running: 2.3.0
    transitivePeerDependencies:
      - jiti
      - less
      - lightningcss
      - msw
      - sass
      - sass-embedded
      - stylus
      - sugarss
      - supports-color
      - terser
      - tsx
      - yaml
    dev: true

  /vitest@3.1.4(@types/node@20.17.49)(tsx@4.19.4)(yaml@2.8.0):
    resolution: {integrity: sha512-Ta56rT7uWxCSJXlBtKgIlApJnT6e6IGmTYxYcmxjJ4ujuZDI59GUQgVDObXXJujOmPDBYXHK1qmaGtneu6TNIQ==}
    engines: {node: ^18.0.0 || ^20.0.0 || >=22.0.0}
    hasBin: true
    peerDependencies:
      '@edge-runtime/vm': '*'
      '@types/debug': ^4.1.12
      '@types/node': ^18.0.0 || ^20.0.0 || >=22.0.0
      '@vitest/browser': 3.1.4
      '@vitest/ui': 3.1.4
      happy-dom: '*'
      jsdom: '*'
    peerDependenciesMeta:
      '@edge-runtime/vm':
        optional: true
      '@types/debug':
        optional: true
      '@types/node':
        optional: true
      '@vitest/browser':
        optional: true
      '@vitest/ui':
        optional: true
      happy-dom:
        optional: true
      jsdom:
        optional: true
    dependencies:
      '@types/node': 20.17.49
      '@vitest/expect': 3.1.4
      '@vitest/mocker': 3.1.4(vite@6.3.5)
      '@vitest/pretty-format': 3.1.4
      '@vitest/runner': 3.1.4
      '@vitest/snapshot': 3.1.4
      '@vitest/spy': 3.1.4
      '@vitest/utils': 3.1.4
      chai: 5.2.0
      debug: 4.4.1
      expect-type: 1.2.1
      magic-string: 0.30.17
      pathe: 2.0.3
      std-env: 3.9.0
      tinybench: 2.9.0
      tinyexec: 0.3.2
      tinyglobby: 0.2.13
      tinypool: 1.0.2
      tinyrainbow: 2.0.0
      vite: 6.3.5(@types/node@20.17.49)(tsx@4.19.4)(yaml@2.8.0)
      vite-node: 3.1.4(@types/node@20.17.49)(tsx@4.19.4)(yaml@2.8.0)
      why-is-node-running: 2.3.0
    transitivePeerDependencies:
      - jiti
      - less
      - lightningcss
      - msw
      - sass
      - sass-embedded
      - stylus
      - sugarss
      - supports-color
      - terser
      - tsx
      - yaml
    dev: true

  /vitest@3.1.4(@types/node@22.15.20)(tsx@4.19.4):
    resolution: {integrity: sha512-Ta56rT7uWxCSJXlBtKgIlApJnT6e6IGmTYxYcmxjJ4ujuZDI59GUQgVDObXXJujOmPDBYXHK1qmaGtneu6TNIQ==}
    engines: {node: ^18.0.0 || ^20.0.0 || >=22.0.0}
    hasBin: true
    peerDependencies:
      '@edge-runtime/vm': '*'
      '@types/debug': ^4.1.12
      '@types/node': ^18.0.0 || ^20.0.0 || >=22.0.0
      '@vitest/browser': 3.1.4
      '@vitest/ui': 3.1.4
      happy-dom: '*'
      jsdom: '*'
    peerDependenciesMeta:
      '@edge-runtime/vm':
        optional: true
      '@types/debug':
        optional: true
      '@types/node':
        optional: true
      '@vitest/browser':
        optional: true
      '@vitest/ui':
        optional: true
      happy-dom:
        optional: true
      jsdom:
        optional: true
    dependencies:
      '@types/node': 22.15.20
      '@vitest/expect': 3.1.4
      '@vitest/mocker': 3.1.4(vite@6.3.5)
      '@vitest/pretty-format': 3.1.4
      '@vitest/runner': 3.1.4
      '@vitest/snapshot': 3.1.4
      '@vitest/spy': 3.1.4
      '@vitest/utils': 3.1.4
      chai: 5.2.0
      debug: 4.4.1
      expect-type: 1.2.1
      magic-string: 0.30.17
      pathe: 2.0.3
      std-env: 3.9.0
      tinybench: 2.9.0
      tinyexec: 0.3.2
      tinyglobby: 0.2.13
      tinypool: 1.0.2
      tinyrainbow: 2.0.0
      vite: 6.3.5(@types/node@22.15.20)(tsx@4.19.4)
      vite-node: 3.1.4(@types/node@22.15.20)(tsx@4.19.4)
      why-is-node-running: 2.3.0
    transitivePeerDependencies:
      - jiti
      - less
      - lightningcss
      - msw
      - sass
      - sass-embedded
      - stylus
      - sugarss
      - supports-color
      - terser
      - tsx
      - yaml
    dev: true

  /vitest@3.1.4(@types/node@22.15.21)(tsx@4.19.4):
    resolution: {integrity: sha512-Ta56rT7uWxCSJXlBtKgIlApJnT6e6IGmTYxYcmxjJ4ujuZDI59GUQgVDObXXJujOmPDBYXHK1qmaGtneu6TNIQ==}
    engines: {node: ^18.0.0 || ^20.0.0 || >=22.0.0}
    hasBin: true
    peerDependencies:
      '@edge-runtime/vm': '*'
      '@types/debug': ^4.1.12
      '@types/node': ^18.0.0 || ^20.0.0 || >=22.0.0
      '@vitest/browser': 3.1.4
      '@vitest/ui': 3.1.4
      happy-dom: '*'
      jsdom: '*'
    peerDependenciesMeta:
      '@edge-runtime/vm':
        optional: true
      '@types/debug':
        optional: true
      '@types/node':
        optional: true
      '@vitest/browser':
        optional: true
      '@vitest/ui':
        optional: true
      happy-dom:
        optional: true
      jsdom:
        optional: true
    dependencies:
      '@types/node': 22.15.21
      '@vitest/expect': 3.1.4
      '@vitest/mocker': 3.1.4(vite@6.3.5)
      '@vitest/pretty-format': 3.1.4
      '@vitest/runner': 3.1.4
      '@vitest/snapshot': 3.1.4
      '@vitest/spy': 3.1.4
      '@vitest/utils': 3.1.4
      chai: 5.2.0
      debug: 4.4.1
      expect-type: 1.2.1
      magic-string: 0.30.17
      pathe: 2.0.3
      std-env: 3.9.0
      tinybench: 2.9.0
      tinyexec: 0.3.2
      tinyglobby: 0.2.13
      tinypool: 1.0.2
      tinyrainbow: 2.0.0
      vite: 6.3.5(@types/node@22.15.21)(tsx@4.19.4)
      vite-node: 3.1.4(@types/node@22.15.21)(tsx@4.19.4)
      why-is-node-running: 2.3.0
    transitivePeerDependencies:
      - jiti
      - less
      - lightningcss
      - msw
      - sass
      - sass-embedded
      - stylus
      - sugarss
      - supports-color
      - terser
      - tsx
      - yaml
    dev: true

  /vscode-jsonrpc@8.2.0:
    resolution: {integrity: sha512-C+r0eKJUIfiDIfwJhria30+TYWPtuHJXHtI7J0YlOmKAo7ogxP20T0zxB7HZQIFhIyvoBPwWskjxrvAtfjyZfA==}
    engines: {node: '>=14.0.0'}
    dev: false

  /vscode-languageserver-protocol@3.17.5:
    resolution: {integrity: sha512-mb1bvRJN8SVznADSGWM9u/b07H7Ecg0I3OgXDuLdn307rl/J3A9YD6/eYOssqhecL27hK1IPZAsaqh00i/Jljg==}
    dependencies:
      vscode-jsonrpc: 8.2.0
      vscode-languageserver-types: 3.17.5
    dev: false

  /vscode-languageserver-textdocument@1.0.12:
    resolution: {integrity: sha512-cxWNPesCnQCcMPeenjKKsOCKQZ/L6Tv19DTRIGuLWe32lyzWhihGVJ/rcckZXJxfdKCFvRLS3fpBIsV/ZGX4zA==}
    dev: false

  /vscode-languageserver-types@3.17.5:
    resolution: {integrity: sha512-Ld1VelNuX9pdF39h2Hgaeb5hEZM2Z3jUrrMgWQAu82jMtZp7p3vJT3BzToKtZI7NgQssZje5o0zryOrhQvzQAg==}
    dev: false

  /vscode-languageserver@9.0.1:
    resolution: {integrity: sha512-woByF3PDpkHFUreUa7Hos7+pUWdeWMXRd26+ZX2A8cFx6v/JPTtd4/uN0/jB6XQHYaOlHbio03NTHCqrgG5n7g==}
    hasBin: true
    dependencies:
      vscode-languageserver-protocol: 3.17.5
    dev: false

  /vscode-uri@3.0.8:
    resolution: {integrity: sha512-AyFQ0EVmsOZOlAnxoFOGOq1SQDWAB7C6aqMGS23svWAllfOaxbuFvcT8D1i8z3Gyn8fraVeZNNmN6e9bxxXkKw==}
    dev: false

  /web-namespaces@2.0.1:
    resolution: {integrity: sha512-bKr1DkiNa2krS7qxNtdrtHAmzuYGFQLiQ13TsorsdT6ULTkPLKuu5+GsFpDlg6JFjUTwX2DyhMPG2be8uPrqsQ==}
    dev: false

  /web-streams-polyfill@3.3.3:
    resolution: {integrity: sha512-d2JWLCivmZYTSIoge9MsgFCZrt571BikcWGYkjC1khllbTeDlGqZ2D8vD8E/lJa8WGWbb7Plm8/XJYV7IJHZZw==}
    engines: {node: '>= 8'}
    dev: false

  /webidl-conversions@4.0.2:
    resolution: {integrity: sha512-YQ+BmxuTgd6UXZW3+ICGfyqRyHXVlD5GtQr5+qjiNW7bF0cqrzX500HVXPBOvgXb5YnzDd+h0zqyv61KUD7+Sg==}

  /whatwg-url@7.1.0:
    resolution: {integrity: sha512-WUu7Rg1DroM7oQvGWfOiAK21n74Gg+T4elXEQYkOhtyLeWiJFoOGLXPKI/9gzIie9CtwVLm8wtw6YJdKyxSjeg==}
    dependencies:
      lodash.sortby: 4.7.0
      tr46: 1.0.1
      webidl-conversions: 4.0.2

  /which-boxed-primitive@1.1.1:
    resolution: {integrity: sha512-TbX3mj8n0odCBFVlY8AxkqcHASw3L60jIuF8jFP78az3C2YhmGvqbHBpAjTRH2/xqYunrJ9g1jSyjCjpoWzIAA==}
    engines: {node: '>= 0.4'}
    dependencies:
      is-bigint: 1.1.0
      is-boolean-object: 1.2.2
      is-number-object: 1.1.1
      is-string: 1.1.1
      is-symbol: 1.1.1
    dev: true

  /which-builtin-type@1.2.1:
    resolution: {integrity: sha512-6iBczoX+kDQ7a3+YJBnh3T+KZRxM/iYNPXicqk66/Qfm1b93iu+yOImkg0zHbj5LNOcNv1TEADiZ0xa34B4q6Q==}
    engines: {node: '>= 0.4'}
    dependencies:
      call-bound: 1.0.4
      function.prototype.name: 1.1.8
      has-tostringtag: 1.0.2
      is-async-function: 2.1.1
      is-date-object: 1.1.0
      is-finalizationregistry: 1.1.1
      is-generator-function: 1.1.0
      is-regex: 1.2.1
      is-weakref: 1.1.1
      isarray: 2.0.5
      which-boxed-primitive: 1.1.1
      which-collection: 1.0.2
      which-typed-array: 1.1.18
    dev: true

  /which-collection@1.0.2:
    resolution: {integrity: sha512-K4jVyjnBdgvc86Y6BkaLZEN933SwYOuBFkdmBu9ZfkcAbdVbpITnDmjvZ/aQjRXQrv5EPkTnD1s39GiiqbngCw==}
    engines: {node: '>= 0.4'}
    dependencies:
      is-map: 2.0.3
      is-set: 2.0.3
      is-weakmap: 2.0.2
      is-weakset: 2.0.4
    dev: true

  /which-typed-array@1.1.18:
    resolution: {integrity: sha512-qEcY+KJYlWyLH9vNbsr6/5j59AXk5ni5aakf8ldzBvGde6Iz4sxZGkJyWSAueTG7QhOvNRYb1lDdFmL5Td0QKA==}
    engines: {node: '>= 0.4'}
    dependencies:
      available-typed-arrays: 1.0.7
      call-bind: 1.0.8
      call-bound: 1.0.4
      for-each: 0.3.5
      gopd: 1.2.0
      has-tostringtag: 1.0.2
    dev: true

  /which@2.0.2:
    resolution: {integrity: sha512-BLI3Tl1TW3Pvl70l3yq3Y64i+awpwXqsGBYWkkqMtnbXgrMD+yj7rhW0kuEDxzJaYXGjEW5ogapKNMEKNMjibA==}
    engines: {node: '>= 8'}
    dependencies:
      isexe: 2.0.0

  /why-is-node-running@2.3.0:
    resolution: {integrity: sha512-hUrmaWBdVDcxvYqnyh09zunKzROWjbZTiNy8dBEjkS7ehEDQibXJ7XvlmtbwuTclUiIyN+CyXQD4Vmko8fNm8w==}
    engines: {node: '>=8'}
    hasBin: true
    dependencies:
      siginfo: 2.0.0
      stackback: 0.0.2
    dev: true

  /wicked-good-xpath@1.3.0:
    resolution: {integrity: sha512-Gd9+TUn5nXdwj/hFsPVx5cuHHiF5Bwuc30jZ4+ronF1qHK5O7HD0sgmXWSEgwKquT3ClLoKPVbO6qGwVwLzvAw==}
    dev: false

  /word-wrap@1.2.5:
    resolution: {integrity: sha512-BN22B5eaMMI9UMtjrGd5g5eCYPpCPDUy0FJXbYsaT5zYxjFOckS53SQDE3pWkVoWpHXVb3BrYcEN4Twa55B5cA==}
    engines: {node: '>=0.10.0'}
    dev: true

  /workflows.do@0.0.1:
    resolution: {integrity: sha512-2UaSOg3p49zXCaXcdt8f5JyM2Y7B4Arv2rJoOv4SPT/vQ9bpl1Svn7FtN5M9V7u4x8I65O7T4c0B4+xEwTHlfQ==}
    dev: false

  /wrap-ansi@7.0.0:
    resolution: {integrity: sha512-YVGIj2kamLSTxw6NsZjoBxfSwsn0ycdesmc4p+Q21c5zPuZ1pl+NfxVdxPtdHvmNVOQ6XSYG4AUtyt/Fi7D16Q==}
    engines: {node: '>=10'}
    dependencies:
      ansi-styles: 4.3.0
      string-width: 4.2.3
      strip-ansi: 6.0.1

  /wrap-ansi@8.1.0:
    resolution: {integrity: sha512-si7QWI6zUMq56bESFvagtmzMdGOtoxfR+Sez11Mobfc7tm+VkUckk9bW2UeffTGVUbOksxmSw0AA2gs8g71NCQ==}
    engines: {node: '>=12'}
    dependencies:
      ansi-styles: 6.2.1
      string-width: 5.1.2
      strip-ansi: 7.1.0

  /wrappy@1.0.2:
    resolution: {integrity: sha512-l4Sp/DRseor9wL6EvV2+TuQn63dMkPjZ/sp9XkghTEbV9KlPS1xUsZ3u7/IQO4wxtcFB4bgpQPRcR3QCvezPcQ==}
    dev: false

  /ws@8.18.2:
    resolution: {integrity: sha512-DMricUmwGZUVr++AEAe2uiVM7UoO9MAVZMDu05UQOaUII0lp+zOzLLU4Xqh/JvTqklB1T4uELaaPBKyjE1r4fQ==}
    engines: {node: '>=10.0.0'}
    peerDependencies:
      bufferutil: ^4.0.1
      utf-8-validate: '>=5.0.2'
    peerDependenciesMeta:
      bufferutil:
        optional: true
      utf-8-validate:
        optional: true
    dev: false

  /yaml@2.8.0:
    resolution: {integrity: sha512-4lLa/EcQCB0cJkyts+FpIRx5G/llPxfP6VQU5KByHEhLxY3IJCH0f0Hy1MHI8sClTvsIb8qwRJ6R/ZdlDJ/leQ==}
    engines: {node: '>= 14.6'}
    hasBin: true

  /yn@3.1.1:
    resolution: {integrity: sha512-Ux4ygGWsu2c7isFWe8Yu1YluJmqVhxqK2cLXNQA5AcC3QfbGNpM7fu0Y8b/z16pXLnFxZYvWhd3fhBY9DLmC6Q==}
    engines: {node: '>=6'}
    dev: true

  /yocto-queue@0.1.0:
    resolution: {integrity: sha512-rVksvsnNCdJ/ohGc6xgPwyN8eheCxsiLM8mxuE/t/mOVqJewPuO1miLpTHQiRgTKCLexL4MeAFVagts7HmNZ2Q==}
    engines: {node: '>=10'}
    dev: true

  /zod-to-json-schema@3.24.5(zod@3.25.7):
    resolution: {integrity: sha512-/AuWwMP+YqiPbsJx5D6TfgRTc4kTLjsh5SOcd4bLsfUg2RcEXrFMJl1DGgdHy2aCfsIA/cr/1JM0xcB2GZji8g==}
    peerDependencies:
      zod: ^3.24.1
    dependencies:
      zod: 3.25.7
    dev: false

  /zod-validation-error@3.4.1(zod@3.25.7):
    resolution: {integrity: sha512-1KP64yqDPQ3rupxNv7oXhf7KdhHHgaqbKuspVoiN93TT0xrBjql+Svjkdjq/Qh/7GSMmgQs3AfvBT0heE35thw==}
    engines: {node: '>=18.0.0'}
    peerDependencies:
      zod: ^3.24.4
    dependencies:
      zod: 3.25.7
    dev: false

  /zod@3.25.7:
    resolution: {integrity: sha512-YGdT1cVRmKkOg6Sq7vY7IkxdphySKnXhaUmFI4r4FcuFVNgpCb9tZfNwXbT6BPjD5oz0nubFsoo9pIqKrDcCvg==}
    dev: false

  /zustand@5.0.4(@types/react@19.1.0)(react@19.1.0):
    resolution: {integrity: sha512-39VFTN5InDtMd28ZhjLyuTnlytDr9HfwO512Ai4I8ZABCoyAj4F1+sr7sD1jP/+p7k77Iko0Pb5NhgBFDCX0kQ==}
    engines: {node: '>=12.20.0'}
    peerDependencies:
      '@types/react': '>=18.0.0'
      immer: '>=9.0.6'
      react: '>=18.0.0'
      use-sync-external-store: '>=1.2.0'
    peerDependenciesMeta:
      '@types/react':
        optional: true
      immer:
        optional: true
      react:
        optional: true
      use-sync-external-store:
        optional: true
    dependencies:
      '@types/react': 19.1.0
      react: 19.1.0
    dev: false

  /zwitch@2.0.4:
    resolution: {integrity: sha512-bXE4cR/kVZhKZX/RjPEflHaKVhUVl85noU3v6b8apfQEc1x4A+zBxjZ4lN8LqGd6WZ3dl98pY4o717VFmoPp+A==}<|MERGE_RESOLUTION|>--- conflicted
+++ resolved
@@ -27,70 +27,6 @@
         specifier: ^2.5.3
         version: 2.5.3
 
-<<<<<<< HEAD
-  ai:
-    dependencies:
-      mdxld:
-        specifier: workspace:*
-        version: link:../packages/mdxld
-
-  apps/docs:
-    dependencies:
-      mdxui:
-        specifier: workspace:*
-        version: link:../../packages/mdxui
-      next:
-        specifier: ^15.3.0
-        version: 15.3.0(react-dom@19.1.0)(react@19.1.0)
-      react:
-        specifier: ^19.1.0
-        version: 19.1.0
-      react-dom:
-        specifier: ^19.1.0
-        version: 19.1.0(react@19.1.0)
-    devDependencies:
-      '@next/eslint-plugin-next':
-        specifier: ^15.3.0
-        version: 15.3.0
-      '@repo/eslint-config':
-        specifier: workspace:*
-        version: link:../../config/eslint-config
-      '@repo/tailwind-config':
-        specifier: workspace:*
-        version: link:../../config/tailwind-config
-      '@repo/typescript-config':
-        specifier: workspace:*
-        version: link:../../config/typescript-config
-      '@tailwindcss/postcss':
-        specifier: ^4.1.5
-        version: 4.1.5
-      '@types/node':
-        specifier: ^22.15.3
-        version: 22.15.3
-      '@types/react':
-        specifier: ^19.1.0
-        version: 19.1.0
-      '@types/react-dom':
-        specifier: ^19.1.1
-        version: 19.1.1(@types/react@19.1.0)
-      autoprefixer:
-        specifier: ^10.4.20
-        version: 10.4.20(postcss@8.5.3)
-      eslint:
-        specifier: ^9.27.0
-        version: 9.27.0
-      postcss:
-        specifier: ^8.5.3
-        version: 8.5.3
-      tailwindcss:
-        specifier: ^4.1.5
-        version: 4.1.5
-      typescript:
-        specifier: 5.8.2
-        version: 5.8.2
-
-=======
->>>>>>> 4ec7d0d0
   apps/mdx.org.ai:
     dependencies:
       apis.do:
