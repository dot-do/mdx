lockfileVersion: '6.0'

settings:
  autoInstallPeers: true
  excludeLinksFromLockfile: false

importers:

  .:
    devDependencies:
      '@changesets/cli':
        specifier: ^2.29.4
        version: 2.29.4
      '@types/node':
        specifier: ^22.15.21
        version: 22.15.21
      prettier:
        specifier: ^3.5.3
        version: 3.5.3
      prettier-plugin-tailwindcss:
        specifier: ^0.6.11
        version: 0.6.11(prettier@3.5.3)
      turbo:
        specifier: ^2.5.3
        version: 2.5.3

  apps/mdx.org.ai:
    dependencies:
      apis.do:
        specifier: ^0.0.1
        version: 0.0.1
      business-as-code:
        specifier: ^0.1.0
        version: 0.1.0
      functions.do:
        specifier: ^0.0.5
        version: 0.0.5
      mdxui:
        specifier: workspace:*
        version: link:../../packages/mdxui
      next:
        specifier: ^15.3.0
        version: 15.3.0(react-dom@19.1.0)(react@19.1.0)
      nextra:
        specifier: ^4.2.17
        version: 4.2.17(acorn@8.14.1)(next@15.3.0)(react-dom@19.1.0)(react@19.1.0)(typescript@5.8.2)
      nextra-theme-docs:
        specifier: ^4.2.17
        version: 4.2.17(@types/react@19.1.0)(next@15.3.0)(nextra@4.2.17)(react-dom@19.1.0)(react@19.1.0)
      react:
        specifier: ^19.1.0
        version: 19.1.0
      react-dom:
        specifier: ^19.1.0
        version: 19.1.0(react@19.1.0)
      workflows.do:
        specifier: ^0.0.1
        version: 0.0.1
    devDependencies:
      '@repo/eslint-config':
        specifier: workspace:*
        version: link:../../config/eslint-config
      '@repo/typescript-config':
        specifier: workspace:*
        version: link:../../config/typescript-config
      '@types/node':
        specifier: ^22.15.3
        version: 22.15.3
      '@types/react':
        specifier: 19.1.0
        version: 19.1.0
      '@types/react-dom':
        specifier: 19.1.1
        version: 19.1.1(@types/react@19.1.0)
      eslint:
        specifier: ^9.26.0
        version: 9.27.0
      pagefind:
        specifier: ^1.3.0
        version: 1.3.0
      typescript:
        specifier: 5.8.2
        version: 5.8.2

  apps/mdxld.org:
    dependencies:
      mdxui:
        specifier: workspace:*
        version: link:../../packages/mdxui
      next:
        specifier: ^15.3.0
        version: 15.3.0(react-dom@19.1.0)(react@19.1.0)
      nextra:
        specifier: ^4.2.17
        version: 4.2.17(acorn@8.14.1)(next@15.3.0)(react-dom@19.1.0)(react@19.1.0)(typescript@5.8.2)
      nextra-theme-docs:
        specifier: ^4.2.17
        version: 4.2.17(@types/react@19.1.0)(next@15.3.0)(nextra@4.2.17)(react-dom@19.1.0)(react@19.1.0)
      react:
        specifier: ^19.1.0
        version: 19.1.0
      react-dom:
        specifier: ^19.1.0
        version: 19.1.0(react@19.1.0)
    devDependencies:
      '@repo/eslint-config':
        specifier: workspace:*
        version: link:../../config/eslint-config
      '@repo/typescript-config':
        specifier: workspace:*
        version: link:../../config/typescript-config
      '@types/node':
        specifier: ^22.15.3
        version: 22.15.3
      '@types/react':
        specifier: 19.1.0
        version: 19.1.0
      '@types/react-dom':
        specifier: 19.1.1
        version: 19.1.1(@types/react@19.1.0)
      eslint:
        specifier: ^9.26.0
        version: 9.27.0
      pagefind:
        specifier: ^1.3.0
        version: 1.3.0
      typescript:
        specifier: 5.8.2
        version: 5.8.2

  config/eslint-config:
    devDependencies:
      '@eslint/js':
        specifier: ^9.27.0
        version: 9.27.0
      '@next/eslint-plugin-next':
        specifier: ^15.3.0
        version: 15.3.0
      eslint:
        specifier: ^9.27.0
        version: 9.27.0
      eslint-config-prettier:
        specifier: ^10.1.1
        version: 10.1.1(eslint@9.27.0)
      eslint-plugin-only-warn:
        specifier: ^1.1.0
        version: 1.1.0
      eslint-plugin-react:
        specifier: ^7.37.4
        version: 7.37.4(eslint@9.27.0)
      eslint-plugin-react-hooks:
        specifier: ^5.2.0
        version: 5.2.0(eslint@9.27.0)
      eslint-plugin-turbo:
        specifier: ^2.5.0
        version: 2.5.0(eslint@9.27.0)(turbo@2.5.3)
      globals:
        specifier: ^16.1.0
        version: 16.1.0
      typescript:
        specifier: ^5.8.2
        version: 5.8.2
      typescript-eslint:
        specifier: ^8.32.0
        version: 8.32.0(eslint@9.27.0)(typescript@5.8.2)

  config/tailwind-config:
    devDependencies:
      postcss:
        specifier: ^8.5.3
        version: 8.5.3
      tailwindcss:
        specifier: ^4.1.5
        version: 4.1.5

  config/tsup-config:
    dependencies:
      tsup:
        specifier: ^8.0.2
        version: 8.5.0(typescript@5.8.3)
    devDependencies:
      '@types/node':
        specifier: ^20.14.10
        version: 20.17.49
      typescript:
        specifier: ^5.5.3
        version: 5.8.3
      vitest:
        specifier: ^3.1.4
        version: 3.1.4(@types/node@20.17.49)

  config/typescript-config: {}

  packages/mdxai:
    dependencies:
      '@ai-sdk/openai':
        specifier: ^1.3.22
        version: 1.3.22(zod@3.25.7)
      ai:
        specifier: ^4.3.16
        version: 4.3.16(react@19.1.0)(zod@3.25.7)
      commander:
        specifier: ^12.1.0
        version: 12.1.0
    devDependencies:
      '@repo/tsup-config':
        specifier: workspace:*
        version: link:../../config/tsup-config
      '@types/node':
        specifier: ^20.14.10
        version: 20.17.49
      ts-node:
        specifier: ^10.9.2
        version: 10.9.2(@types/node@20.17.49)(typescript@5.8.3)
      tsup:
        specifier: ^8.0.2
        version: 8.5.0(typescript@5.8.3)
      typescript:
        specifier: ^5.5.3
        version: 5.8.3
      vitest:
        specifier: ^3.1.4
        version: 3.1.4(@types/node@20.17.49)

  packages/mdxdb-fs:
    dependencies:
      '@payloadcms/db-sqlite':
        specifier: ^3.38.0
        version: 3.38.0(payload@3.38.0)
      add:
        specifier: ^2.0.6
        version: 2.0.6
      gray-matter:
        specifier: ^4.0.3
        version: 4.0.3
      libsql:
        specifier: ^0.5.11
        version: 0.5.11
      payload:
        specifier: ^3.38.0
        version: 3.38.0(graphql@16.11.0)(typescript@5.8.3)
      pnpm:
        specifier: ^10.11.0
        version: 10.11.0
      simple-git:
        specifier: ^3.27.0
        version: 3.27.0
    devDependencies:
      '@repo/tsup-config':
        specifier: workspace:*
        version: link:../../config/tsup-config
      '@types/node':
        specifier: ^22.15.20
        version: 22.15.20
      tsup:
        specifier: ^8.0.2
        version: 8.5.0(tsx@4.19.4)(typescript@5.8.3)
      tsx:
        specifier: ^4.19.4
        version: 4.19.4
      typescript:
        specifier: ^5.8.3
        version: 5.8.3
      velite:
        specifier: ^0.2.4
        version: 0.2.4(acorn@8.14.1)
      vitest:
        specifier: ^3.1.4
        version: 3.1.4(@types/node@22.15.20)(tsx@4.19.4)

  packages/mdxe:
    dependencies:
      commander:
        specifier: ^12.0.0
        version: 12.1.0
      mdxui:
        specifier: workspace:*
        version: link:../mdxui
      next:
        specifier: ^15.3.0
        version: 15.3.0(react-dom@19.1.0)(react@19.1.0)
      react:
        specifier: ^19.1.0
        version: 19.1.0
      react-dom:
        specifier: ^19.1.0
        version: 19.1.0(react@19.1.0)
    devDependencies:
      '@repo/tsup-config':
        specifier: workspace:*
        version: link:../../config/tsup-config
      '@types/node':
        specifier: ^20.14.10
        version: 20.17.49
      tsup:
        specifier: ^8.0.2
        version: 8.5.0(typescript@5.8.3)
      vitest:
        specifier: ^3.1.4
<<<<<<< HEAD
        version: 3.1.4(@types/node@20.17.49)
=======
        version: 3.1.4(@types/node@22.15.21)
>>>>>>> 6de0ef13

  packages/mdxld:
    dependencies:
      '@mdxld/schema':
        specifier: ^0.1.0
        version: 0.1.0
      next-mdx-remote-client:
        specifier: ^2.1.2
        version: 2.1.2(@types/react@19.1.0)(acorn@8.14.1)(react-dom@19.1.0)(react@19.1.0)
<<<<<<< HEAD
      schema-dts:
        specifier: ^1.1.2
        version: 1.1.5
      yaml:
        specifier: ^2.4.0
        version: 2.8.0
    devDependencies:
      '@repo/tsup-config':
        specifier: workspace:*
        version: link:../../config/tsup-config
      '@types/node':
        specifier: ^20.14.10
        version: 20.17.49
      tsup:
        specifier: ^8.0.2
        version: 8.5.0(yaml@2.8.0)
      vitest:
        specifier: ^3.1.4
        version: 3.1.4(@types/node@20.17.49)(yaml@2.8.0)
=======
    devDependencies:
      velite:
        specifier: ^0.2.4
        version: 0.2.4(acorn@8.14.1)
      vitest:
        specifier: ^3.1.4
        version: 3.1.4(@types/node@22.15.21)
>>>>>>> 6de0ef13

  packages/mdxui:
    dependencies:
      '@tremor/react':
        specifier: 4.0.0-beta-tremor-v4.4
        version: 4.0.0-beta-tremor-v4.4(react-dom@19.1.0)(react@19.1.0)(tailwindcss@4.1.5)
      react:
        specifier: ^19
        version: 19.1.0
    devDependencies:
      '@radix-ui/react-slot':
        specifier: ^1.0.2
        version: 1.2.3(@types/react@19.1.0)(react@19.1.0)
      '@repo/eslint-config':
        specifier: workspace:*
        version: link:../../config/eslint-config
      '@repo/tailwind-config':
        specifier: workspace:*
        version: link:../../config/tailwind-config
      '@repo/tsup-config':
        specifier: workspace:*
        version: link:../../config/tsup-config
      '@repo/typescript-config':
        specifier: workspace:*
        version: link:../../config/typescript-config
      '@tailwindcss/cli':
        specifier: ^4.1.5
        version: 4.1.5
      '@types/react':
        specifier: ^19.1.0
        version: 19.1.0
      class-variance-authority:
        specifier: ^0.7.0
        version: 0.7.1
      clsx:
        specifier: ^2.1.0
        version: 2.1.1
      eslint:
        specifier: ^9.27.0
        version: 9.27.0
      lucide-react:
        specifier: ^0.330.0
        version: 0.330.0(react@19.1.0)
      tailwind-merge:
        specifier: ^2.2.1
        version: 2.6.0
      tailwindcss:
        specifier: ^4.1.5
        version: 4.1.5
      tsup:
        specifier: ^8.0.2
        version: 8.5.0(typescript@5.8.2)
      tw-animate-css:
        specifier: ^1.3.0
        version: 1.3.0
      typescript:
        specifier: 5.8.2
        version: 5.8.2

packages:

  /@ai-sdk/openai@1.3.22(zod@3.25.7):
    resolution: {integrity: sha512-QwA+2EkG0QyjVR+7h6FE7iOu2ivNqAVMm9UJZkVxxTk5OIq5fFJDTEI/zICEMuHImTTXR2JjsL6EirJ28Jc4cw==}
    engines: {node: '>=18'}
    peerDependencies:
      zod: ^3.0.0
    dependencies:
      '@ai-sdk/provider': 1.1.3
      '@ai-sdk/provider-utils': 2.2.8(zod@3.25.7)
      zod: 3.25.7
    dev: false

  /@ai-sdk/provider-utils@2.2.8(zod@3.25.7):
    resolution: {integrity: sha512-fqhG+4sCVv8x7nFzYnFo19ryhAa3w096Kmc3hWxMQfW/TubPOmt3A6tYZhl4mUfQWWQMsuSkLrtjlWuXBVSGQA==}
    engines: {node: '>=18'}
    peerDependencies:
      zod: ^3.23.8
    dependencies:
      '@ai-sdk/provider': 1.1.3
      nanoid: 3.3.11
      secure-json-parse: 2.7.0
      zod: 3.25.7
    dev: false

  /@ai-sdk/provider@1.1.3:
    resolution: {integrity: sha512-qZMxYJ0qqX/RfnuIaab+zp8UAeJn/ygXXAffR5I4N0n1IrvA6qBsjc8hXLmBiMV2zoXlifkacF7sEFnYnjBcqg==}
    engines: {node: '>=18'}
    dependencies:
      json-schema: 0.4.0
    dev: false

  /@ai-sdk/react@1.2.12(react@19.1.0)(zod@3.25.7):
    resolution: {integrity: sha512-jK1IZZ22evPZoQW3vlkZ7wvjYGYF+tRBKXtrcolduIkQ/m/sOAVcVeVDUDvh1T91xCnWCdUGCPZg2avZ90mv3g==}
    engines: {node: '>=18'}
    peerDependencies:
      react: ^18 || ^19 || ^19.0.0-rc
      zod: ^3.23.8
    peerDependenciesMeta:
      zod:
        optional: true
    dependencies:
      '@ai-sdk/provider-utils': 2.2.8(zod@3.25.7)
      '@ai-sdk/ui-utils': 1.2.11(zod@3.25.7)
      react: 19.1.0
      swr: 2.3.3(react@19.1.0)
      throttleit: 2.1.0
      zod: 3.25.7
    dev: false

  /@ai-sdk/ui-utils@1.2.11(zod@3.25.7):
    resolution: {integrity: sha512-3zcwCc8ezzFlwp3ZD15wAPjf2Au4s3vAbKsXQVyhxODHcmu0iyPO2Eua6D/vicq/AUm/BAo60r97O6HU+EI0+w==}
    engines: {node: '>=18'}
    peerDependencies:
      zod: ^3.23.8
    dependencies:
      '@ai-sdk/provider': 1.1.3
      '@ai-sdk/provider-utils': 2.2.8(zod@3.25.7)
      zod: 3.25.7
      zod-to-json-schema: 3.24.5(zod@3.25.7)
    dev: false

  /@antfu/install-pkg@1.1.0:
    resolution: {integrity: sha512-MGQsmw10ZyI+EJo45CdSER4zEb+p31LpDAFp2Z3gkSd1yqVZGi0Ebx++YTEMonJy4oChEMLsxZ64j8FH6sSqtQ==}
    dependencies:
      package-manager-detector: 1.3.0
      tinyexec: 1.0.1
    dev: false

  /@antfu/utils@8.1.1:
    resolution: {integrity: sha512-Mex9nXf9vR6AhcXmMrlz/HVgYYZpVGJ6YlPgwl7UnaFpnshXs6EK/oa5Gpf3CzENMjkvEx2tQtntGnb7UtSTOQ==}
    dev: false

  /@apidevtools/json-schema-ref-parser@11.9.3:
    resolution: {integrity: sha512-60vepv88RwcJtSHrD6MjIL6Ta3SOYbgfnkHb+ppAVK+o9mXprRtulx7VlRl3lN3bbvysAfCS7WMVfhUYemB0IQ==}
    engines: {node: '>= 16'}
    dependencies:
      '@jsdevtools/ono': 7.1.3
      '@types/json-schema': 7.0.15
      js-yaml: 4.1.0
    dev: false

  /@babel/code-frame@7.27.1:
    resolution: {integrity: sha512-cjQ7ZlQ0Mv3b47hABuTevyTuYN4i+loJKGeV9flcCgIK37cCXRh+L1bd3iBHlynerhQ7BhCkn2BPbQUL+rGqFg==}
    engines: {node: '>=6.9.0'}
    dependencies:
      '@babel/helper-validator-identifier': 7.27.1
      js-tokens: 4.0.0
      picocolors: 1.1.1
    dev: false

  /@babel/helper-validator-identifier@7.27.1:
    resolution: {integrity: sha512-D2hP9eA+Sqx1kBZgzxZh0y1trbuU+JoDkiEwqhQ36nodYqJwyEIhPSdMNd7lOm/4io72luTPWH20Yda0xOuUow==}
    engines: {node: '>=6.9.0'}
    dev: false

  /@babel/runtime@7.27.1:
    resolution: {integrity: sha512-1x3D2xEk2fRo3PAhwQwu5UubzgiVWSXTBfWpVd2Mx2AzRqJuDJCsgaDVZ7HB5iGzDW1Hl1sWN2mFyKjmR9uAog==}
    engines: {node: '>=6.9.0'}

  /@braintree/sanitize-url@7.1.1:
    resolution: {integrity: sha512-i1L7noDNxtFyL5DmZafWy1wRVhGehQmzZaz1HiN5e7iylJMSZR7ekOV7NsIqa5qBldlLrsKv4HbgFUVlQrz8Mw==}
    dev: false

  /@changesets/apply-release-plan@7.0.12:
    resolution: {integrity: sha512-EaET7As5CeuhTzvXTQCRZeBUcisoYPDDcXvgTE/2jmmypKp0RC7LxKj/yzqeh/1qFTZI7oDGFcL1PHRuQuketQ==}
    dependencies:
      '@changesets/config': 3.1.1
      '@changesets/get-version-range-type': 0.4.0
      '@changesets/git': 3.0.4
      '@changesets/should-skip-package': 0.1.2
      '@changesets/types': 6.1.0
      '@manypkg/get-packages': 1.1.3
      detect-indent: 6.1.0
      fs-extra: 7.0.1
      lodash.startcase: 4.4.0
      outdent: 0.5.0
      prettier: 2.8.8
      resolve-from: 5.0.0
      semver: 7.7.1
    dev: true

  /@changesets/assemble-release-plan@6.0.8:
    resolution: {integrity: sha512-y8+8LvZCkKJdbUlpXFuqcavpzJR80PN0OIfn8HZdwK7Sh6MgLXm4hKY5vu6/NDoKp8lAlM4ERZCqRMLxP4m+MQ==}
    dependencies:
      '@changesets/errors': 0.2.0
      '@changesets/get-dependents-graph': 2.1.3
      '@changesets/should-skip-package': 0.1.2
      '@changesets/types': 6.1.0
      '@manypkg/get-packages': 1.1.3
      semver: 7.7.1
    dev: true

  /@changesets/changelog-git@0.2.1:
    resolution: {integrity: sha512-x/xEleCFLH28c3bQeQIyeZf8lFXyDFVn1SgcBiR2Tw/r4IAWlk1fzxCEZ6NxQAjF2Nwtczoen3OA2qR+UawQ8Q==}
    dependencies:
      '@changesets/types': 6.1.0
    dev: true

  /@changesets/cli@2.29.4:
    resolution: {integrity: sha512-VW30x9oiFp/un/80+5jLeWgEU6Btj8IqOgI+X/zAYu4usVOWXjPIK5jSSlt5jsCU7/6Z7AxEkarxBxGUqkAmNg==}
    hasBin: true
    dependencies:
      '@changesets/apply-release-plan': 7.0.12
      '@changesets/assemble-release-plan': 6.0.8
      '@changesets/changelog-git': 0.2.1
      '@changesets/config': 3.1.1
      '@changesets/errors': 0.2.0
      '@changesets/get-dependents-graph': 2.1.3
      '@changesets/get-release-plan': 4.0.12
      '@changesets/git': 3.0.4
      '@changesets/logger': 0.1.1
      '@changesets/pre': 2.0.2
      '@changesets/read': 0.6.5
      '@changesets/should-skip-package': 0.1.2
      '@changesets/types': 6.1.0
      '@changesets/write': 0.4.0
      '@manypkg/get-packages': 1.1.3
      ansi-colors: 4.1.3
      ci-info: 3.9.0
      enquirer: 2.4.1
      external-editor: 3.1.0
      fs-extra: 7.0.1
      mri: 1.2.0
      p-limit: 2.3.0
      package-manager-detector: 0.2.11
      picocolors: 1.1.1
      resolve-from: 5.0.0
      semver: 7.7.1
      spawndamnit: 3.0.1
      term-size: 2.2.1
    dev: true

  /@changesets/config@3.1.1:
    resolution: {integrity: sha512-bd+3Ap2TKXxljCggI0mKPfzCQKeV/TU4yO2h2C6vAihIo8tzseAn2e7klSuiyYYXvgu53zMN1OeYMIQkaQoWnA==}
    dependencies:
      '@changesets/errors': 0.2.0
      '@changesets/get-dependents-graph': 2.1.3
      '@changesets/logger': 0.1.1
      '@changesets/types': 6.1.0
      '@manypkg/get-packages': 1.1.3
      fs-extra: 7.0.1
      micromatch: 4.0.8
    dev: true

  /@changesets/errors@0.2.0:
    resolution: {integrity: sha512-6BLOQUscTpZeGljvyQXlWOItQyU71kCdGz7Pi8H8zdw6BI0g3m43iL4xKUVPWtG+qrrL9DTjpdn8eYuCQSRpow==}
    dependencies:
      extendable-error: 0.1.7
    dev: true

  /@changesets/get-dependents-graph@2.1.3:
    resolution: {integrity: sha512-gphr+v0mv2I3Oxt19VdWRRUxq3sseyUpX9DaHpTUmLj92Y10AGy+XOtV+kbM6L/fDcpx7/ISDFK6T8A/P3lOdQ==}
    dependencies:
      '@changesets/types': 6.1.0
      '@manypkg/get-packages': 1.1.3
      picocolors: 1.1.1
      semver: 7.7.1
    dev: true

  /@changesets/get-release-plan@4.0.12:
    resolution: {integrity: sha512-KukdEgaafnyGryUwpHG2kZ7xJquOmWWWk5mmoeQaSvZTWH1DC5D/Sw6ClgGFYtQnOMSQhgoEbDxAbpIIayKH1g==}
    dependencies:
      '@changesets/assemble-release-plan': 6.0.8
      '@changesets/config': 3.1.1
      '@changesets/pre': 2.0.2
      '@changesets/read': 0.6.5
      '@changesets/types': 6.1.0
      '@manypkg/get-packages': 1.1.3
    dev: true

  /@changesets/get-version-range-type@0.4.0:
    resolution: {integrity: sha512-hwawtob9DryoGTpixy1D3ZXbGgJu1Rhr+ySH2PvTLHvkZuQ7sRT4oQwMh0hbqZH1weAooedEjRsbrWcGLCeyVQ==}
    dev: true

  /@changesets/git@3.0.4:
    resolution: {integrity: sha512-BXANzRFkX+XcC1q/d27NKvlJ1yf7PSAgi8JG6dt8EfbHFHi4neau7mufcSca5zRhwOL8j9s6EqsxmT+s+/E6Sw==}
    dependencies:
      '@changesets/errors': 0.2.0
      '@manypkg/get-packages': 1.1.3
      is-subdir: 1.2.0
      micromatch: 4.0.8
      spawndamnit: 3.0.1
    dev: true

  /@changesets/logger@0.1.1:
    resolution: {integrity: sha512-OQtR36ZlnuTxKqoW4Sv6x5YIhOmClRd5pWsjZsddYxpWs517R0HkyiefQPIytCVh4ZcC5x9XaG8KTdd5iRQUfg==}
    dependencies:
      picocolors: 1.1.1
    dev: true

  /@changesets/parse@0.4.1:
    resolution: {integrity: sha512-iwksMs5Bf/wUItfcg+OXrEpravm5rEd9Bf4oyIPL4kVTmJQ7PNDSd6MDYkpSJR1pn7tz/k8Zf2DhTCqX08Ou+Q==}
    dependencies:
      '@changesets/types': 6.1.0
      js-yaml: 3.14.1
    dev: true

  /@changesets/pre@2.0.2:
    resolution: {integrity: sha512-HaL/gEyFVvkf9KFg6484wR9s0qjAXlZ8qWPDkTyKF6+zqjBe/I2mygg3MbpZ++hdi0ToqNUF8cjj7fBy0dg8Ug==}
    dependencies:
      '@changesets/errors': 0.2.0
      '@changesets/types': 6.1.0
      '@manypkg/get-packages': 1.1.3
      fs-extra: 7.0.1
    dev: true

  /@changesets/read@0.6.5:
    resolution: {integrity: sha512-UPzNGhsSjHD3Veb0xO/MwvasGe8eMyNrR/sT9gR8Q3DhOQZirgKhhXv/8hVsI0QpPjR004Z9iFxoJU6in3uGMg==}
    dependencies:
      '@changesets/git': 3.0.4
      '@changesets/logger': 0.1.1
      '@changesets/parse': 0.4.1
      '@changesets/types': 6.1.0
      fs-extra: 7.0.1
      p-filter: 2.1.0
      picocolors: 1.1.1
    dev: true

  /@changesets/should-skip-package@0.1.2:
    resolution: {integrity: sha512-qAK/WrqWLNCP22UDdBTMPH5f41elVDlsNyat180A33dWxuUDyNpg6fPi/FyTZwRriVjg0L8gnjJn2F9XAoF0qw==}
    dependencies:
      '@changesets/types': 6.1.0
      '@manypkg/get-packages': 1.1.3
    dev: true

  /@changesets/types@4.1.0:
    resolution: {integrity: sha512-LDQvVDv5Kb50ny2s25Fhm3d9QSZimsoUGBsUioj6MC3qbMUCuC8GPIvk/M6IvXx3lYhAs0lwWUQLb+VIEUCECw==}
    dev: true

  /@changesets/types@6.1.0:
    resolution: {integrity: sha512-rKQcJ+o1nKNgeoYRHKOS07tAMNd3YSN0uHaJOZYjBAgxfV7TUE7JE+z4BzZdQwb5hKaYbayKN5KrYV7ODb2rAA==}
    dev: true

  /@changesets/write@0.4.0:
    resolution: {integrity: sha512-CdTLvIOPiCNuH71pyDu3rA+Q0n65cmAbXnwWH84rKGiFumFzkmHNT8KHTMEchcxN+Kl8I54xGUhJ7l3E7X396Q==}
    dependencies:
      '@changesets/types': 6.1.0
      fs-extra: 7.0.1
      human-id: 4.1.1
      prettier: 2.8.8
    dev: true

  /@chevrotain/cst-dts-gen@11.0.3:
    resolution: {integrity: sha512-BvIKpRLeS/8UbfxXxgC33xOumsacaeCKAjAeLyOn7Pcp95HiRbrpl14S+9vaZLolnbssPIUuiUd8IvgkRyt6NQ==}
    dependencies:
      '@chevrotain/gast': 11.0.3
      '@chevrotain/types': 11.0.3
      lodash-es: 4.17.21
    dev: false

  /@chevrotain/gast@11.0.3:
    resolution: {integrity: sha512-+qNfcoNk70PyS/uxmj3li5NiECO+2YKZZQMbmjTqRI3Qchu8Hig/Q9vgkHpI3alNjr7M+a2St5pw5w5F6NL5/Q==}
    dependencies:
      '@chevrotain/types': 11.0.3
      lodash-es: 4.17.21
    dev: false

  /@chevrotain/regexp-to-ast@11.0.3:
    resolution: {integrity: sha512-1fMHaBZxLFvWI067AVbGJav1eRY7N8DDvYCTwGBiE/ytKBgP8azTdgyrKyWZ9Mfh09eHWb5PgTSO8wi7U824RA==}
    dev: false

  /@chevrotain/types@11.0.3:
    resolution: {integrity: sha512-gsiM3G8b58kZC2HaWR50gu6Y1440cHiJ+i3JUvcp/35JchYejb2+5MVeJK0iKThYpAa/P2PYFV4hoi44HD+aHQ==}
    dev: false

  /@chevrotain/utils@11.0.3:
    resolution: {integrity: sha512-YslZMgtJUyuMbZ+aKvfF3x1f5liK4mWNxghFRv7jqRR9C3R3fAOGTTKvxXDa2Y1s9zSbcpuO0cAxDYsc9SrXoQ==}
    dev: false

  /@cspotcode/source-map-support@0.8.1:
    resolution: {integrity: sha512-IchNf6dN4tHoMFIn/7OE8LWZ19Y6q/67Bmf6vnGREv8RSbBVb9LPJxEcnwrcwX6ixSvaiGoomAUvu4YSxXrVgw==}
    engines: {node: '>=12'}
    dependencies:
      '@jridgewell/trace-mapping': 0.3.9
    dev: true

  /@drizzle-team/brocli@0.10.2:
    resolution: {integrity: sha512-z33Il7l5dKjUgGULTqBsQBQwckHh5AbIuxhdsIxDDiZAzBOrZO6q9ogcWC65kU382AfynTfgNumVcNIjuIua6w==}
    dev: false

  /@emnapi/runtime@1.4.3:
    resolution: {integrity: sha512-pBPWdu6MLKROBX05wSNKcNb++m5Er+KQ9QkB+WVM+pW2Kx9hoSrVTnu3BdkI5eBLZoKu/J6mW/B6i6bJB2ytXQ==}
    requiresBuild: true
    dependencies:
      tslib: 2.8.1
    optional: true

  /@esbuild-kit/core-utils@3.3.2:
    resolution: {integrity: sha512-sPRAnw9CdSsRmEtnsl2WXWdyquogVpB3yZ3dgwJfe8zrOzTsV7cJvmwrKVa+0ma5BoiGJ+BoqkMvawbayKUsqQ==}
    deprecated: 'Merged into tsx: https://tsx.is'
    dependencies:
      esbuild: 0.18.20
      source-map-support: 0.5.21
    dev: false

  /@esbuild-kit/esm-loader@2.6.5:
    resolution: {integrity: sha512-FxEMIkJKnodyA1OaCUoEvbYRkoZlLZ4d/eXFu9Fh8CbBBgP5EmZxrfTRyN0qpXZ4vOvqnE5YdRdcrmUUXuU+dA==}
    deprecated: 'Merged into tsx: https://tsx.is'
    dependencies:
      '@esbuild-kit/core-utils': 3.3.2
      get-tsconfig: 4.10.0
    dev: false

  /@esbuild/aix-ppc64@0.19.12:
    resolution: {integrity: sha512-bmoCYyWdEL3wDQIVbcyzRyeKLgk2WtWLTWz1ZIAZF/EGbNOwSA6ew3PftJ1PqMiOOGu0OyFMzG53L0zqIpPeNA==}
    engines: {node: '>=12'}
    cpu: [ppc64]
    os: [aix]
    requiresBuild: true
    dev: false
    optional: true

  /@esbuild/aix-ppc64@0.23.1:
    resolution: {integrity: sha512-6VhYk1diRqrhBAqpJEdjASR/+WVRtfjpqKuNw11cLiaWpAT/Uu+nokB+UJnevzy/P9C/ty6AOe0dwueMrGh/iQ==}
    engines: {node: '>=18'}
    cpu: [ppc64]
    os: [aix]
    requiresBuild: true
    dev: false
    optional: true

  /@esbuild/aix-ppc64@0.25.4:
    resolution: {integrity: sha512-1VCICWypeQKhVbE9oW/sJaAmjLxhVqacdkvPLEjwlttjfwENRSClS8EjBz0KzRyFSCPDIkuXW34Je/vk7zdB7Q==}
    engines: {node: '>=18'}
    cpu: [ppc64]
    os: [aix]
    requiresBuild: true
    optional: true

  /@esbuild/android-arm64@0.18.20:
    resolution: {integrity: sha512-Nz4rJcchGDtENV0eMKUNa6L12zz2zBDXuhj/Vjh18zGqB44Bi7MBMSXjgunJgjRhCmKOjnPuZp4Mb6OKqtMHLQ==}
    engines: {node: '>=12'}
    cpu: [arm64]
    os: [android]
    requiresBuild: true
    dev: false
    optional: true

  /@esbuild/android-arm64@0.19.12:
    resolution: {integrity: sha512-P0UVNGIienjZv3f5zq0DP3Nt2IE/3plFzuaS96vihvD0Hd6H/q4WXUGpCxD/E8YrSXfNyRPbpTq+T8ZQioSuPA==}
    engines: {node: '>=12'}
    cpu: [arm64]
    os: [android]
    requiresBuild: true
    dev: false
    optional: true

  /@esbuild/android-arm64@0.23.1:
    resolution: {integrity: sha512-xw50ipykXcLstLeWH7WRdQuysJqejuAGPd30vd1i5zSyKK3WE+ijzHmLKxdiCMtH1pHz78rOg0BKSYOSB/2Khw==}
    engines: {node: '>=18'}
    cpu: [arm64]
    os: [android]
    requiresBuild: true
    dev: false
    optional: true

  /@esbuild/android-arm64@0.25.4:
    resolution: {integrity: sha512-bBy69pgfhMGtCnwpC/x5QhfxAz/cBgQ9enbtwjf6V9lnPI/hMyT9iWpR1arm0l3kttTr4L0KSLpKmLp/ilKS9A==}
    engines: {node: '>=18'}
    cpu: [arm64]
    os: [android]
    requiresBuild: true
    optional: true

  /@esbuild/android-arm@0.18.20:
    resolution: {integrity: sha512-fyi7TDI/ijKKNZTUJAQqiG5T7YjJXgnzkURqmGj13C6dCqckZBLdl4h7bkhHt/t0WP+zO9/zwroDvANaOqO5Sw==}
    engines: {node: '>=12'}
    cpu: [arm]
    os: [android]
    requiresBuild: true
    dev: false
    optional: true

  /@esbuild/android-arm@0.19.12:
    resolution: {integrity: sha512-qg/Lj1mu3CdQlDEEiWrlC4eaPZ1KztwGJ9B6J+/6G+/4ewxJg7gqj8eVYWvao1bXrqGiW2rsBZFSX3q2lcW05w==}
    engines: {node: '>=12'}
    cpu: [arm]
    os: [android]
    requiresBuild: true
    dev: false
    optional: true

  /@esbuild/android-arm@0.23.1:
    resolution: {integrity: sha512-uz6/tEy2IFm9RYOyvKl88zdzZfwEfKZmnX9Cj1BHjeSGNuGLuMD1kR8y5bteYmwqKm1tj8m4cb/aKEorr6fHWQ==}
    engines: {node: '>=18'}
    cpu: [arm]
    os: [android]
    requiresBuild: true
    dev: false
    optional: true

  /@esbuild/android-arm@0.25.4:
    resolution: {integrity: sha512-QNdQEps7DfFwE3hXiU4BZeOV68HHzYwGd0Nthhd3uCkkEKK7/R6MTgM0P7H7FAs5pU/DIWsviMmEGxEoxIZ+ZQ==}
    engines: {node: '>=18'}
    cpu: [arm]
    os: [android]
    requiresBuild: true
    optional: true

  /@esbuild/android-x64@0.18.20:
    resolution: {integrity: sha512-8GDdlePJA8D6zlZYJV/jnrRAi6rOiNaCC/JclcXpB+KIuvfBN4owLtgzY2bsxnx666XjJx2kDPUmnTtR8qKQUg==}
    engines: {node: '>=12'}
    cpu: [x64]
    os: [android]
    requiresBuild: true
    dev: false
    optional: true

  /@esbuild/android-x64@0.19.12:
    resolution: {integrity: sha512-3k7ZoUW6Q6YqhdhIaq/WZ7HwBpnFBlW905Fa4s4qWJyiNOgT1dOqDiVAQFwBH7gBRZr17gLrlFCRzF6jFh7Kew==}
    engines: {node: '>=12'}
    cpu: [x64]
    os: [android]
    requiresBuild: true
    dev: false
    optional: true

  /@esbuild/android-x64@0.23.1:
    resolution: {integrity: sha512-nlN9B69St9BwUoB+jkyU090bru8L0NA3yFvAd7k8dNsVH8bi9a8cUAUSEcEEgTp2z3dbEDGJGfP6VUnkQnlReg==}
    engines: {node: '>=18'}
    cpu: [x64]
    os: [android]
    requiresBuild: true
    dev: false
    optional: true

  /@esbuild/android-x64@0.25.4:
    resolution: {integrity: sha512-TVhdVtQIFuVpIIR282btcGC2oGQoSfZfmBdTip2anCaVYcqWlZXGcdcKIUklfX2wj0JklNYgz39OBqh2cqXvcQ==}
    engines: {node: '>=18'}
    cpu: [x64]
    os: [android]
    requiresBuild: true
    optional: true

  /@esbuild/darwin-arm64@0.18.20:
    resolution: {integrity: sha512-bxRHW5kHU38zS2lPTPOyuyTm+S+eobPUnTNkdJEfAddYgEcll4xkT8DB9d2008DtTbl7uJag2HuE5NZAZgnNEA==}
    engines: {node: '>=12'}
    cpu: [arm64]
    os: [darwin]
    requiresBuild: true
    dev: false
    optional: true

  /@esbuild/darwin-arm64@0.19.12:
    resolution: {integrity: sha512-B6IeSgZgtEzGC42jsI+YYu9Z3HKRxp8ZT3cqhvliEHovq8HSX2YX8lNocDn79gCKJXOSaEot9MVYky7AKjCs8g==}
    engines: {node: '>=12'}
    cpu: [arm64]
    os: [darwin]
    requiresBuild: true
    dev: false
    optional: true

  /@esbuild/darwin-arm64@0.23.1:
    resolution: {integrity: sha512-YsS2e3Wtgnw7Wq53XXBLcV6JhRsEq8hkfg91ESVadIrzr9wO6jJDMZnCQbHm1Guc5t/CdDiFSSfWP58FNuvT3Q==}
    engines: {node: '>=18'}
    cpu: [arm64]
    os: [darwin]
    requiresBuild: true
    dev: false
    optional: true

  /@esbuild/darwin-arm64@0.25.4:
    resolution: {integrity: sha512-Y1giCfM4nlHDWEfSckMzeWNdQS31BQGs9/rouw6Ub91tkK79aIMTH3q9xHvzH8d0wDru5Ci0kWB8b3up/nl16g==}
    engines: {node: '>=18'}
    cpu: [arm64]
    os: [darwin]
    requiresBuild: true
    optional: true

  /@esbuild/darwin-x64@0.18.20:
    resolution: {integrity: sha512-pc5gxlMDxzm513qPGbCbDukOdsGtKhfxD1zJKXjCCcU7ju50O7MeAZ8c4krSJcOIJGFR+qx21yMMVYwiQvyTyQ==}
    engines: {node: '>=12'}
    cpu: [x64]
    os: [darwin]
    requiresBuild: true
    dev: false
    optional: true

  /@esbuild/darwin-x64@0.19.12:
    resolution: {integrity: sha512-hKoVkKzFiToTgn+41qGhsUJXFlIjxI/jSYeZf3ugemDYZldIXIxhvwN6erJGlX4t5h417iFuheZ7l+YVn05N3A==}
    engines: {node: '>=12'}
    cpu: [x64]
    os: [darwin]
    requiresBuild: true
    dev: false
    optional: true

  /@esbuild/darwin-x64@0.23.1:
    resolution: {integrity: sha512-aClqdgTDVPSEGgoCS8QDG37Gu8yc9lTHNAQlsztQ6ENetKEO//b8y31MMu2ZaPbn4kVsIABzVLXYLhCGekGDqw==}
    engines: {node: '>=18'}
    cpu: [x64]
    os: [darwin]
    requiresBuild: true
    dev: false
    optional: true

  /@esbuild/darwin-x64@0.25.4:
    resolution: {integrity: sha512-CJsry8ZGM5VFVeyUYB3cdKpd/H69PYez4eJh1W/t38vzutdjEjtP7hB6eLKBoOdxcAlCtEYHzQ/PJ/oU9I4u0A==}
    engines: {node: '>=18'}
    cpu: [x64]
    os: [darwin]
    requiresBuild: true
    optional: true

  /@esbuild/freebsd-arm64@0.18.20:
    resolution: {integrity: sha512-yqDQHy4QHevpMAaxhhIwYPMv1NECwOvIpGCZkECn8w2WFHXjEwrBn3CeNIYsibZ/iZEUemj++M26W3cNR5h+Tw==}
    engines: {node: '>=12'}
    cpu: [arm64]
    os: [freebsd]
    requiresBuild: true
    dev: false
    optional: true

  /@esbuild/freebsd-arm64@0.19.12:
    resolution: {integrity: sha512-4aRvFIXmwAcDBw9AueDQ2YnGmz5L6obe5kmPT8Vd+/+x/JMVKCgdcRwH6APrbpNXsPz+K653Qg8HB/oXvXVukA==}
    engines: {node: '>=12'}
    cpu: [arm64]
    os: [freebsd]
    requiresBuild: true
    dev: false
    optional: true

  /@esbuild/freebsd-arm64@0.23.1:
    resolution: {integrity: sha512-h1k6yS8/pN/NHlMl5+v4XPfikhJulk4G+tKGFIOwURBSFzE8bixw1ebjluLOjfwtLqY0kewfjLSrO6tN2MgIhA==}
    engines: {node: '>=18'}
    cpu: [arm64]
    os: [freebsd]
    requiresBuild: true
    dev: false
    optional: true

  /@esbuild/freebsd-arm64@0.25.4:
    resolution: {integrity: sha512-yYq+39NlTRzU2XmoPW4l5Ifpl9fqSk0nAJYM/V/WUGPEFfek1epLHJIkTQM6bBs1swApjO5nWgvr843g6TjxuQ==}
    engines: {node: '>=18'}
    cpu: [arm64]
    os: [freebsd]
    requiresBuild: true
    optional: true

  /@esbuild/freebsd-x64@0.18.20:
    resolution: {integrity: sha512-tgWRPPuQsd3RmBZwarGVHZQvtzfEBOreNuxEMKFcd5DaDn2PbBxfwLcj4+aenoh7ctXcbXmOQIn8HI6mCSw5MQ==}
    engines: {node: '>=12'}
    cpu: [x64]
    os: [freebsd]
    requiresBuild: true
    dev: false
    optional: true

  /@esbuild/freebsd-x64@0.19.12:
    resolution: {integrity: sha512-EYoXZ4d8xtBoVN7CEwWY2IN4ho76xjYXqSXMNccFSx2lgqOG/1TBPW0yPx1bJZk94qu3tX0fycJeeQsKovA8gg==}
    engines: {node: '>=12'}
    cpu: [x64]
    os: [freebsd]
    requiresBuild: true
    dev: false
    optional: true

  /@esbuild/freebsd-x64@0.23.1:
    resolution: {integrity: sha512-lK1eJeyk1ZX8UklqFd/3A60UuZ/6UVfGT2LuGo3Wp4/z7eRTRYY+0xOu2kpClP+vMTi9wKOfXi2vjUpO1Ro76g==}
    engines: {node: '>=18'}
    cpu: [x64]
    os: [freebsd]
    requiresBuild: true
    dev: false
    optional: true

  /@esbuild/freebsd-x64@0.25.4:
    resolution: {integrity: sha512-0FgvOJ6UUMflsHSPLzdfDnnBBVoCDtBTVyn/MrWloUNvq/5SFmh13l3dvgRPkDihRxb77Y17MbqbCAa2strMQQ==}
    engines: {node: '>=18'}
    cpu: [x64]
    os: [freebsd]
    requiresBuild: true
    optional: true

  /@esbuild/linux-arm64@0.18.20:
    resolution: {integrity: sha512-2YbscF+UL7SQAVIpnWvYwM+3LskyDmPhe31pE7/aoTMFKKzIc9lLbyGUpmmb8a8AixOL61sQ/mFh3jEjHYFvdA==}
    engines: {node: '>=12'}
    cpu: [arm64]
    os: [linux]
    requiresBuild: true
    dev: false
    optional: true

  /@esbuild/linux-arm64@0.19.12:
    resolution: {integrity: sha512-EoTjyYyLuVPfdPLsGVVVC8a0p1BFFvtpQDB/YLEhaXyf/5bczaGeN15QkR+O4S5LeJ92Tqotve7i1jn35qwvdA==}
    engines: {node: '>=12'}
    cpu: [arm64]
    os: [linux]
    requiresBuild: true
    dev: false
    optional: true

  /@esbuild/linux-arm64@0.23.1:
    resolution: {integrity: sha512-/93bf2yxencYDnItMYV/v116zff6UyTjo4EtEQjUBeGiVpMmffDNUyD9UN2zV+V3LRV3/on4xdZ26NKzn6754g==}
    engines: {node: '>=18'}
    cpu: [arm64]
    os: [linux]
    requiresBuild: true
    dev: false
    optional: true

  /@esbuild/linux-arm64@0.25.4:
    resolution: {integrity: sha512-+89UsQTfXdmjIvZS6nUnOOLoXnkUTB9hR5QAeLrQdzOSWZvNSAXAtcRDHWtqAUtAmv7ZM1WPOOeSxDzzzMogiQ==}
    engines: {node: '>=18'}
    cpu: [arm64]
    os: [linux]
    requiresBuild: true
    optional: true

  /@esbuild/linux-arm@0.18.20:
    resolution: {integrity: sha512-/5bHkMWnq1EgKr1V+Ybz3s1hWXok7mDFUMQ4cG10AfW3wL02PSZi5kFpYKrptDsgb2WAJIvRcDm+qIvXf/apvg==}
    engines: {node: '>=12'}
    cpu: [arm]
    os: [linux]
    requiresBuild: true
    dev: false
    optional: true

  /@esbuild/linux-arm@0.19.12:
    resolution: {integrity: sha512-J5jPms//KhSNv+LO1S1TX1UWp1ucM6N6XuL6ITdKWElCu8wXP72l9MM0zDTzzeikVyqFE6U8YAV9/tFyj0ti+w==}
    engines: {node: '>=12'}
    cpu: [arm]
    os: [linux]
    requiresBuild: true
    dev: false
    optional: true

  /@esbuild/linux-arm@0.23.1:
    resolution: {integrity: sha512-CXXkzgn+dXAPs3WBwE+Kvnrf4WECwBdfjfeYHpMeVxWE0EceB6vhWGShs6wi0IYEqMSIzdOF1XjQ/Mkm5d7ZdQ==}
    engines: {node: '>=18'}
    cpu: [arm]
    os: [linux]
    requiresBuild: true
    dev: false
    optional: true

  /@esbuild/linux-arm@0.25.4:
    resolution: {integrity: sha512-kro4c0P85GMfFYqW4TWOpvmF8rFShbWGnrLqlzp4X1TNWjRY3JMYUfDCtOxPKOIY8B0WC8HN51hGP4I4hz4AaQ==}
    engines: {node: '>=18'}
    cpu: [arm]
    os: [linux]
    requiresBuild: true
    optional: true

  /@esbuild/linux-ia32@0.18.20:
    resolution: {integrity: sha512-P4etWwq6IsReT0E1KHU40bOnzMHoH73aXp96Fs8TIT6z9Hu8G6+0SHSw9i2isWrD2nbx2qo5yUqACgdfVGx7TA==}
    engines: {node: '>=12'}
    cpu: [ia32]
    os: [linux]
    requiresBuild: true
    dev: false
    optional: true

  /@esbuild/linux-ia32@0.19.12:
    resolution: {integrity: sha512-Thsa42rrP1+UIGaWz47uydHSBOgTUnwBwNq59khgIwktK6x60Hivfbux9iNR0eHCHzOLjLMLfUMLCypBkZXMHA==}
    engines: {node: '>=12'}
    cpu: [ia32]
    os: [linux]
    requiresBuild: true
    dev: false
    optional: true

  /@esbuild/linux-ia32@0.23.1:
    resolution: {integrity: sha512-VTN4EuOHwXEkXzX5nTvVY4s7E/Krz7COC8xkftbbKRYAl96vPiUssGkeMELQMOnLOJ8k3BY1+ZY52tttZnHcXQ==}
    engines: {node: '>=18'}
    cpu: [ia32]
    os: [linux]
    requiresBuild: true
    dev: false
    optional: true

  /@esbuild/linux-ia32@0.25.4:
    resolution: {integrity: sha512-yTEjoapy8UP3rv8dB0ip3AfMpRbyhSN3+hY8mo/i4QXFeDxmiYbEKp3ZRjBKcOP862Ua4b1PDfwlvbuwY7hIGQ==}
    engines: {node: '>=18'}
    cpu: [ia32]
    os: [linux]
    requiresBuild: true
    optional: true

  /@esbuild/linux-loong64@0.18.20:
    resolution: {integrity: sha512-nXW8nqBTrOpDLPgPY9uV+/1DjxoQ7DoB2N8eocyq8I9XuqJ7BiAMDMf9n1xZM9TgW0J8zrquIb/A7s3BJv7rjg==}
    engines: {node: '>=12'}
    cpu: [loong64]
    os: [linux]
    requiresBuild: true
    dev: false
    optional: true

  /@esbuild/linux-loong64@0.19.12:
    resolution: {integrity: sha512-LiXdXA0s3IqRRjm6rV6XaWATScKAXjI4R4LoDlvO7+yQqFdlr1Bax62sRwkVvRIrwXxvtYEHHI4dm50jAXkuAA==}
    engines: {node: '>=12'}
    cpu: [loong64]
    os: [linux]
    requiresBuild: true
    dev: false
    optional: true

  /@esbuild/linux-loong64@0.23.1:
    resolution: {integrity: sha512-Vx09LzEoBa5zDnieH8LSMRToj7ir/Jeq0Gu6qJ/1GcBq9GkfoEAoXvLiW1U9J1qE/Y/Oyaq33w5p2ZWrNNHNEw==}
    engines: {node: '>=18'}
    cpu: [loong64]
    os: [linux]
    requiresBuild: true
    dev: false
    optional: true

  /@esbuild/linux-loong64@0.25.4:
    resolution: {integrity: sha512-NeqqYkrcGzFwi6CGRGNMOjWGGSYOpqwCjS9fvaUlX5s3zwOtn1qwg1s2iE2svBe4Q/YOG1q6875lcAoQK/F4VA==}
    engines: {node: '>=18'}
    cpu: [loong64]
    os: [linux]
    requiresBuild: true
    optional: true

  /@esbuild/linux-mips64el@0.18.20:
    resolution: {integrity: sha512-d5NeaXZcHp8PzYy5VnXV3VSd2D328Zb+9dEq5HE6bw6+N86JVPExrA6O68OPwobntbNJ0pzCpUFZTo3w0GyetQ==}
    engines: {node: '>=12'}
    cpu: [mips64el]
    os: [linux]
    requiresBuild: true
    dev: false
    optional: true

  /@esbuild/linux-mips64el@0.19.12:
    resolution: {integrity: sha512-fEnAuj5VGTanfJ07ff0gOA6IPsvrVHLVb6Lyd1g2/ed67oU1eFzL0r9WL7ZzscD+/N6i3dWumGE1Un4f7Amf+w==}
    engines: {node: '>=12'}
    cpu: [mips64el]
    os: [linux]
    requiresBuild: true
    dev: false
    optional: true

  /@esbuild/linux-mips64el@0.23.1:
    resolution: {integrity: sha512-nrFzzMQ7W4WRLNUOU5dlWAqa6yVeI0P78WKGUo7lg2HShq/yx+UYkeNSE0SSfSure0SqgnsxPvmAUu/vu0E+3Q==}
    engines: {node: '>=18'}
    cpu: [mips64el]
    os: [linux]
    requiresBuild: true
    dev: false
    optional: true

  /@esbuild/linux-mips64el@0.25.4:
    resolution: {integrity: sha512-IcvTlF9dtLrfL/M8WgNI/qJYBENP3ekgsHbYUIzEzq5XJzzVEV/fXY9WFPfEEXmu3ck2qJP8LG/p3Q8f7Zc2Xg==}
    engines: {node: '>=18'}
    cpu: [mips64el]
    os: [linux]
    requiresBuild: true
    optional: true

  /@esbuild/linux-ppc64@0.18.20:
    resolution: {integrity: sha512-WHPyeScRNcmANnLQkq6AfyXRFr5D6N2sKgkFo2FqguP44Nw2eyDlbTdZwd9GYk98DZG9QItIiTlFLHJHjxP3FA==}
    engines: {node: '>=12'}
    cpu: [ppc64]
    os: [linux]
    requiresBuild: true
    dev: false
    optional: true

  /@esbuild/linux-ppc64@0.19.12:
    resolution: {integrity: sha512-nYJA2/QPimDQOh1rKWedNOe3Gfc8PabU7HT3iXWtNUbRzXS9+vgB0Fjaqr//XNbd82mCxHzik2qotuI89cfixg==}
    engines: {node: '>=12'}
    cpu: [ppc64]
    os: [linux]
    requiresBuild: true
    dev: false
    optional: true

  /@esbuild/linux-ppc64@0.23.1:
    resolution: {integrity: sha512-dKN8fgVqd0vUIjxuJI6P/9SSSe/mB9rvA98CSH2sJnlZ/OCZWO1DJvxj8jvKTfYUdGfcq2dDxoKaC6bHuTlgcw==}
    engines: {node: '>=18'}
    cpu: [ppc64]
    os: [linux]
    requiresBuild: true
    dev: false
    optional: true

  /@esbuild/linux-ppc64@0.25.4:
    resolution: {integrity: sha512-HOy0aLTJTVtoTeGZh4HSXaO6M95qu4k5lJcH4gxv56iaycfz1S8GO/5Jh6X4Y1YiI0h7cRyLi+HixMR+88swag==}
    engines: {node: '>=18'}
    cpu: [ppc64]
    os: [linux]
    requiresBuild: true
    optional: true

  /@esbuild/linux-riscv64@0.18.20:
    resolution: {integrity: sha512-WSxo6h5ecI5XH34KC7w5veNnKkju3zBRLEQNY7mv5mtBmrP/MjNBCAlsM2u5hDBlS3NGcTQpoBvRzqBcRtpq1A==}
    engines: {node: '>=12'}
    cpu: [riscv64]
    os: [linux]
    requiresBuild: true
    dev: false
    optional: true

  /@esbuild/linux-riscv64@0.19.12:
    resolution: {integrity: sha512-2MueBrlPQCw5dVJJpQdUYgeqIzDQgw3QtiAHUC4RBz9FXPrskyyU3VI1hw7C0BSKB9OduwSJ79FTCqtGMWqJHg==}
    engines: {node: '>=12'}
    cpu: [riscv64]
    os: [linux]
    requiresBuild: true
    dev: false
    optional: true

  /@esbuild/linux-riscv64@0.23.1:
    resolution: {integrity: sha512-5AV4Pzp80fhHL83JM6LoA6pTQVWgB1HovMBsLQ9OZWLDqVY8MVobBXNSmAJi//Csh6tcY7e7Lny2Hg1tElMjIA==}
    engines: {node: '>=18'}
    cpu: [riscv64]
    os: [linux]
    requiresBuild: true
    dev: false
    optional: true

  /@esbuild/linux-riscv64@0.25.4:
    resolution: {integrity: sha512-i8JUDAufpz9jOzo4yIShCTcXzS07vEgWzyX3NH2G7LEFVgrLEhjwL3ajFE4fZI3I4ZgiM7JH3GQ7ReObROvSUA==}
    engines: {node: '>=18'}
    cpu: [riscv64]
    os: [linux]
    requiresBuild: true
    optional: true

  /@esbuild/linux-s390x@0.18.20:
    resolution: {integrity: sha512-+8231GMs3mAEth6Ja1iK0a1sQ3ohfcpzpRLH8uuc5/KVDFneH6jtAJLFGafpzpMRO6DzJ6AvXKze9LfFMrIHVQ==}
    engines: {node: '>=12'}
    cpu: [s390x]
    os: [linux]
    requiresBuild: true
    dev: false
    optional: true

  /@esbuild/linux-s390x@0.19.12:
    resolution: {integrity: sha512-+Pil1Nv3Umes4m3AZKqA2anfhJiVmNCYkPchwFJNEJN5QxmTs1uzyy4TvmDrCRNT2ApwSari7ZIgrPeUx4UZDg==}
    engines: {node: '>=12'}
    cpu: [s390x]
    os: [linux]
    requiresBuild: true
    dev: false
    optional: true

  /@esbuild/linux-s390x@0.23.1:
    resolution: {integrity: sha512-9ygs73tuFCe6f6m/Tb+9LtYxWR4c9yg7zjt2cYkjDbDpV/xVn+68cQxMXCjUpYwEkze2RcU/rMnfIXNRFmSoDw==}
    engines: {node: '>=18'}
    cpu: [s390x]
    os: [linux]
    requiresBuild: true
    dev: false
    optional: true

  /@esbuild/linux-s390x@0.25.4:
    resolution: {integrity: sha512-jFnu+6UbLlzIjPQpWCNh5QtrcNfMLjgIavnwPQAfoGx4q17ocOU9MsQ2QVvFxwQoWpZT8DvTLooTvmOQXkO51g==}
    engines: {node: '>=18'}
    cpu: [s390x]
    os: [linux]
    requiresBuild: true
    optional: true

  /@esbuild/linux-x64@0.18.20:
    resolution: {integrity: sha512-UYqiqemphJcNsFEskc73jQ7B9jgwjWrSayxawS6UVFZGWrAAtkzjxSqnoclCXxWtfwLdzU+vTpcNYhpn43uP1w==}
    engines: {node: '>=12'}
    cpu: [x64]
    os: [linux]
    requiresBuild: true
    dev: false
    optional: true

  /@esbuild/linux-x64@0.19.12:
    resolution: {integrity: sha512-B71g1QpxfwBvNrfyJdVDexenDIt1CiDN1TIXLbhOw0KhJzE78KIFGX6OJ9MrtC0oOqMWf+0xop4qEU8JrJTwCg==}
    engines: {node: '>=12'}
    cpu: [x64]
    os: [linux]
    requiresBuild: true
    dev: false
    optional: true

  /@esbuild/linux-x64@0.23.1:
    resolution: {integrity: sha512-EV6+ovTsEXCPAp58g2dD68LxoP/wK5pRvgy0J/HxPGB009omFPv3Yet0HiaqvrIrgPTBuC6wCH1LTOY91EO5hQ==}
    engines: {node: '>=18'}
    cpu: [x64]
    os: [linux]
    requiresBuild: true
    dev: false
    optional: true

  /@esbuild/linux-x64@0.25.4:
    resolution: {integrity: sha512-6e0cvXwzOnVWJHq+mskP8DNSrKBr1bULBvnFLpc1KY+d+irZSgZ02TGse5FsafKS5jg2e4pbvK6TPXaF/A6+CA==}
    engines: {node: '>=18'}
    cpu: [x64]
    os: [linux]
    requiresBuild: true
    optional: true

  /@esbuild/netbsd-arm64@0.25.4:
    resolution: {integrity: sha512-vUnkBYxZW4hL/ie91hSqaSNjulOnYXE1VSLusnvHg2u3jewJBz3YzB9+oCw8DABeVqZGg94t9tyZFoHma8gWZQ==}
    engines: {node: '>=18'}
    cpu: [arm64]
    os: [netbsd]
    requiresBuild: true
    optional: true

  /@esbuild/netbsd-x64@0.18.20:
    resolution: {integrity: sha512-iO1c++VP6xUBUmltHZoMtCUdPlnPGdBom6IrO4gyKPFFVBKioIImVooR5I83nTew5UOYrk3gIJhbZh8X44y06A==}
    engines: {node: '>=12'}
    cpu: [x64]
    os: [netbsd]
    requiresBuild: true
    dev: false
    optional: true

  /@esbuild/netbsd-x64@0.19.12:
    resolution: {integrity: sha512-3ltjQ7n1owJgFbuC61Oj++XhtzmymoCihNFgT84UAmJnxJfm4sYCiSLTXZtE00VWYpPMYc+ZQmB6xbSdVh0JWA==}
    engines: {node: '>=12'}
    cpu: [x64]
    os: [netbsd]
    requiresBuild: true
    dev: false
    optional: true

  /@esbuild/netbsd-x64@0.23.1:
    resolution: {integrity: sha512-aevEkCNu7KlPRpYLjwmdcuNz6bDFiE7Z8XC4CPqExjTvrHugh28QzUXVOZtiYghciKUacNktqxdpymplil1beA==}
    engines: {node: '>=18'}
    cpu: [x64]
    os: [netbsd]
    requiresBuild: true
    dev: false
    optional: true

  /@esbuild/netbsd-x64@0.25.4:
    resolution: {integrity: sha512-XAg8pIQn5CzhOB8odIcAm42QsOfa98SBeKUdo4xa8OvX8LbMZqEtgeWE9P/Wxt7MlG2QqvjGths+nq48TrUiKw==}
    engines: {node: '>=18'}
    cpu: [x64]
    os: [netbsd]
    requiresBuild: true
    optional: true

  /@esbuild/openbsd-arm64@0.23.1:
    resolution: {integrity: sha512-3x37szhLexNA4bXhLrCC/LImN/YtWis6WXr1VESlfVtVeoFJBRINPJ3f0a/6LV8zpikqoUg4hyXw0sFBt5Cr+Q==}
    engines: {node: '>=18'}
    cpu: [arm64]
    os: [openbsd]
    requiresBuild: true
    dev: false
    optional: true

  /@esbuild/openbsd-arm64@0.25.4:
    resolution: {integrity: sha512-Ct2WcFEANlFDtp1nVAXSNBPDxyU+j7+tId//iHXU2f/lN5AmO4zLyhDcpR5Cz1r08mVxzt3Jpyt4PmXQ1O6+7A==}
    engines: {node: '>=18'}
    cpu: [arm64]
    os: [openbsd]
    requiresBuild: true
    optional: true

  /@esbuild/openbsd-x64@0.18.20:
    resolution: {integrity: sha512-e5e4YSsuQfX4cxcygw/UCPIEP6wbIL+se3sxPdCiMbFLBWu0eiZOJ7WoD+ptCLrmjZBK1Wk7I6D/I3NglUGOxg==}
    engines: {node: '>=12'}
    cpu: [x64]
    os: [openbsd]
    requiresBuild: true
    dev: false
    optional: true

  /@esbuild/openbsd-x64@0.19.12:
    resolution: {integrity: sha512-RbrfTB9SWsr0kWmb9srfF+L933uMDdu9BIzdA7os2t0TXhCRjrQyCeOt6wVxr79CKD4c+p+YhCj31HBkYcXebw==}
    engines: {node: '>=12'}
    cpu: [x64]
    os: [openbsd]
    requiresBuild: true
    dev: false
    optional: true

  /@esbuild/openbsd-x64@0.23.1:
    resolution: {integrity: sha512-aY2gMmKmPhxfU+0EdnN+XNtGbjfQgwZj43k8G3fyrDM/UdZww6xrWxmDkuz2eCZchqVeABjV5BpildOrUbBTqA==}
    engines: {node: '>=18'}
    cpu: [x64]
    os: [openbsd]
    requiresBuild: true
    dev: false
    optional: true

  /@esbuild/openbsd-x64@0.25.4:
    resolution: {integrity: sha512-xAGGhyOQ9Otm1Xu8NT1ifGLnA6M3sJxZ6ixylb+vIUVzvvd6GOALpwQrYrtlPouMqd/vSbgehz6HaVk4+7Afhw==}
    engines: {node: '>=18'}
    cpu: [x64]
    os: [openbsd]
    requiresBuild: true
    optional: true

  /@esbuild/sunos-x64@0.18.20:
    resolution: {integrity: sha512-kDbFRFp0YpTQVVrqUd5FTYmWo45zGaXe0X8E1G/LKFC0v8x0vWrhOWSLITcCn63lmZIxfOMXtCfti/RxN/0wnQ==}
    engines: {node: '>=12'}
    cpu: [x64]
    os: [sunos]
    requiresBuild: true
    dev: false
    optional: true

  /@esbuild/sunos-x64@0.19.12:
    resolution: {integrity: sha512-HKjJwRrW8uWtCQnQOz9qcU3mUZhTUQvi56Q8DPTLLB+DawoiQdjsYq+j+D3s9I8VFtDr+F9CjgXKKC4ss89IeA==}
    engines: {node: '>=12'}
    cpu: [x64]
    os: [sunos]
    requiresBuild: true
    dev: false
    optional: true

  /@esbuild/sunos-x64@0.23.1:
    resolution: {integrity: sha512-RBRT2gqEl0IKQABT4XTj78tpk9v7ehp+mazn2HbUeZl1YMdaGAQqhapjGTCe7uw7y0frDi4gS0uHzhvpFuI1sA==}
    engines: {node: '>=18'}
    cpu: [x64]
    os: [sunos]
    requiresBuild: true
    dev: false
    optional: true

  /@esbuild/sunos-x64@0.25.4:
    resolution: {integrity: sha512-Mw+tzy4pp6wZEK0+Lwr76pWLjrtjmJyUB23tHKqEDP74R3q95luY/bXqXZeYl4NYlvwOqoRKlInQialgCKy67Q==}
    engines: {node: '>=18'}
    cpu: [x64]
    os: [sunos]
    requiresBuild: true
    optional: true

  /@esbuild/win32-arm64@0.18.20:
    resolution: {integrity: sha512-ddYFR6ItYgoaq4v4JmQQaAI5s7npztfV4Ag6NrhiaW0RrnOXqBkgwZLofVTlq1daVTQNhtI5oieTvkRPfZrePg==}
    engines: {node: '>=12'}
    cpu: [arm64]
    os: [win32]
    requiresBuild: true
    dev: false
    optional: true

  /@esbuild/win32-arm64@0.19.12:
    resolution: {integrity: sha512-URgtR1dJnmGvX864pn1B2YUYNzjmXkuJOIqG2HdU62MVS4EHpU2946OZoTMnRUHklGtJdJZ33QfzdjGACXhn1A==}
    engines: {node: '>=12'}
    cpu: [arm64]
    os: [win32]
    requiresBuild: true
    dev: false
    optional: true

  /@esbuild/win32-arm64@0.23.1:
    resolution: {integrity: sha512-4O+gPR5rEBe2FpKOVyiJ7wNDPA8nGzDuJ6gN4okSA1gEOYZ67N8JPk58tkWtdtPeLz7lBnY6I5L3jdsr3S+A6A==}
    engines: {node: '>=18'}
    cpu: [arm64]
    os: [win32]
    requiresBuild: true
    dev: false
    optional: true

  /@esbuild/win32-arm64@0.25.4:
    resolution: {integrity: sha512-AVUP428VQTSddguz9dO9ngb+E5aScyg7nOeJDrF1HPYu555gmza3bDGMPhmVXL8svDSoqPCsCPjb265yG/kLKQ==}
    engines: {node: '>=18'}
    cpu: [arm64]
    os: [win32]
    requiresBuild: true
    optional: true

  /@esbuild/win32-ia32@0.18.20:
    resolution: {integrity: sha512-Wv7QBi3ID/rROT08SABTS7eV4hX26sVduqDOTe1MvGMjNd3EjOz4b7zeexIR62GTIEKrfJXKL9LFxTYgkyeu7g==}
    engines: {node: '>=12'}
    cpu: [ia32]
    os: [win32]
    requiresBuild: true
    dev: false
    optional: true

  /@esbuild/win32-ia32@0.19.12:
    resolution: {integrity: sha512-+ZOE6pUkMOJfmxmBZElNOx72NKpIa/HFOMGzu8fqzQJ5kgf6aTGrcJaFsNiVMH4JKpMipyK+7k0n2UXN7a8YKQ==}
    engines: {node: '>=12'}
    cpu: [ia32]
    os: [win32]
    requiresBuild: true
    dev: false
    optional: true

  /@esbuild/win32-ia32@0.23.1:
    resolution: {integrity: sha512-BcaL0Vn6QwCwre3Y717nVHZbAa4UBEigzFm6VdsVdT/MbZ38xoj1X9HPkZhbmaBGUD1W8vxAfffbDe8bA6AKnQ==}
    engines: {node: '>=18'}
    cpu: [ia32]
    os: [win32]
    requiresBuild: true
    dev: false
    optional: true

  /@esbuild/win32-ia32@0.25.4:
    resolution: {integrity: sha512-i1sW+1i+oWvQzSgfRcxxG2k4I9n3O9NRqy8U+uugaT2Dy7kLO9Y7wI72haOahxceMX8hZAzgGou1FhndRldxRg==}
    engines: {node: '>=18'}
    cpu: [ia32]
    os: [win32]
    requiresBuild: true
    optional: true

  /@esbuild/win32-x64@0.18.20:
    resolution: {integrity: sha512-kTdfRcSiDfQca/y9QIkng02avJ+NCaQvrMejlsB3RRv5sE9rRoeBPISaZpKxHELzRxZyLvNts1P27W3wV+8geQ==}
    engines: {node: '>=12'}
    cpu: [x64]
    os: [win32]
    requiresBuild: true
    dev: false
    optional: true

  /@esbuild/win32-x64@0.19.12:
    resolution: {integrity: sha512-T1QyPSDCyMXaO3pzBkF96E8xMkiRYbUEZADd29SyPGabqxMViNoii+NcK7eWJAEoU6RZyEm5lVSIjTmcdoB9HA==}
    engines: {node: '>=12'}
    cpu: [x64]
    os: [win32]
    requiresBuild: true
    dev: false
    optional: true

  /@esbuild/win32-x64@0.23.1:
    resolution: {integrity: sha512-BHpFFeslkWrXWyUPnbKm+xYYVYruCinGcftSBaa8zoF9hZO4BcSCFUvHVTtzpIY6YzUnYtuEhZ+C9iEXjxnasg==}
    engines: {node: '>=18'}
    cpu: [x64]
    os: [win32]
    requiresBuild: true
    dev: false
    optional: true

  /@esbuild/win32-x64@0.25.4:
    resolution: {integrity: sha512-nOT2vZNw6hJ+z43oP1SPea/G/6AbN6X+bGNhNuq8NtRHy4wsMhw765IKLNmnjek7GvjWBYQ8Q5VBoYTFg9y1UQ==}
    engines: {node: '>=18'}
    cpu: [x64]
    os: [win32]
    requiresBuild: true
    optional: true

  /@eslint-community/eslint-utils@4.7.0(eslint@9.27.0):
    resolution: {integrity: sha512-dyybb3AcajC7uha6CvhdVRJqaKyn7w2YKqKyAN37NKYgZT36w+iRb0Dymmc5qEJ549c/S31cMMSFd75bteCpCw==}
    engines: {node: ^12.22.0 || ^14.17.0 || >=16.0.0}
    peerDependencies:
      eslint: ^6.0.0 || ^7.0.0 || >=8.0.0
    dependencies:
      eslint: 9.27.0
      eslint-visitor-keys: 3.4.3
    dev: true

  /@eslint-community/regexpp@4.12.1:
    resolution: {integrity: sha512-CCZCDJuduB9OUkFkY2IgppNZMi2lBQgD2qzwXkEia16cge2pijY/aXi96CJMquDMn3nJdlPV1A5KrJEXwfLNzQ==}
    engines: {node: ^12.0.0 || ^14.0.0 || >=16.0.0}
    dev: true

  /@eslint/config-array@0.20.0:
    resolution: {integrity: sha512-fxlS1kkIjx8+vy2SjuCB94q3htSNrufYTXubwiBFeaQHbH6Ipi43gFJq2zCMt6PHhImH3Xmr0NksKDvchWlpQQ==}
    engines: {node: ^18.18.0 || ^20.9.0 || >=21.1.0}
    dependencies:
      '@eslint/object-schema': 2.1.6
      debug: 4.4.1
      minimatch: 3.1.2
    transitivePeerDependencies:
      - supports-color
    dev: true

  /@eslint/config-helpers@0.2.2:
    resolution: {integrity: sha512-+GPzk8PlG0sPpzdU5ZvIRMPidzAnZDl/s9L+y13iodqvb8leL53bTannOrQ/Im7UkpsmFU5Ily5U60LWixnmLg==}
    engines: {node: ^18.18.0 || ^20.9.0 || >=21.1.0}
    dev: true

  /@eslint/core@0.14.0:
    resolution: {integrity: sha512-qIbV0/JZr7iSDjqAc60IqbLdsj9GDt16xQtWD+B78d/HAlvysGdZZ6rpJHGAc2T0FQx1X6thsSPdnoiGKdNtdg==}
    engines: {node: ^18.18.0 || ^20.9.0 || >=21.1.0}
    dependencies:
      '@types/json-schema': 7.0.15
    dev: true

  /@eslint/eslintrc@3.3.1:
    resolution: {integrity: sha512-gtF186CXhIl1p4pJNGZw8Yc6RlshoePRvE0X91oPGb3vZ8pM3qOS9W9NGPat9LziaBV7XrJWGylNQXkGcnM3IQ==}
    engines: {node: ^18.18.0 || ^20.9.0 || >=21.1.0}
    dependencies:
      ajv: 6.12.6
      debug: 4.4.1
      espree: 10.3.0
      globals: 14.0.0
      ignore: 5.3.2
      import-fresh: 3.3.1
      js-yaml: 4.1.0
      minimatch: 3.1.2
      strip-json-comments: 3.1.1
    transitivePeerDependencies:
      - supports-color
    dev: true

  /@eslint/js@9.27.0:
    resolution: {integrity: sha512-G5JD9Tu5HJEu4z2Uo4aHY2sLV64B7CDMXxFzqzjl3NKd6RVzSXNoE80jk7Y0lJkTTkjiIhBAqmlYwjuBY3tvpA==}
    engines: {node: ^18.18.0 || ^20.9.0 || >=21.1.0}
    dev: true

  /@eslint/object-schema@2.1.6:
    resolution: {integrity: sha512-RBMg5FRL0I0gs51M/guSAj5/e14VQ4tpZnQNWwuDT66P14I43ItmPfIZRhO9fUVIPOAQXU47atlywZ/czoqFPA==}
    engines: {node: ^18.18.0 || ^20.9.0 || >=21.1.0}
    dev: true

  /@eslint/plugin-kit@0.3.1:
    resolution: {integrity: sha512-0J+zgWxHN+xXONWIyPWKFMgVuJoZuGiIFu8yxk7RJjxkzpGmyja5wRFqZIVtjDVOQpV+Rw0iOAjYPE2eQyjr0w==}
    engines: {node: ^18.18.0 || ^20.9.0 || >=21.1.0}
    dependencies:
      '@eslint/core': 0.14.0
      levn: 0.4.1
    dev: true

  /@floating-ui/core@1.7.0:
    resolution: {integrity: sha512-FRdBLykrPPA6P76GGGqlex/e7fbe0F1ykgxHYNXQsH/iTEtjMj/f9bpY5oQqbjt5VgZvgz/uKXbGuROijh3VLA==}
    dependencies:
      '@floating-ui/utils': 0.2.9
    dev: false

  /@floating-ui/dom@1.7.0:
    resolution: {integrity: sha512-lGTor4VlXcesUMh1cupTUTDoCxMb0V6bm3CnxHzQcw8Eaf1jQbgQX4i02fYgT0vJ82tb5MZ4CZk1LRGkktJCzg==}
    dependencies:
      '@floating-ui/core': 1.7.0
      '@floating-ui/utils': 0.2.9
    dev: false

  /@floating-ui/react-dom@1.3.0(react-dom@19.1.0)(react@19.1.0):
    resolution: {integrity: sha512-htwHm67Ji5E/pROEAr7f8IKFShuiCKHwUC/UY4vC3I5jiSvGFAYnSYiZO5MlGmads+QqvUkR9ANHEguGrDv72g==}
    peerDependencies:
      react: '>=16.8.0'
      react-dom: '>=16.8.0'
    dependencies:
      '@floating-ui/dom': 1.7.0
      react: 19.1.0
      react-dom: 19.1.0(react@19.1.0)
    dev: false

  /@floating-ui/react-dom@2.1.2(react-dom@19.1.0)(react@19.1.0):
    resolution: {integrity: sha512-06okr5cgPzMNBy+Ycse2A6udMi4bqwW/zgBF/rwjcNqWkyr82Mcg8b0vjX8OJpZFy/FKjJmw6wV7t44kK6kW7A==}
    peerDependencies:
      react: '>=16.8.0'
      react-dom: '>=16.8.0'
    dependencies:
      '@floating-ui/dom': 1.7.0
      react: 19.1.0
      react-dom: 19.1.0(react@19.1.0)
    dev: false

  /@floating-ui/react@0.19.2(react-dom@19.1.0)(react@19.1.0):
    resolution: {integrity: sha512-JyNk4A0Ezirq8FlXECvRtQOX/iBe5Ize0W/pLkrZjfHW9GUV7Xnq6zm6fyZuQzaHHqEnVizmvlA96e1/CkZv+w==}
    peerDependencies:
      react: '>=16.8.0'
      react-dom: '>=16.8.0'
    dependencies:
      '@floating-ui/react-dom': 1.3.0(react-dom@19.1.0)(react@19.1.0)
      aria-hidden: 1.2.6
      react: 19.1.0
      react-dom: 19.1.0(react@19.1.0)
      tabbable: 6.2.0
    dev: false

  /@floating-ui/react@0.26.28(react-dom@19.1.0)(react@19.1.0):
    resolution: {integrity: sha512-yORQuuAtVpiRjpMhdc0wJj06b9JFjrYF4qp96j++v2NBpbi6SEGF7donUJ3TMieerQ6qVkAv1tgr7L4r5roTqw==}
    peerDependencies:
      react: '>=16.8.0'
      react-dom: '>=16.8.0'
    dependencies:
      '@floating-ui/react-dom': 2.1.2(react-dom@19.1.0)(react@19.1.0)
      '@floating-ui/utils': 0.2.9
      react: 19.1.0
      react-dom: 19.1.0(react@19.1.0)
      tabbable: 6.2.0
    dev: false

  /@floating-ui/utils@0.2.9:
    resolution: {integrity: sha512-MDWhGtE+eHw5JW7lq4qhc5yRLS11ERl1c7Z6Xd0a58DozHES6EnNNwUWbMiG4J9Cgj053Bhk8zvlhFYKVhULwg==}
    dev: false

  /@formatjs/intl-localematcher@0.6.1:
    resolution: {integrity: sha512-ePEgLgVCqi2BBFnTMWPfIghu6FkbZnnBVhO2sSxvLfrdFw7wCHAHiDoM2h4NRgjbaY7+B7HgOLZGkK187pZTZg==}
    dependencies:
      tslib: 2.8.1
    dev: false

  /@headlessui/react@2.2.0(react-dom@19.1.0)(react@19.1.0):
    resolution: {integrity: sha512-RzCEg+LXsuI7mHiSomsu/gBJSjpupm6A1qIZ5sWjd7JhARNlMiSA4kKfJpCKwU9tE+zMRterhhrP74PvfJrpXQ==}
    engines: {node: '>=10'}
    peerDependencies:
      react: ^18 || ^19 || ^19.0.0-rc
      react-dom: ^18 || ^19 || ^19.0.0-rc
    dependencies:
      '@floating-ui/react': 0.26.28(react-dom@19.1.0)(react@19.1.0)
      '@react-aria/focus': 3.20.3(react-dom@19.1.0)(react@19.1.0)
      '@react-aria/interactions': 3.25.1(react-dom@19.1.0)(react@19.1.0)
      '@tanstack/react-virtual': 3.13.9(react-dom@19.1.0)(react@19.1.0)
      react: 19.1.0
      react-dom: 19.1.0(react@19.1.0)
    dev: false

  /@headlessui/react@2.2.3(react-dom@19.1.0)(react@19.1.0):
    resolution: {integrity: sha512-hgOJGXPifPlOczIeSwX8OjLWRJ5XdYApZFf7DeCbCrO1PXHkPhNTRrA9ZwJsgAG7SON1i2JcvIreF/kbgtJeaQ==}
    engines: {node: '>=10'}
    peerDependencies:
      react: ^18 || ^19 || ^19.0.0-rc
      react-dom: ^18 || ^19 || ^19.0.0-rc
    dependencies:
      '@floating-ui/react': 0.26.28(react-dom@19.1.0)(react@19.1.0)
      '@react-aria/focus': 3.20.3(react-dom@19.1.0)(react@19.1.0)
      '@react-aria/interactions': 3.25.1(react-dom@19.1.0)(react@19.1.0)
      '@tanstack/react-virtual': 3.13.9(react-dom@19.1.0)(react@19.1.0)
      react: 19.1.0
      react-dom: 19.1.0(react@19.1.0)
      use-sync-external-store: 1.5.0(react@19.1.0)
    dev: false

  /@humanfs/core@0.19.1:
    resolution: {integrity: sha512-5DyQ4+1JEUzejeK1JGICcideyfUbGixgS9jNgex5nqkW+cY7WZhxBigmieN5Qnw9ZosSNVC9KQKyb+GUaGyKUA==}
    engines: {node: '>=18.18.0'}
    dev: true

  /@humanfs/node@0.16.6:
    resolution: {integrity: sha512-YuI2ZHQL78Q5HbhDiBA1X4LmYdXCKCMQIfw0pw7piHJwyREFebJUvrQN4cMssyES6x+vfUbx1CIpaQUKYdQZOw==}
    engines: {node: '>=18.18.0'}
    dependencies:
      '@humanfs/core': 0.19.1
      '@humanwhocodes/retry': 0.3.1
    dev: true

  /@humanwhocodes/module-importer@1.0.1:
    resolution: {integrity: sha512-bxveV4V8v5Yb4ncFTT3rPSgZBOpCkjfK0y4oVVVJwIuDVBRMDXrPyXRL988i5ap9m9bnyEEjWfm5WkBmtffLfA==}
    engines: {node: '>=12.22'}
    dev: true

  /@humanwhocodes/retry@0.3.1:
    resolution: {integrity: sha512-JBxkERygn7Bv/GbN5Rv8Ul6LVknS+5Bp6RgDC/O8gEBU/yeH5Ui5C/OlWrTb6qct7LjjfT6Re2NxB0ln0yYybA==}
    engines: {node: '>=18.18'}
    dev: true

  /@humanwhocodes/retry@0.4.3:
    resolution: {integrity: sha512-bV0Tgo9K4hfPCek+aMAn81RppFKv2ySDQeMoSZuvTASywNTnVJCArCZE2FWqpvIatKu7VMRLWlR1EazvVhDyhQ==}
    engines: {node: '>=18.18'}
    dev: true

  /@iconify/types@2.0.0:
    resolution: {integrity: sha512-+wluvCrRhXrhyOmRDJ3q8mux9JkKy5SJ/v8ol2tu4FVjyYvtEzkc/3pK15ET6RKg4b4w4BmTk1+gsCUhf21Ykg==}
    dev: false

  /@iconify/utils@2.3.0:
    resolution: {integrity: sha512-GmQ78prtwYW6EtzXRU1rY+KwOKfz32PD7iJh6Iyqw68GiKuoZ2A6pRtzWONz5VQJbp50mEjXh/7NkumtrAgRKA==}
    dependencies:
      '@antfu/install-pkg': 1.1.0
      '@antfu/utils': 8.1.1
      '@iconify/types': 2.0.0
      debug: 4.4.1
      globals: 15.15.0
      kolorist: 1.8.0
      local-pkg: 1.1.1
      mlly: 1.7.4
    transitivePeerDependencies:
      - supports-color
    dev: false

  /@img/sharp-darwin-arm64@0.34.1:
    resolution: {integrity: sha512-pn44xgBtgpEbZsu+lWf2KNb6OAf70X68k+yk69Ic2Xz11zHR/w24/U49XT7AeRwJ0Px+mhALhU5LPci1Aymk7A==}
    engines: {node: ^18.17.0 || ^20.3.0 || >=21.0.0}
    cpu: [arm64]
    os: [darwin]
    requiresBuild: true
    optionalDependencies:
      '@img/sharp-libvips-darwin-arm64': 1.1.0
    optional: true

  /@img/sharp-darwin-x64@0.34.1:
    resolution: {integrity: sha512-VfuYgG2r8BpYiOUN+BfYeFo69nP/MIwAtSJ7/Zpxc5QF3KS22z8Pvg3FkrSFJBPNQ7mmcUcYQFBmEQp7eu1F8Q==}
    engines: {node: ^18.17.0 || ^20.3.0 || >=21.0.0}
    cpu: [x64]
    os: [darwin]
    requiresBuild: true
    optionalDependencies:
      '@img/sharp-libvips-darwin-x64': 1.1.0
    optional: true

  /@img/sharp-libvips-darwin-arm64@1.1.0:
    resolution: {integrity: sha512-HZ/JUmPwrJSoM4DIQPv/BfNh9yrOA8tlBbqbLz4JZ5uew2+o22Ik+tHQJcih7QJuSa0zo5coHTfD5J8inqj9DA==}
    cpu: [arm64]
    os: [darwin]
    requiresBuild: true
    optional: true

  /@img/sharp-libvips-darwin-x64@1.1.0:
    resolution: {integrity: sha512-Xzc2ToEmHN+hfvsl9wja0RlnXEgpKNmftriQp6XzY/RaSfwD9th+MSh0WQKzUreLKKINb3afirxW7A0fz2YWuQ==}
    cpu: [x64]
    os: [darwin]
    requiresBuild: true
    optional: true

  /@img/sharp-libvips-linux-arm64@1.1.0:
    resolution: {integrity: sha512-IVfGJa7gjChDET1dK9SekxFFdflarnUB8PwW8aGwEoF3oAsSDuNUTYS+SKDOyOJxQyDC1aPFMuRYLoDInyV9Ew==}
    cpu: [arm64]
    os: [linux]
    requiresBuild: true
    optional: true

  /@img/sharp-libvips-linux-arm@1.1.0:
    resolution: {integrity: sha512-s8BAd0lwUIvYCJyRdFqvsj+BJIpDBSxs6ivrOPm/R7piTs5UIwY5OjXrP2bqXC9/moGsyRa37eYWYCOGVXxVrA==}
    cpu: [arm]
    os: [linux]
    requiresBuild: true
    optional: true

  /@img/sharp-libvips-linux-ppc64@1.1.0:
    resolution: {integrity: sha512-tiXxFZFbhnkWE2LA8oQj7KYR+bWBkiV2nilRldT7bqoEZ4HiDOcePr9wVDAZPi/Id5fT1oY9iGnDq20cwUz8lQ==}
    cpu: [ppc64]
    os: [linux]
    requiresBuild: true
    optional: true

  /@img/sharp-libvips-linux-s390x@1.1.0:
    resolution: {integrity: sha512-xukSwvhguw7COyzvmjydRb3x/09+21HykyapcZchiCUkTThEQEOMtBj9UhkaBRLuBrgLFzQ2wbxdeCCJW/jgJA==}
    cpu: [s390x]
    os: [linux]
    requiresBuild: true
    optional: true

  /@img/sharp-libvips-linux-x64@1.1.0:
    resolution: {integrity: sha512-yRj2+reB8iMg9W5sULM3S74jVS7zqSzHG3Ol/twnAAkAhnGQnpjj6e4ayUz7V+FpKypwgs82xbRdYtchTTUB+Q==}
    cpu: [x64]
    os: [linux]
    requiresBuild: true
    optional: true

  /@img/sharp-libvips-linuxmusl-arm64@1.1.0:
    resolution: {integrity: sha512-jYZdG+whg0MDK+q2COKbYidaqW/WTz0cc1E+tMAusiDygrM4ypmSCjOJPmFTvHHJ8j/6cAGyeDWZOsK06tP33w==}
    cpu: [arm64]
    os: [linux]
    requiresBuild: true
    optional: true

  /@img/sharp-libvips-linuxmusl-x64@1.1.0:
    resolution: {integrity: sha512-wK7SBdwrAiycjXdkPnGCPLjYb9lD4l6Ze2gSdAGVZrEL05AOUJESWU2lhlC+Ffn5/G+VKuSm6zzbQSzFX/P65A==}
    cpu: [x64]
    os: [linux]
    requiresBuild: true
    optional: true

  /@img/sharp-linux-arm64@0.34.1:
    resolution: {integrity: sha512-kX2c+vbvaXC6vly1RDf/IWNXxrlxLNpBVWkdpRq5Ka7OOKj6nr66etKy2IENf6FtOgklkg9ZdGpEu9kwdlcwOQ==}
    engines: {node: ^18.17.0 || ^20.3.0 || >=21.0.0}
    cpu: [arm64]
    os: [linux]
    requiresBuild: true
    optionalDependencies:
      '@img/sharp-libvips-linux-arm64': 1.1.0
    optional: true

  /@img/sharp-linux-arm@0.34.1:
    resolution: {integrity: sha512-anKiszvACti2sGy9CirTlNyk7BjjZPiML1jt2ZkTdcvpLU1YH6CXwRAZCA2UmRXnhiIftXQ7+Oh62Ji25W72jA==}
    engines: {node: ^18.17.0 || ^20.3.0 || >=21.0.0}
    cpu: [arm]
    os: [linux]
    requiresBuild: true
    optionalDependencies:
      '@img/sharp-libvips-linux-arm': 1.1.0
    optional: true

  /@img/sharp-linux-s390x@0.34.1:
    resolution: {integrity: sha512-7s0KX2tI9mZI2buRipKIw2X1ufdTeaRgwmRabt5bi9chYfhur+/C1OXg3TKg/eag1W+6CCWLVmSauV1owmRPxA==}
    engines: {node: ^18.17.0 || ^20.3.0 || >=21.0.0}
    cpu: [s390x]
    os: [linux]
    requiresBuild: true
    optionalDependencies:
      '@img/sharp-libvips-linux-s390x': 1.1.0
    optional: true

  /@img/sharp-linux-x64@0.34.1:
    resolution: {integrity: sha512-wExv7SH9nmoBW3Wr2gvQopX1k8q2g5V5Iag8Zk6AVENsjwd+3adjwxtp3Dcu2QhOXr8W9NusBU6XcQUohBZ5MA==}
    engines: {node: ^18.17.0 || ^20.3.0 || >=21.0.0}
    cpu: [x64]
    os: [linux]
    requiresBuild: true
    optionalDependencies:
      '@img/sharp-libvips-linux-x64': 1.1.0
    optional: true

  /@img/sharp-linuxmusl-arm64@0.34.1:
    resolution: {integrity: sha512-DfvyxzHxw4WGdPiTF0SOHnm11Xv4aQexvqhRDAoD00MzHekAj9a/jADXeXYCDFH/DzYruwHbXU7uz+H+nWmSOQ==}
    engines: {node: ^18.17.0 || ^20.3.0 || >=21.0.0}
    cpu: [arm64]
    os: [linux]
    requiresBuild: true
    optionalDependencies:
      '@img/sharp-libvips-linuxmusl-arm64': 1.1.0
    optional: true

  /@img/sharp-linuxmusl-x64@0.34.1:
    resolution: {integrity: sha512-pax/kTR407vNb9qaSIiWVnQplPcGU8LRIJpDT5o8PdAx5aAA7AS3X9PS8Isw1/WfqgQorPotjrZL3Pqh6C5EBg==}
    engines: {node: ^18.17.0 || ^20.3.0 || >=21.0.0}
    cpu: [x64]
    os: [linux]
    requiresBuild: true
    optionalDependencies:
      '@img/sharp-libvips-linuxmusl-x64': 1.1.0
    optional: true

  /@img/sharp-wasm32@0.34.1:
    resolution: {integrity: sha512-YDybQnYrLQfEpzGOQe7OKcyLUCML4YOXl428gOOzBgN6Gw0rv8dpsJ7PqTHxBnXnwXr8S1mYFSLSa727tpz0xg==}
    engines: {node: ^18.17.0 || ^20.3.0 || >=21.0.0}
    cpu: [wasm32]
    requiresBuild: true
    dependencies:
      '@emnapi/runtime': 1.4.3
    optional: true

  /@img/sharp-win32-ia32@0.34.1:
    resolution: {integrity: sha512-WKf/NAZITnonBf3U1LfdjoMgNO5JYRSlhovhRhMxXVdvWYveM4kM3L8m35onYIdh75cOMCo1BexgVQcCDzyoWw==}
    engines: {node: ^18.17.0 || ^20.3.0 || >=21.0.0}
    cpu: [ia32]
    os: [win32]
    requiresBuild: true
    optional: true

  /@img/sharp-win32-x64@0.34.1:
    resolution: {integrity: sha512-hw1iIAHpNE8q3uMIRCgGOeDoz9KtFNarFLQclLxr/LK1VBkj8nby18RjFvr6aP7USRYAjTZW6yisnBWMX571Tw==}
    engines: {node: ^18.17.0 || ^20.3.0 || >=21.0.0}
    cpu: [x64]
    os: [win32]
    requiresBuild: true
    optional: true

  /@isaacs/cliui@8.0.2:
    resolution: {integrity: sha512-O8jcjabXaleOG9DQ0+ARXWZBTfnP4WNAqzuiJK7ll44AmxGKv/J2M4TPjxjY3znBCfvBXFzucm1twdyFybFqEA==}
    engines: {node: '>=12'}
    dependencies:
      string-width: 5.1.2
      string-width-cjs: /string-width@4.2.3
      strip-ansi: 7.1.0
      strip-ansi-cjs: /strip-ansi@6.0.1
      wrap-ansi: 8.1.0
      wrap-ansi-cjs: /wrap-ansi@7.0.0

  /@jridgewell/gen-mapping@0.3.8:
    resolution: {integrity: sha512-imAbBGkb+ebQyxKgzv5Hu2nmROxoDOXHh80evxdoXNOrvAnVx7zimzc1Oo5h9RlfV4vPXaE2iM5pOFbvOCClWA==}
    engines: {node: '>=6.0.0'}
    dependencies:
      '@jridgewell/set-array': 1.2.1
      '@jridgewell/sourcemap-codec': 1.5.0
      '@jridgewell/trace-mapping': 0.3.25

  /@jridgewell/resolve-uri@3.1.2:
    resolution: {integrity: sha512-bRISgCIjP20/tbWSPWMEi54QVPRZExkuD9lJL+UIxUKtwVJA8wW1Trb1jMs1RFXo1CBTNZ/5hpC9QvmKWdopKw==}
    engines: {node: '>=6.0.0'}

  /@jridgewell/set-array@1.2.1:
    resolution: {integrity: sha512-R8gLRTZeyp03ymzP/6Lil/28tGeGEzhx1q2k703KGWRAI1VdvPIXdG70VJc2pAMw3NA6JKL5hhFu1sJX0Mnn/A==}
    engines: {node: '>=6.0.0'}

  /@jridgewell/source-map@0.3.6:
    resolution: {integrity: sha512-1ZJTZebgqllO79ue2bm3rIGud/bOe0pP5BjSRCRxxYkEZS8STV7zN84UBbiYu7jy+eCKSnVIUgoWWE/tt+shMQ==}
    dependencies:
      '@jridgewell/gen-mapping': 0.3.8
      '@jridgewell/trace-mapping': 0.3.25
    dev: true

  /@jridgewell/sourcemap-codec@1.5.0:
    resolution: {integrity: sha512-gv3ZRaISU3fjPAgNsriBRqGWQL6quFx04YMPW/zD8XMLsU32mhCCbfbO6KZFLjvYpCZ8zyDEgqsgf+PwPaM7GQ==}

  /@jridgewell/trace-mapping@0.3.25:
    resolution: {integrity: sha512-vNk6aEwybGtawWmy/PzwnGDOjCkLWSD2wqvjGGAgOAwCGWySYXfYoxt00IJkTF+8Lb57DwOb3Aa0o9CApepiYQ==}
    dependencies:
      '@jridgewell/resolve-uri': 3.1.2
      '@jridgewell/sourcemap-codec': 1.5.0

  /@jridgewell/trace-mapping@0.3.9:
    resolution: {integrity: sha512-3Belt6tdc8bPgAtbcmdtNJlirVoTmEb5e2gC94PnkwEW9jI6CAHUeoG85tjWP5WquqfavoMtMwiG4P926ZKKuQ==}
    dependencies:
      '@jridgewell/resolve-uri': 3.1.2
      '@jridgewell/sourcemap-codec': 1.5.0
    dev: true

  /@jsdevtools/ono@7.1.3:
    resolution: {integrity: sha512-4JQNk+3mVzK3xh2rqd6RB4J46qUR19azEHBneZyTZM+c456qOrbbM/5xcR8huNCCcbVt7+UmizG6GuUvPvKUYg==}
    dev: false

  /@kwsites/file-exists@1.1.1:
    resolution: {integrity: sha512-m9/5YGR18lIwxSFDwfE3oA7bWuq9kdau6ugN4H2rJeyhFQZcG9AgSHkQtSD15a8WvTgfz9aikZMrKPHvbpqFiw==}
    dependencies:
      debug: 4.4.1
    transitivePeerDependencies:
      - supports-color
    dev: false

  /@kwsites/promise-deferred@1.1.1:
    resolution: {integrity: sha512-GaHYm+c0O9MjZRu0ongGBRbinu8gVAMd2UZjji6jVmqKtZluZnptXGWhz1E8j8D2HJ3f/yMxKAUC0b+57wncIw==}
    dev: false

  /@libsql/client@0.14.0:
    resolution: {integrity: sha512-/9HEKfn6fwXB5aTEEoMeFh4CtG0ZzbncBb1e++OCdVpgKZ/xyMsIVYXm0w7Pv4RUel803vE6LwniB3PqD72R0Q==}
    dependencies:
      '@libsql/core': 0.14.0
      '@libsql/hrana-client': 0.7.0
      js-base64: 3.7.7
      libsql: 0.4.7
      promise-limit: 2.7.0
    transitivePeerDependencies:
      - bufferutil
      - utf-8-validate
    dev: false

  /@libsql/core@0.14.0:
    resolution: {integrity: sha512-nhbuXf7GP3PSZgdCY2Ecj8vz187ptHlZQ0VRc751oB2C1W8jQUXKKklvt7t1LJiUTQBVJuadF628eUk+3cRi4Q==}
    dependencies:
      js-base64: 3.7.7
    dev: false

  /@libsql/darwin-arm64@0.4.7:
    resolution: {integrity: sha512-yOL742IfWUlUevnI5PdnIT4fryY3LYTdLm56bnY0wXBw7dhFcnjuA7jrH3oSVz2mjZTHujxoITgAE7V6Z+eAbg==}
    cpu: [arm64]
    os: [darwin]
    requiresBuild: true
    dev: false
    optional: true

  /@libsql/darwin-arm64@0.5.11:
    resolution: {integrity: sha512-Av4+H8VypNZdbRbDKu5ogoCBHOdYh2Vx6iO7+0SACjcgnpqjnGL59lJUuX3fmV48VI6al1xORYJVApo//B5iqA==}
    cpu: [arm64]
    os: [darwin]
    requiresBuild: true
    dev: false
    optional: true

  /@libsql/darwin-x64@0.4.7:
    resolution: {integrity: sha512-ezc7V75+eoyyH07BO9tIyJdqXXcRfZMbKcLCeF8+qWK5nP8wWuMcfOVywecsXGRbT99zc5eNra4NEx6z5PkSsA==}
    cpu: [x64]
    os: [darwin]
    requiresBuild: true
    dev: false
    optional: true

  /@libsql/darwin-x64@0.5.11:
    resolution: {integrity: sha512-+BXozvOKhwbye16itymY2YXeHOcIeZGORdJK2prfXA7Q2HR4/dRdUirR1o/koxxxG616uiWlAVj5WJ0j2IWkQA==}
    cpu: [x64]
    os: [darwin]
    requiresBuild: true
    dev: false
    optional: true

  /@libsql/hrana-client@0.7.0:
    resolution: {integrity: sha512-OF8fFQSkbL7vJY9rfuegK1R7sPgQ6kFMkDamiEccNUvieQ+3urzfDFI616oPl8V7T9zRmnTkSjMOImYCAVRVuw==}
    dependencies:
      '@libsql/isomorphic-fetch': 0.3.1
      '@libsql/isomorphic-ws': 0.1.5
      js-base64: 3.7.7
      node-fetch: 3.3.2
    transitivePeerDependencies:
      - bufferutil
      - utf-8-validate
    dev: false

  /@libsql/isomorphic-fetch@0.3.1:
    resolution: {integrity: sha512-6kK3SUK5Uu56zPq/Las620n5aS9xJq+jMBcNSOmjhNf/MUvdyji4vrMTqD7ptY7/4/CAVEAYDeotUz60LNQHtw==}
    engines: {node: '>=18.0.0'}
    dev: false

  /@libsql/isomorphic-ws@0.1.5:
    resolution: {integrity: sha512-DtLWIH29onUYR00i0GlQ3UdcTRC6EP4u9w/h9LxpUZJWRMARk6dQwZ6Jkd+QdwVpuAOrdxt18v0K2uIYR3fwFg==}
    dependencies:
      '@types/ws': 8.18.1
      ws: 8.18.2
    transitivePeerDependencies:
      - bufferutil
      - utf-8-validate
    dev: false

  /@libsql/linux-arm-gnueabihf@0.5.11:
    resolution: {integrity: sha512-znsVKbKgOerCNkIY0HjtvkioVGLskmGXZodZn3TMDRTmn1PIUt7/dnxU5moKMdKa1hKDSOC52dqF77nAdkn4UA==}
    cpu: [arm]
    os: [linux]
    requiresBuild: true
    dev: false
    optional: true

  /@libsql/linux-arm-musleabihf@0.5.11:
    resolution: {integrity: sha512-l4gJY6AvhQ4fUJRpjph3AW6pbiAUcVxJUH0oM5Pf/GnA9acpaDgLtle2hWMz16BSncg/Jl2jVpaJuyJsJ9E7YA==}
    cpu: [arm]
    os: [linux]
    requiresBuild: true
    dev: false
    optional: true

  /@libsql/linux-arm64-gnu@0.4.7:
    resolution: {integrity: sha512-WlX2VYB5diM4kFfNaYcyhw5y+UJAI3xcMkEUJZPtRDEIu85SsSFrQ+gvoKfcVh76B//ztSeEX2wl9yrjF7BBCA==}
    cpu: [arm64]
    os: [linux]
    requiresBuild: true
    dev: false
    optional: true

  /@libsql/linux-arm64-gnu@0.5.11:
    resolution: {integrity: sha512-axXEenVUnSKR25g0iqL/OH4z4qrPBNwdBhjTWZr613L9tnboDPAioP1kVEy77nN8C8CL/dyXh5X4vKuIwHrQpQ==}
    cpu: [arm64]
    os: [linux]
    requiresBuild: true
    dev: false
    optional: true

  /@libsql/linux-arm64-musl@0.4.7:
    resolution: {integrity: sha512-6kK9xAArVRlTCpWeqnNMCoXW1pe7WITI378n4NpvU5EJ0Ok3aNTIC2nRPRjhro90QcnmLL1jPcrVwO4WD1U0xw==}
    cpu: [arm64]
    os: [linux]
    requiresBuild: true
    dev: false
    optional: true

  /@libsql/linux-arm64-musl@0.5.11:
    resolution: {integrity: sha512-Pzz9dm2D78PQpy3pYKbvzBBOwdjg9c3yoQSu5QQQCGL4J5e1bZpa/p6Z3BoYBlvmdo1V36ljS6N4hRir/rnCxg==}
    cpu: [arm64]
    os: [linux]
    requiresBuild: true
    dev: false
    optional: true

  /@libsql/linux-x64-gnu@0.4.7:
    resolution: {integrity: sha512-CMnNRCmlWQqqzlTw6NeaZXzLWI8bydaXDke63JTUCvu8R+fj/ENsLrVBtPDlxQ0wGsYdXGlrUCH8Qi9gJep0yQ==}
    cpu: [x64]
    os: [linux]
    requiresBuild: true
    dev: false
    optional: true

  /@libsql/linux-x64-gnu@0.5.11:
    resolution: {integrity: sha512-DxOU0MqG7soKZFVzOo7Zot5qDajZjjOgjf/sOjeJf/aeRBr3KkKiwgWKnmjDhuhitahqc8Nu2D92/dsAuDHJsA==}
    cpu: [x64]
    os: [linux]
    requiresBuild: true
    dev: false
    optional: true

  /@libsql/linux-x64-musl@0.4.7:
    resolution: {integrity: sha512-nI6tpS1t6WzGAt1Kx1n1HsvtBbZ+jHn0m7ogNNT6pQHZQj7AFFTIMeDQw/i/Nt5H38np1GVRNsFe99eSIMs9XA==}
    cpu: [x64]
    os: [linux]
    requiresBuild: true
    dev: false
    optional: true

  /@libsql/linux-x64-musl@0.5.11:
    resolution: {integrity: sha512-uRou4r+PiDA616t2USnsjbot88ennTrwKqhVUY7S6LTPI3RiKizZg6YESCwhzofPtk8Ualp/hMQGTGSoW9DUKw==}
    cpu: [x64]
    os: [linux]
    requiresBuild: true
    dev: false
    optional: true

  /@libsql/win32-x64-msvc@0.4.7:
    resolution: {integrity: sha512-7pJzOWzPm6oJUxml+PCDRzYQ4A1hTMHAciTAHfFK4fkbDZX33nWPVG7Y3vqdKtslcwAzwmrNDc6sXy2nwWnbiw==}
    cpu: [x64]
    os: [win32]
    requiresBuild: true
    dev: false
    optional: true

  /@libsql/win32-x64-msvc@0.5.11:
    resolution: {integrity: sha512-NES0P2pyx5XjveTYotTG03eoJwx0haJBYWXfqmcPLmbQ5u03Qmd7rxhLfWDdIRj4PrdhVProwdB0FA82ryLcKQ==}
    cpu: [x64]
    os: [win32]
    requiresBuild: true
    dev: false
    optional: true

  /@manypkg/find-root@1.1.0:
    resolution: {integrity: sha512-mki5uBvhHzO8kYYix/WRy2WX8S3B5wdVSc9D6KcU5lQNglP2yt58/VfLuAK49glRXChosY8ap2oJ1qgma3GUVA==}
    dependencies:
      '@babel/runtime': 7.27.1
      '@types/node': 12.20.55
      find-up: 4.1.0
      fs-extra: 8.1.0
    dev: true

  /@manypkg/get-packages@1.1.3:
    resolution: {integrity: sha512-fo+QhuU3qE/2TQMQmbVMqaQ6EWbMhi4ABWP+O4AM1NqPBuy0OrApV5LO6BrrgnhtAHS2NH6RrVk9OL181tTi8A==}
    dependencies:
      '@babel/runtime': 7.27.1
      '@changesets/types': 4.1.0
      '@manypkg/find-root': 1.1.0
      fs-extra: 8.1.0
      globby: 11.1.0
      read-yaml-file: 1.1.0
    dev: true

  /@mdx-js/mdx@3.1.0(acorn@8.14.1):
    resolution: {integrity: sha512-/QxEhPAvGwbQmy1Px8F899L5Uc2KZ6JtXwlCgJmjSTBedwOZkByYcBG4GceIGPXRDsmfxhHazuS+hlOShRLeDw==}
    dependencies:
      '@types/estree': 1.0.7
      '@types/estree-jsx': 1.0.5
      '@types/hast': 3.0.4
      '@types/mdx': 2.0.13
      collapse-white-space: 2.1.0
      devlop: 1.1.0
      estree-util-is-identifier-name: 3.0.0
      estree-util-scope: 1.0.0
      estree-walker: 3.0.3
      hast-util-to-jsx-runtime: 2.3.6
      markdown-extensions: 2.0.0
      recma-build-jsx: 1.0.0
      recma-jsx: 1.0.0(acorn@8.14.1)
      recma-stringify: 1.0.0
      rehype-recma: 1.0.0
      remark-mdx: 3.1.0
      remark-parse: 11.0.0
      remark-rehype: 11.1.2
      source-map: 0.7.4
      unified: 11.0.5
      unist-util-position-from-estree: 2.0.0
      unist-util-stringify-position: 4.0.0
      unist-util-visit: 5.0.0
      vfile: 6.0.3
    transitivePeerDependencies:
      - acorn
      - supports-color

  /@mdx-js/react@3.1.0(@types/react@19.1.0)(react@19.1.0):
    resolution: {integrity: sha512-QjHtSaoameoalGnKDT3FoIl4+9RwyTmo9ZJGBdLOks/YOiWHoRDI3PUwEzOE7kEmGcV3AFcp9K6dYu9rEuKLAQ==}
    peerDependencies:
      '@types/react': '>=16'
      react: '>=16'
    dependencies:
      '@types/mdx': 2.0.13
      '@types/react': 19.1.0
      react: 19.1.0
    dev: false

  /@mdxld/schema@0.1.0:
    resolution: {integrity: sha512-vtJcY+BaMpmH/uDEbK/ILnQVFTxpvsBlFOFas+LKtozmwLXYe905bYBlicOAyEQFpzI/NQF+F4pjRLZeNjEoqA==}
    dev: false

  /@mermaid-js/parser@0.4.0:
    resolution: {integrity: sha512-wla8XOWvQAwuqy+gxiZqY+c7FokraOTHRWMsbB4AgRx9Sy7zKslNyejy7E+a77qHfey5GXw/ik3IXv/NHMJgaA==}
    dependencies:
      langium: 3.3.1
    dev: false

  /@napi-rs/simple-git-android-arm-eabi@0.1.19:
    resolution: {integrity: sha512-XryEH/hadZ4Duk/HS/HC/cA1j0RHmqUGey3MsCf65ZS0VrWMqChXM/xlTPWuY5jfCc/rPubHaqI7DZlbexnX/g==}
    engines: {node: '>= 10'}
    cpu: [arm]
    os: [android]
    requiresBuild: true
    dev: false
    optional: true

  /@napi-rs/simple-git-android-arm64@0.1.19:
    resolution: {integrity: sha512-ZQ0cPvY6nV9p7zrR9ZPo7hQBkDAcY/CHj3BjYNhykeUCiSNCrhvwX+WEeg5on8M1j4d5jcI/cwVG2FslfiByUg==}
    engines: {node: '>= 10'}
    cpu: [arm64]
    os: [android]
    requiresBuild: true
    dev: false
    optional: true

  /@napi-rs/simple-git-darwin-arm64@0.1.19:
    resolution: {integrity: sha512-viZB5TYgjA1vH+QluhxZo0WKro3xBA+1xSzYx8mcxUMO5gnAoUMwXn0ZO/6Zy6pai+aGae+cj6XihGnrBRu3Pg==}
    engines: {node: '>= 10'}
    cpu: [arm64]
    os: [darwin]
    requiresBuild: true
    dev: false
    optional: true

  /@napi-rs/simple-git-darwin-x64@0.1.19:
    resolution: {integrity: sha512-6dNkzSNUV5X9rsVYQbpZLyJu4Gtkl2vNJ3abBXHX/Etk0ILG5ZasO3ncznIANZQpqcbn/QPHr49J2QYAXGoKJA==}
    engines: {node: '>= 10'}
    cpu: [x64]
    os: [darwin]
    requiresBuild: true
    dev: false
    optional: true

  /@napi-rs/simple-git-freebsd-x64@0.1.19:
    resolution: {integrity: sha512-sB9krVIchzd20FjI2ZZ8FDsTSsXLBdnwJ6CpeVyrhXHnoszfcqxt49ocZHujAS9lMpXq7i2Nv1EXJmCy4KdhwA==}
    engines: {node: '>= 10'}
    cpu: [x64]
    os: [freebsd]
    requiresBuild: true
    dev: false
    optional: true

  /@napi-rs/simple-git-linux-arm-gnueabihf@0.1.19:
    resolution: {integrity: sha512-6HPn09lr9N1n5/XKfP8Np53g4fEXVxOFqNkS6rTH3Rm1lZHdazTRH62RggXLTguZwjcE+MvOLvoTIoR5kAS8+g==}
    engines: {node: '>= 10'}
    cpu: [arm]
    os: [linux]
    requiresBuild: true
    dev: false
    optional: true

  /@napi-rs/simple-git-linux-arm64-gnu@0.1.19:
    resolution: {integrity: sha512-G0gISckt4cVDp3oh5Z6PV3GHJrJO6Z8bIS+9xA7vTtKdqB1i5y0n3cSFLlzQciLzhr+CajFD27doW4lEyErQ/Q==}
    engines: {node: '>= 10'}
    cpu: [arm64]
    os: [linux]
    requiresBuild: true
    dev: false
    optional: true

  /@napi-rs/simple-git-linux-arm64-musl@0.1.19:
    resolution: {integrity: sha512-OwTRF+H4IZYxmDFRi1IrLMfqbdIpvHeYbJl2X94NVsLVOY+3NUHvEzL3fYaVx5urBaMnIK0DD3wZLbcueWvxbA==}
    engines: {node: '>= 10'}
    cpu: [arm64]
    os: [linux]
    requiresBuild: true
    dev: false
    optional: true

  /@napi-rs/simple-git-linux-powerpc64le-gnu@0.1.19:
    resolution: {integrity: sha512-p7zuNNVyzpRvkCt2RIGv9FX/WPcPbZ6/FRUgUTZkA2WU33mrbvNqSi4AOqCCl6mBvEd+EOw5NU4lS9ORRJvAEg==}
    engines: {node: '>= 10'}
    cpu: [powerpc64le]
    os: [linux]
    requiresBuild: true
    dev: false
    optional: true

  /@napi-rs/simple-git-linux-s390x-gnu@0.1.19:
    resolution: {integrity: sha512-6N2vwJUPLiak8GLrS0a3is0gSb0UwI2CHOOqtvQxPmv+JVI8kn3vKiUscsktdDb0wGEPeZ8PvZs0y8UWix7K4g==}
    engines: {node: '>= 10'}
    cpu: [s390x]
    os: [linux]
    requiresBuild: true
    dev: false
    optional: true

  /@napi-rs/simple-git-linux-x64-gnu@0.1.19:
    resolution: {integrity: sha512-61YfeO1J13WK7MalLgP3QlV6of2rWnVw1aqxWkAgy/lGxoOFSJ4Wid6ANVCEZk4tJpPX/XNeneqkUz5xpeb2Cw==}
    engines: {node: '>= 10'}
    cpu: [x64]
    os: [linux]
    requiresBuild: true
    dev: false
    optional: true

  /@napi-rs/simple-git-linux-x64-musl@0.1.19:
    resolution: {integrity: sha512-cCTWNpMJnN3PrUBItWcs3dQKCydsIasbrS3laMzq8k7OzF93Zrp2LWDTPlLCO9brbBVpBzy2Qk5Xg9uAfe/Ukw==}
    engines: {node: '>= 10'}
    cpu: [x64]
    os: [linux]
    requiresBuild: true
    dev: false
    optional: true

  /@napi-rs/simple-git-win32-arm64-msvc@0.1.19:
    resolution: {integrity: sha512-sWavb1BjeLKKBA+PbTsRSSzVNfb7V/dOpaJvkgR5d2kWFn/AHmCZHSSj/3nyZdYf0BdDC+DIvqk3daAEZ6QMVw==}
    engines: {node: '>= 10'}
    cpu: [arm64]
    os: [win32]
    requiresBuild: true
    dev: false
    optional: true

  /@napi-rs/simple-git-win32-x64-msvc@0.1.19:
    resolution: {integrity: sha512-FmNuPoK4+qwaSCkp8lm3sJlrxk374enW+zCE5ZksXlZzj/9BDJAULJb5QUJ7o9Y8A/G+d8LkdQLPBE2Jaxe5XA==}
    engines: {node: '>= 10'}
    cpu: [x64]
    os: [win32]
    requiresBuild: true
    dev: false
    optional: true

  /@napi-rs/simple-git@0.1.19:
    resolution: {integrity: sha512-jMxvwzkKzd3cXo2EB9GM2ic0eYo2rP/BS6gJt6HnWbsDO1O8GSD4k7o2Cpr2YERtMpGF/MGcDfsfj2EbQPtrXw==}
    engines: {node: '>= 10'}
    optionalDependencies:
      '@napi-rs/simple-git-android-arm-eabi': 0.1.19
      '@napi-rs/simple-git-android-arm64': 0.1.19
      '@napi-rs/simple-git-darwin-arm64': 0.1.19
      '@napi-rs/simple-git-darwin-x64': 0.1.19
      '@napi-rs/simple-git-freebsd-x64': 0.1.19
      '@napi-rs/simple-git-linux-arm-gnueabihf': 0.1.19
      '@napi-rs/simple-git-linux-arm64-gnu': 0.1.19
      '@napi-rs/simple-git-linux-arm64-musl': 0.1.19
      '@napi-rs/simple-git-linux-powerpc64le-gnu': 0.1.19
      '@napi-rs/simple-git-linux-s390x-gnu': 0.1.19
      '@napi-rs/simple-git-linux-x64-gnu': 0.1.19
      '@napi-rs/simple-git-linux-x64-musl': 0.1.19
      '@napi-rs/simple-git-win32-arm64-msvc': 0.1.19
      '@napi-rs/simple-git-win32-x64-msvc': 0.1.19
    dev: false

  /@neon-rs/load@0.0.4:
    resolution: {integrity: sha512-kTPhdZyTQxB+2wpiRcFWrDcejc4JI6tkPuS7UZCG4l6Zvc5kU/gGQ/ozvHTh1XR5tS+UlfAfGuPajjzQjCiHCw==}
    dev: false

  /@next/env@15.3.0:
    resolution: {integrity: sha512-6mDmHX24nWlHOlbwUiAOmMyY7KELimmi+ed8qWcJYjqXeC+G6JzPZ3QosOAfjNwgMIzwhXBiRiCgdh8axTTdTA==}
    dev: false

  /@next/eslint-plugin-next@15.3.0:
    resolution: {integrity: sha512-511UUcpWw5GWTyKfzW58U2F/bYJyjLE9e3SlnGK/zSXq7RqLlqFO8B9bitJjumLpj317fycC96KZ2RZsjGNfBw==}
    dependencies:
      fast-glob: 3.3.1
    dev: true

  /@next/swc-darwin-arm64@15.3.0:
    resolution: {integrity: sha512-PDQcByT0ZfF2q7QR9d+PNj3wlNN4K6Q8JoHMwFyk252gWo4gKt7BF8Y2+KBgDjTFBETXZ/TkBEUY7NIIY7A/Kw==}
    engines: {node: '>= 10'}
    cpu: [arm64]
    os: [darwin]
    requiresBuild: true
    dev: false
    optional: true

  /@next/swc-darwin-x64@15.3.0:
    resolution: {integrity: sha512-m+eO21yg80En8HJ5c49AOQpFDq+nP51nu88ZOMCorvw3g//8g1JSUsEiPSiFpJo1KCTQ+jm9H0hwXK49H/RmXg==}
    engines: {node: '>= 10'}
    cpu: [x64]
    os: [darwin]
    requiresBuild: true
    dev: false
    optional: true

  /@next/swc-linux-arm64-gnu@15.3.0:
    resolution: {integrity: sha512-H0Kk04ZNzb6Aq/G6e0un4B3HekPnyy6D+eUBYPJv9Abx8KDYgNMWzKt4Qhj57HXV3sTTjsfc1Trc1SxuhQB+Tg==}
    engines: {node: '>= 10'}
    cpu: [arm64]
    os: [linux]
    requiresBuild: true
    dev: false
    optional: true

  /@next/swc-linux-arm64-musl@15.3.0:
    resolution: {integrity: sha512-k8GVkdMrh/+J9uIv/GpnHakzgDQhrprJ/FbGQvwWmstaeFG06nnAoZCJV+wO/bb603iKV1BXt4gHG+s2buJqZA==}
    engines: {node: '>= 10'}
    cpu: [arm64]
    os: [linux]
    requiresBuild: true
    dev: false
    optional: true

  /@next/swc-linux-x64-gnu@15.3.0:
    resolution: {integrity: sha512-ZMQ9yzDEts/vkpFLRAqfYO1wSpIJGlQNK9gZ09PgyjBJUmg8F/bb8fw2EXKgEaHbCc4gmqMpDfh+T07qUphp9A==}
    engines: {node: '>= 10'}
    cpu: [x64]
    os: [linux]
    requiresBuild: true
    dev: false
    optional: true

  /@next/swc-linux-x64-musl@15.3.0:
    resolution: {integrity: sha512-RFwq5VKYTw9TMr4T3e5HRP6T4RiAzfDJ6XsxH8j/ZeYq2aLsBqCkFzwMI0FmnSsLaUbOb46Uov0VvN3UciHX5A==}
    engines: {node: '>= 10'}
    cpu: [x64]
    os: [linux]
    requiresBuild: true
    dev: false
    optional: true

  /@next/swc-win32-arm64-msvc@15.3.0:
    resolution: {integrity: sha512-a7kUbqa/k09xPjfCl0RSVAvEjAkYBYxUzSVAzk2ptXiNEL+4bDBo9wNC43G/osLA/EOGzG4CuNRFnQyIHfkRgQ==}
    engines: {node: '>= 10'}
    cpu: [arm64]
    os: [win32]
    requiresBuild: true
    dev: false
    optional: true

  /@next/swc-win32-x64-msvc@15.3.0:
    resolution: {integrity: sha512-vHUQS4YVGJPmpjn7r5lEZuMhK5UQBNBRSB+iGDvJjaNk649pTIcRluDWNb9siunyLLiu/LDPHfvxBtNamyuLTw==}
    engines: {node: '>= 10'}
    cpu: [x64]
    os: [win32]
    requiresBuild: true
    dev: false
    optional: true

  /@nodelib/fs.scandir@2.1.5:
    resolution: {integrity: sha512-vq24Bq3ym5HEQm2NKCr3yXDwjc7vTsEThRDnkp2DK9p1uqLR+DHurm/NOTo0KG7HYHU7eppKZj3MyqYuMBf62g==}
    engines: {node: '>= 8'}
    dependencies:
      '@nodelib/fs.stat': 2.0.5
      run-parallel: 1.2.0

  /@nodelib/fs.stat@2.0.5:
    resolution: {integrity: sha512-RkhPPp2zrqDAQA/2jNhnztcPAlv64XdhIp7a7454A5ovI7Bukxgt7MX7udwAu3zg1DcpPU0rz3VV1SeaqvY4+A==}
    engines: {node: '>= 8'}

  /@nodelib/fs.walk@1.2.8:
    resolution: {integrity: sha512-oGB+UxlgWcgQkgwo8GcEGwemoTFt3FIO9ababBmaGwXIoBKZ+GTy0pP185beGg7Llih/NSHSV2XAs1lnznocSg==}
    engines: {node: '>= 8'}
    dependencies:
      '@nodelib/fs.scandir': 2.1.5
      fastq: 1.19.1

  /@opentelemetry/api@1.9.0:
    resolution: {integrity: sha512-3giAOQvZiH5F9bMlMiv8+GSPMeqg0dbaeo58/0SlA9sxSqZhnUtxzX9/2FzyhS9sWQf5S0GJE0AKBrFqjpeYcg==}
    engines: {node: '>=8.0.0'}
    dev: false

  /@pagefind/darwin-arm64@1.3.0:
    resolution: {integrity: sha512-365BEGl6ChOsauRjyVpBjXybflXAOvoMROw3TucAROHIcdBvXk9/2AmEvGFU0r75+vdQI4LJdJdpH4Y6Yqaj4A==}
    cpu: [arm64]
    os: [darwin]
    requiresBuild: true
    dev: true
    optional: true

  /@pagefind/darwin-x64@1.3.0:
    resolution: {integrity: sha512-zlGHA23uuXmS8z3XxEGmbHpWDxXfPZ47QS06tGUq0HDcZjXjXHeLG+cboOy828QIV5FXsm9MjfkP5e4ZNbOkow==}
    cpu: [x64]
    os: [darwin]
    requiresBuild: true
    dev: true
    optional: true

  /@pagefind/linux-arm64@1.3.0:
    resolution: {integrity: sha512-8lsxNAiBRUk72JvetSBXs4WRpYrQrVJXjlRRnOL6UCdBN9Nlsz0t7hWstRk36+JqHpGWOKYiuHLzGYqYAqoOnQ==}
    cpu: [arm64]
    os: [linux]
    requiresBuild: true
    dev: true
    optional: true

  /@pagefind/linux-x64@1.3.0:
    resolution: {integrity: sha512-hAvqdPJv7A20Ucb6FQGE6jhjqy+vZ6pf+s2tFMNtMBG+fzcdc91uTw7aP/1Vo5plD0dAOHwdxfkyw0ugal4kcQ==}
    cpu: [x64]
    os: [linux]
    requiresBuild: true
    dev: true
    optional: true

  /@pagefind/windows-x64@1.3.0:
    resolution: {integrity: sha512-BR1bIRWOMqkf8IoU576YDhij1Wd/Zf2kX/kCI0b2qzCKC8wcc2GQJaaRMCpzvCCrmliO4vtJ6RITp/AnoYUUmQ==}
    cpu: [x64]
    os: [win32]
    requiresBuild: true
    dev: true
    optional: true

  /@parcel/watcher-android-arm64@2.5.1:
    resolution: {integrity: sha512-KF8+j9nNbUN8vzOFDpRMsaKBHZ/mcjEjMToVMJOhTozkDonQFFrRcfdLWn6yWKCmJKmdVxSgHiYvTCef4/qcBA==}
    engines: {node: '>= 10.0.0'}
    cpu: [arm64]
    os: [android]
    requiresBuild: true
    dev: true
    optional: true

  /@parcel/watcher-darwin-arm64@2.5.1:
    resolution: {integrity: sha512-eAzPv5osDmZyBhou8PoF4i6RQXAfeKL9tjb3QzYuccXFMQU0ruIc/POh30ePnaOyD1UXdlKguHBmsTs53tVoPw==}
    engines: {node: '>= 10.0.0'}
    cpu: [arm64]
    os: [darwin]
    requiresBuild: true
    dev: true
    optional: true

  /@parcel/watcher-darwin-x64@2.5.1:
    resolution: {integrity: sha512-1ZXDthrnNmwv10A0/3AJNZ9JGlzrF82i3gNQcWOzd7nJ8aj+ILyW1MTxVk35Db0u91oD5Nlk9MBiujMlwmeXZg==}
    engines: {node: '>= 10.0.0'}
    cpu: [x64]
    os: [darwin]
    requiresBuild: true
    dev: true
    optional: true

  /@parcel/watcher-freebsd-x64@2.5.1:
    resolution: {integrity: sha512-SI4eljM7Flp9yPuKi8W0ird8TI/JK6CSxju3NojVI6BjHsTyK7zxA9urjVjEKJ5MBYC+bLmMcbAWlZ+rFkLpJQ==}
    engines: {node: '>= 10.0.0'}
    cpu: [x64]
    os: [freebsd]
    requiresBuild: true
    dev: true
    optional: true

  /@parcel/watcher-linux-arm-glibc@2.5.1:
    resolution: {integrity: sha512-RCdZlEyTs8geyBkkcnPWvtXLY44BCeZKmGYRtSgtwwnHR4dxfHRG3gR99XdMEdQ7KeiDdasJwwvNSF5jKtDwdA==}
    engines: {node: '>= 10.0.0'}
    cpu: [arm]
    os: [linux]
    requiresBuild: true
    dev: true
    optional: true

  /@parcel/watcher-linux-arm-musl@2.5.1:
    resolution: {integrity: sha512-6E+m/Mm1t1yhB8X412stiKFG3XykmgdIOqhjWj+VL8oHkKABfu/gjFj8DvLrYVHSBNC+/u5PeNrujiSQ1zwd1Q==}
    engines: {node: '>= 10.0.0'}
    cpu: [arm]
    os: [linux]
    requiresBuild: true
    dev: true
    optional: true

  /@parcel/watcher-linux-arm64-glibc@2.5.1:
    resolution: {integrity: sha512-LrGp+f02yU3BN9A+DGuY3v3bmnFUggAITBGriZHUREfNEzZh/GO06FF5u2kx8x+GBEUYfyTGamol4j3m9ANe8w==}
    engines: {node: '>= 10.0.0'}
    cpu: [arm64]
    os: [linux]
    requiresBuild: true
    dev: true
    optional: true

  /@parcel/watcher-linux-arm64-musl@2.5.1:
    resolution: {integrity: sha512-cFOjABi92pMYRXS7AcQv9/M1YuKRw8SZniCDw0ssQb/noPkRzA+HBDkwmyOJYp5wXcsTrhxO0zq1U11cK9jsFg==}
    engines: {node: '>= 10.0.0'}
    cpu: [arm64]
    os: [linux]
    requiresBuild: true
    dev: true
    optional: true

  /@parcel/watcher-linux-x64-glibc@2.5.1:
    resolution: {integrity: sha512-GcESn8NZySmfwlTsIur+49yDqSny2IhPeZfXunQi48DMugKeZ7uy1FX83pO0X22sHntJ4Ub+9k34XQCX+oHt2A==}
    engines: {node: '>= 10.0.0'}
    cpu: [x64]
    os: [linux]
    requiresBuild: true
    dev: true
    optional: true

  /@parcel/watcher-linux-x64-musl@2.5.1:
    resolution: {integrity: sha512-n0E2EQbatQ3bXhcH2D1XIAANAcTZkQICBPVaxMeaCVBtOpBZpWJuf7LwyWPSBDITb7In8mqQgJ7gH8CILCURXg==}
    engines: {node: '>= 10.0.0'}
    cpu: [x64]
    os: [linux]
    requiresBuild: true
    dev: true
    optional: true

  /@parcel/watcher-win32-arm64@2.5.1:
    resolution: {integrity: sha512-RFzklRvmc3PkjKjry3hLF9wD7ppR4AKcWNzH7kXR7GUe0Igb3Nz8fyPwtZCSquGrhU5HhUNDr/mKBqj7tqA2Vw==}
    engines: {node: '>= 10.0.0'}
    cpu: [arm64]
    os: [win32]
    requiresBuild: true
    dev: true
    optional: true

  /@parcel/watcher-win32-ia32@2.5.1:
    resolution: {integrity: sha512-c2KkcVN+NJmuA7CGlaGD1qJh1cLfDnQsHjE89E60vUEMlqduHGCdCLJCID5geFVM0dOtA3ZiIO8BoEQmzQVfpQ==}
    engines: {node: '>= 10.0.0'}
    cpu: [ia32]
    os: [win32]
    requiresBuild: true
    dev: true
    optional: true

  /@parcel/watcher-win32-x64@2.5.1:
    resolution: {integrity: sha512-9lHBdJITeNR++EvSQVUcaZoWupyHfXe1jZvGZ06O/5MflPcuPLtEphScIBL+AiCWBO46tDSHzWyD0uDmmZqsgA==}
    engines: {node: '>= 10.0.0'}
    cpu: [x64]
    os: [win32]
    requiresBuild: true
    dev: true
    optional: true

  /@parcel/watcher@2.5.1:
    resolution: {integrity: sha512-dfUnCxiN9H4ap84DvD2ubjw+3vUNpstxa0TneY/Paat8a3R4uQZDLSvWjmznAY/DoahqTHl9V46HF/Zs3F29pg==}
    engines: {node: '>= 10.0.0'}
    requiresBuild: true
    dependencies:
      detect-libc: 1.0.3
      is-glob: 4.0.3
      micromatch: 4.0.8
      node-addon-api: 7.1.1
    optionalDependencies:
      '@parcel/watcher-android-arm64': 2.5.1
      '@parcel/watcher-darwin-arm64': 2.5.1
      '@parcel/watcher-darwin-x64': 2.5.1
      '@parcel/watcher-freebsd-x64': 2.5.1
      '@parcel/watcher-linux-arm-glibc': 2.5.1
      '@parcel/watcher-linux-arm-musl': 2.5.1
      '@parcel/watcher-linux-arm64-glibc': 2.5.1
      '@parcel/watcher-linux-arm64-musl': 2.5.1
      '@parcel/watcher-linux-x64-glibc': 2.5.1
      '@parcel/watcher-linux-x64-musl': 2.5.1
      '@parcel/watcher-win32-arm64': 2.5.1
      '@parcel/watcher-win32-ia32': 2.5.1
      '@parcel/watcher-win32-x64': 2.5.1
    dev: true

  /@payloadcms/db-sqlite@3.38.0(payload@3.38.0):
    resolution: {integrity: sha512-h9TQeNxG7F9hBZeQAxVmZahw3igAsanqCU2O/aLH+FofmkIOImKwEtRtBcigAF3Vd8u040Vs5BXItyUb7W+0PQ==}
    peerDependencies:
      payload: 3.38.0
    dependencies:
      '@libsql/client': 0.14.0
      '@payloadcms/drizzle': 3.38.0(@libsql/client@0.14.0)(payload@3.38.0)
      console-table-printer: 2.12.1
      drizzle-kit: 0.28.0
      drizzle-orm: 0.36.1(@libsql/client@0.14.0)
      payload: 3.38.0(graphql@16.11.0)(typescript@5.8.3)
      prompts: 2.4.2
      to-snake-case: 1.0.0
      uuid: 9.0.0
    transitivePeerDependencies:
      - '@aws-sdk/client-rds-data'
      - '@cloudflare/workers-types'
      - '@electric-sql/pglite'
      - '@libsql/client-wasm'
      - '@neondatabase/serverless'
      - '@op-engineering/op-sqlite'
      - '@opentelemetry/api'
      - '@planetscale/database'
      - '@prisma/client'
      - '@tidbcloud/serverless'
      - '@types/better-sqlite3'
      - '@types/pg'
      - '@types/react'
      - '@types/sql.js'
      - '@vercel/postgres'
      - '@xata.io/client'
      - better-sqlite3
      - bufferutil
      - bun-types
      - expo-sqlite
      - knex
      - kysely
      - mysql2
      - pg
      - postgres
      - prisma
      - react
      - sql.js
      - sqlite3
      - supports-color
      - utf-8-validate
    dev: false

  /@payloadcms/drizzle@3.38.0(@libsql/client@0.14.0)(payload@3.38.0):
    resolution: {integrity: sha512-8YUFotd0LzgD03ga/H9ocQpRcR20S0eGtH69LOA9eMD4+OrXcN8k33Ugcd2f0Z2Ap4bcOLddtrKynEPCoyqZdg==}
    peerDependencies:
      payload: 3.38.0
    dependencies:
      console-table-printer: 2.12.1
      dequal: 2.0.3
      drizzle-orm: 0.36.1(@libsql/client@0.14.0)
      payload: 3.38.0(graphql@16.11.0)(typescript@5.8.3)
      prompts: 2.4.2
      to-snake-case: 1.0.0
      uuid: 9.0.0
    transitivePeerDependencies:
      - '@aws-sdk/client-rds-data'
      - '@cloudflare/workers-types'
      - '@electric-sql/pglite'
      - '@libsql/client'
      - '@libsql/client-wasm'
      - '@neondatabase/serverless'
      - '@op-engineering/op-sqlite'
      - '@opentelemetry/api'
      - '@planetscale/database'
      - '@prisma/client'
      - '@tidbcloud/serverless'
      - '@types/better-sqlite3'
      - '@types/pg'
      - '@types/react'
      - '@types/sql.js'
      - '@vercel/postgres'
      - '@xata.io/client'
      - better-sqlite3
      - bun-types
      - expo-sqlite
      - knex
      - kysely
      - mysql2
      - pg
      - postgres
      - prisma
      - react
      - sql.js
      - sqlite3
    dev: false

  /@payloadcms/translations@3.38.0:
    resolution: {integrity: sha512-BHgJXlPuJmmZYVgMUH3baSMmMz4Aa45r1gTdilkw2SulmCegu9t4Hn9pueJbRGiRI2qNSsAZ0cYPdpoLZrg+Ow==}
    dependencies:
      date-fns: 4.1.0
    dev: false

  /@pkgjs/parseargs@0.11.0:
    resolution: {integrity: sha512-+1VkjdD0QBLPodGrJUeqarH8VAIvQODIbwh9XpP5Syisf7YoQgsJKPNFoqqLQlu+VQ/tVSshMR6loPMn8U+dPg==}
    engines: {node: '>=14'}
    requiresBuild: true
    optional: true

  /@radix-ui/react-compose-refs@1.1.2(@types/react@19.1.0)(react@19.1.0):
    resolution: {integrity: sha512-z4eqJvfiNnFMHIIvXP3CY57y2WJs5g2v3X0zm9mEJkrkNv4rDxu+sg9Jh8EkXyeqBkB7SOcboo9dMVqhyrACIg==}
    peerDependencies:
      '@types/react': '*'
      react: ^16.8 || ^17.0 || ^18.0 || ^19.0 || ^19.0.0-rc
    peerDependenciesMeta:
      '@types/react':
        optional: true
    dependencies:
      '@types/react': 19.1.0
      react: 19.1.0
    dev: true

  /@radix-ui/react-slot@1.2.3(@types/react@19.1.0)(react@19.1.0):
    resolution: {integrity: sha512-aeNmHnBxbi2St0au6VBVC7JXFlhLlOnvIIlePNniyUNAClzmtAUEY8/pBiK3iHjufOlwA+c20/8jngo7xcrg8A==}
    peerDependencies:
      '@types/react': '*'
      react: ^16.8 || ^17.0 || ^18.0 || ^19.0 || ^19.0.0-rc
    peerDependenciesMeta:
      '@types/react':
        optional: true
    dependencies:
      '@radix-ui/react-compose-refs': 1.1.2(@types/react@19.1.0)(react@19.1.0)
      '@types/react': 19.1.0
      react: 19.1.0
    dev: true

  /@react-aria/focus@3.20.3(react-dom@19.1.0)(react@19.1.0):
    resolution: {integrity: sha512-rR5uZUMSY4xLHmpK/I8bP1V6vUNHFo33gTvrvNUsAKKqvMfa7R2nu5A6v97dr5g6tVH6xzpdkPsOJCWh90H2cw==}
    peerDependencies:
      react: ^16.8.0 || ^17.0.0-rc.1 || ^18.0.0 || ^19.0.0-rc.1
      react-dom: ^16.8.0 || ^17.0.0-rc.1 || ^18.0.0 || ^19.0.0-rc.1
    dependencies:
      '@react-aria/interactions': 3.25.1(react-dom@19.1.0)(react@19.1.0)
      '@react-aria/utils': 3.29.0(react-dom@19.1.0)(react@19.1.0)
      '@react-types/shared': 3.29.1(react@19.1.0)
      '@swc/helpers': 0.5.15
      clsx: 2.1.1
      react: 19.1.0
      react-dom: 19.1.0(react@19.1.0)
    dev: false

  /@react-aria/interactions@3.25.1(react-dom@19.1.0)(react@19.1.0):
    resolution: {integrity: sha512-ntLrlgqkmZupbbjekz3fE/n3eQH2vhncx8gUp0+N+GttKWevx7jos11JUBjnJwb1RSOPgRUFcrluOqBp0VgcfQ==}
    peerDependencies:
      react: ^16.8.0 || ^17.0.0-rc.1 || ^18.0.0 || ^19.0.0-rc.1
      react-dom: ^16.8.0 || ^17.0.0-rc.1 || ^18.0.0 || ^19.0.0-rc.1
    dependencies:
      '@react-aria/ssr': 3.9.8(react@19.1.0)
      '@react-aria/utils': 3.29.0(react-dom@19.1.0)(react@19.1.0)
      '@react-stately/flags': 3.1.1
      '@react-types/shared': 3.29.1(react@19.1.0)
      '@swc/helpers': 0.5.15
      react: 19.1.0
      react-dom: 19.1.0(react@19.1.0)
    dev: false

  /@react-aria/ssr@3.9.8(react@19.1.0):
    resolution: {integrity: sha512-lQDE/c9uTfBSDOjaZUJS8xP2jCKVk4zjQeIlCH90xaLhHDgbpCdns3xvFpJJujfj3nI4Ll9K7A+ONUBDCASOuw==}
    engines: {node: '>= 12'}
    peerDependencies:
      react: ^16.8.0 || ^17.0.0-rc.1 || ^18.0.0 || ^19.0.0-rc.1
    dependencies:
      '@swc/helpers': 0.5.15
      react: 19.1.0
    dev: false

  /@react-aria/utils@3.29.0(react-dom@19.1.0)(react@19.1.0):
    resolution: {integrity: sha512-jSOrZimCuT1iKNVlhjIxDkAhgF7HSp3pqyT6qjg/ZoA0wfqCi/okmrMPiWSAKBnkgX93N8GYTLT3CIEO6WZe9Q==}
    peerDependencies:
      react: ^16.8.0 || ^17.0.0-rc.1 || ^18.0.0 || ^19.0.0-rc.1
      react-dom: ^16.8.0 || ^17.0.0-rc.1 || ^18.0.0 || ^19.0.0-rc.1
    dependencies:
      '@react-aria/ssr': 3.9.8(react@19.1.0)
      '@react-stately/flags': 3.1.1
      '@react-stately/utils': 3.10.6(react@19.1.0)
      '@react-types/shared': 3.29.1(react@19.1.0)
      '@swc/helpers': 0.5.15
      clsx: 2.1.1
      react: 19.1.0
      react-dom: 19.1.0(react@19.1.0)
    dev: false

  /@react-stately/flags@3.1.1:
    resolution: {integrity: sha512-XPR5gi5LfrPdhxZzdIlJDz/B5cBf63l4q6/AzNqVWFKgd0QqY5LvWJftXkklaIUpKSJkIKQb8dphuZXDtkWNqg==}
    dependencies:
      '@swc/helpers': 0.5.15
    dev: false

  /@react-stately/utils@3.10.6(react@19.1.0):
    resolution: {integrity: sha512-O76ip4InfTTzAJrg8OaZxKU4vvjMDOpfA/PGNOytiXwBbkct2ZeZwaimJ8Bt9W1bj5VsZ81/o/tW4BacbdDOMA==}
    peerDependencies:
      react: ^16.8.0 || ^17.0.0-rc.1 || ^18.0.0 || ^19.0.0-rc.1
    dependencies:
      '@swc/helpers': 0.5.15
      react: 19.1.0
    dev: false

  /@react-types/shared@3.29.1(react@19.1.0):
    resolution: {integrity: sha512-KtM+cDf2CXoUX439rfEhbnEdAgFZX20UP2A35ypNIawR7/PFFPjQDWyA2EnClCcW/dLWJDEPX2U8+EJff8xqmQ==}
    peerDependencies:
      react: ^16.8.0 || ^17.0.0-rc.1 || ^18.0.0 || ^19.0.0-rc.1
    dependencies:
      react: 19.1.0
    dev: false

  /@rollup/rollup-android-arm-eabi@4.41.0:
    resolution: {integrity: sha512-KxN+zCjOYHGwCl4UCtSfZ6jrq/qi88JDUtiEFk8LELEHq2Egfc/FgW+jItZiOLRuQfb/3xJSgFuNPC9jzggX+A==}
    cpu: [arm]
    os: [android]
    requiresBuild: true
    optional: true

  /@rollup/rollup-android-arm64@4.41.0:
    resolution: {integrity: sha512-yDvqx3lWlcugozax3DItKJI5j05B0d4Kvnjx+5mwiUpWramVvmAByYigMplaoAQ3pvdprGCTCE03eduqE/8mPQ==}
    cpu: [arm64]
    os: [android]
    requiresBuild: true
    optional: true

  /@rollup/rollup-darwin-arm64@4.41.0:
    resolution: {integrity: sha512-2KOU574vD3gzcPSjxO0eyR5iWlnxxtmW1F5CkNOHmMlueKNCQkxR6+ekgWyVnz6zaZihpUNkGxjsYrkTJKhkaw==}
    cpu: [arm64]
    os: [darwin]
    requiresBuild: true
    optional: true

  /@rollup/rollup-darwin-x64@4.41.0:
    resolution: {integrity: sha512-gE5ACNSxHcEZyP2BA9TuTakfZvULEW4YAOtxl/A/YDbIir/wPKukde0BNPlnBiP88ecaN4BJI2TtAd+HKuZPQQ==}
    cpu: [x64]
    os: [darwin]
    requiresBuild: true
    optional: true

  /@rollup/rollup-freebsd-arm64@4.41.0:
    resolution: {integrity: sha512-GSxU6r5HnWij7FoSo7cZg3l5GPg4HFLkzsFFh0N/b16q5buW1NAWuCJ+HMtIdUEi6XF0qH+hN0TEd78laRp7Dg==}
    cpu: [arm64]
    os: [freebsd]
    requiresBuild: true
    optional: true

  /@rollup/rollup-freebsd-x64@4.41.0:
    resolution: {integrity: sha512-KGiGKGDg8qLRyOWmk6IeiHJzsN/OYxO6nSbT0Vj4MwjS2XQy/5emsmtoqLAabqrohbgLWJ5GV3s/ljdrIr8Qjg==}
    cpu: [x64]
    os: [freebsd]
    requiresBuild: true
    optional: true

  /@rollup/rollup-linux-arm-gnueabihf@4.41.0:
    resolution: {integrity: sha512-46OzWeqEVQyX3N2/QdiU/CMXYDH/lSHpgfBkuhl3igpZiaB3ZIfSjKuOnybFVBQzjsLwkus2mjaESy8H41SzvA==}
    cpu: [arm]
    os: [linux]
    requiresBuild: true
    optional: true

  /@rollup/rollup-linux-arm-musleabihf@4.41.0:
    resolution: {integrity: sha512-lfgW3KtQP4YauqdPpcUZHPcqQXmTmH4nYU0cplNeW583CMkAGjtImw4PKli09NFi2iQgChk4e9erkwlfYem6Lg==}
    cpu: [arm]
    os: [linux]
    requiresBuild: true
    optional: true

  /@rollup/rollup-linux-arm64-gnu@4.41.0:
    resolution: {integrity: sha512-nn8mEyzMbdEJzT7cwxgObuwviMx6kPRxzYiOl6o/o+ChQq23gfdlZcUNnt89lPhhz3BYsZ72rp0rxNqBSfqlqw==}
    cpu: [arm64]
    os: [linux]
    requiresBuild: true
    optional: true

  /@rollup/rollup-linux-arm64-musl@4.41.0:
    resolution: {integrity: sha512-l+QK99je2zUKGd31Gh+45c4pGDAqZSuWQiuRFCdHYC2CSiO47qUWsCcenrI6p22hvHZrDje9QjwSMAFL3iwXwQ==}
    cpu: [arm64]
    os: [linux]
    requiresBuild: true
    optional: true

  /@rollup/rollup-linux-loongarch64-gnu@4.41.0:
    resolution: {integrity: sha512-WbnJaxPv1gPIm6S8O/Wg+wfE/OzGSXlBMbOe4ie+zMyykMOeqmgD1BhPxZQuDqwUN+0T/xOFtL2RUWBspnZj3w==}
    cpu: [loong64]
    os: [linux]
    requiresBuild: true
    optional: true

  /@rollup/rollup-linux-powerpc64le-gnu@4.41.0:
    resolution: {integrity: sha512-eRDWR5t67/b2g8Q/S8XPi0YdbKcCs4WQ8vklNnUYLaSWF+Cbv2axZsp4jni6/j7eKvMLYCYdcsv8dcU+a6QNFg==}
    cpu: [ppc64]
    os: [linux]
    requiresBuild: true
    optional: true

  /@rollup/rollup-linux-riscv64-gnu@4.41.0:
    resolution: {integrity: sha512-TWrZb6GF5jsEKG7T1IHwlLMDRy2f3DPqYldmIhnA2DVqvvhY2Ai184vZGgahRrg8k9UBWoSlHv+suRfTN7Ua4A==}
    cpu: [riscv64]
    os: [linux]
    requiresBuild: true
    optional: true

  /@rollup/rollup-linux-riscv64-musl@4.41.0:
    resolution: {integrity: sha512-ieQljaZKuJpmWvd8gW87ZmSFwid6AxMDk5bhONJ57U8zT77zpZ/TPKkU9HpnnFrM4zsgr4kiGuzbIbZTGi7u9A==}
    cpu: [riscv64]
    os: [linux]
    requiresBuild: true
    optional: true

  /@rollup/rollup-linux-s390x-gnu@4.41.0:
    resolution: {integrity: sha512-/L3pW48SxrWAlVsKCN0dGLB2bi8Nv8pr5S5ocSM+S0XCn5RCVCXqi8GVtHFsOBBCSeR+u9brV2zno5+mg3S4Aw==}
    cpu: [s390x]
    os: [linux]
    requiresBuild: true
    optional: true

  /@rollup/rollup-linux-x64-gnu@4.41.0:
    resolution: {integrity: sha512-XMLeKjyH8NsEDCRptf6LO8lJk23o9wvB+dJwcXMaH6ZQbbkHu2dbGIUindbMtRN6ux1xKi16iXWu6q9mu7gDhQ==}
    cpu: [x64]
    os: [linux]
    requiresBuild: true
    optional: true

  /@rollup/rollup-linux-x64-musl@4.41.0:
    resolution: {integrity: sha512-m/P7LycHZTvSQeXhFmgmdqEiTqSV80zn6xHaQ1JSqwCtD1YGtwEK515Qmy9DcB2HK4dOUVypQxvhVSy06cJPEg==}
    cpu: [x64]
    os: [linux]
    requiresBuild: true
    optional: true

  /@rollup/rollup-win32-arm64-msvc@4.41.0:
    resolution: {integrity: sha512-4yodtcOrFHpbomJGVEqZ8fzD4kfBeCbpsUy5Pqk4RluXOdsWdjLnjhiKy2w3qzcASWd04fp52Xz7JKarVJ5BTg==}
    cpu: [arm64]
    os: [win32]
    requiresBuild: true
    optional: true

  /@rollup/rollup-win32-ia32-msvc@4.41.0:
    resolution: {integrity: sha512-tmazCrAsKzdkXssEc65zIE1oC6xPHwfy9d5Ta25SRCDOZS+I6RypVVShWALNuU9bxIfGA0aqrmzlzoM5wO5SPQ==}
    cpu: [ia32]
    os: [win32]
    requiresBuild: true
    optional: true

  /@rollup/rollup-win32-x64-msvc@4.41.0:
    resolution: {integrity: sha512-h1J+Yzjo/X+0EAvR2kIXJDuTuyT7drc+t2ALY0nIcGPbTatNOf0VWdhEA2Z4AAjv6X1NJV7SYo5oCTYRJhSlVA==}
    cpu: [x64]
    os: [win32]
    requiresBuild: true
    optional: true

  /@shikijs/core@2.5.0:
    resolution: {integrity: sha512-uu/8RExTKtavlpH7XqnVYBrfBkUc20ngXiX9NSrBhOVZYv/7XQRKUyhtkeflY5QsxC0GbJThCerruZfsUaSldg==}
    dependencies:
      '@shikijs/engine-javascript': 2.5.0
      '@shikijs/engine-oniguruma': 2.5.0
      '@shikijs/types': 2.5.0
      '@shikijs/vscode-textmate': 10.0.2
      '@types/hast': 3.0.4
      hast-util-to-html: 9.0.5
    dev: false

  /@shikijs/engine-javascript@2.5.0:
    resolution: {integrity: sha512-VjnOpnQf8WuCEZtNUdjjwGUbtAVKuZkVQ/5cHy/tojVVRIRtlWMYVjyWhxOmIq05AlSOv72z7hRNRGVBgQOl0w==}
    dependencies:
      '@shikijs/types': 2.5.0
      '@shikijs/vscode-textmate': 10.0.2
      oniguruma-to-es: 3.1.1
    dev: false

  /@shikijs/engine-oniguruma@2.5.0:
    resolution: {integrity: sha512-pGd1wRATzbo/uatrCIILlAdFVKdxImWJGQ5rFiB5VZi2ve5xj3Ax9jny8QvkaV93btQEwR/rSz5ERFpC5mKNIw==}
    dependencies:
      '@shikijs/types': 2.5.0
      '@shikijs/vscode-textmate': 10.0.2
    dev: false

  /@shikijs/langs@2.5.0:
    resolution: {integrity: sha512-Qfrrt5OsNH5R+5tJ/3uYBBZv3SuGmnRPejV9IlIbFH3HTGLDlkqgHymAlzklVmKBjAaVmkPkyikAV/sQ1wSL+w==}
    dependencies:
      '@shikijs/types': 2.5.0
    dev: false

  /@shikijs/themes@2.5.0:
    resolution: {integrity: sha512-wGrk+R8tJnO0VMzmUExHR+QdSaPUl/NKs+a4cQQRWyoc3YFbUzuLEi/KWK1hj+8BfHRKm2jNhhJck1dfstJpiw==}
    dependencies:
      '@shikijs/types': 2.5.0
    dev: false

  /@shikijs/twoslash@2.5.0(typescript@5.8.2):
    resolution: {integrity: sha512-OdyoZRbzTB80qHFHdaXT070OG9hiljxbsJMZmrMAPWXG2e4FV8wbC63VBM5BJXa1DH645nw20VX1MzASkO5V9g==}
    dependencies:
      '@shikijs/core': 2.5.0
      '@shikijs/types': 2.5.0
      twoslash: 0.2.12(typescript@5.8.2)
    transitivePeerDependencies:
      - supports-color
      - typescript
    dev: false

  /@shikijs/types@2.5.0:
    resolution: {integrity: sha512-ygl5yhxki9ZLNuNpPitBWvcy9fsSKKaRuO4BAlMyagszQidxcpLAr0qiW/q43DtSIDxO6hEbtYLiFZNXO/hdGw==}
    dependencies:
      '@shikijs/vscode-textmate': 10.0.2
      '@types/hast': 3.0.4
    dev: false

  /@shikijs/vscode-textmate@10.0.2:
    resolution: {integrity: sha512-83yeghZ2xxin3Nj8z1NMd/NCuca+gsYXswywDy5bHvwlWL8tpTQmzGeUuHd9FC3E/SBEMvzJRwWEOz5gGes9Qg==}
    dev: false

  /@swc/counter@0.1.3:
    resolution: {integrity: sha512-e2BR4lsJkkRlKZ/qCHPw9ZaSxc0MVUd7gtbtaB7aMvHeJVYe8sOB8DBZkP2DtISHGSku9sCK6T6cnY0CtXrOCQ==}
    dev: false

  /@swc/helpers@0.5.15:
    resolution: {integrity: sha512-JQ5TuMi45Owi4/BIMAJBoSQoOJu12oOk/gADqlcUL9JEdHB8vyjUSsxqeNXnmXHjYKMi2WcYtezGEEhqUI/E2g==}
    dependencies:
      tslib: 2.8.1
    dev: false

  /@tailwindcss/cli@4.1.5:
    resolution: {integrity: sha512-Kr567rDwDjY1VUnfqh5/+DCpRf4B8lPs5O9flP4kri7n4AM2aubrIxGSh5GN8s+awUKw/U4+6kNlEnZbBNfUeg==}
    hasBin: true
    dependencies:
      '@parcel/watcher': 2.5.1
      '@tailwindcss/node': 4.1.5
      '@tailwindcss/oxide': 4.1.5
      enhanced-resolve: 5.18.1
      mri: 1.2.0
      picocolors: 1.1.1
      tailwindcss: 4.1.5
    dev: true

  /@tailwindcss/node@4.1.5:
    resolution: {integrity: sha512-CBhSWo0vLnWhXIvpD0qsPephiaUYfHUX3U9anwDaHZAeuGpTiB3XmsxPAN6qX7bFhipyGBqOa1QYQVVhkOUGxg==}
    dependencies:
      enhanced-resolve: 5.18.1
      jiti: 2.4.2
      lightningcss: 1.29.2
      tailwindcss: 4.1.5
    dev: true

  /@tailwindcss/oxide-android-arm64@4.1.5:
    resolution: {integrity: sha512-LVvM0GirXHED02j7hSECm8l9GGJ1RfgpWCW+DRn5TvSaxVsv28gRtoL4aWKGnXqwvI3zu1GABeDNDVZeDPOQrw==}
    engines: {node: '>= 10'}
    cpu: [arm64]
    os: [android]
    requiresBuild: true
    dev: true
    optional: true

  /@tailwindcss/oxide-darwin-arm64@4.1.5:
    resolution: {integrity: sha512-//TfCA3pNrgnw4rRJOqavW7XUk8gsg9ddi8cwcsWXp99tzdBAZW0WXrD8wDyNbqjW316Pk2hiN/NJx/KWHl8oA==}
    engines: {node: '>= 10'}
    cpu: [arm64]
    os: [darwin]
    requiresBuild: true
    dev: true
    optional: true

  /@tailwindcss/oxide-darwin-x64@4.1.5:
    resolution: {integrity: sha512-XQorp3Q6/WzRd9OalgHgaqgEbjP3qjHrlSUb5k1EuS1Z9NE9+BbzSORraO+ecW432cbCN7RVGGL/lSnHxcd+7Q==}
    engines: {node: '>= 10'}
    cpu: [x64]
    os: [darwin]
    requiresBuild: true
    dev: true
    optional: true

  /@tailwindcss/oxide-freebsd-x64@4.1.5:
    resolution: {integrity: sha512-bPrLWbxo8gAo97ZmrCbOdtlz/Dkuy8NK97aFbVpkJ2nJ2Jo/rsCbu0TlGx8joCuA3q6vMWTSn01JY46iwG+clg==}
    engines: {node: '>= 10'}
    cpu: [x64]
    os: [freebsd]
    requiresBuild: true
    dev: true
    optional: true

  /@tailwindcss/oxide-linux-arm-gnueabihf@4.1.5:
    resolution: {integrity: sha512-1gtQJY9JzMAhgAfvd/ZaVOjh/Ju/nCoAsvOVJenWZfs05wb8zq+GOTnZALWGqKIYEtyNpCzvMk+ocGpxwdvaVg==}
    engines: {node: '>= 10'}
    cpu: [arm]
    os: [linux]
    requiresBuild: true
    dev: true
    optional: true

  /@tailwindcss/oxide-linux-arm64-gnu@4.1.5:
    resolution: {integrity: sha512-dtlaHU2v7MtdxBXoqhxwsWjav7oim7Whc6S9wq/i/uUMTWAzq/gijq1InSgn2yTnh43kR+SFvcSyEF0GCNu1PQ==}
    engines: {node: '>= 10'}
    cpu: [arm64]
    os: [linux]
    requiresBuild: true
    dev: true
    optional: true

  /@tailwindcss/oxide-linux-arm64-musl@4.1.5:
    resolution: {integrity: sha512-fg0F6nAeYcJ3CriqDT1iVrqALMwD37+sLzXs8Rjy8Z1ZHshJoYceodfyUwGJEsQoTyWbliFNRs2wMQNXtT7MVA==}
    engines: {node: '>= 10'}
    cpu: [arm64]
    os: [linux]
    requiresBuild: true
    dev: true
    optional: true

  /@tailwindcss/oxide-linux-x64-gnu@4.1.5:
    resolution: {integrity: sha512-SO+F2YEIAHa1AITwc8oPwMOWhgorPzzcbhWEb+4oLi953h45FklDmM8dPSZ7hNHpIk9p/SCZKUYn35t5fjGtHA==}
    engines: {node: '>= 10'}
    cpu: [x64]
    os: [linux]
    requiresBuild: true
    dev: true
    optional: true

  /@tailwindcss/oxide-linux-x64-musl@4.1.5:
    resolution: {integrity: sha512-6UbBBplywkk/R+PqqioskUeXfKcBht3KU7juTi1UszJLx0KPXUo10v2Ok04iBJIaDPkIFkUOVboXms5Yxvaz+g==}
    engines: {node: '>= 10'}
    cpu: [x64]
    os: [linux]
    requiresBuild: true
    dev: true
    optional: true

  /@tailwindcss/oxide-wasm32-wasi@4.1.5:
    resolution: {integrity: sha512-hwALf2K9FHuiXTPqmo1KeOb83fTRNbe9r/Ixv9ZNQ/R24yw8Ge1HOWDDgTdtzntIaIUJG5dfXCf4g9AD4RiyhQ==}
    engines: {node: '>=14.0.0'}
    cpu: [wasm32]
    requiresBuild: true
    dev: true
    optional: true
    bundledDependencies:
      - '@napi-rs/wasm-runtime'
      - '@emnapi/core'
      - '@emnapi/runtime'
      - '@tybys/wasm-util'
      - '@emnapi/wasi-threads'
      - tslib

  /@tailwindcss/oxide-win32-arm64-msvc@4.1.5:
    resolution: {integrity: sha512-oDKncffWzaovJbkuR7/OTNFRJQVdiw/n8HnzaCItrNQUeQgjy7oUiYpsm9HUBgpmvmDpSSbGaCa2Evzvk3eFmA==}
    engines: {node: '>= 10'}
    cpu: [arm64]
    os: [win32]
    requiresBuild: true
    dev: true
    optional: true

  /@tailwindcss/oxide-win32-x64-msvc@4.1.5:
    resolution: {integrity: sha512-WiR4dtyrFdbb+ov0LK+7XsFOsG+0xs0PKZKkt41KDn9jYpO7baE3bXiudPVkTqUEwNfiglCygQHl2jklvSBi7Q==}
    engines: {node: '>= 10'}
    cpu: [x64]
    os: [win32]
    requiresBuild: true
    dev: true
    optional: true

  /@tailwindcss/oxide@4.1.5:
    resolution: {integrity: sha512-1n4br1znquEvyW/QuqMKQZlBen+jxAbvyduU87RS8R3tUSvByAkcaMTkJepNIrTlYhD+U25K4iiCIxE6BGdRYA==}
    engines: {node: '>= 10'}
    optionalDependencies:
      '@tailwindcss/oxide-android-arm64': 4.1.5
      '@tailwindcss/oxide-darwin-arm64': 4.1.5
      '@tailwindcss/oxide-darwin-x64': 4.1.5
      '@tailwindcss/oxide-freebsd-x64': 4.1.5
      '@tailwindcss/oxide-linux-arm-gnueabihf': 4.1.5
      '@tailwindcss/oxide-linux-arm64-gnu': 4.1.5
      '@tailwindcss/oxide-linux-arm64-musl': 4.1.5
      '@tailwindcss/oxide-linux-x64-gnu': 4.1.5
      '@tailwindcss/oxide-linux-x64-musl': 4.1.5
      '@tailwindcss/oxide-wasm32-wasi': 4.1.5
      '@tailwindcss/oxide-win32-arm64-msvc': 4.1.5
      '@tailwindcss/oxide-win32-x64-msvc': 4.1.5
    dev: true

  /@tanstack/react-virtual@3.13.9(react-dom@19.1.0)(react@19.1.0):
    resolution: {integrity: sha512-SPWC8kwG/dWBf7Py7cfheAPOxuvIv4fFQ54PdmYbg7CpXfsKxkucak43Q0qKsxVthhUJQ1A7CIMAIplq4BjVwA==}
    peerDependencies:
      react: ^16.8.0 || ^17.0.0 || ^18.0.0 || ^19.0.0
      react-dom: ^16.8.0 || ^17.0.0 || ^18.0.0 || ^19.0.0
    dependencies:
      '@tanstack/virtual-core': 3.13.9
      react: 19.1.0
      react-dom: 19.1.0(react@19.1.0)
    dev: false

  /@tanstack/virtual-core@3.13.9:
    resolution: {integrity: sha512-3jztt0jpaoJO5TARe2WIHC1UQC3VMLAFUW5mmMo0yrkwtDB2AQP0+sh10BVUpWrnvHjSLvzFizydtEGLCJKFoQ==}
    dev: false

  /@theguild/remark-mermaid@0.2.0(react@19.1.0):
    resolution: {integrity: sha512-o8n57TJy0OI4PCrNw8z6S+vpHtrwoQZzTA5Y3fL0U1NDRIoMg/78duWgEBFsCZcWM1G6zjE91yg1aKCsDwgE2Q==}
    peerDependencies:
      react: ^18.2.0
    dependencies:
      mermaid: 11.6.0
      react: 19.1.0
      unist-util-visit: 5.0.0
    transitivePeerDependencies:
      - supports-color
    dev: false

  /@theguild/remark-npm2yarn@0.3.3:
    resolution: {integrity: sha512-ma6DvR03gdbvwqfKx1omqhg9May/VYGdMHvTzB4VuxkyS7KzfZ/lzrj43hmcsggpMje0x7SADA/pcMph0ejRnA==}
    dependencies:
      npm-to-yarn: 3.0.1
      unist-util-visit: 5.0.0
    dev: false

  /@tokenizer/token@0.3.0:
    resolution: {integrity: sha512-OvjF+z51L3ov0OyAU0duzsYuvO01PH7x4t6DJx+guahgTnBHkhJdG7soQeTSFLWN3efnHyibZ4Z8l2EuWwJN3A==}
    dev: false

  /@tremor/react@4.0.0-beta-tremor-v4.4(react-dom@19.1.0)(react@19.1.0)(tailwindcss@4.1.5):
    resolution: {integrity: sha512-S7HRQDSo4F30npQyhUqMsOZ8Lw+w1DNaUjftBCw+Psj2UHnoK8U/GVpw2kfWxrL5zh8Ym8v34MQMpgpfBU8mAQ==}
    peerDependencies:
      react: ^19.0.0
      react-dom: '>=16.6.0'
    dependencies:
      '@floating-ui/react': 0.19.2(react-dom@19.1.0)(react@19.1.0)
      '@headlessui/react': 2.2.0(react-dom@19.1.0)(react@19.1.0)
      date-fns: 3.6.0
      react: 19.1.0
      react-day-picker: 8.10.1(date-fns@3.6.0)(react@19.1.0)
      react-dom: 19.1.0(react@19.1.0)
      recharts: 2.15.3(react-dom@19.1.0)(react@19.1.0)
      tailwind-merge: 2.6.0
      tailwind-variants: 0.3.1(tailwindcss@4.1.5)
    transitivePeerDependencies:
      - tailwindcss
    dev: false

  /@tsconfig/node10@1.0.11:
    resolution: {integrity: sha512-DcRjDCujK/kCk/cUe8Xz8ZSpm8mS3mNNpta+jGCA6USEDfktlNvm1+IuZ9eTcDbNk41BHwpHHeW+N1lKCz4zOw==}
    dev: true

  /@tsconfig/node12@1.0.11:
    resolution: {integrity: sha512-cqefuRsh12pWyGsIoBKJA9luFu3mRxCA+ORZvA4ktLSzIuCUtWVxGIuXigEwO5/ywWFMZ2QEGKWvkZG1zDMTag==}
    dev: true

  /@tsconfig/node14@1.0.3:
    resolution: {integrity: sha512-ysT8mhdixWK6Hw3i1V2AeRqZ5WfXg1G43mqoYlM2nc6388Fq5jcXyr5mRsqViLx/GJYdoL0bfXD8nmF+Zn/Iow==}
    dev: true

  /@tsconfig/node16@1.0.4:
    resolution: {integrity: sha512-vxhUy4J8lyeyinH7Azl1pdd43GJhZH/tP2weN8TntQblOY+A0XbT8DJk1/oCPuOOyg/Ja757rG0CgHcWC8OfMA==}
    dev: true

  /@types/busboy@1.5.4:
    resolution: {integrity: sha512-kG7WrUuAKK0NoyxfQHsVE6j1m01s6kMma64E+OZenQABMQyTJop1DumUWcLwAQ2JzpefU7PDYoRDKl8uZosFjw==}
    dependencies:
      '@types/node': 22.15.20
    dev: false

  /@types/d3-array@3.2.1:
    resolution: {integrity: sha512-Y2Jn2idRrLzUfAKV2LyRImR+y4oa2AntrgID95SHJxuMUrkNXmanDSed71sRNZysveJVt1hLLemQZIady0FpEg==}
    dev: false

  /@types/d3-axis@3.0.6:
    resolution: {integrity: sha512-pYeijfZuBd87T0hGn0FO1vQ/cgLk6E1ALJjfkC0oJ8cbwkZl3TpgS8bVBLZN+2jjGgg38epgxb2zmoGtSfvgMw==}
    dependencies:
      '@types/d3-selection': 3.0.11
    dev: false

  /@types/d3-brush@3.0.6:
    resolution: {integrity: sha512-nH60IZNNxEcrh6L1ZSMNA28rj27ut/2ZmI3r96Zd+1jrZD++zD3LsMIjWlvg4AYrHn/Pqz4CF3veCxGjtbqt7A==}
    dependencies:
      '@types/d3-selection': 3.0.11
    dev: false

  /@types/d3-chord@3.0.6:
    resolution: {integrity: sha512-LFYWWd8nwfwEmTZG9PfQxd17HbNPksHBiJHaKuY1XeqscXacsS2tyoo6OdRsjf+NQYeB6XrNL3a25E3gH69lcg==}
    dev: false

  /@types/d3-color@3.1.3:
    resolution: {integrity: sha512-iO90scth9WAbmgv7ogoq57O9YpKmFBbmoEoCHDB2xMBY0+/KVrqAaCDyCE16dUspeOvIxFFRI+0sEtqDqy2b4A==}
    dev: false

  /@types/d3-contour@3.0.6:
    resolution: {integrity: sha512-BjzLgXGnCWjUSYGfH1cpdo41/hgdWETu4YxpezoztawmqsvCeep+8QGfiY6YbDvfgHz/DkjeIkkZVJavB4a3rg==}
    dependencies:
      '@types/d3-array': 3.2.1
      '@types/geojson': 7946.0.16
    dev: false

  /@types/d3-delaunay@6.0.4:
    resolution: {integrity: sha512-ZMaSKu4THYCU6sV64Lhg6qjf1orxBthaC161plr5KuPHo3CNm8DTHiLw/5Eq2b6TsNP0W0iJrUOFscY6Q450Hw==}
    dev: false

  /@types/d3-dispatch@3.0.6:
    resolution: {integrity: sha512-4fvZhzMeeuBJYZXRXrRIQnvUYfyXwYmLsdiN7XXmVNQKKw1cM8a5WdID0g1hVFZDqT9ZqZEY5pD44p24VS7iZQ==}
    dev: false

  /@types/d3-drag@3.0.7:
    resolution: {integrity: sha512-HE3jVKlzU9AaMazNufooRJ5ZpWmLIoc90A37WU2JMmeq28w1FQqCZswHZ3xR+SuxYftzHq6WU6KJHvqxKzTxxQ==}
    dependencies:
      '@types/d3-selection': 3.0.11
    dev: false

  /@types/d3-dsv@3.0.7:
    resolution: {integrity: sha512-n6QBF9/+XASqcKK6waudgL0pf/S5XHPPI8APyMLLUHd8NqouBGLsU8MgtO7NINGtPBtk9Kko/W4ea0oAspwh9g==}
    dev: false

  /@types/d3-ease@3.0.2:
    resolution: {integrity: sha512-NcV1JjO5oDzoK26oMzbILE6HW7uVXOHLQvHshBUW4UMdZGfiY6v5BeQwh9a9tCzv+CeefZQHJt5SRgK154RtiA==}
    dev: false

  /@types/d3-fetch@3.0.7:
    resolution: {integrity: sha512-fTAfNmxSb9SOWNB9IoG5c8Hg6R+AzUHDRlsXsDZsNp6sxAEOP0tkP3gKkNSO/qmHPoBFTxNrjDprVHDQDvo5aA==}
    dependencies:
      '@types/d3-dsv': 3.0.7
    dev: false

  /@types/d3-force@3.0.10:
    resolution: {integrity: sha512-ZYeSaCF3p73RdOKcjj+swRlZfnYpK1EbaDiYICEEp5Q6sUiqFaFQ9qgoshp5CzIyyb/yD09kD9o2zEltCexlgw==}
    dev: false

  /@types/d3-format@3.0.4:
    resolution: {integrity: sha512-fALi2aI6shfg7vM5KiR1wNJnZ7r6UuggVqtDA+xiEdPZQwy/trcQaHnwShLuLdta2rTymCNpxYTiMZX/e09F4g==}
    dev: false

  /@types/d3-geo@3.1.0:
    resolution: {integrity: sha512-856sckF0oP/diXtS4jNsiQw/UuK5fQG8l/a9VVLeSouf1/PPbBE1i1W852zVwKwYCBkFJJB7nCFTbk6UMEXBOQ==}
    dependencies:
      '@types/geojson': 7946.0.16
    dev: false

  /@types/d3-hierarchy@3.1.7:
    resolution: {integrity: sha512-tJFtNoYBtRtkNysX1Xq4sxtjK8YgoWUNpIiUee0/jHGRwqvzYxkq0hGVbbOGSz+JgFxxRu4K8nb3YpG3CMARtg==}
    dev: false

  /@types/d3-interpolate@3.0.4:
    resolution: {integrity: sha512-mgLPETlrpVV1YRJIglr4Ez47g7Yxjl1lj7YKsiMCb27VJH9W8NVM6Bb9d8kkpG/uAQS5AmbA48q2IAolKKo1MA==}
    dependencies:
      '@types/d3-color': 3.1.3
    dev: false

  /@types/d3-path@3.1.1:
    resolution: {integrity: sha512-VMZBYyQvbGmWyWVea0EHs/BwLgxc+MKi1zLDCONksozI4YJMcTt8ZEuIR4Sb1MMTE8MMW49v0IwI5+b7RmfWlg==}
    dev: false

  /@types/d3-polygon@3.0.2:
    resolution: {integrity: sha512-ZuWOtMaHCkN9xoeEMr1ubW2nGWsp4nIql+OPQRstu4ypeZ+zk3YKqQT0CXVe/PYqrKpZAi+J9mTs05TKwjXSRA==}
    dev: false

  /@types/d3-quadtree@3.0.6:
    resolution: {integrity: sha512-oUzyO1/Zm6rsxKRHA1vH0NEDG58HrT5icx/azi9MF1TWdtttWl0UIUsjEQBBh+SIkrpd21ZjEv7ptxWys1ncsg==}
    dev: false

  /@types/d3-random@3.0.3:
    resolution: {integrity: sha512-Imagg1vJ3y76Y2ea0871wpabqp613+8/r0mCLEBfdtqC7xMSfj9idOnmBYyMoULfHePJyxMAw3nWhJxzc+LFwQ==}
    dev: false

  /@types/d3-scale-chromatic@3.1.0:
    resolution: {integrity: sha512-iWMJgwkK7yTRmWqRB5plb1kadXyQ5Sj8V/zYlFGMUBbIPKQScw+Dku9cAAMgJG+z5GYDoMjWGLVOvjghDEFnKQ==}
    dev: false

  /@types/d3-scale@4.0.9:
    resolution: {integrity: sha512-dLmtwB8zkAeO/juAMfnV+sItKjlsw2lKdZVVy6LRr0cBmegxSABiLEpGVmSJJ8O08i4+sGR6qQtb6WtuwJdvVw==}
    dependencies:
      '@types/d3-time': 3.0.4
    dev: false

  /@types/d3-selection@3.0.11:
    resolution: {integrity: sha512-bhAXu23DJWsrI45xafYpkQ4NtcKMwWnAC/vKrd2l+nxMFuvOT3XMYTIj2opv8vq8AO5Yh7Qac/nSeP/3zjTK0w==}
    dev: false

  /@types/d3-shape@3.1.7:
    resolution: {integrity: sha512-VLvUQ33C+3J+8p+Daf+nYSOsjB4GXp19/S/aGo60m9h1v6XaxjiT82lKVWJCfzhtuZ3yD7i/TPeC/fuKLLOSmg==}
    dependencies:
      '@types/d3-path': 3.1.1
    dev: false

  /@types/d3-time-format@4.0.3:
    resolution: {integrity: sha512-5xg9rC+wWL8kdDj153qZcsJ0FWiFt0J5RB6LYUNZjwSnesfblqrI/bJ1wBdJ8OQfncgbJG5+2F+qfqnqyzYxyg==}
    dev: false

  /@types/d3-time@3.0.4:
    resolution: {integrity: sha512-yuzZug1nkAAaBlBBikKZTgzCeA+k1uy4ZFwWANOfKw5z5LRhV0gNA7gNkKm7HoK+HRN0wX3EkxGk0fpbWhmB7g==}
    dev: false

  /@types/d3-timer@3.0.2:
    resolution: {integrity: sha512-Ps3T8E8dZDam6fUyNiMkekK3XUsaUEik+idO9/YjPtfj2qruF8tFBXS7XhtE4iIXBLxhmLjP3SXpLhVf21I9Lw==}
    dev: false

  /@types/d3-transition@3.0.9:
    resolution: {integrity: sha512-uZS5shfxzO3rGlu0cC3bjmMFKsXv+SmZZcgp0KD22ts4uGXp5EVYGzu/0YdwZeKmddhcAccYtREJKkPfXkZuCg==}
    dependencies:
      '@types/d3-selection': 3.0.11
    dev: false

  /@types/d3-zoom@3.0.8:
    resolution: {integrity: sha512-iqMC4/YlFCSlO8+2Ii1GGGliCAY4XdeG748w5vQUbevlbDu0zSjH/+jojorQVBK/se0j6DUFNPBGSqD3YWYnDw==}
    dependencies:
      '@types/d3-interpolate': 3.0.4
      '@types/d3-selection': 3.0.11
    dev: false

  /@types/d3@7.4.3:
    resolution: {integrity: sha512-lZXZ9ckh5R8uiFVt8ogUNf+pIrK4EsWrx2Np75WvF/eTpJ0FMHNhjXk8CKEx/+gpHbNQyJWehbFaTvqmHWB3ww==}
    dependencies:
      '@types/d3-array': 3.2.1
      '@types/d3-axis': 3.0.6
      '@types/d3-brush': 3.0.6
      '@types/d3-chord': 3.0.6
      '@types/d3-color': 3.1.3
      '@types/d3-contour': 3.0.6
      '@types/d3-delaunay': 6.0.4
      '@types/d3-dispatch': 3.0.6
      '@types/d3-drag': 3.0.7
      '@types/d3-dsv': 3.0.7
      '@types/d3-ease': 3.0.2
      '@types/d3-fetch': 3.0.7
      '@types/d3-force': 3.0.10
      '@types/d3-format': 3.0.4
      '@types/d3-geo': 3.1.0
      '@types/d3-hierarchy': 3.1.7
      '@types/d3-interpolate': 3.0.4
      '@types/d3-path': 3.1.1
      '@types/d3-polygon': 3.0.2
      '@types/d3-quadtree': 3.0.6
      '@types/d3-random': 3.0.3
      '@types/d3-scale': 4.0.9
      '@types/d3-scale-chromatic': 3.1.0
      '@types/d3-selection': 3.0.11
      '@types/d3-shape': 3.1.7
      '@types/d3-time': 3.0.4
      '@types/d3-time-format': 4.0.3
      '@types/d3-timer': 3.0.2
      '@types/d3-transition': 3.0.9
      '@types/d3-zoom': 3.0.8
    dev: false

  /@types/debug@4.1.12:
    resolution: {integrity: sha512-vIChWdVG3LG1SMxEvI/AK+FWJthlrqlTu7fbrlywTkkaONwk/UAGaULXRlf8vkzFBLVm0zkMdCquhL5aOjhXPQ==}
    dependencies:
      '@types/ms': 2.1.0

  /@types/diff-match-patch@1.0.36:
    resolution: {integrity: sha512-xFdR6tkm0MWvBfO8xXCSsinYxHcqkQUlcHeSpMC2ukzOb6lwQAfDmW+Qt0AvlGd8HpsS28qKsB+oPeJn9I39jg==}
    dev: false

  /@types/estree-jsx@1.0.5:
    resolution: {integrity: sha512-52CcUVNFyfb1A2ALocQw/Dd1BQFNmSdkuC3BkZ6iqhdMfQz7JWOFRuJFloOzjk+6WijU56m9oKXFAXc7o3Towg==}
    dependencies:
      '@types/estree': 1.0.7

  /@types/estree@1.0.7:
    resolution: {integrity: sha512-w28IoSUCJpidD/TGviZwwMJckNESJZXFu7NBZ5YJ4mEUnNraUn9Pm8HSZm/jDF1pDWYKspWE7oVphigUPRakIQ==}

  /@types/geojson@7946.0.16:
    resolution: {integrity: sha512-6C8nqWur3j98U6+lXDfTUWIfgvZU+EumvpHKcYjujKH7woYyLj2sUmff0tRhrqM7BohUw7Pz3ZB1jj2gW9Fvmg==}
    dev: false

  /@types/hast@3.0.4:
    resolution: {integrity: sha512-WPs+bbQw5aCj+x6laNGWLH3wviHtoCv/P3+otBhbOhJgG8qtpdAMlTCxLtsTWA7LH1Oh/bFCHsBn0TPS5m30EQ==}
    dependencies:
      '@types/unist': 3.0.3

  /@types/json-schema@7.0.15:
    resolution: {integrity: sha512-5+fP8P8MFNC+AyZCDxrB2pkZFPGzqQWUzpSeuuVLvm8VMcorNYavBqoFcxK8bQz4Qsbn4oUEEem4wDLfcysGHA==}

  /@types/katex@0.16.7:
    resolution: {integrity: sha512-HMwFiRujE5PjrgwHQ25+bsLJgowjGjm5Z8FVSf0N6PwgJrwxH0QxzHYDcKsTfV3wva0vzrpqMTJS2jXPr5BMEQ==}
    dev: false

  /@types/lodash@4.17.16:
    resolution: {integrity: sha512-HX7Em5NYQAXKW+1T+FiuG27NGwzJfCX3s1GjOa7ujxZa52kjJLOr4FUxT+giF6Tgxv1e+/czV/iTtBw27WTU9g==}
    dev: false

  /@types/mdast@4.0.4:
    resolution: {integrity: sha512-kGaNbPh1k7AFzgpud/gMdvIm5xuECykRR+JnWKQno9TAXVa6WIVCGTPvYGekIDL4uwCZQSYbUxNBSb1aUo79oA==}
    dependencies:
      '@types/unist': 3.0.3

  /@types/mdx@2.0.13:
    resolution: {integrity: sha512-+OWZQfAYyio6YkJb3HLxDrvnx6SWWDbC0zVPfBRzUk0/nqoDyf6dNxQi3eArPe8rJ473nobTMQ/8Zk+LxJ+Yuw==}

  /@types/ms@2.1.0:
    resolution: {integrity: sha512-GsCCIZDE/p3i96vtEqx+7dBUGXrc7zeSK3wwPHIaRThS+9OhWIXRqzs4d6k1SVU8g91DrNRWxWUGhp5KXQb2VA==}

  /@types/nlcst@2.0.3:
    resolution: {integrity: sha512-vSYNSDe6Ix3q+6Z7ri9lyWqgGhJTmzRjZRqyq15N0Z/1/UnVsno9G/N40NBijoYx2seFDIl0+B2mgAb9mezUCA==}
    dependencies:
      '@types/unist': 3.0.3
    dev: false

  /@types/node@12.20.55:
    resolution: {integrity: sha512-J8xLz7q2OFulZ2cyGTLE1TbbZcjpno7FaN6zdJNrgAdrJ+DZzh/uFR6YrTb4C+nXakvud8Q4+rbhoIWlYQbUFQ==}
    dev: true

  /@types/node@20.17.49:
    resolution: {integrity: sha512-lu4U+g0EbSW2aPGksNyqcesB2D3eDD0mv8ig9youJsEs/DuMOdeqcEbFOBDCCurXNpa10NkKSSRfOQLBFCiD8w==}
    dependencies:
      undici-types: 6.19.8
    dev: true

  /@types/node@22.15.20:
    resolution: {integrity: sha512-A6BohGFRGHAscJsTslDCA9JG7qSJr/DWUvrvY8yi9IgnGtMxCyat7vvQ//MFa0DnLsyuS3wYTpLdw4Hf+Q5JXw==}
    dependencies:
      undici-types: 6.21.0

  /@types/node@22.15.21:
    resolution: {integrity: sha512-EV/37Td6c+MgKAbkcLG6vqZ2zEYHD7bvSrzqqs2RIhbA6w3x+Dqz8MZM3sP6kGTeLrdoOgKZe+Xja7tUB2DNkQ==}
    dependencies:
      undici-types: 6.21.0
    dev: true

  /@types/node@22.15.3:
    resolution: {integrity: sha512-lX7HFZeHf4QG/J7tBZqrCAXwz9J5RD56Y6MpP0eJkka8p+K0RY/yBTW7CYFJ4VGCclxqOLKmiGP5juQc6MKgcw==}
    dependencies:
      undici-types: 6.21.0
    dev: true

  /@types/react-dom@19.1.1(@types/react@19.1.0):
    resolution: {integrity: sha512-jFf/woGTVTjUJsl2O7hcopJ1r0upqoq/vIOoCj0yLh3RIXxWcljlpuZ+vEBRXsymD1jhfeJrlyTy/S1UW+4y1w==}
    peerDependencies:
      '@types/react': ^19.0.0
    dependencies:
      '@types/react': 19.1.0
    dev: true

  /@types/react@19.1.0:
    resolution: {integrity: sha512-UaicktuQI+9UKyA4njtDOGBD/67t8YEBt2xdfqu8+gP9hqPUPsiXlNPcpS2gVdjmis5GKPG3fCxbQLVgxsQZ8w==}
    dependencies:
      csstype: 3.1.3

  /@types/trusted-types@2.0.7:
    resolution: {integrity: sha512-ScaPdn1dQczgbl0QFTeTOmVHFULt394XJgOQNoyVhZ6r2vLnMLJfBPd53SB52T/3G36VI1/g2MZaX0cwDuXsfw==}
    requiresBuild: true
    dev: false
    optional: true

  /@types/unist@2.0.11:
    resolution: {integrity: sha512-CmBKiL6NNo/OqgmMn95Fk9Whlp2mtvIv+KNpQKN2F4SjvrEesubTRWGYSg+BnWZOnlCaSTU1sMpsBOzgbYhnsA==}

  /@types/unist@3.0.3:
    resolution: {integrity: sha512-ko/gIFJRv177XgZsZcBwnqJN5x/Gien8qNOn0D5bQU/zAzVf9Zt3BlcUiLqhV9y4ARk0GbT3tnUiPNgnTXzc/Q==}

  /@types/ws@8.18.1:
    resolution: {integrity: sha512-ThVF6DCVhA8kUGy+aazFQ4kXQ7E1Ty7A3ypFOe0IcJV8O/M511G99AW24irKrW56Wt44yG9+ij8FaqoBGkuBXg==}
    dependencies:
      '@types/node': 22.15.20
    dev: false

  /@typescript-eslint/eslint-plugin@8.32.0(@typescript-eslint/parser@8.32.0)(eslint@9.27.0)(typescript@5.8.2):
    resolution: {integrity: sha512-/jU9ettcntkBFmWUzzGgsClEi2ZFiikMX5eEQsmxIAWMOn4H3D4rvHssstmAHGVvrYnaMqdWWWg0b5M6IN/MTQ==}
    engines: {node: ^18.18.0 || ^20.9.0 || >=21.1.0}
    peerDependencies:
      '@typescript-eslint/parser': ^8.0.0 || ^8.0.0-alpha.0
      eslint: ^8.57.0 || ^9.0.0
      typescript: '>=4.8.4 <5.9.0'
    dependencies:
      '@eslint-community/regexpp': 4.12.1
      '@typescript-eslint/parser': 8.32.0(eslint@9.27.0)(typescript@5.8.2)
      '@typescript-eslint/scope-manager': 8.32.0
      '@typescript-eslint/type-utils': 8.32.0(eslint@9.27.0)(typescript@5.8.2)
      '@typescript-eslint/utils': 8.32.0(eslint@9.27.0)(typescript@5.8.2)
      '@typescript-eslint/visitor-keys': 8.32.0
      eslint: 9.27.0
      graphemer: 1.4.0
      ignore: 5.3.2
      natural-compare: 1.4.0
      ts-api-utils: 2.1.0(typescript@5.8.2)
      typescript: 5.8.2
    transitivePeerDependencies:
      - supports-color
    dev: true

  /@typescript-eslint/parser@8.32.0(eslint@9.27.0)(typescript@5.8.2):
    resolution: {integrity: sha512-B2MdzyWxCE2+SqiZHAjPphft+/2x2FlO9YBx7eKE1BCb+rqBlQdhtAEhzIEdozHd55DXPmxBdpMygFJjfjjA9A==}
    engines: {node: ^18.18.0 || ^20.9.0 || >=21.1.0}
    peerDependencies:
      eslint: ^8.57.0 || ^9.0.0
      typescript: '>=4.8.4 <5.9.0'
    dependencies:
      '@typescript-eslint/scope-manager': 8.32.0
      '@typescript-eslint/types': 8.32.0
      '@typescript-eslint/typescript-estree': 8.32.0(typescript@5.8.2)
      '@typescript-eslint/visitor-keys': 8.32.0
      debug: 4.4.1
      eslint: 9.27.0
      typescript: 5.8.2
    transitivePeerDependencies:
      - supports-color
    dev: true

  /@typescript-eslint/scope-manager@8.32.0:
    resolution: {integrity: sha512-jc/4IxGNedXkmG4mx4nJTILb6TMjL66D41vyeaPWvDUmeYQzF3lKtN15WsAeTr65ce4mPxwopPSo1yUUAWw0hQ==}
    engines: {node: ^18.18.0 || ^20.9.0 || >=21.1.0}
    dependencies:
      '@typescript-eslint/types': 8.32.0
      '@typescript-eslint/visitor-keys': 8.32.0
    dev: true

  /@typescript-eslint/type-utils@8.32.0(eslint@9.27.0)(typescript@5.8.2):
    resolution: {integrity: sha512-t2vouuYQKEKSLtJaa5bB4jHeha2HJczQ6E5IXPDPgIty9EqcJxpr1QHQ86YyIPwDwxvUmLfP2YADQ5ZY4qddZg==}
    engines: {node: ^18.18.0 || ^20.9.0 || >=21.1.0}
    peerDependencies:
      eslint: ^8.57.0 || ^9.0.0
      typescript: '>=4.8.4 <5.9.0'
    dependencies:
      '@typescript-eslint/typescript-estree': 8.32.0(typescript@5.8.2)
      '@typescript-eslint/utils': 8.32.0(eslint@9.27.0)(typescript@5.8.2)
      debug: 4.4.1
      eslint: 9.27.0
      ts-api-utils: 2.1.0(typescript@5.8.2)
      typescript: 5.8.2
    transitivePeerDependencies:
      - supports-color
    dev: true

  /@typescript-eslint/types@8.32.0:
    resolution: {integrity: sha512-O5Id6tGadAZEMThM6L9HmVf5hQUXNSxLVKeGJYWNhhVseps/0LddMkp7//VDkzwJ69lPL0UmZdcZwggj9akJaA==}
    engines: {node: ^18.18.0 || ^20.9.0 || >=21.1.0}
    dev: true

  /@typescript-eslint/typescript-estree@8.32.0(typescript@5.8.2):
    resolution: {integrity: sha512-pU9VD7anSCOIoBFnhTGfOzlVFQIA1XXiQpH/CezqOBaDppRwTglJzCC6fUQGpfwey4T183NKhF1/mfatYmjRqQ==}
    engines: {node: ^18.18.0 || ^20.9.0 || >=21.1.0}
    peerDependencies:
      typescript: '>=4.8.4 <5.9.0'
    dependencies:
      '@typescript-eslint/types': 8.32.0
      '@typescript-eslint/visitor-keys': 8.32.0
      debug: 4.4.1
      fast-glob: 3.3.3
      is-glob: 4.0.3
      minimatch: 9.0.5
      semver: 7.7.1
      ts-api-utils: 2.1.0(typescript@5.8.2)
      typescript: 5.8.2
    transitivePeerDependencies:
      - supports-color
    dev: true

  /@typescript-eslint/utils@8.32.0(eslint@9.27.0)(typescript@5.8.2):
    resolution: {integrity: sha512-8S9hXau6nQ/sYVtC3D6ISIDoJzS1NsCK+gluVhLN2YkBPX+/1wkwyUiDKnxRh15579WoOIyVWnoyIf3yGI9REw==}
    engines: {node: ^18.18.0 || ^20.9.0 || >=21.1.0}
    peerDependencies:
      eslint: ^8.57.0 || ^9.0.0
      typescript: '>=4.8.4 <5.9.0'
    dependencies:
      '@eslint-community/eslint-utils': 4.7.0(eslint@9.27.0)
      '@typescript-eslint/scope-manager': 8.32.0
      '@typescript-eslint/types': 8.32.0
      '@typescript-eslint/typescript-estree': 8.32.0(typescript@5.8.2)
      eslint: 9.27.0
      typescript: 5.8.2
    transitivePeerDependencies:
      - supports-color
    dev: true

  /@typescript-eslint/visitor-keys@8.32.0:
    resolution: {integrity: sha512-1rYQTCLFFzOI5Nl0c8LUpJT8HxpwVRn9E4CkMsYfuN6ctmQqExjSTzzSk0Tz2apmXy7WU6/6fyaZVVA/thPN+w==}
    engines: {node: ^18.18.0 || ^20.9.0 || >=21.1.0}
    dependencies:
      '@typescript-eslint/types': 8.32.0
      eslint-visitor-keys: 4.2.0
    dev: true

  /@typescript/vfs@1.6.1(typescript@5.8.2):
    resolution: {integrity: sha512-JwoxboBh7Oz1v38tPbkrZ62ZXNHAk9bJ7c9x0eI5zBfBnBYGhURdbnh7Z4smN/MV48Y5OCcZb58n972UtbazsA==}
    peerDependencies:
      typescript: '*'
    dependencies:
      debug: 4.4.1
      typescript: 5.8.2
    transitivePeerDependencies:
      - supports-color
    dev: false

  /@ungap/structured-clone@1.3.0:
    resolution: {integrity: sha512-WmoN8qaIAo7WTYWbAZuG8PYEhn5fkz7dZrqTBZ7dtt//lL2Gwms1IcnQ5yHqjDfX8Ft5j4YzDM23f87zBfDe9g==}

  /@vitest/expect@3.1.4:
    resolution: {integrity: sha512-xkD/ljeliyaClDYqHPNCiJ0plY5YIcM0OlRiZizLhlPmpXWpxnGMyTZXOHFhFeG7w9P5PBeL4IdtJ/HeQwTbQA==}
    dependencies:
      '@vitest/spy': 3.1.4
      '@vitest/utils': 3.1.4
      chai: 5.2.0
      tinyrainbow: 2.0.0
    dev: true

  /@vitest/mocker@3.1.4(vite@6.3.5):
    resolution: {integrity: sha512-8IJ3CvwtSw/EFXqWFL8aCMu+YyYXG2WUSrQbViOZkWTKTVicVwZ/YiEZDSqD00kX+v/+W+OnxhNWoeVKorHygA==}
    peerDependencies:
      msw: ^2.4.9
      vite: ^5.0.0 || ^6.0.0
    peerDependenciesMeta:
      msw:
        optional: true
      vite:
        optional: true
    dependencies:
      '@vitest/spy': 3.1.4
      estree-walker: 3.0.3
      magic-string: 0.30.17
      vite: 6.3.5(@types/node@22.15.21)
    dev: true

  /@vitest/pretty-format@3.1.4:
    resolution: {integrity: sha512-cqv9H9GvAEoTaoq+cYqUTCGscUjKqlJZC7PRwY5FMySVj5J+xOm1KQcCiYHJOEzOKRUhLH4R2pTwvFlWCEScsg==}
    dependencies:
      tinyrainbow: 2.0.0
    dev: true

  /@vitest/runner@3.1.4:
    resolution: {integrity: sha512-djTeF1/vt985I/wpKVFBMWUlk/I7mb5hmD5oP8K9ACRmVXgKTae3TUOtXAEBfslNKPzUQvnKhNd34nnRSYgLNQ==}
    dependencies:
      '@vitest/utils': 3.1.4
      pathe: 2.0.3
    dev: true

  /@vitest/snapshot@3.1.4:
    resolution: {integrity: sha512-JPHf68DvuO7vilmvwdPr9TS0SuuIzHvxeaCkxYcCD4jTk67XwL45ZhEHFKIuCm8CYstgI6LZ4XbwD6ANrwMpFg==}
    dependencies:
      '@vitest/pretty-format': 3.1.4
      magic-string: 0.30.17
      pathe: 2.0.3
    dev: true

  /@vitest/spy@3.1.4:
    resolution: {integrity: sha512-Xg1bXhu+vtPXIodYN369M86K8shGLouNjoVI78g8iAq2rFoHFdajNvJJ5A/9bPMFcfQqdaCpOgWKEoMQg/s0Yg==}
    dependencies:
      tinyspy: 3.0.2
    dev: true

  /@vitest/utils@3.1.4:
    resolution: {integrity: sha512-yriMuO1cfFhmiGc8ataN51+9ooHRuURdfAZfwFd3usWynjzpLslZdYnRegTv32qdgtJTsj15FoeZe2g15fY1gg==}
    dependencies:
      '@vitest/pretty-format': 3.1.4
      loupe: 3.1.3
      tinyrainbow: 2.0.0
    dev: true

  /@xmldom/xmldom@0.9.8:
    resolution: {integrity: sha512-p96FSY54r+WJ50FIOsCOjyj/wavs8921hG5+kVMmZgKcvIKxMXHTrjNJvRgWa/zuX3B6t2lijLNFaOyuxUH+2A==}
    engines: {node: '>=14.6'}
    dev: false

  /acorn-jsx@5.3.2(acorn@8.14.1):
    resolution: {integrity: sha512-rq9s+JNhf0IChjtDXxllJ7g41oZk5SlXtp0LHwyA5cejwn7vKmKp4pPri6YEePv2PU65sAsegbXtIinmDFDXgQ==}
    peerDependencies:
      acorn: ^6.0.0 || ^7.0.0 || ^8.0.0
    dependencies:
      acorn: 8.14.1

  /acorn-walk@8.3.4:
    resolution: {integrity: sha512-ueEepnujpqee2o5aIYnvHU6C0A42MNdsIDeqy5BydrkuC5R1ZuUFnm27EeFJGoEHJQgn3uleRvmTXaJgfXbt4g==}
    engines: {node: '>=0.4.0'}
    dependencies:
      acorn: 8.14.1
    dev: true

  /acorn@8.14.1:
    resolution: {integrity: sha512-OvQ/2pUDKmgfCg++xsTX1wGxfTaszcHVcTctW4UJB4hibJx2HXxxO5UmVgyjMa+ZDsiaf5wWLXYpRWMmBI0QHg==}
    engines: {node: '>=0.4.0'}
    hasBin: true

  /add@2.0.6:
    resolution: {integrity: sha512-j5QzrmsokwWWp6kUcJQySpbG+xfOBqqKnup3OIk1pz+kB/80SLorZ9V8zHFLO92Lcd+hbvq8bT+zOGoPkmBV0Q==}
    dev: false

  /ai@4.3.16(react@19.1.0)(zod@3.25.7):
    resolution: {integrity: sha512-KUDwlThJ5tr2Vw0A1ZkbDKNME3wzWhuVfAOwIvFUzl1TPVDFAXDFTXio3p+jaKneB+dKNCvFFlolYmmgHttG1g==}
    engines: {node: '>=18'}
    peerDependencies:
      react: ^18 || ^19 || ^19.0.0-rc
      zod: ^3.23.8
    peerDependenciesMeta:
      react:
        optional: true
    dependencies:
      '@ai-sdk/provider': 1.1.3
      '@ai-sdk/provider-utils': 2.2.8(zod@3.25.7)
      '@ai-sdk/react': 1.2.12(react@19.1.0)(zod@3.25.7)
      '@ai-sdk/ui-utils': 1.2.11(zod@3.25.7)
      '@opentelemetry/api': 1.9.0
      jsondiffpatch: 0.6.0
      react: 19.1.0
      zod: 3.25.7
    dev: false

  /ajv@6.12.6:
    resolution: {integrity: sha512-j3fVLgvTo527anyYyJOGTYJbG+vnnQYvE0m5mmkc1TK+nxAppkCLMIL0aZ4dblVCNoGShhm+kzE4ZUykBoMg4g==}
    dependencies:
      fast-deep-equal: 3.1.3
      fast-json-stable-stringify: 2.1.0
      json-schema-traverse: 0.4.1
      uri-js: 4.4.1
    dev: true

  /ajv@8.17.1:
    resolution: {integrity: sha512-B/gBuNg5SiMTrPkC+A2+cW0RszwxYmn6VYxB/inlBStS5nx6xHIt/ehKRhIMhqusl7a8LjQoZnjCs5vhwxOQ1g==}
    dependencies:
      fast-deep-equal: 3.1.3
      fast-uri: 3.0.6
      json-schema-traverse: 1.0.0
      require-from-string: 2.0.2
    dev: false

  /ansi-colors@4.1.3:
    resolution: {integrity: sha512-/6w/C21Pm1A7aZitlI5Ni/2J6FFQN8i1Cvz3kHABAAbw93v/NlvKdVOqz7CCWz/3iv/JplRSEEZ83XION15ovw==}
    engines: {node: '>=6'}
    dev: true

  /ansi-regex@5.0.1:
    resolution: {integrity: sha512-quJQXlTSUGL2LH9SUXo8VwsY4soanhgo6LNSm84E1LBcE8s3O0wpdiRzyR9z/ZZJMlMWv37qOOb9pdJlMUEKFQ==}
    engines: {node: '>=8'}

  /ansi-regex@6.1.0:
    resolution: {integrity: sha512-7HSX4QQb4CspciLpVFwyRe79O3xsIZDDLER21kERQ71oaPodF8jL725AgJMFAYbooIqolJoRLuM81SpeUkpkvA==}
    engines: {node: '>=12'}

  /ansi-styles@4.3.0:
    resolution: {integrity: sha512-zbB9rCJAT1rbjiVDb2hqKFHNYLxgtk8NURxZ3IZwD3F6NtxbXZQCnnSi1Lkx+IDohdPlFp222wVALIheZJQSEg==}
    engines: {node: '>=8'}
    dependencies:
      color-convert: 2.0.1

  /ansi-styles@6.2.1:
    resolution: {integrity: sha512-bN798gFfQX+viw3R7yrGWRqnrN2oRkEkUjjl4JNn4E8GxxbjtG3FbrEIIY3l8/hrwUwIeCZvi4QuOTP4MErVug==}
    engines: {node: '>=12'}

  /any-promise@1.3.0:
    resolution: {integrity: sha512-7UvmKalWRt1wgjL1RrGxoSJW/0QZFIegpeGvZG9kjp8vrRu55XTHbwnqq2GpXm9uLbcuhxm3IqX9OB4MZR1b2A==}

  /apis.do@0.0.1:
    resolution: {integrity: sha512-VghuOjKF/ElhSdqvJT2PIPGJ+AVdrX+rQkZuUCPTP9YzyvwxIaWDqKnr5cZxAlz8PXDUcmSGOXZSK5aPI0iwqA==}
    dev: false

  /arg@4.1.3:
    resolution: {integrity: sha512-58S9QDqG0Xx27YwPSt9fJxivjYl432YCwfDMfZ+71RAqUrZef7LrKQZ3LHLOwCS4FLNBplP533Zx895SeOCHvA==}
    dev: true

  /arg@5.0.2:
    resolution: {integrity: sha512-PYjyFOLKQ9y57JvQ6QLo8dAgNqswh8M1RMJYdQduT6xbWSgK36P/Z/v+p888pM69jMMfS8Xd8F6I1kQ/I9HUGg==}
    dev: false

  /argparse@1.0.10:
    resolution: {integrity: sha512-o5Roy6tNG4SL/FOkCAN6RzjiakZS25RLYFrcMttJqbdd8BWrnA+fGz57iN5Pb06pvBGvl5gQ0B48dJlslXvoTg==}
    dependencies:
      sprintf-js: 1.0.3

  /argparse@2.0.1:
    resolution: {integrity: sha512-8+9WqebbFzpX9OR+Wa6O29asIogeRMzcGtAINdpMHHyAg10f05aSFVBbcEqGf/PXw1EjAZ+q2/bEBg3DvurK3Q==}

  /aria-hidden@1.2.6:
    resolution: {integrity: sha512-ik3ZgC9dY/lYVVM++OISsaYDeg1tb0VtP5uL3ouh1koGOaUMDPpbFIei4JkFimWUFPn90sbMNMXQAIVOlnYKJA==}
    engines: {node: '>=10'}
    dependencies:
      tslib: 2.8.1
    dev: false

  /array-buffer-byte-length@1.0.2:
    resolution: {integrity: sha512-LHE+8BuR7RYGDKvnrmcuSq3tDcKv9OFEXQt/HpbZhY7V6h0zlUXutnAD82GiFx9rdieCMjkvtcsPqBwgUl1Iiw==}
    engines: {node: '>= 0.4'}
    dependencies:
      call-bound: 1.0.4
      is-array-buffer: 3.0.5
    dev: true

  /array-includes@3.1.8:
    resolution: {integrity: sha512-itaWrbYbqpGXkGhZPGUulwnhVf5Hpy1xiCFsGqyIGglbBxmG5vSjxQen3/WGOjPpNEv1RtBLKxbmVXm8HpJStQ==}
    engines: {node: '>= 0.4'}
    dependencies:
      call-bind: 1.0.8
      define-properties: 1.2.1
      es-abstract: 1.23.9
      es-object-atoms: 1.1.1
      get-intrinsic: 1.3.0
      is-string: 1.1.1
    dev: true

  /array-iterate@2.0.1:
    resolution: {integrity: sha512-I1jXZMjAgCMmxT4qxXfPXa6SthSoE8h6gkSI9BGGNv8mP8G/v0blc+qFnZu6K42vTOiuME596QaLO0TP3Lk0xg==}
    dev: false

  /array-union@2.1.0:
    resolution: {integrity: sha512-HGyxoOTYUyCM6stUe6EJgnd4EoewAI7zMdfqO+kGjnlZmBDz/cR5pf8r/cR4Wq60sL/p0IkcjUEEPwS3GFrIyw==}
    engines: {node: '>=8'}
    dev: true

  /array.prototype.findlast@1.2.5:
    resolution: {integrity: sha512-CVvd6FHg1Z3POpBLxO6E6zr+rSKEQ9L6rZHAaY7lLfhKsWYUBBOuMs0e9o24oopj6H+geRCX0YJ+TJLBK2eHyQ==}
    engines: {node: '>= 0.4'}
    dependencies:
      call-bind: 1.0.8
      define-properties: 1.2.1
      es-abstract: 1.23.9
      es-errors: 1.3.0
      es-object-atoms: 1.1.1
      es-shim-unscopables: 1.1.0
    dev: true

  /array.prototype.flat@1.3.3:
    resolution: {integrity: sha512-rwG/ja1neyLqCuGZ5YYrznA62D4mZXg0i1cIskIUKSiqF3Cje9/wXAls9B9s1Wa2fomMsIv8czB8jZcPmxCXFg==}
    engines: {node: '>= 0.4'}
    dependencies:
      call-bind: 1.0.8
      define-properties: 1.2.1
      es-abstract: 1.23.9
      es-shim-unscopables: 1.1.0
    dev: true

  /array.prototype.flatmap@1.3.3:
    resolution: {integrity: sha512-Y7Wt51eKJSyi80hFrJCePGGNo5ktJCslFuboqJsbf57CCPcm5zztluPlc4/aD8sWsKvlwatezpV4U1efk8kpjg==}
    engines: {node: '>= 0.4'}
    dependencies:
      call-bind: 1.0.8
      define-properties: 1.2.1
      es-abstract: 1.23.9
      es-shim-unscopables: 1.1.0
    dev: true

  /array.prototype.tosorted@1.1.4:
    resolution: {integrity: sha512-p6Fx8B7b7ZhL/gmUsAy0D15WhvDccw3mnGNbZpi3pmeJdxtWsj2jEaI4Y6oo3XiHfzuSgPwKc04MYt6KgvC/wA==}
    engines: {node: '>= 0.4'}
    dependencies:
      call-bind: 1.0.8
      define-properties: 1.2.1
      es-abstract: 1.23.9
      es-errors: 1.3.0
      es-shim-unscopables: 1.1.0
    dev: true

  /arraybuffer.prototype.slice@1.0.4:
    resolution: {integrity: sha512-BNoCY6SXXPQ7gF2opIP4GBE+Xw7U+pHMYKuzjgCN3GwiaIR09UUeKfheyIry77QtrCBlC0KK0q5/TER/tYh3PQ==}
    engines: {node: '>= 0.4'}
    dependencies:
      array-buffer-byte-length: 1.0.2
      call-bind: 1.0.8
      define-properties: 1.2.1
      es-abstract: 1.23.9
      es-errors: 1.3.0
      get-intrinsic: 1.3.0
      is-array-buffer: 3.0.5
    dev: true

  /assertion-error@2.0.1:
    resolution: {integrity: sha512-Izi8RQcffqCeNVgFigKli1ssklIbpHnCYc6AknXGYoB6grJqyeby7jv12JUQgmTAnIDnbck1uxksT4dzN3PWBA==}
    engines: {node: '>=12'}
    dev: true

  /astring@1.9.0:
    resolution: {integrity: sha512-LElXdjswlqjWrPpJFg1Fx4wpkOCxj1TDHlSV4PlaRxHGWko024xICaa97ZkMfs6DRKlCguiAI+rbXv5GWwXIkg==}
    hasBin: true

  /async-function@1.0.0:
    resolution: {integrity: sha512-hsU18Ae8CDTR6Kgu9DYf0EbCr/a5iGL0rytQDobUcdpYOKokk8LEjVphnXkDkgpi0wYVsqrXuP0bZxJaTqdgoA==}
    engines: {node: '>= 0.4'}
    dev: true

  /atomic-sleep@1.0.0:
    resolution: {integrity: sha512-kNOjDqAh7px0XWNI+4QbzoiR/nTkHAWNud2uvnJquD1/x5a7EQZMJT0AczqK0Qn67oY/TTQ1LbUKajZpp3I9tQ==}
    engines: {node: '>=8.0.0'}
    dev: false

  /available-typed-arrays@1.0.7:
    resolution: {integrity: sha512-wvUjBtSGN7+7SjNpq/9M2Tg350UZD3q62IFZLbRAR1bSMlCo1ZaeW+BJ+D090e4hIIZLBcTDWe4Mh4jvUDajzQ==}
    engines: {node: '>= 0.4'}
    dependencies:
      possible-typed-array-names: 1.1.0
    dev: true

  /bail@2.0.2:
    resolution: {integrity: sha512-0xO6mYd7JB2YesxDKplafRpsiOzPt9V02ddPCLbY1xYGPOX24NTyN50qnUxgCPcSoYMhKpAuBTjQoRZCAkUDRw==}

  /balanced-match@1.0.2:
    resolution: {integrity: sha512-3oSeUO0TMV67hN1AmbXsK4yaqU7tjiHlbxRDZOpH0KW9+CeX4bRAaX0Anxt0tx2MrpRpWwQaPwIlISEJhYU5Pw==}

  /better-path-resolve@1.0.0:
    resolution: {integrity: sha512-pbnl5XzGBdrFU/wT4jqmJVPn2B6UHPBOhzMQkY/SPUPB6QtUXtmBHBIwCbXJol93mOpGMnQyP/+BB19q04xj7g==}
    engines: {node: '>=4'}
    dependencies:
      is-windows: 1.0.2
    dev: true

  /better-react-mathjax@2.3.0(react@19.1.0):
    resolution: {integrity: sha512-K0ceQC+jQmB+NLDogO5HCpqmYf18AU2FxDbLdduYgkHYWZApFggkHE4dIaXCV1NqeoscESYXXo1GSkY6fA295w==}
    peerDependencies:
      react: '>=16.8'
    dependencies:
      mathjax-full: 3.2.2
      react: 19.1.0
    dev: false

  /brace-expansion@1.1.11:
    resolution: {integrity: sha512-iCuPHDFgrHX7H2vEI/5xpz07zSHB00TpugqhmYtVmMO6518mCuRMoOYFldEBl0g187ufozdaHgWKcYFb61qGiA==}
    dependencies:
      balanced-match: 1.0.2
      concat-map: 0.0.1
    dev: true

  /brace-expansion@2.0.1:
    resolution: {integrity: sha512-XnAIvQ8eM+kC6aULx6wuQiwVsnzsi9d3WxzV3FpWTGA19F621kwdbsAcFKXgKUHZWsy+mY6iL1sHTxWEFCytDA==}
    dependencies:
      balanced-match: 1.0.2

  /braces@3.0.3:
    resolution: {integrity: sha512-yQbXgO/OSZVD2IsiLlro+7Hf6Q18EJrKSEsdoMzKePKXct3gvD8oLcOQdIzGupr5Fj+EDe8gO/lxc1BzfMpxvA==}
    engines: {node: '>=8'}
    dependencies:
      fill-range: 7.1.1

  /bson-objectid@2.0.4:
    resolution: {integrity: sha512-vgnKAUzcDoa+AeyYwXCoHyF2q6u/8H46dxu5JN+4/TZeq/Dlinn0K6GvxsCLb3LHUJl0m/TLiEK31kUwtgocMQ==}
    dev: false

  /buffer-from@1.1.2:
    resolution: {integrity: sha512-E+XQCRwSbaaiChtv6k6Dwgc+bx+Bs6vuKJHHl5kox/BaKbhiXzqQOwK4cO22yElGp2OCmjwVhT3HmxgyPGnJfQ==}

  /bundle-require@5.1.0(esbuild@0.25.4):
    resolution: {integrity: sha512-3WrrOuZiyaaZPWiEt4G3+IffISVC9HYlWueJEBWED4ZH4aIAC2PnkdnuRrR94M+w6yGWn4AglWtJtBI8YqvgoA==}
    engines: {node: ^12.20.0 || ^14.13.1 || >=16.0.0}
    peerDependencies:
      esbuild: '>=0.18'
    dependencies:
      esbuild: 0.25.4
      load-tsconfig: 0.2.5

  /busboy@1.6.0:
    resolution: {integrity: sha512-8SFQbg/0hQ9xy3UNTB0YEnsNBbWfhf7RtnzpL7TkBiTBRfrQ9Fxcnz7VJsleJpyp6rVLvXiuORqjlHi5q+PYuA==}
    engines: {node: '>=10.16.0'}
    dependencies:
      streamsearch: 1.1.0
    dev: false

  /business-as-code@0.1.0:
    resolution: {integrity: sha512-PBrSLF4OXIgSvvGkjmgLBrwGsca/jJIbRQyPXxBPC2Iz68VyRd1mvHBvhmqgaO+67MqujgSmJsItogW/f8C0LQ==}
    dependencies:
      zod: 3.25.7
    dev: false

  /cac@6.7.14:
    resolution: {integrity: sha512-b6Ilus+c3RrdDk+JhLKUAQfzzgLEPy6wcXqS7f/xe1EETvsDP6GORG7SFuOs6cID5YkqchW/LXZbX5bc8j7ZcQ==}
    engines: {node: '>=8'}

  /call-bind-apply-helpers@1.0.2:
    resolution: {integrity: sha512-Sp1ablJ0ivDkSzjcaJdxEunN5/XvksFJ2sMBFfq6x0ryhQV/2b/KwFe21cMpmHtPOSij8K99/wSfoEuTObmuMQ==}
    engines: {node: '>= 0.4'}
    dependencies:
      es-errors: 1.3.0
      function-bind: 1.1.2
    dev: true

  /call-bind@1.0.8:
    resolution: {integrity: sha512-oKlSFMcMwpUg2ednkhQ454wfWiU/ul3CkJe/PEHcTKuiX6RpbehUiFMXu13HalGZxfUwCQzZG747YXBn1im9ww==}
    engines: {node: '>= 0.4'}
    dependencies:
      call-bind-apply-helpers: 1.0.2
      es-define-property: 1.0.1
      get-intrinsic: 1.3.0
      set-function-length: 1.2.2
    dev: true

  /call-bound@1.0.4:
    resolution: {integrity: sha512-+ys997U96po4Kx/ABpBCqhA9EuxJaQWDQg7295H4hBphv3IZg0boBKuwYpt4YXp6MZ5AmZQnU/tyMTlRpaSejg==}
    engines: {node: '>= 0.4'}
    dependencies:
      call-bind-apply-helpers: 1.0.2
      get-intrinsic: 1.3.0
    dev: true

  /callsites@3.1.0:
    resolution: {integrity: sha512-P8BjAsXvZS+VIDUI11hHCQEv74YT67YUi5JJFNWIqL235sBmjX4+qx9Muvls5ivyNENctx46xQLQ3aTuE7ssaQ==}
    engines: {node: '>=6'}
    dev: true

  /caniuse-lite@1.0.30001713:
    resolution: {integrity: sha512-wCIWIg+A4Xr7NfhTuHdX+/FKh3+Op3LBbSp2N5Pfx6T/LhdQy3GTyoTg48BReaW/MyMNZAkTadsBtai3ldWK0Q==}
    dev: false

  /ccount@2.0.1:
    resolution: {integrity: sha512-eyrF0jiFpY+3drT6383f1qhkbGsLSifNAjA61IUjZjmLCWjItY6LB9ft9YhoDgwfmclB2zhu51Lc7+95b8NRAg==}

  /chai@5.2.0:
    resolution: {integrity: sha512-mCuXncKXk5iCLhfhwTc0izo0gtEmpz5CtG2y8GiOINBlMVS6v8TMRc5TaLWKS6692m9+dVVfzgeVxR5UxWHTYw==}
    engines: {node: '>=12'}
    dependencies:
      assertion-error: 2.0.1
      check-error: 2.1.1
      deep-eql: 5.0.2
      loupe: 3.1.3
      pathval: 2.0.0
    dev: true

  /chalk@4.1.2:
    resolution: {integrity: sha512-oKnbhFyRIXpUuez8iBMmyEa4nbj4IOQyuhc/wy9kY7/WVPcwIO9VA668Pu8RkO7+0G76SLROeyw9CpQ061i4mA==}
    engines: {node: '>=10'}
    dependencies:
      ansi-styles: 4.3.0
      supports-color: 7.2.0
    dev: true

  /chalk@5.4.1:
    resolution: {integrity: sha512-zgVZuo2WcZgfUEmsn6eO3kINexW8RAE4maiQ8QNs8CtpPCSyMiYsULR3HQYkm3w8FIA3SberyMJMSldGsW+U3w==}
    engines: {node: ^12.17.0 || ^14.13 || >=16.0.0}
    dev: false

  /character-entities-html4@2.1.0:
    resolution: {integrity: sha512-1v7fgQRj6hnSwFpq1Eu0ynr/CDEw0rXo2B61qXrLNdHZmPKgb7fqS1a2JwF0rISo9q77jDI8VMEHoApn8qDoZA==}

  /character-entities-legacy@3.0.0:
    resolution: {integrity: sha512-RpPp0asT/6ufRm//AJVwpViZbGM/MkjQFxJccQRHmISF/22NBtsHqAWmL+/pmkPWoIUJdWyeVleTl1wydHATVQ==}

  /character-entities@2.0.2:
    resolution: {integrity: sha512-shx7oQ0Awen/BRIdkjkvz54PnEEI/EjwXDSIZp86/KKdbafHh1Df/RYGBhn4hbe2+uKC9FnT5UCEdyPz3ai9hQ==}

  /character-reference-invalid@2.0.1:
    resolution: {integrity: sha512-iBZ4F4wRbyORVsu0jPV7gXkOsGYjGHPmAyv+HiHG8gi5PtC9KI2j1+v8/tlibRvjoWX027ypmG/n0HtO5t7unw==}

  /chardet@0.7.0:
    resolution: {integrity: sha512-mT8iDcrh03qDGRRmoA2hmBJnxpllMR+0/0qlzjqZES6NdiWDcZkCNAk4rPFZ9Q85r27unkiNNg8ZOiwZXBHwcA==}
    dev: true

  /check-error@2.1.1:
    resolution: {integrity: sha512-OAlb+T7V4Op9OwdkjmguYRqncdlx5JiofwOAUkmTF+jNdHwzTaTs4sRAGpzLF3oOz5xAyDGrPgeIDFQmDOTiJw==}
    engines: {node: '>= 16'}
    dev: true

  /chevrotain-allstar@0.3.1(chevrotain@11.0.3):
    resolution: {integrity: sha512-b7g+y9A0v4mxCW1qUhf3BSVPg+/NvGErk/dOkrDaHA0nQIQGAtrOjlX//9OQtRlSCy+x9rfB5N8yC71lH1nvMw==}
    peerDependencies:
      chevrotain: ^11.0.0
    dependencies:
      chevrotain: 11.0.3
      lodash-es: 4.17.21
    dev: false

  /chevrotain@11.0.3:
    resolution: {integrity: sha512-ci2iJH6LeIkvP9eJW6gpueU8cnZhv85ELY8w8WiFtNjMHA5ad6pQLaJo9mEly/9qUyCpvqX8/POVUTf18/HFdw==}
    dependencies:
      '@chevrotain/cst-dts-gen': 11.0.3
      '@chevrotain/gast': 11.0.3
      '@chevrotain/regexp-to-ast': 11.0.3
      '@chevrotain/types': 11.0.3
      '@chevrotain/utils': 11.0.3
      lodash-es: 4.17.21
    dev: false

  /chokidar@4.0.3:
    resolution: {integrity: sha512-Qgzu8kfBvo+cA4962jnP1KkS6Dop5NS6g7R5LFYJr4b8Ub94PPQXUksCw9PvXoeXPRRddRNC5C1JQUR2SMGtnA==}
    engines: {node: '>= 14.16.0'}
    dependencies:
      readdirp: 4.1.2

  /ci-info@3.9.0:
    resolution: {integrity: sha512-NIxF55hv4nSqQswkAeiOi1r83xy8JldOFDTWiug55KBu9Jnblncd2U6ViHmYgHf01TPZS77NJBhBMKdWj9HQMQ==}
    engines: {node: '>=8'}
    dev: true

  /ci-info@4.2.0:
    resolution: {integrity: sha512-cYY9mypksY8NRqgDB1XD1RiJL338v/551niynFTGkZOO2LHuB2OmOYxDIe/ttN9AHwrqdum1360G3ald0W9kCg==}
    engines: {node: '>=8'}
    dev: false

  /class-variance-authority@0.7.1:
    resolution: {integrity: sha512-Ka+9Trutv7G8M6WT6SeiRWz792K5qEqIGEGzXKhAE6xOWAY6pPH8U+9IY3oCMv6kqTmLsv7Xh/2w2RigkePMsg==}
    dependencies:
      clsx: 2.1.1
    dev: true

  /client-only@0.0.1:
    resolution: {integrity: sha512-IV3Ou0jSMzZrd3pZ48nLkT9DA7Ag1pnPzaiQhpW7c3RbcqqzvzzVu+L8gfqMp/8IM2MQtSiqaCxrrcfu8I8rMA==}
    dev: false

  /clipboardy@4.0.0:
    resolution: {integrity: sha512-5mOlNS0mhX0707P2I0aZ2V/cmHUEO/fL7VFLqszkhUsxt7RwnmrInf/eEQKlf5GzvYeHIjT+Ov1HRfNmymlG0w==}
    engines: {node: '>=18'}
    dependencies:
      execa: 8.0.1
      is-wsl: 3.1.0
      is64bit: 2.0.0
    dev: false

  /clsx@2.1.1:
    resolution: {integrity: sha512-eYm0QWBtUrBWZWG0d386OGAw16Z995PiOVo2B7bjWSbHedGl5e0ZWaq65kOGgUSNesEIDkB9ISbTg/JK9dhCZA==}
    engines: {node: '>=6'}

  /collapse-white-space@2.1.0:
    resolution: {integrity: sha512-loKTxY1zCOuG4j9f6EPnuyyYkf58RnhhWTvRoZEokgB+WbdXehfjFviyOVYkqzEWz1Q5kRiZdBYS5SwxbQYwzw==}

  /color-convert@2.0.1:
    resolution: {integrity: sha512-RRECPsj7iu/xb5oKYcsFHSppFNnsj/52OVTRKb4zP5onXwVF3zVmmToNcOfGC+CRDpfK/U584fMg38ZHCaElKQ==}
    engines: {node: '>=7.0.0'}
    dependencies:
      color-name: 1.1.4

  /color-name@1.1.4:
    resolution: {integrity: sha512-dOy+3AuW3a2wNbZHIuMZpTcgjGuLU/uBL/ubcZF9OXbDo8ff4O8yVp5Bf0efS8uEoYo5q4Fx7dY9OgQGXgAsQA==}

  /color-string@1.9.1:
    resolution: {integrity: sha512-shrVawQFojnZv6xM40anx4CkoDP+fZsw/ZerEMsW/pyzsRbElpsL/DBVW7q3ExxwusdNXI3lXpuhEZkzs8p5Eg==}
    requiresBuild: true
    dependencies:
      color-name: 1.1.4
      simple-swizzle: 0.2.2

  /color@4.2.3:
    resolution: {integrity: sha512-1rXeuUUiGGrykh+CeBdu5Ie7OJwinCgQY0bc7GCRxy5xVHy+moaqkpL/jqQq0MtQOeYcrqEz4abc5f0KtU7W4A==}
    engines: {node: '>=12.5.0'}
    requiresBuild: true
    dependencies:
      color-convert: 2.0.1
      color-string: 1.9.1

  /colorette@2.0.20:
    resolution: {integrity: sha512-IfEDxwoWIjkeXL1eXcDiow4UbKjhLdq6/EuSVR9GMN7KVH3r9gQ83e73hsz1Nd1T3ijd5xv1wcWRYO+D6kCI2w==}
    dev: false

  /comma-separated-tokens@2.0.3:
    resolution: {integrity: sha512-Fu4hJdvzeylCfQPp9SGWidpzrMs7tTrlu6Vb8XGaRGck8QSNZJJp538Wrb60Lax4fPwR64ViY468OIUTbRlGZg==}

  /commander@12.1.0:
    resolution: {integrity: sha512-Vw8qHK3bZM9y/P10u3Vib8o/DdkvA2OtPtZvD871QKjy74Wj1WSKFILMPRPSdUSx5RFK1arlJzEtA4PkFgnbuA==}
    engines: {node: '>=18'}
    dev: false

  /commander@13.1.0:
    resolution: {integrity: sha512-/rFeCpNJQbhSZjGVwO9RFV3xPqbnERS8MmIQzCtD/zl6gpJuV/bMLuN92oG3F7d8oDEHHRrujSXNUr8fpjntKw==}
    engines: {node: '>=18'}
    dev: false

  /commander@2.20.3:
    resolution: {integrity: sha512-GpVkmM8vF2vQUkj2LvZmD35JxeJOLCwJ9cUkugyk2nuhbv3+mJvpLYYt+0+USMxE+oj+ey/lJEnhZw75x/OMcQ==}
    dev: true

  /commander@4.1.1:
    resolution: {integrity: sha512-NOKm8xhkzAjzFx8B2v5OAHT+u5pRQc2UCa2Vq9jYL/31o2wi9mxBA7LIFs3sV5VSC49z6pEhfbMULvShKj26WA==}
    engines: {node: '>= 6'}

  /commander@7.2.0:
    resolution: {integrity: sha512-QrWXB+ZQSVPmIWIhtEO9H+gwHaMGYiF5ChvoJ+K9ZGHG/sVsa6yiesAD1GC/x46sET00Xlwo1u49RVVVzvcSkw==}
    engines: {node: '>= 10'}
    dev: false

  /commander@8.3.0:
    resolution: {integrity: sha512-OkTL9umf+He2DZkUq8f8J9of7yL6RJKI24dVITBmNfZBmri9zYZQrKkuXiKhyfPSu8tUhnVBB1iKXevvnlR4Ww==}
    engines: {node: '>= 12'}
    dev: false

  /compute-scroll-into-view@3.1.1:
    resolution: {integrity: sha512-VRhuHOLoKYOy4UbilLbUzbYg93XLjv2PncJC50EuTWPA3gaja1UjBsUP/D/9/juV3vQFr6XBEzn9KCAHdUvOHw==}
    dev: false

  /concat-map@0.0.1:
    resolution: {integrity: sha512-/Srv4dswyQNBfohGpz9o6Yb3Gz3SrUDqBH5rTuhGR7ahtlbYKnVxw2bCFMRljaA7EXHaXZ8wsHdodFvbkhKmqg==}
    dev: true

  /confbox@0.1.8:
    resolution: {integrity: sha512-RMtmw0iFkeR4YV+fUOSucriAQNb9g8zFR52MWCtl+cCZOFRNL6zeB395vPzFhEjjn4fMxXudmELnl/KF/WrK6w==}

  /confbox@0.2.2:
    resolution: {integrity: sha512-1NB+BKqhtNipMsov4xI/NnhCKp9XG9NamYp5PVm9klAT0fsrNPjaFICsCFhNhwZJKNh7zB/3q8qXz0E9oaMNtQ==}
    dev: false

  /consola@3.4.2:
    resolution: {integrity: sha512-5IKcdX0nnYavi6G7TtOhwkYzyjfJlatbjMjuLSfE2kYT5pMDOilZ4OvMhi637CcDICTmz3wARPoyhqyX1Y+XvA==}
    engines: {node: ^14.18.0 || >=16.10.0}

  /console-table-printer@2.12.1:
    resolution: {integrity: sha512-wKGOQRRvdnd89pCeH96e2Fn4wkbenSP6LMHfjfyNLMbGuHEFbMqQNuxXqd0oXG9caIOQ1FTvc5Uijp9/4jujnQ==}
    dependencies:
      simple-wcswidth: 1.0.1
    dev: false

  /cose-base@1.0.3:
    resolution: {integrity: sha512-s9whTXInMSgAp/NVXVNuVxVKzGH2qck3aQlVHxDCdAEPgtMKwc4Wq6/QKhgdEdgbLSi9rBTAcPoRa6JpiG4ksg==}
    dependencies:
      layout-base: 1.0.2
    dev: false

  /cose-base@2.2.0:
    resolution: {integrity: sha512-AzlgcsCbUMymkADOJtQm3wO9S3ltPfYOFD5033keQn9NJzIbtnZj+UdBJe7DYml/8TdbtHJW3j58SOnKhWY/5g==}
    dependencies:
      layout-base: 2.0.1
    dev: false

  /create-require@1.1.1:
    resolution: {integrity: sha512-dcKFX3jn0MpIaXjisoRvexIJVEKzaq7z2rZKxf+MSr9TkdmHmsU4m2lcLojrj/FHl8mk5VxMmYA+ftRkP/3oKQ==}
    dev: true

  /croner@9.0.0:
    resolution: {integrity: sha512-onMB0OkDjkXunhdW9htFjEhqrD54+M94i6ackoUkjHKbRnXdyEyKRelp4nJ1kAz32+s27jP1FsebpJCVl0BsvA==}
    engines: {node: '>=18.0'}
    dev: false

  /cross-spawn@7.0.6:
    resolution: {integrity: sha512-uV2QOWP2nWzsy2aMp8aRibhi9dlzF5Hgh5SHaB9OiTGEyDTiJJyx0uy51QXdyWbtAHNua4XJzUKca3OzKUd3vA==}
    engines: {node: '>= 8'}
    dependencies:
      path-key: 3.1.1
      shebang-command: 2.0.0
      which: 2.0.2

  /csstype@3.1.3:
    resolution: {integrity: sha512-M1uQkMl8rQK/szD0LNhtqxIPLpimGm8sOBwU7lLnCpSbTyY3yeU1Vc7l4KT5zT4s/yOxHH5O7tIuuLOCnLADRw==}

  /cytoscape-cose-bilkent@4.1.0(cytoscape@3.32.0):
    resolution: {integrity: sha512-wgQlVIUJF13Quxiv5e1gstZ08rnZj2XaLHGoFMYXz7SkNfCDOOteKBE6SYRfA9WxxI/iBc3ajfDoc6hb/MRAHQ==}
    peerDependencies:
      cytoscape: ^3.2.0
    dependencies:
      cose-base: 1.0.3
      cytoscape: 3.32.0
    dev: false

  /cytoscape-fcose@2.2.0(cytoscape@3.32.0):
    resolution: {integrity: sha512-ki1/VuRIHFCzxWNrsshHYPs6L7TvLu3DL+TyIGEsRcvVERmxokbf5Gdk7mFxZnTdiGtnA4cfSmjZJMviqSuZrQ==}
    peerDependencies:
      cytoscape: ^3.2.0
    dependencies:
      cose-base: 2.2.0
      cytoscape: 3.32.0
    dev: false

  /cytoscape@3.32.0:
    resolution: {integrity: sha512-5JHBC9n75kz5851jeklCPmZWcg3hUe6sjqJvyk3+hVqFaKcHwHgxsjeN1yLmggoUc6STbtm9/NQyabQehfjvWQ==}
    engines: {node: '>=0.10'}
    dev: false

  /d3-array@2.12.1:
    resolution: {integrity: sha512-B0ErZK/66mHtEsR1TkPEEkwdy+WDesimkM5gpZr5Dsg54BiTA5RXtYW5qTLIAcekaS9xfZrzBLF/OAkB3Qn1YQ==}
    dependencies:
      internmap: 1.0.1
    dev: false

  /d3-array@3.2.4:
    resolution: {integrity: sha512-tdQAmyA18i4J7wprpYq8ClcxZy3SC31QMeByyCFyRt7BVHdREQZ5lpzoe5mFEYZUWe+oq8HBvk9JjpibyEV4Jg==}
    engines: {node: '>=12'}
    dependencies:
      internmap: 2.0.3
    dev: false

  /d3-axis@3.0.0:
    resolution: {integrity: sha512-IH5tgjV4jE/GhHkRV0HiVYPDtvfjHQlQfJHs0usq7M30XcSBvOotpmH1IgkcXsO/5gEQZD43B//fc7SRT5S+xw==}
    engines: {node: '>=12'}
    dev: false

  /d3-brush@3.0.0:
    resolution: {integrity: sha512-ALnjWlVYkXsVIGlOsuWH1+3udkYFI48Ljihfnh8FZPF2QS9o+PzGLBslO0PjzVoHLZ2KCVgAM8NVkXPJB2aNnQ==}
    engines: {node: '>=12'}
    dependencies:
      d3-dispatch: 3.0.1
      d3-drag: 3.0.0
      d3-interpolate: 3.0.1
      d3-selection: 3.0.0
      d3-transition: 3.0.1(d3-selection@3.0.0)
    dev: false

  /d3-chord@3.0.1:
    resolution: {integrity: sha512-VE5S6TNa+j8msksl7HwjxMHDM2yNK3XCkusIlpX5kwauBfXuyLAtNg9jCp/iHH61tgI4sb6R/EIMWCqEIdjT/g==}
    engines: {node: '>=12'}
    dependencies:
      d3-path: 3.1.0
    dev: false

  /d3-color@3.1.0:
    resolution: {integrity: sha512-zg/chbXyeBtMQ1LbD/WSoW2DpC3I0mpmPdW+ynRTj/x2DAWYrIY7qeZIHidozwV24m4iavr15lNwIwLxRmOxhA==}
    engines: {node: '>=12'}
    dev: false

  /d3-contour@4.0.2:
    resolution: {integrity: sha512-4EzFTRIikzs47RGmdxbeUvLWtGedDUNkTcmzoeyg4sP/dvCexO47AaQL7VKy/gul85TOxw+IBgA8US2xwbToNA==}
    engines: {node: '>=12'}
    dependencies:
      d3-array: 3.2.4
    dev: false

  /d3-delaunay@6.0.4:
    resolution: {integrity: sha512-mdjtIZ1XLAM8bm/hx3WwjfHt6Sggek7qH043O8KEjDXN40xi3vx/6pYSVTwLjEgiXQTbvaouWKynLBiUZ6SK6A==}
    engines: {node: '>=12'}
    dependencies:
      delaunator: 5.0.1
    dev: false

  /d3-dispatch@3.0.1:
    resolution: {integrity: sha512-rzUyPU/S7rwUflMyLc1ETDeBj0NRuHKKAcvukozwhshr6g6c5d8zh4c2gQjY2bZ0dXeGLWc1PF174P2tVvKhfg==}
    engines: {node: '>=12'}
    dev: false

  /d3-drag@3.0.0:
    resolution: {integrity: sha512-pWbUJLdETVA8lQNJecMxoXfH6x+mO2UQo8rSmZ+QqxcbyA3hfeprFgIT//HW2nlHChWeIIMwS2Fq+gEARkhTkg==}
    engines: {node: '>=12'}
    dependencies:
      d3-dispatch: 3.0.1
      d3-selection: 3.0.0
    dev: false

  /d3-dsv@3.0.1:
    resolution: {integrity: sha512-UG6OvdI5afDIFP9w4G0mNq50dSOsXHJaRE8arAS5o9ApWnIElp8GZw1Dun8vP8OyHOZ/QJUKUJwxiiCCnUwm+Q==}
    engines: {node: '>=12'}
    hasBin: true
    dependencies:
      commander: 7.2.0
      iconv-lite: 0.6.3
      rw: 1.3.3
    dev: false

  /d3-ease@3.0.1:
    resolution: {integrity: sha512-wR/XK3D3XcLIZwpbvQwQ5fK+8Ykds1ip7A2Txe0yxncXSdq1L9skcG7blcedkOX+ZcgxGAmLX1FrRGbADwzi0w==}
    engines: {node: '>=12'}
    dev: false

  /d3-fetch@3.0.1:
    resolution: {integrity: sha512-kpkQIM20n3oLVBKGg6oHrUchHM3xODkTzjMoj7aWQFq5QEM+R6E4WkzT5+tojDY7yjez8KgCBRoj4aEr99Fdqw==}
    engines: {node: '>=12'}
    dependencies:
      d3-dsv: 3.0.1
    dev: false

  /d3-force@3.0.0:
    resolution: {integrity: sha512-zxV/SsA+U4yte8051P4ECydjD/S+qeYtnaIyAs9tgHCqfguma/aAQDjo85A9Z6EKhBirHRJHXIgJUlffT4wdLg==}
    engines: {node: '>=12'}
    dependencies:
      d3-dispatch: 3.0.1
      d3-quadtree: 3.0.1
      d3-timer: 3.0.1
    dev: false

  /d3-format@3.1.0:
    resolution: {integrity: sha512-YyUI6AEuY/Wpt8KWLgZHsIU86atmikuoOmCfommt0LYHiQSPjvX2AcFc38PX0CBpr2RCyZhjex+NS/LPOv6YqA==}
    engines: {node: '>=12'}
    dev: false

  /d3-geo@3.1.1:
    resolution: {integrity: sha512-637ln3gXKXOwhalDzinUgY83KzNWZRKbYubaG+fGVuc/dxO64RRljtCTnf5ecMyE1RIdtqpkVcq0IbtU2S8j2Q==}
    engines: {node: '>=12'}
    dependencies:
      d3-array: 3.2.4
    dev: false

  /d3-hierarchy@3.1.2:
    resolution: {integrity: sha512-FX/9frcub54beBdugHjDCdikxThEqjnR93Qt7PvQTOHxyiNCAlvMrHhclk3cD5VeAaq9fxmfRp+CnWw9rEMBuA==}
    engines: {node: '>=12'}
    dev: false

  /d3-interpolate@3.0.1:
    resolution: {integrity: sha512-3bYs1rOD33uo8aqJfKP3JWPAibgw8Zm2+L9vBKEHJ2Rg+viTR7o5Mmv5mZcieN+FRYaAOWX5SJATX6k1PWz72g==}
    engines: {node: '>=12'}
    dependencies:
      d3-color: 3.1.0
    dev: false

  /d3-path@1.0.9:
    resolution: {integrity: sha512-VLaYcn81dtHVTjEHd8B+pbe9yHWpXKZUC87PzoFmsFrJqgFwDe/qxfp5MlfsfM1V5E/iVt0MmEbWQ7FVIXh/bg==}
    dev: false

  /d3-path@3.1.0:
    resolution: {integrity: sha512-p3KP5HCf/bvjBSSKuXid6Zqijx7wIfNW+J/maPs+iwR35at5JCbLUT0LzF1cnjbCHWhqzQTIN2Jpe8pRebIEFQ==}
    engines: {node: '>=12'}
    dev: false

  /d3-polygon@3.0.1:
    resolution: {integrity: sha512-3vbA7vXYwfe1SYhED++fPUQlWSYTTGmFmQiany/gdbiWgU/iEyQzyymwL9SkJjFFuCS4902BSzewVGsHHmHtXg==}
    engines: {node: '>=12'}
    dev: false

  /d3-quadtree@3.0.1:
    resolution: {integrity: sha512-04xDrxQTDTCFwP5H6hRhsRcb9xxv2RzkcsygFzmkSIOJy3PeRJP7sNk3VRIbKXcog561P9oU0/rVH6vDROAgUw==}
    engines: {node: '>=12'}
    dev: false

  /d3-random@3.0.1:
    resolution: {integrity: sha512-FXMe9GfxTxqd5D6jFsQ+DJ8BJS4E/fT5mqqdjovykEB2oFbTMDVdg1MGFxfQW+FBOGoB++k8swBrgwSHT1cUXQ==}
    engines: {node: '>=12'}
    dev: false

  /d3-sankey@0.12.3:
    resolution: {integrity: sha512-nQhsBRmM19Ax5xEIPLMY9ZmJ/cDvd1BG3UVvt5h3WRxKg5zGRbvnteTyWAbzeSvlh3tW7ZEmq4VwR5mB3tutmQ==}
    dependencies:
      d3-array: 2.12.1
      d3-shape: 1.3.7
    dev: false

  /d3-scale-chromatic@3.1.0:
    resolution: {integrity: sha512-A3s5PWiZ9YCXFye1o246KoscMWqf8BsD9eRiJ3He7C9OBaxKhAd5TFCdEx/7VbKtxxTsu//1mMJFrEt572cEyQ==}
    engines: {node: '>=12'}
    dependencies:
      d3-color: 3.1.0
      d3-interpolate: 3.0.1
    dev: false

  /d3-scale@4.0.2:
    resolution: {integrity: sha512-GZW464g1SH7ag3Y7hXjf8RoUuAFIqklOAq3MRl4OaWabTFJY9PN/E1YklhXLh+OQ3fM9yS2nOkCoS+WLZ6kvxQ==}
    engines: {node: '>=12'}
    dependencies:
      d3-array: 3.2.4
      d3-format: 3.1.0
      d3-interpolate: 3.0.1
      d3-time: 3.1.0
      d3-time-format: 4.1.0
    dev: false

  /d3-selection@3.0.0:
    resolution: {integrity: sha512-fmTRWbNMmsmWq6xJV8D19U/gw/bwrHfNXxrIN+HfZgnzqTHp9jOmKMhsTUjXOJnZOdZY9Q28y4yebKzqDKlxlQ==}
    engines: {node: '>=12'}
    dev: false

  /d3-shape@1.3.7:
    resolution: {integrity: sha512-EUkvKjqPFUAZyOlhY5gzCxCeI0Aep04LwIRpsZ/mLFelJiUfnK56jo5JMDSE7yyP2kLSb6LtF+S5chMk7uqPqw==}
    dependencies:
      d3-path: 1.0.9
    dev: false

  /d3-shape@3.2.0:
    resolution: {integrity: sha512-SaLBuwGm3MOViRq2ABk3eLoxwZELpH6zhl3FbAoJ7Vm1gofKx6El1Ib5z23NUEhF9AsGl7y+dzLe5Cw2AArGTA==}
    engines: {node: '>=12'}
    dependencies:
      d3-path: 3.1.0
    dev: false

  /d3-time-format@4.1.0:
    resolution: {integrity: sha512-dJxPBlzC7NugB2PDLwo9Q8JiTR3M3e4/XANkreKSUxF8vvXKqm1Yfq4Q5dl8budlunRVlUUaDUgFt7eA8D6NLg==}
    engines: {node: '>=12'}
    dependencies:
      d3-time: 3.1.0
    dev: false

  /d3-time@3.1.0:
    resolution: {integrity: sha512-VqKjzBLejbSMT4IgbmVgDjpkYrNWUYJnbCGo874u7MMKIWsILRX+OpX/gTk8MqjpT1A/c6HY2dCA77ZN0lkQ2Q==}
    engines: {node: '>=12'}
    dependencies:
      d3-array: 3.2.4
    dev: false

  /d3-timer@3.0.1:
    resolution: {integrity: sha512-ndfJ/JxxMd3nw31uyKoY2naivF+r29V+Lc0svZxe1JvvIRmi8hUsrMvdOwgS1o6uBHmiz91geQ0ylPP0aj1VUA==}
    engines: {node: '>=12'}
    dev: false

  /d3-transition@3.0.1(d3-selection@3.0.0):
    resolution: {integrity: sha512-ApKvfjsSR6tg06xrL434C0WydLr7JewBB3V+/39RMHsaXTOG0zmt/OAXeng5M5LBm0ojmxJrpomQVZ1aPvBL4w==}
    engines: {node: '>=12'}
    peerDependencies:
      d3-selection: 2 - 3
    dependencies:
      d3-color: 3.1.0
      d3-dispatch: 3.0.1
      d3-ease: 3.0.1
      d3-interpolate: 3.0.1
      d3-selection: 3.0.0
      d3-timer: 3.0.1
    dev: false

  /d3-zoom@3.0.0:
    resolution: {integrity: sha512-b8AmV3kfQaqWAuacbPuNbL6vahnOJflOhexLzMMNLga62+/nh0JzvJ0aO/5a5MVgUFGS7Hu1P9P03o3fJkDCyw==}
    engines: {node: '>=12'}
    dependencies:
      d3-dispatch: 3.0.1
      d3-drag: 3.0.0
      d3-interpolate: 3.0.1
      d3-selection: 3.0.0
      d3-transition: 3.0.1(d3-selection@3.0.0)
    dev: false

  /d3@7.9.0:
    resolution: {integrity: sha512-e1U46jVP+w7Iut8Jt8ri1YsPOvFpg46k+K8TpCb0P+zjCkjkPnV7WzfDJzMHy1LnA+wj5pLT1wjO901gLXeEhA==}
    engines: {node: '>=12'}
    dependencies:
      d3-array: 3.2.4
      d3-axis: 3.0.0
      d3-brush: 3.0.0
      d3-chord: 3.0.1
      d3-color: 3.1.0
      d3-contour: 4.0.2
      d3-delaunay: 6.0.4
      d3-dispatch: 3.0.1
      d3-drag: 3.0.0
      d3-dsv: 3.0.1
      d3-ease: 3.0.1
      d3-fetch: 3.0.1
      d3-force: 3.0.0
      d3-format: 3.1.0
      d3-geo: 3.1.1
      d3-hierarchy: 3.1.2
      d3-interpolate: 3.0.1
      d3-path: 3.1.0
      d3-polygon: 3.0.1
      d3-quadtree: 3.0.1
      d3-random: 3.0.1
      d3-scale: 4.0.2
      d3-scale-chromatic: 3.1.0
      d3-selection: 3.0.0
      d3-shape: 3.2.0
      d3-time: 3.1.0
      d3-time-format: 4.1.0
      d3-timer: 3.0.1
      d3-transition: 3.0.1(d3-selection@3.0.0)
      d3-zoom: 3.0.0
    dev: false

  /dagre-d3-es@7.0.11:
    resolution: {integrity: sha512-tvlJLyQf834SylNKax8Wkzco/1ias1OPw8DcUMDE7oUIoSEW25riQVuiu/0OWEFqT0cxHT3Pa9/D82Jr47IONw==}
    dependencies:
      d3: 7.9.0
      lodash-es: 4.17.21
    dev: false

  /data-uri-to-buffer@4.0.1:
    resolution: {integrity: sha512-0R9ikRb668HB7QDxT1vkpuUBtqc53YyAwMwGeUFKRojY/NWKvdZ+9UYtRfGmhqNbRkTSVpMbmyhXipFFv2cb/A==}
    engines: {node: '>= 12'}
    dev: false

  /data-view-buffer@1.0.2:
    resolution: {integrity: sha512-EmKO5V3OLXh1rtK2wgXRansaK1/mtVdTUEiEI0W8RkvgT05kfxaH29PliLnpLP73yYO6142Q72QNa8Wx/A5CqQ==}
    engines: {node: '>= 0.4'}
    dependencies:
      call-bound: 1.0.4
      es-errors: 1.3.0
      is-data-view: 1.0.2
    dev: true

  /data-view-byte-length@1.0.2:
    resolution: {integrity: sha512-tuhGbE6CfTM9+5ANGf+oQb72Ky/0+s3xKUpHvShfiz2RxMFgFPjsXuRLBVMtvMs15awe45SRb83D6wH4ew6wlQ==}
    engines: {node: '>= 0.4'}
    dependencies:
      call-bound: 1.0.4
      es-errors: 1.3.0
      is-data-view: 1.0.2
    dev: true

  /data-view-byte-offset@1.0.1:
    resolution: {integrity: sha512-BS8PfmtDGnrgYdOonGZQdLZslWIeCGFP9tpan0hi1Co2Zr2NKADsvGYA8XxuG/4UWgJ6Cjtv+YJnB6MM69QGlQ==}
    engines: {node: '>= 0.4'}
    dependencies:
      call-bound: 1.0.4
      es-errors: 1.3.0
      is-data-view: 1.0.2
    dev: true

  /dataloader@2.2.3:
    resolution: {integrity: sha512-y2krtASINtPFS1rSDjacrFgn1dcUuoREVabwlOGOe4SdxenREqwjwjElAdwvbGM7kgZz9a3KVicWR7vcz8rnzA==}
    dev: false

  /date-fns@3.6.0:
    resolution: {integrity: sha512-fRHTG8g/Gif+kSh50gaGEdToemgfj74aRX3swtiouboip5JDLAyDE9F11nHMIcvOaXeOC6D7SpNhi7uFyB7Uww==}
    dev: false

  /date-fns@4.1.0:
    resolution: {integrity: sha512-Ukq0owbQXxa/U3EGtsdVBkR1w7KOQ5gIBqdH2hkvknzZPYvBxb/aa6E8L7tmjFtkwZBu3UXBbjIgPo/Ez4xaNg==}
    dev: false

  /dateformat@4.6.3:
    resolution: {integrity: sha512-2P0p0pFGzHS5EMnhdxQi7aJN+iMheud0UhG4dlE1DLAlvL8JHjJJTX/CSm4JXwV0Ka5nGk3zC5mcb5bUQUxxMA==}
    dev: false

  /dayjs@1.11.13:
    resolution: {integrity: sha512-oaMBel6gjolK862uaPQOVTA7q3TZhuSvuMQAAglQDOWYO9A91IrAOUJEyKVlqJlHE0vq5p5UXxzdPfMH/x6xNg==}
    dev: false

  /debug@4.4.1:
    resolution: {integrity: sha512-KcKCqiftBJcZr++7ykoDIEwSa3XWowTfNPo92BYxjXiyYEVrUQh2aLyhxBCwww+heortUFxEJYcRzosstTEBYQ==}
    engines: {node: '>=6.0'}
    peerDependencies:
      supports-color: '*'
    peerDependenciesMeta:
      supports-color:
        optional: true
    dependencies:
      ms: 2.1.3

  /decimal.js-light@2.5.1:
    resolution: {integrity: sha512-qIMFpTMZmny+MMIitAB6D7iVPEorVw6YQRWkvarTkT4tBeSLLiHzcwj6q0MmYSFCiVpiqPJTJEYIrpcPzVEIvg==}
    dev: false

  /decode-named-character-reference@1.1.0:
    resolution: {integrity: sha512-Wy+JTSbFThEOXQIR2L6mxJvEs+veIzpmqD7ynWxMXGpnk3smkHQOp6forLdHsKpAMW9iJpaBBIxz285t1n1C3w==}
    dependencies:
      character-entities: 2.0.2

  /deep-eql@5.0.2:
    resolution: {integrity: sha512-h5k/5U50IJJFpzfL6nO9jaaumfjO/f2NjK/oYB2Djzm4p9L+3T9qWpZqZ2hAbLPuuYq9wrU08WQyBTL5GbPk5Q==}
    engines: {node: '>=6'}
    dev: true

  /deep-is@0.1.4:
    resolution: {integrity: sha512-oIPzksmTg4/MriiaYGO+okXDT7ztn/w3Eptv/+gSIdMdKsJo0u4CfYNFJPy+4SKMuCqGw2wxnA+URMg3t8a/bQ==}
    dev: true

  /deepmerge@4.3.1:
    resolution: {integrity: sha512-3sUqbMEc77XqpdNO7FRyRog+eW3ph+GYCbj+rK+uYyRMuwsVy0rMiVtPn+QJlKFvWP/1PYpapqYn0Me2knFn+A==}
    engines: {node: '>=0.10.0'}
    dev: false

  /define-data-property@1.1.4:
    resolution: {integrity: sha512-rBMvIzlpA8v6E+SJZoo++HAYqsLrkg7MSfIinMPFhmkorw7X+dOXVJQs+QT69zGkzMyfDnIMN2Wid1+NbL3T+A==}
    engines: {node: '>= 0.4'}
    dependencies:
      es-define-property: 1.0.1
      es-errors: 1.3.0
      gopd: 1.2.0
    dev: true

  /define-properties@1.2.1:
    resolution: {integrity: sha512-8QmQKqEASLd5nx0U1B1okLElbUuuttJ/AnYmRXbbbGDWh6uS208EjD4Xqq/I9wK7u0v6O08XhTWnt5XtEbR6Dg==}
    engines: {node: '>= 0.4'}
    dependencies:
      define-data-property: 1.1.4
      has-property-descriptors: 1.0.2
      object-keys: 1.1.1
    dev: true

  /delaunator@5.0.1:
    resolution: {integrity: sha512-8nvh+XBe96aCESrGOqMp/84b13H9cdKbG5P2ejQCh4d4sK9RL4371qou9drQjMhvnPmhWl5hnmqbEE0fXr9Xnw==}
    dependencies:
      robust-predicates: 3.0.2
    dev: false

  /dequal@2.0.3:
    resolution: {integrity: sha512-0je+qPKHEMohvfRTCEo3CrPG6cAzAYgmzKyxRiYSSDkS6eGJdyVJm7WaYA5ECaAD9wLB2T4EEeymA5aFVcYXCA==}
    engines: {node: '>=6'}

  /detect-indent@6.1.0:
    resolution: {integrity: sha512-reYkTUJAZb9gUuZ2RvVCNhVHdg62RHnJ7WJl8ftMi4diZ6NWlciOzQN88pUhSELEwflJht4oQDv0F0BMlwaYtA==}
    engines: {node: '>=8'}
    dev: true

  /detect-libc@1.0.3:
    resolution: {integrity: sha512-pGjwhsmsp4kL2RTz08wcOlGN83otlqHeD/Z5T8GXZB+/YcpQ/dgo+lbU8ZsGxV0HIvqqxo9l7mqYwyYMD9bKDg==}
    engines: {node: '>=0.10'}
    hasBin: true
    dev: true

  /detect-libc@2.0.2:
    resolution: {integrity: sha512-UX6sGumvvqSaXgdKGUsgZWqcUyIXZ/vZTrlRT/iobiKhGL0zL4d3osHj3uqllWJK+i+sixDS/3COVEOFbupFyw==}
    engines: {node: '>=8'}
    dev: false

  /detect-libc@2.0.3:
    resolution: {integrity: sha512-bwy0MGW55bG41VqxxypOsdSdGqLwXPI/focwgTYCFMbdUiBAxLg9CFzG08sz2aqzknwiX7Hkl0bQENjg8iLByw==}
    engines: {node: '>=8'}

  /devlop@1.1.0:
    resolution: {integrity: sha512-RWmIqhcFf1lRYBvNmr7qTNuyCt/7/ns2jbpp1+PalgE/rDQcBT0fioSMUpJ93irlUhC5hrg4cYqe6U+0ImW0rA==}
    dependencies:
      dequal: 2.0.3

  /diff-match-patch@1.0.5:
    resolution: {integrity: sha512-IayShXAgj/QMXgB0IWmKx+rOPuGMhqm5w6jvFxmVenXKIzRqTAAsbBPT3kWQeGANj3jGgvcvv4yK6SxqYmikgw==}
    dev: false

  /diff@4.0.2:
    resolution: {integrity: sha512-58lmxKSA4BNyLz+HHMUzlOEpg09FV+ev6ZMe3vJihgdxzgcwZ8VoEEPmALCZG9LmqfVoNMMKpttIYTVG6uDY7A==}
    engines: {node: '>=0.3.1'}
    dev: true

  /dir-glob@3.0.1:
    resolution: {integrity: sha512-WkrWp9GR4KXfKGYzOLmTuGVi1UWFfws377n9cc55/tb6DuqyF6pcQ5AbiHEshaDpY9v6oaSr2XCDidGmMwdzIA==}
    engines: {node: '>=8'}
    dependencies:
      path-type: 4.0.0
    dev: true

  /doctrine@2.1.0:
    resolution: {integrity: sha512-35mSku4ZXK0vfCuHEDAwt55dg2jNajHZ1odvF+8SSr82EsZY4QmXfuWso8oEd8zRhVObSN18aM0CjSdoBX7zIw==}
    engines: {node: '>=0.10.0'}
    dependencies:
      esutils: 2.0.3
    dev: true

  /dom-helpers@5.2.1:
    resolution: {integrity: sha512-nRCa7CK3VTrM2NmGkIy4cbK7IZlgBE/PYMn55rrXefr5xXDP0LdtfPnblFDoVdcAfslJ7or6iqAUnx0CCGIWQA==}
    dependencies:
      '@babel/runtime': 7.27.1
      csstype: 3.1.3
    dev: false

  /dompurify@3.2.6:
    resolution: {integrity: sha512-/2GogDQlohXPZe6D6NOgQvXLPSYBqIWMnZ8zzOhn09REE4eyAzb+Hed3jhoM9OkuaJ8P6ZGTTVWQKAi8ieIzfQ==}
    optionalDependencies:
      '@types/trusted-types': 2.0.7
    dev: false

  /dotenv@16.0.3:
    resolution: {integrity: sha512-7GO6HghkA5fYG9TYnNxi14/7K9f5occMlp3zXAuSxn7CKCxt9xbNWG7yF8hTCSUchlfWSe3uLmlPfigevRItzQ==}
    engines: {node: '>=12'}
    dev: true

  /drizzle-kit@0.28.0:
    resolution: {integrity: sha512-KqI+CS2Ga9GYIrXpxpCDUJJrH/AT/k4UY0Pb4oRgQEGkgN1EdCnqp664cXgwPWjDr5RBtTsjZipw8+8C//K63A==}
    hasBin: true
    dependencies:
      '@drizzle-team/brocli': 0.10.2
      '@esbuild-kit/esm-loader': 2.6.5
      esbuild: 0.19.12
      esbuild-register: 3.6.0(esbuild@0.19.12)
    transitivePeerDependencies:
      - supports-color
    dev: false

  /drizzle-orm@0.36.1(@libsql/client@0.14.0):
    resolution: {integrity: sha512-F4hbimnMEhyWzDowQB4xEuVJJWXLHZYD7FYwvo8RImY+N7pStGqsbfmT95jDbec1s4qKmQbiuxEDZY90LRrfIw==}
    peerDependencies:
      '@aws-sdk/client-rds-data': '>=3'
      '@cloudflare/workers-types': '>=3'
      '@electric-sql/pglite': '>=0.2.0'
      '@libsql/client': '>=0.10.0'
      '@libsql/client-wasm': '>=0.10.0'
      '@neondatabase/serverless': '>=0.1'
      '@op-engineering/op-sqlite': '>=2'
      '@opentelemetry/api': ^1.4.1
      '@planetscale/database': '>=1'
      '@prisma/client': '*'
      '@tidbcloud/serverless': '*'
      '@types/better-sqlite3': '*'
      '@types/pg': '*'
      '@types/react': '>=18'
      '@types/sql.js': '*'
      '@vercel/postgres': '>=0.8.0'
      '@xata.io/client': '*'
      better-sqlite3: '>=7'
      bun-types: '*'
      expo-sqlite: '>=13.2.0'
      knex: '*'
      kysely: '*'
      mysql2: '>=2'
      pg: '>=8'
      postgres: '>=3'
      prisma: '*'
      react: '>=18'
      sql.js: '>=1'
      sqlite3: '>=5'
    peerDependenciesMeta:
      '@aws-sdk/client-rds-data':
        optional: true
      '@cloudflare/workers-types':
        optional: true
      '@electric-sql/pglite':
        optional: true
      '@libsql/client':
        optional: true
      '@libsql/client-wasm':
        optional: true
      '@neondatabase/serverless':
        optional: true
      '@op-engineering/op-sqlite':
        optional: true
      '@opentelemetry/api':
        optional: true
      '@planetscale/database':
        optional: true
      '@prisma/client':
        optional: true
      '@tidbcloud/serverless':
        optional: true
      '@types/better-sqlite3':
        optional: true
      '@types/pg':
        optional: true
      '@types/react':
        optional: true
      '@types/sql.js':
        optional: true
      '@vercel/postgres':
        optional: true
      '@xata.io/client':
        optional: true
      better-sqlite3:
        optional: true
      bun-types:
        optional: true
      expo-sqlite:
        optional: true
      knex:
        optional: true
      kysely:
        optional: true
      mysql2:
        optional: true
      pg:
        optional: true
      postgres:
        optional: true
      prisma:
        optional: true
      react:
        optional: true
      sql.js:
        optional: true
      sqlite3:
        optional: true
    dependencies:
      '@libsql/client': 0.14.0
    dev: false

  /dunder-proto@1.0.1:
    resolution: {integrity: sha512-KIN/nDJBQRcXw0MLVhZE9iQHmG68qAVIBg9CqmUYjmQIhgij9U5MFvrqkUL5FbtyyzZuOeOt0zdeRe4UY7ct+A==}
    engines: {node: '>= 0.4'}
    dependencies:
      call-bind-apply-helpers: 1.0.2
      es-errors: 1.3.0
      gopd: 1.2.0
    dev: true

  /eastasianwidth@0.2.0:
    resolution: {integrity: sha512-I88TYZWc9XiYHRQ4/3c5rjjfgkjhLyW2luGIheGERbNQ6OY7yTybanSpDXZa8y7VUP9YmDcYa+eyq4ca7iLqWA==}

  /emoji-regex-xs@1.0.0:
    resolution: {integrity: sha512-LRlerrMYoIDrT6jgpeZ2YYl/L8EulRTt5hQcYjy5AInh7HWXKimpqx68aknBFpGL2+/IcogTcaydJEgaTmOpDg==}
    dev: false

  /emoji-regex@8.0.0:
    resolution: {integrity: sha512-MSjYzcWNOA0ewAHpz0MxpYFvwg6yjy1NG3xteoqz644VCo/RPgnr1/GGt+ic3iJTzQ8Eu3TdM14SawnVUmGE6A==}

  /emoji-regex@9.2.2:
    resolution: {integrity: sha512-L18DaJsXSUk2+42pv8mLs5jJT2hqFkFE4j21wOmgbUqsZ2hL72NsUU785g9RXgo3s0ZNgVl42TiHp3ZtOv/Vyg==}

  /end-of-stream@1.4.4:
    resolution: {integrity: sha512-+uw1inIHVPQoaVuHzRyXd21icM+cnt4CzD5rW+NC1wjOUSTOs+Te7FOv7AhN7vS9x/oIyhLP5PR1H+phQAHu5Q==}
    dependencies:
      once: 1.4.0
    dev: false

  /enhanced-resolve@5.18.1:
    resolution: {integrity: sha512-ZSW3ma5GkcQBIpwZTSRAI8N71Uuwgs93IezB7mf7R60tC8ZbJideoDNKjHn2O9KIlx6rkGTTEk1xUCK2E1Y2Yg==}
    engines: {node: '>=10.13.0'}
    dependencies:
      graceful-fs: 4.2.11
      tapable: 2.2.1
    dev: true

  /enquirer@2.4.1:
    resolution: {integrity: sha512-rRqJg/6gd538VHvR3PSrdRBb/1Vy2YfzHqzvbhGIQpDRKIa4FgV/54b5Q1xYSxOOwKvjXweS26E0Q+nAMwp2pQ==}
    engines: {node: '>=8.6'}
    dependencies:
      ansi-colors: 4.1.3
      strip-ansi: 6.0.1
    dev: true

  /entities@6.0.0:
    resolution: {integrity: sha512-aKstq2TDOndCn4diEyp9Uq/Flu2i1GlLkc6XIDQSDMuaFE3OPW5OphLCyQ5SpSJZTb4reN+kTcYru5yIfXoRPw==}
    engines: {node: '>=0.12'}
    dev: false

  /es-abstract@1.23.9:
    resolution: {integrity: sha512-py07lI0wjxAC/DcfK1S6G7iANonniZwTISvdPzk9hzeH0IZIshbuuFxLIU96OyF89Yb9hiqWn8M/bY83KY5vzA==}
    engines: {node: '>= 0.4'}
    dependencies:
      array-buffer-byte-length: 1.0.2
      arraybuffer.prototype.slice: 1.0.4
      available-typed-arrays: 1.0.7
      call-bind: 1.0.8
      call-bound: 1.0.4
      data-view-buffer: 1.0.2
      data-view-byte-length: 1.0.2
      data-view-byte-offset: 1.0.1
      es-define-property: 1.0.1
      es-errors: 1.3.0
      es-object-atoms: 1.1.1
      es-set-tostringtag: 2.1.0
      es-to-primitive: 1.3.0
      function.prototype.name: 1.1.8
      get-intrinsic: 1.3.0
      get-proto: 1.0.1
      get-symbol-description: 1.1.0
      globalthis: 1.0.4
      gopd: 1.2.0
      has-property-descriptors: 1.0.2
      has-proto: 1.2.0
      has-symbols: 1.1.0
      hasown: 2.0.2
      internal-slot: 1.1.0
      is-array-buffer: 3.0.5
      is-callable: 1.2.7
      is-data-view: 1.0.2
      is-regex: 1.2.1
      is-shared-array-buffer: 1.0.4
      is-string: 1.1.1
      is-typed-array: 1.1.15
      is-weakref: 1.1.1
      math-intrinsics: 1.1.0
      object-inspect: 1.13.4
      object-keys: 1.1.1
      object.assign: 4.1.7
      own-keys: 1.0.1
      regexp.prototype.flags: 1.5.4
      safe-array-concat: 1.1.3
      safe-push-apply: 1.0.0
      safe-regex-test: 1.1.0
      set-proto: 1.0.0
      string.prototype.trim: 1.2.10
      string.prototype.trimend: 1.0.9
      string.prototype.trimstart: 1.0.8
      typed-array-buffer: 1.0.3
      typed-array-byte-length: 1.0.3
      typed-array-byte-offset: 1.0.4
      typed-array-length: 1.0.7
      unbox-primitive: 1.1.0
      which-typed-array: 1.1.18
    dev: true

  /es-define-property@1.0.1:
    resolution: {integrity: sha512-e3nRfgfUZ4rNGL232gUgX06QNyyez04KdjFrF+LTRoOXmrOgFKDg4BCdsjW8EnT69eqdYGmRpJwiPVYNrCaW3g==}
    engines: {node: '>= 0.4'}
    dev: true

  /es-errors@1.3.0:
    resolution: {integrity: sha512-Zf5H2Kxt2xjTvbJvP2ZWLEICxA6j+hAmMzIlypy4xcBg1vKVnx89Wy0GbS+kf5cwCVFFzdCFh2XSCFNULS6csw==}
    engines: {node: '>= 0.4'}
    dev: true

  /es-iterator-helpers@1.2.1:
    resolution: {integrity: sha512-uDn+FE1yrDzyC0pCo961B2IHbdM8y/ACZsKD4dG6WqrjV53BADjwa7D+1aom2rsNVfLyDgU/eigvlJGJ08OQ4w==}
    engines: {node: '>= 0.4'}
    dependencies:
      call-bind: 1.0.8
      call-bound: 1.0.4
      define-properties: 1.2.1
      es-abstract: 1.23.9
      es-errors: 1.3.0
      es-set-tostringtag: 2.1.0
      function-bind: 1.1.2
      get-intrinsic: 1.3.0
      globalthis: 1.0.4
      gopd: 1.2.0
      has-property-descriptors: 1.0.2
      has-proto: 1.2.0
      has-symbols: 1.1.0
      internal-slot: 1.1.0
      iterator.prototype: 1.1.5
      safe-array-concat: 1.1.3
    dev: true

  /es-module-lexer@1.7.0:
    resolution: {integrity: sha512-jEQoCwk8hyb2AZziIOLhDqpm5+2ww5uIE6lkO/6jcOCusfk6LhMHpXXfBLXTZ7Ydyt0j4VoUQv6uGNYbdW+kBA==}
    dev: true

  /es-object-atoms@1.1.1:
    resolution: {integrity: sha512-FGgH2h8zKNim9ljj7dankFPcICIK9Cp5bm+c2gQSYePhpaG5+esrLODihIorn+Pe6FGJzWhXQotPv73jTaldXA==}
    engines: {node: '>= 0.4'}
    dependencies:
      es-errors: 1.3.0
    dev: true

  /es-set-tostringtag@2.1.0:
    resolution: {integrity: sha512-j6vWzfrGVfyXxge+O0x5sh6cvxAog0a/4Rdd2K36zCMV5eJ+/+tOAngRO8cODMNWbVRdVlmGZQL2YS3yR8bIUA==}
    engines: {node: '>= 0.4'}
    dependencies:
      es-errors: 1.3.0
      get-intrinsic: 1.3.0
      has-tostringtag: 1.0.2
      hasown: 2.0.2
    dev: true

  /es-shim-unscopables@1.1.0:
    resolution: {integrity: sha512-d9T8ucsEhh8Bi1woXCf+TIKDIROLG5WCkxg8geBCbvk22kzwC5G2OnXVMO6FUsvQlgUUXQ2itephWDLqDzbeCw==}
    engines: {node: '>= 0.4'}
    dependencies:
      hasown: 2.0.2
    dev: true

  /es-to-primitive@1.3.0:
    resolution: {integrity: sha512-w+5mJ3GuFL+NjVtJlvydShqE1eN3h3PbI7/5LAsYJP/2qtuMXjfL2LpHSRqo4b4eSF5K/DH1JXKUAHSB2UW50g==}
    engines: {node: '>= 0.4'}
    dependencies:
      is-callable: 1.2.7
      is-date-object: 1.1.0
      is-symbol: 1.1.1
    dev: true

  /esast-util-from-estree@2.0.0:
    resolution: {integrity: sha512-4CyanoAudUSBAn5K13H4JhsMH6L9ZP7XbLVe/dKybkxMO7eDyLsT8UHl9TRNrU2Gr9nz+FovfSIjuXWJ81uVwQ==}
    dependencies:
      '@types/estree-jsx': 1.0.5
      devlop: 1.1.0
      estree-util-visit: 2.0.0
      unist-util-position-from-estree: 2.0.0

  /esast-util-from-js@2.0.1:
    resolution: {integrity: sha512-8Ja+rNJ0Lt56Pcf3TAmpBZjmx8ZcK5Ts4cAzIOjsjevg9oSXJnl6SUQ2EevU8tv3h6ZLWmoKL5H4fgWvdvfETw==}
    dependencies:
      '@types/estree-jsx': 1.0.5
      acorn: 8.14.1
      esast-util-from-estree: 2.0.0
      vfile-message: 4.0.2

  /esbuild-register@3.6.0(esbuild@0.19.12):
    resolution: {integrity: sha512-H2/S7Pm8a9CL1uhp9OvjwrBh5Pvx0H8qVOxNu8Wed9Y7qv56MPtq+GGM8RJpq6glYJn9Wspr8uw7l55uyinNeg==}
    peerDependencies:
      esbuild: '>=0.12 <1'
    dependencies:
      debug: 4.4.1
      esbuild: 0.19.12
    transitivePeerDependencies:
      - supports-color
    dev: false

  /esbuild@0.18.20:
    resolution: {integrity: sha512-ceqxoedUrcayh7Y7ZX6NdbbDzGROiyVBgC4PriJThBKSVPWnnFHZAkfI1lJT8QFkOwH4qOS2SJkS4wvpGl8BpA==}
    engines: {node: '>=12'}
    hasBin: true
    requiresBuild: true
    optionalDependencies:
      '@esbuild/android-arm': 0.18.20
      '@esbuild/android-arm64': 0.18.20
      '@esbuild/android-x64': 0.18.20
      '@esbuild/darwin-arm64': 0.18.20
      '@esbuild/darwin-x64': 0.18.20
      '@esbuild/freebsd-arm64': 0.18.20
      '@esbuild/freebsd-x64': 0.18.20
      '@esbuild/linux-arm': 0.18.20
      '@esbuild/linux-arm64': 0.18.20
      '@esbuild/linux-ia32': 0.18.20
      '@esbuild/linux-loong64': 0.18.20
      '@esbuild/linux-mips64el': 0.18.20
      '@esbuild/linux-ppc64': 0.18.20
      '@esbuild/linux-riscv64': 0.18.20
      '@esbuild/linux-s390x': 0.18.20
      '@esbuild/linux-x64': 0.18.20
      '@esbuild/netbsd-x64': 0.18.20
      '@esbuild/openbsd-x64': 0.18.20
      '@esbuild/sunos-x64': 0.18.20
      '@esbuild/win32-arm64': 0.18.20
      '@esbuild/win32-ia32': 0.18.20
      '@esbuild/win32-x64': 0.18.20
    dev: false

  /esbuild@0.19.12:
    resolution: {integrity: sha512-aARqgq8roFBj054KvQr5f1sFu0D65G+miZRCuJyJ0G13Zwx7vRar5Zhn2tkQNzIXcBrNVsv/8stehpj+GAjgbg==}
    engines: {node: '>=12'}
    hasBin: true
    requiresBuild: true
    optionalDependencies:
      '@esbuild/aix-ppc64': 0.19.12
      '@esbuild/android-arm': 0.19.12
      '@esbuild/android-arm64': 0.19.12
      '@esbuild/android-x64': 0.19.12
      '@esbuild/darwin-arm64': 0.19.12
      '@esbuild/darwin-x64': 0.19.12
      '@esbuild/freebsd-arm64': 0.19.12
      '@esbuild/freebsd-x64': 0.19.12
      '@esbuild/linux-arm': 0.19.12
      '@esbuild/linux-arm64': 0.19.12
      '@esbuild/linux-ia32': 0.19.12
      '@esbuild/linux-loong64': 0.19.12
      '@esbuild/linux-mips64el': 0.19.12
      '@esbuild/linux-ppc64': 0.19.12
      '@esbuild/linux-riscv64': 0.19.12
      '@esbuild/linux-s390x': 0.19.12
      '@esbuild/linux-x64': 0.19.12
      '@esbuild/netbsd-x64': 0.19.12
      '@esbuild/openbsd-x64': 0.19.12
      '@esbuild/sunos-x64': 0.19.12
      '@esbuild/win32-arm64': 0.19.12
      '@esbuild/win32-ia32': 0.19.12
      '@esbuild/win32-x64': 0.19.12
    dev: false

  /esbuild@0.23.1:
    resolution: {integrity: sha512-VVNz/9Sa0bs5SELtn3f7qhJCDPCF5oMEl5cO9/SSinpE9hbPVvxbd572HH5AKiP7WD8INO53GgfDDhRjkylHEg==}
    engines: {node: '>=18'}
    hasBin: true
    requiresBuild: true
    optionalDependencies:
      '@esbuild/aix-ppc64': 0.23.1
      '@esbuild/android-arm': 0.23.1
      '@esbuild/android-arm64': 0.23.1
      '@esbuild/android-x64': 0.23.1
      '@esbuild/darwin-arm64': 0.23.1
      '@esbuild/darwin-x64': 0.23.1
      '@esbuild/freebsd-arm64': 0.23.1
      '@esbuild/freebsd-x64': 0.23.1
      '@esbuild/linux-arm': 0.23.1
      '@esbuild/linux-arm64': 0.23.1
      '@esbuild/linux-ia32': 0.23.1
      '@esbuild/linux-loong64': 0.23.1
      '@esbuild/linux-mips64el': 0.23.1
      '@esbuild/linux-ppc64': 0.23.1
      '@esbuild/linux-riscv64': 0.23.1
      '@esbuild/linux-s390x': 0.23.1
      '@esbuild/linux-x64': 0.23.1
      '@esbuild/netbsd-x64': 0.23.1
      '@esbuild/openbsd-arm64': 0.23.1
      '@esbuild/openbsd-x64': 0.23.1
      '@esbuild/sunos-x64': 0.23.1
      '@esbuild/win32-arm64': 0.23.1
      '@esbuild/win32-ia32': 0.23.1
      '@esbuild/win32-x64': 0.23.1
    dev: false

  /esbuild@0.25.4:
    resolution: {integrity: sha512-8pgjLUcUjcgDg+2Q4NYXnPbo/vncAY4UmyaCm0jZevERqCHZIaWwdJHkf8XQtu4AxSKCdvrUbT0XUr1IdZzI8Q==}
    engines: {node: '>=18'}
    hasBin: true
    requiresBuild: true
    optionalDependencies:
      '@esbuild/aix-ppc64': 0.25.4
      '@esbuild/android-arm': 0.25.4
      '@esbuild/android-arm64': 0.25.4
      '@esbuild/android-x64': 0.25.4
      '@esbuild/darwin-arm64': 0.25.4
      '@esbuild/darwin-x64': 0.25.4
      '@esbuild/freebsd-arm64': 0.25.4
      '@esbuild/freebsd-x64': 0.25.4
      '@esbuild/linux-arm': 0.25.4
      '@esbuild/linux-arm64': 0.25.4
      '@esbuild/linux-ia32': 0.25.4
      '@esbuild/linux-loong64': 0.25.4
      '@esbuild/linux-mips64el': 0.25.4
      '@esbuild/linux-ppc64': 0.25.4
      '@esbuild/linux-riscv64': 0.25.4
      '@esbuild/linux-s390x': 0.25.4
      '@esbuild/linux-x64': 0.25.4
      '@esbuild/netbsd-arm64': 0.25.4
      '@esbuild/netbsd-x64': 0.25.4
      '@esbuild/openbsd-arm64': 0.25.4
      '@esbuild/openbsd-x64': 0.25.4
      '@esbuild/sunos-x64': 0.25.4
      '@esbuild/win32-arm64': 0.25.4
      '@esbuild/win32-ia32': 0.25.4
      '@esbuild/win32-x64': 0.25.4

  /escape-string-regexp@4.0.0:
    resolution: {integrity: sha512-TtpcNJ3XAzx3Gq8sWRzJaVajRs0uVxA2YAkdb1jm2YkPz4G6egUFAyA3n5vtEIZefPk5Wa4UXbKuS5fKkJWdgA==}
    engines: {node: '>=10'}
    dev: true

  /escape-string-regexp@5.0.0:
    resolution: {integrity: sha512-/veY75JbMK4j1yjvuUxuVsiS/hr/4iHs9FTT6cgTexxdE0Ly/glccBAkloH/DofkjRbZU3bnoj38mOmhkZ0lHw==}
    engines: {node: '>=12'}
    dev: false

  /eslint-config-prettier@10.1.1(eslint@9.27.0):
    resolution: {integrity: sha512-4EQQr6wXwS+ZJSzaR5ZCrYgLxqvUjdXctaEtBqHcbkW944B1NQyO4qpdHQbXBONfwxXdkAY81HH4+LUfrg+zPw==}
    hasBin: true
    peerDependencies:
      eslint: '>=7.0.0'
    dependencies:
      eslint: 9.27.0
    dev: true

  /eslint-plugin-only-warn@1.1.0:
    resolution: {integrity: sha512-2tktqUAT+Q3hCAU0iSf4xAN1k9zOpjK5WO8104mB0rT/dGhOa09582HN5HlbxNbPRZ0THV7nLGvzugcNOSjzfA==}
    engines: {node: '>=6'}
    dev: true

  /eslint-plugin-react-hooks@5.2.0(eslint@9.27.0):
    resolution: {integrity: sha512-+f15FfK64YQwZdJNELETdn5ibXEUQmW1DZL6KXhNnc2heoy/sg9VJJeT7n8TlMWouzWqSWavFkIhHyIbIAEapg==}
    engines: {node: '>=10'}
    peerDependencies:
      eslint: ^3.0.0 || ^4.0.0 || ^5.0.0 || ^6.0.0 || ^7.0.0 || ^8.0.0-0 || ^9.0.0
    dependencies:
      eslint: 9.27.0
    dev: true

  /eslint-plugin-react@7.37.4(eslint@9.27.0):
    resolution: {integrity: sha512-BGP0jRmfYyvOyvMoRX/uoUeW+GqNj9y16bPQzqAHf3AYII/tDs+jMN0dBVkl88/OZwNGwrVFxE7riHsXVfy/LQ==}
    engines: {node: '>=4'}
    peerDependencies:
      eslint: ^3 || ^4 || ^5 || ^6 || ^7 || ^8 || ^9.7
    dependencies:
      array-includes: 3.1.8
      array.prototype.findlast: 1.2.5
      array.prototype.flatmap: 1.3.3
      array.prototype.tosorted: 1.1.4
      doctrine: 2.1.0
      es-iterator-helpers: 1.2.1
      eslint: 9.27.0
      estraverse: 5.3.0
      hasown: 2.0.2
      jsx-ast-utils: 3.3.5
      minimatch: 3.1.2
      object.entries: 1.1.8
      object.fromentries: 2.0.8
      object.values: 1.2.1
      prop-types: 15.8.1
      resolve: 2.0.0-next.5
      semver: 6.3.1
      string.prototype.matchall: 4.0.12
      string.prototype.repeat: 1.0.0
    dev: true

  /eslint-plugin-turbo@2.5.0(eslint@9.27.0)(turbo@2.5.3):
    resolution: {integrity: sha512-qQk54MrUZv0gnpxV23sccTc+FL3UJ8q7vG7HmXuS2RP8gdjWDwI1CCJTJD8EdRIDjsMxF0xi0AKcMY0CwIlXVg==}
    peerDependencies:
      eslint: '>6.6.0'
      turbo: '>2.0.0'
    dependencies:
      dotenv: 16.0.3
      eslint: 9.27.0
      turbo: 2.5.3
    dev: true

  /eslint-scope@8.3.0:
    resolution: {integrity: sha512-pUNxi75F8MJ/GdeKtVLSbYg4ZI34J6C0C7sbL4YOp2exGwen7ZsuBqKzUhXd0qMQ362yET3z+uPwKeg/0C2XCQ==}
    engines: {node: ^18.18.0 || ^20.9.0 || >=21.1.0}
    dependencies:
      esrecurse: 4.3.0
      estraverse: 5.3.0
    dev: true

  /eslint-visitor-keys@3.4.3:
    resolution: {integrity: sha512-wpc+LXeiyiisxPlEkUzU6svyS1frIO3Mgxj1fdy7Pm8Ygzguax2N3Fa/D/ag1WqbOprdI+uY6wMUl8/a2G+iag==}
    engines: {node: ^12.22.0 || ^14.17.0 || >=16.0.0}
    dev: true

  /eslint-visitor-keys@4.2.0:
    resolution: {integrity: sha512-UyLnSehNt62FFhSwjZlHmeokpRK59rcz29j+F1/aDgbkbRTk7wIc9XzdoasMUbRNKDM0qQt/+BJ4BrpFeABemw==}
    engines: {node: ^18.18.0 || ^20.9.0 || >=21.1.0}
    dev: true

  /eslint@9.27.0:
    resolution: {integrity: sha512-ixRawFQuMB9DZ7fjU3iGGganFDp3+45bPOdaRurcFHSXO1e/sYwUX/FtQZpLZJR6SjMoJH8hR2pPEAfDyCoU2Q==}
    engines: {node: ^18.18.0 || ^20.9.0 || >=21.1.0}
    hasBin: true
    peerDependencies:
      jiti: '*'
    peerDependenciesMeta:
      jiti:
        optional: true
    dependencies:
      '@eslint-community/eslint-utils': 4.7.0(eslint@9.27.0)
      '@eslint-community/regexpp': 4.12.1
      '@eslint/config-array': 0.20.0
      '@eslint/config-helpers': 0.2.2
      '@eslint/core': 0.14.0
      '@eslint/eslintrc': 3.3.1
      '@eslint/js': 9.27.0
      '@eslint/plugin-kit': 0.3.1
      '@humanfs/node': 0.16.6
      '@humanwhocodes/module-importer': 1.0.1
      '@humanwhocodes/retry': 0.4.3
      '@types/estree': 1.0.7
      '@types/json-schema': 7.0.15
      ajv: 6.12.6
      chalk: 4.1.2
      cross-spawn: 7.0.6
      debug: 4.4.1
      escape-string-regexp: 4.0.0
      eslint-scope: 8.3.0
      eslint-visitor-keys: 4.2.0
      espree: 10.3.0
      esquery: 1.6.0
      esutils: 2.0.3
      fast-deep-equal: 3.1.3
      file-entry-cache: 8.0.0
      find-up: 5.0.0
      glob-parent: 6.0.2
      ignore: 5.3.2
      imurmurhash: 0.1.4
      is-glob: 4.0.3
      json-stable-stringify-without-jsonify: 1.0.1
      lodash.merge: 4.6.2
      minimatch: 3.1.2
      natural-compare: 1.4.0
      optionator: 0.9.4
    transitivePeerDependencies:
      - supports-color
    dev: true

  /esm@3.2.25:
    resolution: {integrity: sha512-U1suiZ2oDVWv4zPO56S0NcR5QriEahGtdN2OR6FiOG4WJvcjBVFB0qI4+eKoWFH483PKGuLuu6V8Z4T5g63UVA==}
    engines: {node: '>=6'}
    dev: false

  /espree@10.3.0:
    resolution: {integrity: sha512-0QYC8b24HWY8zjRnDTL6RiHfDbAWn63qb4LMj1Z4b076A4une81+z03Kg7l7mn/48PUTqoLptSXez8oknU8Clg==}
    engines: {node: ^18.18.0 || ^20.9.0 || >=21.1.0}
    dependencies:
      acorn: 8.14.1
      acorn-jsx: 5.3.2(acorn@8.14.1)
      eslint-visitor-keys: 4.2.0
    dev: true

  /esprima@4.0.1:
    resolution: {integrity: sha512-eGuFFw7Upda+g4p+QHvnW0RyTX/SVeJBDM/gCtMARO0cLuT2HcEKnTPvhjV6aGeqrCB/sbNop0Kszm0jsaWU4A==}
    engines: {node: '>=4'}
    hasBin: true

  /esquery@1.6.0:
    resolution: {integrity: sha512-ca9pw9fomFcKPvFLXhBKUK90ZvGibiGOvRJNbjljY7s7uq/5YO4BOzcYtJqExdx99rF6aAcnRxHmcUHcz6sQsg==}
    engines: {node: '>=0.10'}
    dependencies:
      estraverse: 5.3.0
    dev: true

  /esrecurse@4.3.0:
    resolution: {integrity: sha512-KmfKL3b6G+RXvP8N1vr3Tq1kL/oCFgn2NYXEtqP8/L3pKapUA4G8cFVaoF3SU323CD4XypR/ffioHmkti6/Tag==}
    engines: {node: '>=4.0'}
    dependencies:
      estraverse: 5.3.0
    dev: true

  /estraverse@5.3.0:
    resolution: {integrity: sha512-MMdARuVEQziNTeJD8DgMqmhwR11BRQ/cBP+pLtYdSTnf3MIO8fFeiINEbX36ZdNlfU/7A9f3gUw49B3oQsvwBA==}
    engines: {node: '>=4.0'}
    dev: true

  /estree-util-attach-comments@3.0.0:
    resolution: {integrity: sha512-cKUwm/HUcTDsYh/9FgnuFqpfquUbwIqwKM26BVCGDPVgvaCl/nDCCjUfiLlx6lsEZ3Z4RFxNbOQ60pkaEwFxGw==}
    dependencies:
      '@types/estree': 1.0.7

  /estree-util-build-jsx@3.0.1:
    resolution: {integrity: sha512-8U5eiL6BTrPxp/CHbs2yMgP8ftMhR5ww1eIKoWRMlqvltHF8fZn5LRDvTKuxD3DUn+shRbLGqXemcP51oFCsGQ==}
    dependencies:
      '@types/estree-jsx': 1.0.5
      devlop: 1.1.0
      estree-util-is-identifier-name: 3.0.0
      estree-walker: 3.0.3

  /estree-util-is-identifier-name@2.1.0:
    resolution: {integrity: sha512-bEN9VHRyXAUOjkKVQVvArFym08BTWB0aJPppZZr0UNyAqWsLaVfAqP7hbaTJjzHifmB5ebnR8Wm7r7yGN/HonQ==}
    dev: false

  /estree-util-is-identifier-name@3.0.0:
    resolution: {integrity: sha512-hFtqIDZTIUZ9BXLb8y4pYGyk6+wekIivNVTcmvk8NoOh+VeRn5y6cEHzbURrWbfp1fIqdVipilzj+lfaadNZmg==}

  /estree-util-scope@1.0.0:
    resolution: {integrity: sha512-2CAASclonf+JFWBNJPndcOpA8EMJwa0Q8LUFJEKqXLW6+qBvbFZuF5gItbQOs/umBUkjviCSDCbBwU2cXbmrhQ==}
    dependencies:
      '@types/estree': 1.0.7
      devlop: 1.1.0

  /estree-util-to-js@2.0.0:
    resolution: {integrity: sha512-WDF+xj5rRWmD5tj6bIqRi6CkLIXbbNQUcxQHzGysQzvHmdYG2G7p/Tf0J0gpxGgkeMZNTIjT/AoSvC9Xehcgdg==}
    dependencies:
      '@types/estree-jsx': 1.0.5
      astring: 1.9.0
      source-map: 0.7.4

  /estree-util-value-to-estree@3.4.0:
    resolution: {integrity: sha512-Zlp+gxis+gCfK12d3Srl2PdX2ybsEA8ZYy6vQGVQTNNYLEGRQQ56XB64bjemN8kxIKXP1nC9ip4Z+ILy9LGzvQ==}
    dependencies:
      '@types/estree': 1.0.7
    dev: false

  /estree-util-visit@2.0.0:
    resolution: {integrity: sha512-m5KgiH85xAhhW8Wta0vShLcUvOsh3LLPI2YVwcbio1l7E09NTLL1EyMZFM1OyWowoH0skScNbhOPl4kcBgzTww==}
    dependencies:
      '@types/estree-jsx': 1.0.5
      '@types/unist': 3.0.3

  /estree-walker@3.0.3:
    resolution: {integrity: sha512-7RUKfXgSMMkzt6ZuXmqapOurLGPPfgj6l9uRZ7lRGolvk0y2yocc35LdcxKC5PQZdn2DMqioAQ2NoWcrTKmm6g==}
    dependencies:
      '@types/estree': 1.0.7

  /esutils@2.0.3:
    resolution: {integrity: sha512-kVscqXk4OCp68SZ0dkgEKVi6/8ij300KBWTJq32P/dYeWTSwK41WyTxalN1eRmA5Z9UU/LX9D7FWSmV9SAYx6g==}
    engines: {node: '>=0.10.0'}
    dev: true

  /eventemitter3@4.0.7:
    resolution: {integrity: sha512-8guHBZCwKnFhYdHr2ysuRWErTwhoN2X8XELRlrRwpmfeY2jjuUN4taQMsULKUVo1K4DvZl+0pgfyoysHxvmvEw==}
    dev: false

  /execa@8.0.1:
    resolution: {integrity: sha512-VyhnebXciFV2DESc+p6B+y0LjSm0krU4OgJN44qFAhBY0TJ+1V61tYD2+wHusZ6F9n5K+vl8k0sTy7PEfV4qpg==}
    engines: {node: '>=16.17'}
    dependencies:
      cross-spawn: 7.0.6
      get-stream: 8.0.1
      human-signals: 5.0.0
      is-stream: 3.0.0
      merge-stream: 2.0.0
      npm-run-path: 5.3.0
      onetime: 6.0.0
      signal-exit: 4.1.0
      strip-final-newline: 3.0.0
    dev: false

  /expect-type@1.2.1:
    resolution: {integrity: sha512-/kP8CAwxzLVEeFrMm4kMmy4CCDlpipyA7MYLVrdJIkV0fYF0UaigQHRsxHiuY/GEea+bh4KSv3TIlgr+2UL6bw==}
    engines: {node: '>=12.0.0'}
    dev: true

  /exsolve@1.0.5:
    resolution: {integrity: sha512-pz5dvkYYKQ1AHVrgOzBKWeP4u4FRb3a6DNK2ucr0OoNwYIU4QWsJ+NM36LLzORT+z845MzKHHhpXiUF5nvQoJg==}
    dev: false

  /extend-shallow@2.0.1:
    resolution: {integrity: sha512-zCnTtlxNoAiDc3gqY2aYAWFx7XWWiasuF2K8Me5WbN8otHKTUKBwjPtNpRs/rbUZm7KxWAaNj7P1a/p52GbVug==}
    engines: {node: '>=0.10.0'}
    dependencies:
      is-extendable: 0.1.1
    dev: false

  /extend@3.0.2:
    resolution: {integrity: sha512-fjquC59cD7CyW6urNXK0FBufkZcoiGG80wTuPujX590cB5Ttln20E2UB4S/WARVqhXffZl2LNgS+gQdPIIim/g==}

  /extendable-error@0.1.7:
    resolution: {integrity: sha512-UOiS2in6/Q0FK0R0q6UY9vYpQ21mr/Qn1KOnte7vsACuNJf514WvCCUHSRCPcgjPT2bAhNIJdlE6bVap1GKmeg==}
    dev: true

  /external-editor@3.1.0:
    resolution: {integrity: sha512-hMQ4CX1p1izmuLYyZqLMO/qGNw10wSv9QDCPfzXfyFrOaCSSoRfqE1Kf1s5an66J5JZC62NewG+mK49jOCtQew==}
    engines: {node: '>=4'}
    dependencies:
      chardet: 0.7.0
      iconv-lite: 0.4.24
      tmp: 0.0.33
    dev: true

  /fast-copy@3.0.2:
    resolution: {integrity: sha512-dl0O9Vhju8IrcLndv2eU4ldt1ftXMqqfgN4H1cpmGV7P6jeB9FwpN9a2c8DPGE1Ys88rNUJVYDHq73CGAGOPfQ==}
    dev: false

  /fast-deep-equal@3.1.3:
    resolution: {integrity: sha512-f3qQ9oQy9j2AhBe/H9VC91wLmKBCCU/gDOnKNAYG5hswO7BLKj09Hc5HYNz9cGI++xlpDCIgDaitVs03ATR84Q==}

  /fast-equals@5.2.2:
    resolution: {integrity: sha512-V7/RktU11J3I36Nwq2JnZEM7tNm17eBJz+u25qdxBZeCKiX6BkVSZQjwWIr+IobgnZy+ag73tTZgZi7tr0LrBw==}
    engines: {node: '>=6.0.0'}
    dev: false

  /fast-glob@3.3.1:
    resolution: {integrity: sha512-kNFPyjhh5cKjrUltxs+wFx+ZkbRaxxmZ+X0ZU31SOsxCEtP9VPgtq2teZw1DebupL5GmDaNQ6yKMMVcM41iqDg==}
    engines: {node: '>=8.6.0'}
    dependencies:
      '@nodelib/fs.stat': 2.0.5
      '@nodelib/fs.walk': 1.2.8
      glob-parent: 5.1.2
      merge2: 1.4.1
      micromatch: 4.0.8
    dev: true

  /fast-glob@3.3.3:
    resolution: {integrity: sha512-7MptL8U0cqcFdzIzwOTHoilX9x5BrNqye7Z/LuC7kCMRio1EMSyqRK3BEAUD7sXRq4iT4AzTVuZdhgQ2TCvYLg==}
    engines: {node: '>=8.6.0'}
    dependencies:
      '@nodelib/fs.stat': 2.0.5
      '@nodelib/fs.walk': 1.2.8
      glob-parent: 5.1.2
      merge2: 1.4.1
      micromatch: 4.0.8

  /fast-json-stable-stringify@2.1.0:
    resolution: {integrity: sha512-lhd/wF+Lk98HZoTCtlVraHtfh5XYijIjalXck7saUtuanSDyLMxnHhSXEDJqHxD7msR8D0uCmqlkwjCV8xvwHw==}
    dev: true

  /fast-levenshtein@2.0.6:
    resolution: {integrity: sha512-DCXu6Ifhqcks7TZKY3Hxp3y6qphY5SJZmrWMDrKcERSOXWQdMhU9Ig/PYrzyw/ul9jOIyh0N4M0tbC5hodg8dw==}
    dev: true

  /fast-redact@3.5.0:
    resolution: {integrity: sha512-dwsoQlS7h9hMeYUq1W++23NDcBLV4KqONnITDV9DjfS3q1SgDGVrBdvvTLUotWtPSD7asWDV9/CmsZPy8Hf70A==}
    engines: {node: '>=6'}
    dev: false

  /fast-safe-stringify@2.1.1:
    resolution: {integrity: sha512-W+KJc2dmILlPplD/H4K9l9LcAHAfPtP6BY84uVLXQ6Evcz9Lcg33Y2z1IVblT6xdY54PXYVHEv+0Wpq8Io6zkA==}
    dev: false

  /fast-uri@3.0.6:
    resolution: {integrity: sha512-Atfo14OibSv5wAp4VWNsFYE1AchQRTv9cBGWET4pZWHzYshFSS9NQI6I57rdKn9croWVMbYFbLhJ+yJvmZIIHw==}
    dev: false

  /fastq@1.19.1:
    resolution: {integrity: sha512-GwLTyxkCXjXbxqIhTsMI2Nui8huMPtnxg7krajPJAjnEG/iiOS7i+zCtWGZR9G0NBKbXKh6X9m9UIsYX/N6vvQ==}
    dependencies:
      reusify: 1.1.0

  /fault@2.0.1:
    resolution: {integrity: sha512-WtySTkS4OKev5JtpHXnib4Gxiurzh5NCGvWrFaZ34m6JehfTUhKZvn9njTfw48t6JumVQOmrKqpmGcdwxnhqBQ==}
    dependencies:
      format: 0.2.2
    dev: false

  /fdir@6.4.4(picomatch@4.0.2):
    resolution: {integrity: sha512-1NZP+GK4GfuAv3PqKvxQRDMjdSRZjnkq7KfhlNrCNNlZ0ygQFpebfrnfnq/W7fpUnAv9aGWmY1zKx7FYL3gwhg==}
    peerDependencies:
      picomatch: ^3 || ^4
    peerDependenciesMeta:
      picomatch:
        optional: true
    dependencies:
      picomatch: 4.0.2

  /fetch-blob@3.2.0:
    resolution: {integrity: sha512-7yAQpD2UMJzLi1Dqv7qFYnPbaPx7ZfFK6PiIxQ4PfkGPyNyl2Ugx+a/umUonmKqjhM4DnfbMvdX6otXq83soQQ==}
    engines: {node: ^12.20 || >= 14.13}
    dependencies:
      node-domexception: 1.0.0
      web-streams-polyfill: 3.3.3
    dev: false

  /file-entry-cache@8.0.0:
    resolution: {integrity: sha512-XXTUwCvisa5oacNGRP9SfNtYBNAMi+RPwBFmblZEF7N7swHYQS6/Zfk7SRwx4D5j3CH211YNRco1DEMNVfZCnQ==}
    engines: {node: '>=16.0.0'}
    dependencies:
      flat-cache: 4.0.1
    dev: true

  /file-type@19.3.0:
    resolution: {integrity: sha512-mROwiKLZf/Kwa/2Rol+OOZQn1eyTkPB3ZTwC0ExY6OLFCbgxHYZvBm7xI77NvfZFMKBsmuXfmLJnD4eEftEhrA==}
    engines: {node: '>=18'}
    dependencies:
      strtok3: 8.1.0
      token-types: 6.0.0
      uint8array-extras: 1.4.0
    dev: false

  /fill-range@7.1.1:
    resolution: {integrity: sha512-YsGpe3WHLK8ZYi4tWDg2Jy3ebRz2rXowDxnld4bkQB00cc/1Zw9AWnC0i9ztDJitivtQvaI9KaLyKrc+hBW0yg==}
    engines: {node: '>=8'}
    dependencies:
      to-regex-range: 5.0.1

  /find-up@4.1.0:
    resolution: {integrity: sha512-PpOwAdQ/YlXQ2vj8a3h8IipDuYRi3wceVQQGYWxNINccq40Anw7BlsEXCMbt1Zt+OLA6Fq9suIpIWD0OsnISlw==}
    engines: {node: '>=8'}
    dependencies:
      locate-path: 5.0.0
      path-exists: 4.0.0
    dev: true

  /find-up@5.0.0:
    resolution: {integrity: sha512-78/PXT1wlLLDgTzDs7sjq9hzz0vXD+zn+7wypEe4fXQxCmdmqfGsEPQxmiCSQI3ajFV91bVSsvNtrJRiW6nGng==}
    engines: {node: '>=10'}
    dependencies:
      locate-path: 6.0.0
      path-exists: 4.0.0
    dev: true

  /fix-dts-default-cjs-exports@1.0.1:
    resolution: {integrity: sha512-pVIECanWFC61Hzl2+oOCtoJ3F17kglZC/6N94eRWycFgBH35hHx0Li604ZIzhseh97mf2p0cv7vVrOZGoqhlEg==}
    dependencies:
      magic-string: 0.30.17
      mlly: 1.7.4
      rollup: 4.41.0

  /flat-cache@4.0.1:
    resolution: {integrity: sha512-f7ccFPK3SXFHpx15UIGyRJ/FJQctuKZ0zVuN3frBo4HnK3cay9VEW0R6yPYFHC0AgqhukPzKjq22t5DmAyqGyw==}
    engines: {node: '>=16'}
    dependencies:
      flatted: 3.3.3
      keyv: 4.5.4
    dev: true

  /flatted@3.3.3:
    resolution: {integrity: sha512-GX+ysw4PBCz0PzosHDepZGANEuFCMLrnRTiEy9McGjmkCQYwRq4A/X786G/fjM/+OjsWSU1ZrY5qyARZmO/uwg==}
    dev: true

  /for-each@0.3.5:
    resolution: {integrity: sha512-dKx12eRCVIzqCxFGplyFKJMPvLEWgmNtUrpTiJIR5u97zEhRG8ySrtboPHZXx7daLxQVrl643cTzbab2tkQjxg==}
    engines: {node: '>= 0.4'}
    dependencies:
      is-callable: 1.2.7
    dev: true

  /foreground-child@3.3.1:
    resolution: {integrity: sha512-gIXjKqtFuWEgzFRJA9WCQeSJLZDjgJUOMCMzxtvFq/37KojM1BFGufqsCy0r4qSQmYLsZYMeyRqzIWOMup03sw==}
    engines: {node: '>=14'}
    dependencies:
      cross-spawn: 7.0.6
      signal-exit: 4.1.0

  /format@0.2.2:
    resolution: {integrity: sha512-wzsgA6WOq+09wrU1tsJ09udeR/YZRaeArL9e1wPbFg3GG2yDnC2ldKpxs4xunpFF9DgqCqOIra3bc1HWrJ37Ww==}
    engines: {node: '>=0.4.x'}
    dev: false

  /formdata-polyfill@4.0.10:
    resolution: {integrity: sha512-buewHzMvYL29jdeQTVILecSaZKnt/RJWjoZCF5OW60Z67/GmSLBkOFM7qh1PI3zFNtJbaZL5eQu1vLfazOwj4g==}
    engines: {node: '>=12.20.0'}
    dependencies:
      fetch-blob: 3.2.0
    dev: false

  /fs-extra@7.0.1:
    resolution: {integrity: sha512-YJDaCJZEnBmcbw13fvdAM9AwNOJwOzrE4pqMqBq5nFiEqXUqHwlK4B+3pUw6JNvfSPtX05xFHtYy/1ni01eGCw==}
    engines: {node: '>=6 <7 || >=8'}
    dependencies:
      graceful-fs: 4.2.11
      jsonfile: 4.0.0
      universalify: 0.1.2
    dev: true

  /fs-extra@8.1.0:
    resolution: {integrity: sha512-yhlQgA6mnOJUKOsRUFsgJdQCvkKhcz8tlZG5HBQfReYZy46OwLcY+Zia0mtdHsOo9y/hP+CxMN0TU9QxoOtG4g==}
    engines: {node: '>=6 <7 || >=8'}
    dependencies:
      graceful-fs: 4.2.11
      jsonfile: 4.0.0
      universalify: 0.1.2
    dev: true

  /fsevents@2.3.3:
    resolution: {integrity: sha512-5xoDfX+fL7faATnagmWPpbFtwh/R77WmMMqqHGS65C3vvB0YHrgF+B1YmZ3441tMj5n63k0212XNoJwzlhffQw==}
    engines: {node: ^8.16.0 || ^10.6.0 || >=11.0.0}
    os: [darwin]
    requiresBuild: true
    optional: true

  /function-bind@1.1.2:
    resolution: {integrity: sha512-7XHNxH7qX9xG5mIwxkhumTox/MIRNcOgDrxWsMt2pAr23WHp6MrRlN7FBSFpCpr+oVO0F744iUgR82nJMfG2SA==}
    dev: true

  /function.prototype.name@1.1.8:
    resolution: {integrity: sha512-e5iwyodOHhbMr/yNrc7fDYG4qlbIvI5gajyzPnb5TCwyhjApznQh1BMFou9b30SevY43gCJKXycoCBjMbsuW0Q==}
    engines: {node: '>= 0.4'}
    dependencies:
      call-bind: 1.0.8
      call-bound: 1.0.4
      define-properties: 1.2.1
      functions-have-names: 1.2.3
      hasown: 2.0.2
      is-callable: 1.2.7
    dev: true

  /functions-have-names@1.2.3:
    resolution: {integrity: sha512-xckBUXyTIqT97tq2x2AMb+g163b5JFysYk0x4qxNFwbfQkmNZoiRHb6sPzI9/QV33WeuvVYBUIiD4NzNIyqaRQ==}
    dev: true

  /functions.do@0.0.5:
    resolution: {integrity: sha512-e6ujw9AvbeWqZVM1m/TXgvp5m6TPkOZneyXZPTBBeJ+SSJw4sQv43USORss1WPSNDYOWsWL/QqfrSRk7lQp5lg==}
    dev: false

  /get-intrinsic@1.3.0:
    resolution: {integrity: sha512-9fSjSaos/fRIVIp+xSJlE6lfwhES7LNtKaCBIamHsjr2na1BiABJPo0mOjjz8GJDURarmCPGqaiVg5mfjb98CQ==}
    engines: {node: '>= 0.4'}
    dependencies:
      call-bind-apply-helpers: 1.0.2
      es-define-property: 1.0.1
      es-errors: 1.3.0
      es-object-atoms: 1.1.1
      function-bind: 1.1.2
      get-proto: 1.0.1
      gopd: 1.2.0
      has-symbols: 1.1.0
      hasown: 2.0.2
      math-intrinsics: 1.1.0
    dev: true

  /get-proto@1.0.1:
    resolution: {integrity: sha512-sTSfBjoXBp89JvIKIefqw7U2CCebsc74kiY6awiGogKtoSGbgjYE/G/+l9sF3MWFPNc9IcoOC4ODfKHfxFmp0g==}
    engines: {node: '>= 0.4'}
    dependencies:
      dunder-proto: 1.0.1
      es-object-atoms: 1.1.1
    dev: true

  /get-stream@8.0.1:
    resolution: {integrity: sha512-VaUJspBffn/LMCJVoMvSAdmscJyS1auj5Zulnn5UoYcY531UWmdwhRWkcGKnGU93m5HSXP9LP2usOryrBtQowA==}
    engines: {node: '>=16'}
    dev: false

  /get-symbol-description@1.1.0:
    resolution: {integrity: sha512-w9UMqWwJxHNOvoNzSJ2oPF5wvYcvP7jUvYzhp67yEhTi17ZDBBC1z9pTdGuzjD+EFIqLSYRweZjqfiPzQ06Ebg==}
    engines: {node: '>= 0.4'}
    dependencies:
      call-bound: 1.0.4
      es-errors: 1.3.0
      get-intrinsic: 1.3.0
    dev: true

  /get-tsconfig@4.10.0:
    resolution: {integrity: sha512-kGzZ3LWWQcGIAmg6iWvXn0ei6WDtV26wzHRMwDSzmAbcXrTEXxHy6IehI6/4eT6VRKyMP1eF1VqwrVUmE/LR7A==}
    dependencies:
      resolve-pkg-maps: 1.0.0

  /get-tsconfig@4.8.1:
    resolution: {integrity: sha512-k9PN+cFBmaLWtVz29SkUoqU5O0slLuHJXt/2P+tMVFT+phsSGXGkp9t3rQIqdz0e+06EHNGs3oM6ZX1s2zHxRg==}
    dependencies:
      resolve-pkg-maps: 1.0.0
    dev: false

  /github-slugger@2.0.0:
    resolution: {integrity: sha512-IaOQ9puYtjrkq7Y0Ygl9KDZnrf/aiUJYUpVf89y8kyaxbRG7Y1SrX/jaumrv81vc61+kiMempujsM3Yw7w5qcw==}
    dev: false

  /glob-parent@5.1.2:
    resolution: {integrity: sha512-AOIgSQCepiJYwP3ARnGx+5VnTu2HBYdzbGP45eLw1vr3zB3vZLeyed1sC9hnbcOc9/SrMyM5RPQrkGz4aS9Zow==}
    engines: {node: '>= 6'}
    dependencies:
      is-glob: 4.0.3

  /glob-parent@6.0.2:
    resolution: {integrity: sha512-XxwI8EOhVQgWp6iDL+3b0r86f4d6AX6zSU55HfB4ydCEuXLXc5FcYeOu+nnGftS4TEju/11rt4KJPTMgbfmv4A==}
    engines: {node: '>=10.13.0'}
    dependencies:
      is-glob: 4.0.3
    dev: true

  /glob@10.4.5:
    resolution: {integrity: sha512-7Bv8RF0k6xjo7d4A/PxYLbUCfb6c+Vpd2/mB2yRDlew7Jb5hEXiCD9ibfO7wpk8i4sevK6DFny9h7EYbM3/sHg==}
    hasBin: true
    dependencies:
      foreground-child: 3.3.1
      jackspeak: 3.4.3
      minimatch: 9.0.5
      minipass: 7.1.2
      package-json-from-dist: 1.0.1
      path-scurry: 1.11.1

  /globals@14.0.0:
    resolution: {integrity: sha512-oahGvuMGQlPw/ivIYBjVSrWAfWLBeku5tpPE2fOPLi+WHffIWbuh2tCjhyQhTBPMf5E9jDEH4FOmTYgYwbKwtQ==}
    engines: {node: '>=18'}
    dev: true

  /globals@15.15.0:
    resolution: {integrity: sha512-7ACyT3wmyp3I61S4fG682L0VA2RGD9otkqGJIwNUMF1SWUombIIk+af1unuDYgMm082aHYwD+mzJvv9Iu8dsgg==}
    engines: {node: '>=18'}
    dev: false

  /globals@16.1.0:
    resolution: {integrity: sha512-aibexHNbb/jiUSObBgpHLj+sIuUmJnYcgXBlrfsiDZ9rt4aF2TFRbyLgZ2iFQuVZ1K5Mx3FVkbKRSgKrbK3K2g==}
    engines: {node: '>=18'}
    dev: true

  /globalthis@1.0.4:
    resolution: {integrity: sha512-DpLKbNU4WylpxJykQujfCcwYWiV/Jhm50Goo0wrVILAv5jOr9d+H+UR3PhSCD2rCCEIg0uc+G+muBTwD54JhDQ==}
    engines: {node: '>= 0.4'}
    dependencies:
      define-properties: 1.2.1
      gopd: 1.2.0
    dev: true

  /globby@11.1.0:
    resolution: {integrity: sha512-jhIXaOzy1sb8IyocaruWSn1TjmnBVs8Ayhcy83rmxNJ8q2uWKCAj3CnJY+KpGSXCueAPc0i05kVvVKtP1t9S3g==}
    engines: {node: '>=10'}
    dependencies:
      array-union: 2.1.0
      dir-glob: 3.0.1
      fast-glob: 3.3.3
      ignore: 5.3.2
      merge2: 1.4.1
      slash: 3.0.0
    dev: true

  /gopd@1.2.0:
    resolution: {integrity: sha512-ZUKRh6/kUFoAiTAtTYPZJ3hw9wNxx+BIBOijnlG9PnrJsCcSjs1wyyD6vJpaYtgnzDrKYRSqf3OO6Rfa93xsRg==}
    engines: {node: '>= 0.4'}
    dev: true

  /graceful-fs@4.2.11:
    resolution: {integrity: sha512-RbJ5/jmFcNNCcDV5o9eTnBLJ/HszWV0P73bc+Ff4nS/rJj+YaS6IGyiOL0VoBYX+l1Wrl3k63h/KrH+nhJ0XvQ==}
    dev: true

  /graphemer@1.4.0:
    resolution: {integrity: sha512-EtKwoO6kxCL9WO5xipiHTZlSzBm7WLT627TqC/uVRd0HKmq8NXyebnNYxDoBi7wt8eTWrUrKXCOVaFq9x1kgag==}
    dev: true

  /graphql@16.11.0:
    resolution: {integrity: sha512-mS1lbMsxgQj6hge1XZ6p7GPhbrtFwUFYi3wRzXAC/FmYnyXMTvvI3td3rjmQ2u8ewXueaSvRPWaEcgVVOT9Jnw==}
    engines: {node: ^12.22.0 || ^14.16.0 || ^16.0.0 || >=17.0.0}
    dev: false

  /gray-matter@4.0.3:
    resolution: {integrity: sha512-5v6yZd4JK3eMI3FqqCouswVqwugaA9r4dNZB1wwcmrD02QkV5H0y7XBQW8QwQqEaZY1pM9aqORSORhJRdNK44Q==}
    engines: {node: '>=6.0'}
    dependencies:
      js-yaml: 3.14.1
      kind-of: 6.0.3
      section-matter: 1.0.0
      strip-bom-string: 1.0.0
    dev: false

  /hachure-fill@0.5.2:
    resolution: {integrity: sha512-3GKBOn+m2LX9iq+JC1064cSFprJY4jL1jCXTcpnfER5HYE2l/4EfWSGzkPa/ZDBmYI0ZOEj5VHV/eKnPGkHuOg==}
    dev: false

  /has-bigints@1.1.0:
    resolution: {integrity: sha512-R3pbpkcIqv2Pm3dUwgjclDRVmWpTJW2DcMzcIhEXEx1oh/CEMObMm3KLmRJOdvhM7o4uQBnwr8pzRK2sJWIqfg==}
    engines: {node: '>= 0.4'}
    dev: true

  /has-flag@4.0.0:
    resolution: {integrity: sha512-EykJT/Q1KjTWctppgIAgfSO0tKVuZUjhgMr17kqTumMl6Afv3EISleU7qZUzoXDFTAHTDC4NOoG/ZxU3EvlMPQ==}
    engines: {node: '>=8'}
    dev: true

  /has-property-descriptors@1.0.2:
    resolution: {integrity: sha512-55JNKuIW+vq4Ke1BjOTjM2YctQIvCT7GFzHwmfZPGo5wnrgkid0YQtnAleFSqumZm4az3n2BS+erby5ipJdgrg==}
    dependencies:
      es-define-property: 1.0.1
    dev: true

  /has-proto@1.2.0:
    resolution: {integrity: sha512-KIL7eQPfHQRC8+XluaIw7BHUwwqL19bQn4hzNgdr+1wXoU0KKj6rufu47lhY7KbJR2C6T6+PfyN0Ea7wkSS+qQ==}
    engines: {node: '>= 0.4'}
    dependencies:
      dunder-proto: 1.0.1
    dev: true

  /has-symbols@1.1.0:
    resolution: {integrity: sha512-1cDNdwJ2Jaohmb3sg4OmKaMBwuC48sYni5HUw2DvsC8LjGTLK9h+eb1X6RyuOHe4hT0ULCW68iomhjUoKUqlPQ==}
    engines: {node: '>= 0.4'}
    dev: true

  /has-tostringtag@1.0.2:
    resolution: {integrity: sha512-NqADB8VjPFLM2V0VvHUewwwsw0ZWBaIdgo+ieHtK3hasLz4qeCRjYcqfB6AQrBggRKppKF8L52/VqdVsO47Dlw==}
    engines: {node: '>= 0.4'}
    dependencies:
      has-symbols: 1.1.0
    dev: true

  /hasown@2.0.2:
    resolution: {integrity: sha512-0hJU9SCPvmMzIBdZFqNPXWa6dqh7WdH0cII9y+CyS8rG3nL48Bclra9HmKhVVUHyPWNH5Y7xDwAB7bfgSjkUMQ==}
    engines: {node: '>= 0.4'}
    dependencies:
      function-bind: 1.1.2
    dev: true

  /hast-util-from-dom@5.0.1:
    resolution: {integrity: sha512-N+LqofjR2zuzTjCPzyDUdSshy4Ma6li7p/c3pA78uTwzFgENbgbUrm2ugwsOdcjI1muO+o6Dgzp9p8WHtn/39Q==}
    dependencies:
      '@types/hast': 3.0.4
      hastscript: 9.0.1
      web-namespaces: 2.0.1
    dev: false

  /hast-util-from-html-isomorphic@2.0.0:
    resolution: {integrity: sha512-zJfpXq44yff2hmE0XmwEOzdWin5xwH+QIhMLOScpX91e/NSGPsAzNCvLQDIEPyO2TXi+lBmU6hjLIhV8MwP2kw==}
    dependencies:
      '@types/hast': 3.0.4
      hast-util-from-dom: 5.0.1
      hast-util-from-html: 2.0.3
      unist-util-remove-position: 5.0.0
    dev: false

  /hast-util-from-html@2.0.3:
    resolution: {integrity: sha512-CUSRHXyKjzHov8yKsQjGOElXy/3EKpyX56ELnkHH34vDVw1N1XSQ1ZcAvTyAPtGqLTuKP/uxM+aLkSPqF/EtMw==}
    dependencies:
      '@types/hast': 3.0.4
      devlop: 1.1.0
      hast-util-from-parse5: 8.0.3
      parse5: 7.3.0
      vfile: 6.0.3
      vfile-message: 4.0.2
    dev: false

  /hast-util-from-parse5@8.0.3:
    resolution: {integrity: sha512-3kxEVkEKt0zvcZ3hCRYI8rqrgwtlIOFMWkbclACvjlDw8Li9S2hk/d51OI0nr/gIpdMHNepwgOKqZ/sy0Clpyg==}
    dependencies:
      '@types/hast': 3.0.4
      '@types/unist': 3.0.3
      devlop: 1.1.0
      hastscript: 9.0.1
      property-information: 7.1.0
      vfile: 6.0.3
      vfile-location: 5.0.3
      web-namespaces: 2.0.1
    dev: false

  /hast-util-is-element@3.0.0:
    resolution: {integrity: sha512-Val9mnv2IWpLbNPqc/pUem+a7Ipj2aHacCwgNfTiK0vJKl0LF+4Ba4+v1oPHFpf3bLYmreq0/l3Gud9S5OH42g==}
    dependencies:
      '@types/hast': 3.0.4
    dev: false

  /hast-util-parse-selector@4.0.0:
    resolution: {integrity: sha512-wkQCkSYoOGCRKERFWcxMVMOcYE2K1AaNLU8DXS9arxnLOUEWbOXKXiJUNzEpqZ3JOKpnha3jkFrumEjVliDe7A==}
    dependencies:
      '@types/hast': 3.0.4
    dev: false

  /hast-util-raw@9.1.0:
    resolution: {integrity: sha512-Y8/SBAHkZGoNkpzqqfCldijcuUKh7/su31kEBp67cFY09Wy0mTRgtsLYsiIxMJxlu0f6AA5SUTbDR8K0rxnbUw==}
    dependencies:
      '@types/hast': 3.0.4
      '@types/unist': 3.0.3
      '@ungap/structured-clone': 1.3.0
      hast-util-from-parse5: 8.0.3
      hast-util-to-parse5: 8.0.0
      html-void-elements: 3.0.0
      mdast-util-to-hast: 13.2.0
      parse5: 7.3.0
      unist-util-position: 5.0.0
      unist-util-visit: 5.0.0
      vfile: 6.0.3
      web-namespaces: 2.0.1
      zwitch: 2.0.4
    dev: false

  /hast-util-to-estree@3.1.3:
    resolution: {integrity: sha512-48+B/rJWAp0jamNbAAf9M7Uf//UVqAoMmgXhBdxTDJLGKY+LRnZ99qcG+Qjl5HfMpYNzS5v4EAwVEF34LeAj7w==}
    dependencies:
      '@types/estree': 1.0.7
      '@types/estree-jsx': 1.0.5
      '@types/hast': 3.0.4
      comma-separated-tokens: 2.0.3
      devlop: 1.1.0
      estree-util-attach-comments: 3.0.0
      estree-util-is-identifier-name: 3.0.0
      hast-util-whitespace: 3.0.0
      mdast-util-mdx-expression: 2.0.1
      mdast-util-mdx-jsx: 3.2.0
      mdast-util-mdxjs-esm: 2.0.1
      property-information: 7.1.0
      space-separated-tokens: 2.0.2
      style-to-js: 1.1.16
      unist-util-position: 5.0.0
      zwitch: 2.0.4
    transitivePeerDependencies:
      - supports-color

  /hast-util-to-html@9.0.5:
    resolution: {integrity: sha512-OguPdidb+fbHQSU4Q4ZiLKnzWo8Wwsf5bZfbvu7//a9oTYoqD/fWpe96NuHkoS9h0ccGOTe0C4NGXdtS0iObOw==}
    dependencies:
      '@types/hast': 3.0.4
      '@types/unist': 3.0.3
      ccount: 2.0.1
      comma-separated-tokens: 2.0.3
      hast-util-whitespace: 3.0.0
      html-void-elements: 3.0.0
      mdast-util-to-hast: 13.2.0
      property-information: 7.1.0
      space-separated-tokens: 2.0.2
      stringify-entities: 4.0.4
      zwitch: 2.0.4
    dev: false

  /hast-util-to-jsx-runtime@2.3.6:
    resolution: {integrity: sha512-zl6s8LwNyo1P9uw+XJGvZtdFF1GdAkOg8ujOw+4Pyb76874fLps4ueHXDhXWdk6YHQ6OgUtinliG7RsYvCbbBg==}
    dependencies:
      '@types/estree': 1.0.7
      '@types/hast': 3.0.4
      '@types/unist': 3.0.3
      comma-separated-tokens: 2.0.3
      devlop: 1.1.0
      estree-util-is-identifier-name: 3.0.0
      hast-util-whitespace: 3.0.0
      mdast-util-mdx-expression: 2.0.1
      mdast-util-mdx-jsx: 3.2.0
      mdast-util-mdxjs-esm: 2.0.1
      property-information: 7.1.0
      space-separated-tokens: 2.0.2
      style-to-js: 1.1.16
      unist-util-position: 5.0.0
      vfile-message: 4.0.2
    transitivePeerDependencies:
      - supports-color

  /hast-util-to-parse5@8.0.0:
    resolution: {integrity: sha512-3KKrV5ZVI8if87DVSi1vDeByYrkGzg4mEfeu4alwgmmIeARiBLKCZS2uw5Gb6nU9x9Yufyj3iudm6i7nl52PFw==}
    dependencies:
      '@types/hast': 3.0.4
      comma-separated-tokens: 2.0.3
      devlop: 1.1.0
      property-information: 6.5.0
      space-separated-tokens: 2.0.2
      web-namespaces: 2.0.1
      zwitch: 2.0.4
    dev: false

  /hast-util-to-string@3.0.1:
    resolution: {integrity: sha512-XelQVTDWvqcl3axRfI0xSeoVKzyIFPwsAGSLIsKdJKQMXDYJS4WYrBNF/8J7RdhIcFI2BOHgAifggsvsxp/3+A==}
    dependencies:
      '@types/hast': 3.0.4
    dev: false

  /hast-util-to-text@4.0.2:
    resolution: {integrity: sha512-KK6y/BN8lbaq654j7JgBydev7wuNMcID54lkRav1P0CaE1e47P72AWWPiGKXTJU271ooYzcvTAn/Zt0REnvc7A==}
    dependencies:
      '@types/hast': 3.0.4
      '@types/unist': 3.0.3
      hast-util-is-element: 3.0.0
      unist-util-find-after: 5.0.0
    dev: false

  /hast-util-whitespace@3.0.0:
    resolution: {integrity: sha512-88JUN06ipLwsnv+dVn+OIYOvAuvBMy/Qoi6O7mQHxdPXpjy+Cd6xRkWwux7DKO+4sYILtLBRIKgsdpS2gQc7qw==}
    dependencies:
      '@types/hast': 3.0.4

  /hastscript@9.0.1:
    resolution: {integrity: sha512-g7df9rMFX/SPi34tyGCyUBREQoKkapwdY/T04Qn9TDWfHhAYt4/I0gMVirzK5wEzeUqIjEB+LXC/ypb7Aqno5w==}
    dependencies:
      '@types/hast': 3.0.4
      comma-separated-tokens: 2.0.3
      hast-util-parse-selector: 4.0.0
      property-information: 7.1.0
      space-separated-tokens: 2.0.2
    dev: false

  /help-me@5.0.0:
    resolution: {integrity: sha512-7xgomUX6ADmcYzFik0HzAxh/73YlKR9bmFzf51CZwR+b6YtzU2m0u49hQCqV6SvlqIqsaxovfwdvbnsw3b/zpg==}
    dev: false

  /html-void-elements@3.0.0:
    resolution: {integrity: sha512-bEqo66MRXsUGxWHV5IP0PUiAWwoEjba4VCzg0LjFJBpchPaTfyfCKTG6bc5F8ucKec3q5y6qOdGyYTSBEvhCrg==}
    dev: false

  /http-status@2.1.0:
    resolution: {integrity: sha512-O5kPr7AW7wYd/BBiOezTwnVAnmSNFY+J7hlZD2X5IOxVBetjcHAiTXhzj0gMrnojQlwy+UT1/Y3H3vJ3UlmvLA==}
    engines: {node: '>= 0.4.0'}
    dev: false

  /human-id@4.1.1:
    resolution: {integrity: sha512-3gKm/gCSUipeLsRYZbbdA1BD83lBoWUkZ7G9VFrhWPAU76KwYo5KR8V28bpoPm/ygy0x5/GCbpRQdY7VLYCoIg==}
    hasBin: true
    dev: true

  /human-signals@5.0.0:
    resolution: {integrity: sha512-AXcZb6vzzrFAUE61HnN4mpLqd/cSIwNQjtNWR0euPm6y0iqx3G4gOXaIDdtdDwZmhwe82LA6+zinmW4UBWVePQ==}
    engines: {node: '>=16.17.0'}
    dev: false

  /iconv-lite@0.4.24:
    resolution: {integrity: sha512-v3MXnZAcvnywkTUEZomIActle7RXXeedOR31wwl7VlyoXO4Qi9arvSenNQWne1TcRwhCL1HwLI21bEqdpj8/rA==}
    engines: {node: '>=0.10.0'}
    dependencies:
      safer-buffer: 2.1.2
    dev: true

  /iconv-lite@0.6.3:
    resolution: {integrity: sha512-4fCk79wshMdzMp2rH06qWrJE4iolqLhCUH+OiuIgU++RB0+94NlDL81atO7GX55uUKueo0txHNtvEyI6D7WdMw==}
    engines: {node: '>=0.10.0'}
    dependencies:
      safer-buffer: 2.1.2
    dev: false

  /ieee754@1.2.1:
    resolution: {integrity: sha512-dcyqhDvX1C46lXZcVqCpK+FtMRQVdIMN6/Df5js2zouUsqG7I6sFxitIC+7KYK29KdXOLHdu9zL4sFnoVQnqaA==}
    dev: false

  /ignore@5.3.2:
    resolution: {integrity: sha512-hsBTNUqQTDwkWtcdYI2i06Y/nUBEsNEDJKjWdigLvegy8kDuJAS8uRlpkkcQpyEXL0Z/pjDy5HBmMjRCJ2gq+g==}
    engines: {node: '>= 4'}
    dev: true

  /image-size@2.0.2:
    resolution: {integrity: sha512-IRqXKlaXwgSMAMtpNzZa1ZAe8m+Sa1770Dhk8VkSsP9LS+iHD62Zd8FQKs8fbPiagBE7BzoFX23cxFnwshpV6w==}
    engines: {node: '>=16.x'}
    hasBin: true
    dev: false

  /import-fresh@3.3.1:
    resolution: {integrity: sha512-TR3KfrTZTYLPB6jUjfx6MF9WcWrHL9su5TObK4ZkYgBdWKPOFoSoQIdEuTuR82pmtxH2spWG9h6etwfr1pLBqQ==}
    engines: {node: '>=6'}
    dependencies:
      parent-module: 1.0.1
      resolve-from: 4.0.0
    dev: true

  /imurmurhash@0.1.4:
    resolution: {integrity: sha512-JmXMZ6wuvDmLiHEml9ykzqO6lwFbof0GG4IkcGaENdCRDDmMVnny7s5HsIgHCbaq0w2MyPhDqkhTUgS2LU2PHA==}
    engines: {node: '>=0.8.19'}
    dev: true

  /inline-style-parser@0.2.4:
    resolution: {integrity: sha512-0aO8FkhNZlj/ZIbNi7Lxxr12obT7cL1moPfE4tg1LkX7LlLfC6DeX4l2ZEud1ukP9jNQyNnfzQVqwbwmAATY4Q==}

  /internal-slot@1.1.0:
    resolution: {integrity: sha512-4gd7VpWNQNB4UKKCFFVcp1AVv+FMOgs9NKzjHKusc8jTMhd5eL1NqQqOpE0KzMds804/yHlglp3uxgluOqAPLw==}
    engines: {node: '>= 0.4'}
    dependencies:
      es-errors: 1.3.0
      hasown: 2.0.2
      side-channel: 1.1.0
    dev: true

  /internmap@1.0.1:
    resolution: {integrity: sha512-lDB5YccMydFBtasVtxnZ3MRBHuaoE8GKsppq+EchKL2U4nK/DmEpPHNH8MZe5HkMtpSiTSOZwfN0tzYjO/lJEw==}
    dev: false

  /internmap@2.0.3:
    resolution: {integrity: sha512-5Hh7Y1wQbvY5ooGgPbDaL5iYLAPzMTUrjMulskHLH6wnv/A+1q5rgEaiuqEjB+oxGXIVZs1FF+R/KPN3ZSQYYg==}
    engines: {node: '>=12'}
    dev: false

  /is-alphabetical@2.0.1:
    resolution: {integrity: sha512-FWyyY60MeTNyeSRpkM2Iry0G9hpr7/9kD40mD/cGQEuilcZYS4okz8SN2Q6rLCJ8gbCt6fN+rC+6tMGS99LaxQ==}

  /is-alphanumerical@2.0.1:
    resolution: {integrity: sha512-hmbYhX/9MUMF5uh7tOXyK/n0ZvWpad5caBA17GsC6vyuCqaWliRG5K1qS9inmUhEMaOBIW7/whAnSwveW/LtZw==}
    dependencies:
      is-alphabetical: 2.0.1
      is-decimal: 2.0.1

  /is-array-buffer@3.0.5:
    resolution: {integrity: sha512-DDfANUiiG2wC1qawP66qlTugJeL5HyzMpfr8lLK+jMQirGzNod0B12cFB/9q838Ru27sBwfw78/rdoU7RERz6A==}
    engines: {node: '>= 0.4'}
    dependencies:
      call-bind: 1.0.8
      call-bound: 1.0.4
      get-intrinsic: 1.3.0
    dev: true

  /is-arrayish@0.3.2:
    resolution: {integrity: sha512-eVRqCvVlZbuw3GrM63ovNSNAeA1K16kaR/LRY/92w0zxQ5/1YzwblUX652i4Xs9RwAGjW9d9y6X88t8OaAJfWQ==}
    requiresBuild: true

  /is-async-function@2.1.1:
    resolution: {integrity: sha512-9dgM/cZBnNvjzaMYHVoxxfPj2QXt22Ev7SuuPrs+xav0ukGB0S6d4ydZdEiM48kLx5kDV+QBPrpVnFyefL8kkQ==}
    engines: {node: '>= 0.4'}
    dependencies:
      async-function: 1.0.0
      call-bound: 1.0.4
      get-proto: 1.0.1
      has-tostringtag: 1.0.2
      safe-regex-test: 1.1.0
    dev: true

  /is-bigint@1.1.0:
    resolution: {integrity: sha512-n4ZT37wG78iz03xPRKJrHTdZbe3IicyucEtdRsV5yglwc3GyUfbAfpSeD0FJ41NbUNSt5wbhqfp1fS+BgnvDFQ==}
    engines: {node: '>= 0.4'}
    dependencies:
      has-bigints: 1.1.0
    dev: true

  /is-boolean-object@1.2.2:
    resolution: {integrity: sha512-wa56o2/ElJMYqjCjGkXri7it5FbebW5usLw/nPmCMs5DeZ7eziSYZhSmPRn0txqeW4LnAmQQU7FgqLpsEFKM4A==}
    engines: {node: '>= 0.4'}
    dependencies:
      call-bound: 1.0.4
      has-tostringtag: 1.0.2
    dev: true

  /is-callable@1.2.7:
    resolution: {integrity: sha512-1BC0BVFhS/p0qtw6enp8e+8OD0UrK0oFLztSjNzhcKA3WDuJxxAPXzPuPtKkjEY9UUoEWlX/8fgKeu2S8i9JTA==}
    engines: {node: '>= 0.4'}
    dev: true

  /is-core-module@2.16.1:
    resolution: {integrity: sha512-UfoeMA6fIJ8wTYFEUjelnaGI67v6+N7qXJEvQuIGa99l4xsCruSYOVSQ0uPANn4dAzm8lkYPaKLrrijLq7x23w==}
    engines: {node: '>= 0.4'}
    dependencies:
      hasown: 2.0.2
    dev: true

  /is-data-view@1.0.2:
    resolution: {integrity: sha512-RKtWF8pGmS87i2D6gqQu/l7EYRlVdfzemCJN/P3UOs//x1QE7mfhvzHIApBTRf7axvT6DMGwSwBXYCT0nfB9xw==}
    engines: {node: '>= 0.4'}
    dependencies:
      call-bound: 1.0.4
      get-intrinsic: 1.3.0
      is-typed-array: 1.1.15
    dev: true

  /is-date-object@1.1.0:
    resolution: {integrity: sha512-PwwhEakHVKTdRNVOw+/Gyh0+MzlCl4R6qKvkhuvLtPMggI1WAHt9sOwZxQLSGpUaDnrdyDsomoRgNnCfKNSXXg==}
    engines: {node: '>= 0.4'}
    dependencies:
      call-bound: 1.0.4
      has-tostringtag: 1.0.2
    dev: true

  /is-decimal@2.0.1:
    resolution: {integrity: sha512-AAB9hiomQs5DXWcRB1rqsxGUstbRroFOPPVAomNk/3XHR5JyEZChOyTWe2oayKnsSsr/kcGqF+z6yuH6HHpN0A==}

  /is-docker@3.0.0:
    resolution: {integrity: sha512-eljcgEDlEns/7AXFosB5K/2nCM4P7FQPkGc/DWLy5rmFEWvZayGrik1d9/QIY5nJ4f9YsVvBkA6kJpHn9rISdQ==}
    engines: {node: ^12.20.0 || ^14.13.1 || >=16.0.0}
    hasBin: true
    dev: false

  /is-extendable@0.1.1:
    resolution: {integrity: sha512-5BMULNob1vgFX6EjQw5izWDxrecWK9AM72rugNr0TFldMOi0fj6Jk+zeKIt0xGj4cEfQIJth4w3OKWOJ4f+AFw==}
    engines: {node: '>=0.10.0'}
    dev: false

  /is-extglob@2.1.1:
    resolution: {integrity: sha512-SbKbANkN603Vi4jEZv49LeVJMn4yGwsbzZworEoyEiutsN3nJYdbO36zfhGJ6QEDpOZIFkDtnq5JRxmvl3jsoQ==}
    engines: {node: '>=0.10.0'}

  /is-finalizationregistry@1.1.1:
    resolution: {integrity: sha512-1pC6N8qWJbWoPtEjgcL2xyhQOP491EQjeUo3qTKcmV8YSDDJrOepfG8pcC7h/QgnQHYSv0mJ3Z/ZWxmatVrysg==}
    engines: {node: '>= 0.4'}
    dependencies:
      call-bound: 1.0.4
    dev: true

  /is-fullwidth-code-point@3.0.0:
    resolution: {integrity: sha512-zymm5+u+sCsSWyD9qNaejV3DFvhCKclKdizYaJUuHA83RLjb7nSuGnddCHGv0hk+KY7BMAlsWeK4Ueg6EV6XQg==}
    engines: {node: '>=8'}

  /is-generator-function@1.1.0:
    resolution: {integrity: sha512-nPUB5km40q9e8UfN/Zc24eLlzdSf9OfKByBw9CIdw4H1giPMeA0OIJvbchsCu4npfI2QcMVBsGEBHKZ7wLTWmQ==}
    engines: {node: '>= 0.4'}
    dependencies:
      call-bound: 1.0.4
      get-proto: 1.0.1
      has-tostringtag: 1.0.2
      safe-regex-test: 1.1.0
    dev: true

  /is-glob@4.0.3:
    resolution: {integrity: sha512-xelSayHH36ZgE7ZWhli7pW34hNbNl8Ojv5KVmkJD4hBdD3th8Tfk9vYasLM+mXWOZhFkgZfxhLSnrwRr4elSSg==}
    engines: {node: '>=0.10.0'}
    dependencies:
      is-extglob: 2.1.1

  /is-hexadecimal@2.0.1:
    resolution: {integrity: sha512-DgZQp241c8oO6cA1SbTEWiXeoxV42vlcJxgH+B3hi1AiqqKruZR3ZGF8In3fj4+/y/7rHvlOZLZtgJ/4ttYGZg==}

  /is-inside-container@1.0.0:
    resolution: {integrity: sha512-KIYLCCJghfHZxqjYBE7rEy0OBuTd5xCHS7tHVgvCLkx7StIoaxwNW3hCALgEUjFfeRk+MG/Qxmp/vtETEF3tRA==}
    engines: {node: '>=14.16'}
    hasBin: true
    dependencies:
      is-docker: 3.0.0
    dev: false

  /is-map@2.0.3:
    resolution: {integrity: sha512-1Qed0/Hr2m+YqxnM09CjA2d/i6YZNfF6R2oRAOj36eUdS6qIV/huPJNSEpKbupewFs+ZsJlxsjjPbc0/afW6Lw==}
    engines: {node: '>= 0.4'}
    dev: true

  /is-number-object@1.1.1:
    resolution: {integrity: sha512-lZhclumE1G6VYD8VHe35wFaIif+CTy5SJIi5+3y4psDgWu4wPDoBhF8NxUOinEc7pHgiTsT6MaBb92rKhhD+Xw==}
    engines: {node: '>= 0.4'}
    dependencies:
      call-bound: 1.0.4
      has-tostringtag: 1.0.2
    dev: true

  /is-number@7.0.0:
    resolution: {integrity: sha512-41Cifkg6e8TylSpdtTpeLVMqvSBEVzTttHvERD741+pnZ8ANv0004MRL43QKPDlK9cGvNp6NZWZUBlbGXYxxng==}
    engines: {node: '>=0.12.0'}

  /is-plain-obj@4.1.0:
    resolution: {integrity: sha512-+Pgi+vMuUNkJyExiMBt5IlFoMyKnr5zhJ4Uspz58WOhBF5QoIZkFyNHIbBAtHwzVAgk5RtndVNsDRN61/mmDqg==}
    engines: {node: '>=12'}

  /is-regex@1.2.1:
    resolution: {integrity: sha512-MjYsKHO5O7mCsmRGxWcLWheFqN9DJ/2TmngvjKXihe6efViPqc274+Fx/4fYj/r03+ESvBdTXK0V6tA3rgez1g==}
    engines: {node: '>= 0.4'}
    dependencies:
      call-bound: 1.0.4
      gopd: 1.2.0
      has-tostringtag: 1.0.2
      hasown: 2.0.2
    dev: true

  /is-set@2.0.3:
    resolution: {integrity: sha512-iPAjerrse27/ygGLxw+EBR9agv9Y6uLeYVJMu+QNCoouJ1/1ri0mGrcWpfCqFZuzzx3WjtwxG098X+n4OuRkPg==}
    engines: {node: '>= 0.4'}
    dev: true

  /is-shared-array-buffer@1.0.4:
    resolution: {integrity: sha512-ISWac8drv4ZGfwKl5slpHG9OwPNty4jOWPRIhBpxOoD+hqITiwuipOQ2bNthAzwA3B4fIjO4Nln74N0S9byq8A==}
    engines: {node: '>= 0.4'}
    dependencies:
      call-bound: 1.0.4
    dev: true

  /is-stream@3.0.0:
    resolution: {integrity: sha512-LnQR4bZ9IADDRSkvpqMGvt/tEJWclzklNgSw48V5EAaAeDd6qGvN8ei6k5p0tvxSR171VmGyHuTiAOfxAbr8kA==}
    engines: {node: ^12.20.0 || ^14.13.1 || >=16.0.0}
    dev: false

  /is-string@1.1.1:
    resolution: {integrity: sha512-BtEeSsoaQjlSPBemMQIrY1MY0uM6vnS1g5fmufYOtnxLGUZM2178PKbhsk7Ffv58IX+ZtcvoGwccYsh0PglkAA==}
    engines: {node: '>= 0.4'}
    dependencies:
      call-bound: 1.0.4
      has-tostringtag: 1.0.2
    dev: true

  /is-subdir@1.2.0:
    resolution: {integrity: sha512-2AT6j+gXe/1ueqbW6fLZJiIw3F8iXGJtt0yDrZaBhAZEG1raiTxKWU+IPqMCzQAXOUCKdA4UDMgacKH25XG2Cw==}
    engines: {node: '>=4'}
    dependencies:
      better-path-resolve: 1.0.0
    dev: true

  /is-symbol@1.1.1:
    resolution: {integrity: sha512-9gGx6GTtCQM73BgmHQXfDmLtfjjTUDSyoxTCbp5WtoixAhfgsDirWIcVQ/IHpvI5Vgd5i/J5F7B9cN/WlVbC/w==}
    engines: {node: '>= 0.4'}
    dependencies:
      call-bound: 1.0.4
      has-symbols: 1.1.0
      safe-regex-test: 1.1.0
    dev: true

  /is-typed-array@1.1.15:
    resolution: {integrity: sha512-p3EcsicXjit7SaskXHs1hA91QxgTw46Fv6EFKKGS5DRFLD8yKnohjF3hxoju94b/OcMZoQukzpPpBE9uLVKzgQ==}
    engines: {node: '>= 0.4'}
    dependencies:
      which-typed-array: 1.1.18
    dev: true

  /is-weakmap@2.0.2:
    resolution: {integrity: sha512-K5pXYOm9wqY1RgjpL3YTkF39tni1XajUIkawTLUo9EZEVUFga5gSQJF8nNS7ZwJQ02y+1YCNYcMh+HIf1ZqE+w==}
    engines: {node: '>= 0.4'}
    dev: true

  /is-weakref@1.1.1:
    resolution: {integrity: sha512-6i9mGWSlqzNMEqpCp93KwRS1uUOodk2OJ6b+sq7ZPDSy2WuI5NFIxp/254TytR8ftefexkWn5xNiHUNpPOfSew==}
    engines: {node: '>= 0.4'}
    dependencies:
      call-bound: 1.0.4
    dev: true

  /is-weakset@2.0.4:
    resolution: {integrity: sha512-mfcwb6IzQyOKTs84CQMrOwW4gQcaTOAWJ0zzJCl2WSPDrWk/OzDaImWFH3djXhb24g4eudZfLRozAvPGw4d9hQ==}
    engines: {node: '>= 0.4'}
    dependencies:
      call-bound: 1.0.4
      get-intrinsic: 1.3.0
    dev: true

  /is-windows@1.0.2:
    resolution: {integrity: sha512-eXK1UInq2bPmjyX6e3VHIzMLobc4J94i4AWn+Hpq3OU5KkrRC96OAcR3PRJ/pGu6m8TRnBHP9dkXQVsT/COVIA==}
    engines: {node: '>=0.10.0'}
    dev: true

  /is-wsl@3.1.0:
    resolution: {integrity: sha512-UcVfVfaK4Sc4m7X3dUSoHoozQGBEFeDC+zVo06t98xe8CzHSZZBekNXH+tu0NalHolcJ/QAGqS46Hef7QXBIMw==}
    engines: {node: '>=16'}
    dependencies:
      is-inside-container: 1.0.0
    dev: false

  /is64bit@2.0.0:
    resolution: {integrity: sha512-jv+8jaWCl0g2lSBkNSVXdzfBA0npK1HGC2KtWM9FumFRoGS94g3NbCCLVnCYHLjp4GrW2KZeeSTMo5ddtznmGw==}
    engines: {node: '>=18'}
    dependencies:
      system-architecture: 0.1.0
    dev: false

  /isarray@2.0.5:
    resolution: {integrity: sha512-xHjhDr3cNBK0BzdUJSPXZntQUx/mwMS5Rw4A7lPJ90XGAO6ISP/ePDNuo0vhqOZU+UD5JoodwCAAoZQd3FeAKw==}
    dev: true

  /isexe@2.0.0:
    resolution: {integrity: sha512-RHxMLp9lnKHGHRng9QFhRCMbYAcVpn69smSGcq3f36xjgVVWThj4qqLbTLlq7Ssj8B+fIQ1EuCEGI2lKsyQeIw==}

  /iterator.prototype@1.1.5:
    resolution: {integrity: sha512-H0dkQoCa3b2VEeKQBOxFph+JAbcrQdE7KC0UkqwpLmv2EC4P41QXP+rqo9wYodACiG5/WM5s9oDApTU8utwj9g==}
    engines: {node: '>= 0.4'}
    dependencies:
      define-data-property: 1.1.4
      es-object-atoms: 1.1.1
      get-intrinsic: 1.3.0
      get-proto: 1.0.1
      has-symbols: 1.1.0
      set-function-name: 2.0.2
    dev: true

  /jackspeak@3.4.3:
    resolution: {integrity: sha512-OGlZQpz2yfahA/Rd1Y8Cd9SIEsqvXkLVoSw/cgwhnhFMDbsQFeZYoJJ7bIZBS9BcamUW96asq/npPWugM+RQBw==}
    dependencies:
      '@isaacs/cliui': 8.0.2
    optionalDependencies:
      '@pkgjs/parseargs': 0.11.0

  /jiti@2.4.2:
    resolution: {integrity: sha512-rg9zJN+G4n2nfJl5MW3BMygZX56zKPNVEYYqq7adpmMh4Jn2QNEwhvQlFy6jPVdcod7txZtKHWnyZiA3a0zP7A==}
    dev: true

  /jose@5.9.6:
    resolution: {integrity: sha512-AMlnetc9+CV9asI19zHmrgS/WYsWUwCn2R7RzlbJWD7F9eWYUTGyBmU9o6PxngtLGOiDGPRu+Uc4fhKzbpteZQ==}
    dev: false

  /joycon@3.1.1:
    resolution: {integrity: sha512-34wB/Y7MW7bzjKRjUKTa46I2Z7eV62Rkhva+KkopW7Qvv/OSWBqvkSY7vusOPrNuZcUG3tApvdVgNB8POj3SPw==}
    engines: {node: '>=10'}

  /js-base64@3.7.7:
    resolution: {integrity: sha512-7rCnleh0z2CkXhH67J8K1Ytz0b2Y+yxTPL+/KOJoa20hfnVQ/3/T6W/KflYI4bRHRagNeXeU2bkNGI3v1oS/lw==}
    dev: false

  /js-tokens@4.0.0:
    resolution: {integrity: sha512-RdJUflcE3cUzKiMqQgsCu06FPu9UdIJO0beYbPhHN4k6apgJtifcoCtT9bcxOpYBtpD2kCM6Sbzg4CausW/PKQ==}

  /js-yaml@3.14.1:
    resolution: {integrity: sha512-okMH7OXXJ7YrN9Ok3/SXrnu4iX9yOk+25nqX4imS2npuvTYDmo/QEZoqwZkYaIDk3jVvBOTOIEgEhaLOynBS9g==}
    hasBin: true
    dependencies:
      argparse: 1.0.10
      esprima: 4.0.1

  /js-yaml@4.1.0:
    resolution: {integrity: sha512-wpxZs9NoxZaJESJGIZTyDEaYpl0FKSA+FB9aJiyemKhMwkxQg63h4T1KJgUGHpTqPDNRcmmYLugrRjJlBtWvRA==}
    dependencies:
      argparse: 2.0.1

  /json-buffer@3.0.1:
    resolution: {integrity: sha512-4bV5BfR2mqfQTJm+V5tPPdf+ZpuhiIvTuAB5g8kcrXOZpTT/QwwVRWBywX1ozr6lEuPdbHxwaJlm9G6mI2sfSQ==}
    dev: true

  /json-schema-to-typescript@15.0.3:
    resolution: {integrity: sha512-iOKdzTUWEVM4nlxpFudFsWyUiu/Jakkga4OZPEt7CGoSEsAsUgdOZqR6pcgx2STBek9Gm4hcarJpXSzIvZ/hKA==}
    engines: {node: '>=16.0.0'}
    hasBin: true
    dependencies:
      '@apidevtools/json-schema-ref-parser': 11.9.3
      '@types/json-schema': 7.0.15
      '@types/lodash': 4.17.16
      is-glob: 4.0.3
      js-yaml: 4.1.0
      lodash: 4.17.21
      minimist: 1.2.8
      prettier: 3.5.3
      tinyglobby: 0.2.13
    dev: false

  /json-schema-traverse@0.4.1:
    resolution: {integrity: sha512-xbbCH5dCYU5T8LcEhhuh7HJ88HXuW3qsI3Y0zOZFKfZEHcpWiHU/Jxzk629Brsab/mMiHQti9wMP+845RPe3Vg==}
    dev: true

  /json-schema-traverse@1.0.0:
    resolution: {integrity: sha512-NM8/P9n3XjXhIZn1lLhkFaACTOURQXjWhV4BA/RnOv8xvgqtqpAX9IO4mRQxSx1Rlo4tqzeqb0sOlruaOy3dug==}
    dev: false

  /json-schema@0.4.0:
    resolution: {integrity: sha512-es94M3nTIfsEPisRafak+HDLfHXnKBhV3vU5eqPcS3flIWqcxJWgXHXiey3YrpaNsanY5ei1VoYEbOzijuq9BA==}
    dev: false

  /json-stable-stringify-without-jsonify@1.0.1:
    resolution: {integrity: sha512-Bdboy+l7tA3OGW6FjyFHWkP5LuByj1Tk33Ljyq0axyzdk9//JSi2u3fP1QSmd1KNwq6VOKYGlAu87CisVir6Pw==}
    dev: true

  /jsondiffpatch@0.6.0:
    resolution: {integrity: sha512-3QItJOXp2AP1uv7waBkao5nCvhEv+QmJAd38Ybq7wNI74Q+BBmnLn4EDKz6yI9xGAIQoUF87qHt+kc1IVxB4zQ==}
    engines: {node: ^18.0.0 || >=20.0.0}
    hasBin: true
    dependencies:
      '@types/diff-match-patch': 1.0.36
      chalk: 5.4.1
      diff-match-patch: 1.0.5
    dev: false

  /jsonfile@4.0.0:
    resolution: {integrity: sha512-m6F1R3z8jjlf2imQHS2Qez5sjKWQzbuuhuJ/FKYFRZvPE3PuHcSMVZzfsLhGVOkfd20obL5SWEBew5ShlquNxg==}
    optionalDependencies:
      graceful-fs: 4.2.11
    dev: true

  /jsx-ast-utils@3.3.5:
    resolution: {integrity: sha512-ZZow9HBI5O6EPgSJLUb8n2NKgmVWTwCvHGwFuJlMjvLFqlGG6pjirPhtdsseaLZjSibD8eegzmYpUZwoIlj2cQ==}
    engines: {node: '>=4.0'}
    dependencies:
      array-includes: 3.1.8
      array.prototype.flat: 1.3.3
      object.assign: 4.1.7
      object.values: 1.2.1
    dev: true

  /katex@0.16.22:
    resolution: {integrity: sha512-XCHRdUw4lf3SKBaJe4EvgqIuWwkPSo9XoeO8GjQW94Bp7TWv9hNhzZjZ+OH9yf1UmLygb7DIT5GSFQiyt16zYg==}
    hasBin: true
    dependencies:
      commander: 8.3.0
    dev: false

  /keyv@4.5.4:
    resolution: {integrity: sha512-oxVHkHR/EJf2CNXnWxRLW6mg7JyCCUcG0DtEGmL2ctUo1PNTin1PUil+r/+4r5MpVgC/fn1kjsx7mjSujKqIpw==}
    dependencies:
      json-buffer: 3.0.1
    dev: true

  /khroma@2.1.0:
    resolution: {integrity: sha512-Ls993zuzfayK269Svk9hzpeGUKob/sIgZzyHYdjQoAdQetRKpOLj+k/QQQ/6Qi0Yz65mlROrfd+Ev+1+7dz9Kw==}
    dev: false

  /kind-of@6.0.3:
    resolution: {integrity: sha512-dcS1ul+9tmeD95T+x28/ehLgd9mENa3LsvDTtzm3vyBEO7RPptvAD+t44WVXaUjTBRcrpFeFlC8WCruUR456hw==}
    engines: {node: '>=0.10.0'}
    dev: false

  /kleur@3.0.3:
    resolution: {integrity: sha512-eTIzlVOSUR+JxdDFepEYcBMtZ9Qqdef+rnzWdRZuMbOywu5tO2w2N7rqjoANZ5k9vywhL6Br1VRjUIgTQx4E8w==}
    engines: {node: '>=6'}
    dev: false

  /kolorist@1.8.0:
    resolution: {integrity: sha512-Y+60/zizpJ3HRH8DCss+q95yr6145JXZo46OTpFvDZWLfRCE4qChOyk1b26nMaNpfHHgxagk9dXT5OP0Tfe+dQ==}
    dev: false

  /langium@3.3.1:
    resolution: {integrity: sha512-QJv/h939gDpvT+9SiLVlY7tZC3xB2qK57v0J04Sh9wpMb6MP1q8gB21L3WIo8T5P1MSMg3Ep14L7KkDCFG3y4w==}
    engines: {node: '>=16.0.0'}
    dependencies:
      chevrotain: 11.0.3
      chevrotain-allstar: 0.3.1(chevrotain@11.0.3)
      vscode-languageserver: 9.0.1
      vscode-languageserver-textdocument: 1.0.12
      vscode-uri: 3.0.8
    dev: false

  /layout-base@1.0.2:
    resolution: {integrity: sha512-8h2oVEZNktL4BH2JCOI90iD1yXwL6iNW7KcCKT2QZgQJR2vbqDsldCTPRU9NifTCqHZci57XvQQ15YTu+sTYPg==}
    dev: false

  /layout-base@2.0.1:
    resolution: {integrity: sha512-dp3s92+uNI1hWIpPGH3jK2kxE2lMjdXdr+DH8ynZHpd6PUlH6x6cbuXnoMmiNumznqaNO31xu9e79F0uuZ0JFg==}
    dev: false

  /levn@0.4.1:
    resolution: {integrity: sha512-+bT2uH4E5LGE7h/n3evcS/sQlJXCpIp6ym8OWJ5eV6+67Dsql/LaaT7qJBAt2rzfoa/5QBGBhxDix1dMt2kQKQ==}
    engines: {node: '>= 0.8.0'}
    dependencies:
      prelude-ls: 1.2.1
      type-check: 0.4.0
    dev: true

  /libsql@0.4.7:
    resolution: {integrity: sha512-T9eIRCs6b0J1SHKYIvD8+KCJMcWZ900iZyxdnSCdqxN12Z1ijzT+jY5nrk72Jw4B0HGzms2NgpryArlJqvc3Lw==}
    cpu: [x64, arm64, wasm32]
    os: [darwin, linux, win32]
    dependencies:
      '@neon-rs/load': 0.0.4
      detect-libc: 2.0.2
    optionalDependencies:
      '@libsql/darwin-arm64': 0.4.7
      '@libsql/darwin-x64': 0.4.7
      '@libsql/linux-arm64-gnu': 0.4.7
      '@libsql/linux-arm64-musl': 0.4.7
      '@libsql/linux-x64-gnu': 0.4.7
      '@libsql/linux-x64-musl': 0.4.7
      '@libsql/win32-x64-msvc': 0.4.7
    dev: false

  /libsql@0.5.11:
    resolution: {integrity: sha512-P2xY1nL2Jl7oM75LcguAEYqouVcevWhLWT8RU/p9ldaqQx5s/chF9t5ZFXPWP0x9myQQ4SguRqPO+FqdnCzKQg==}
    cpu: [x64, arm64, wasm32, arm]
    os: [darwin, linux, win32]
    dependencies:
      '@neon-rs/load': 0.0.4
      detect-libc: 2.0.2
    optionalDependencies:
      '@libsql/darwin-arm64': 0.5.11
      '@libsql/darwin-x64': 0.5.11
      '@libsql/linux-arm-gnueabihf': 0.5.11
      '@libsql/linux-arm-musleabihf': 0.5.11
      '@libsql/linux-arm64-gnu': 0.5.11
      '@libsql/linux-arm64-musl': 0.5.11
      '@libsql/linux-x64-gnu': 0.5.11
      '@libsql/linux-x64-musl': 0.5.11
      '@libsql/win32-x64-msvc': 0.5.11
    dev: false

  /lightningcss-darwin-arm64@1.29.2:
    resolution: {integrity: sha512-cK/eMabSViKn/PG8U/a7aCorpeKLMlK0bQeNHmdb7qUnBkNPnL+oV5DjJUo0kqWsJUapZsM4jCfYItbqBDvlcA==}
    engines: {node: '>= 12.0.0'}
    cpu: [arm64]
    os: [darwin]
    requiresBuild: true
    dev: true
    optional: true

  /lightningcss-darwin-x64@1.29.2:
    resolution: {integrity: sha512-j5qYxamyQw4kDXX5hnnCKMf3mLlHvG44f24Qyi2965/Ycz829MYqjrVg2H8BidybHBp9kom4D7DR5VqCKDXS0w==}
    engines: {node: '>= 12.0.0'}
    cpu: [x64]
    os: [darwin]
    requiresBuild: true
    dev: true
    optional: true

  /lightningcss-freebsd-x64@1.29.2:
    resolution: {integrity: sha512-wDk7M2tM78Ii8ek9YjnY8MjV5f5JN2qNVO+/0BAGZRvXKtQrBC4/cn4ssQIpKIPP44YXw6gFdpUF+Ps+RGsCwg==}
    engines: {node: '>= 12.0.0'}
    cpu: [x64]
    os: [freebsd]
    requiresBuild: true
    dev: true
    optional: true

  /lightningcss-linux-arm-gnueabihf@1.29.2:
    resolution: {integrity: sha512-IRUrOrAF2Z+KExdExe3Rz7NSTuuJ2HvCGlMKoquK5pjvo2JY4Rybr+NrKnq0U0hZnx5AnGsuFHjGnNT14w26sg==}
    engines: {node: '>= 12.0.0'}
    cpu: [arm]
    os: [linux]
    requiresBuild: true
    dev: true
    optional: true

  /lightningcss-linux-arm64-gnu@1.29.2:
    resolution: {integrity: sha512-KKCpOlmhdjvUTX/mBuaKemp0oeDIBBLFiU5Fnqxh1/DZ4JPZi4evEH7TKoSBFOSOV3J7iEmmBaw/8dpiUvRKlQ==}
    engines: {node: '>= 12.0.0'}
    cpu: [arm64]
    os: [linux]
    requiresBuild: true
    dev: true
    optional: true

  /lightningcss-linux-arm64-musl@1.29.2:
    resolution: {integrity: sha512-Q64eM1bPlOOUgxFmoPUefqzY1yV3ctFPE6d/Vt7WzLW4rKTv7MyYNky+FWxRpLkNASTnKQUaiMJ87zNODIrrKQ==}
    engines: {node: '>= 12.0.0'}
    cpu: [arm64]
    os: [linux]
    requiresBuild: true
    dev: true
    optional: true

  /lightningcss-linux-x64-gnu@1.29.2:
    resolution: {integrity: sha512-0v6idDCPG6epLXtBH/RPkHvYx74CVziHo6TMYga8O2EiQApnUPZsbR9nFNrg2cgBzk1AYqEd95TlrsL7nYABQg==}
    engines: {node: '>= 12.0.0'}
    cpu: [x64]
    os: [linux]
    requiresBuild: true
    dev: true
    optional: true

  /lightningcss-linux-x64-musl@1.29.2:
    resolution: {integrity: sha512-rMpz2yawkgGT8RULc5S4WiZopVMOFWjiItBT7aSfDX4NQav6M44rhn5hjtkKzB+wMTRlLLqxkeYEtQ3dd9696w==}
    engines: {node: '>= 12.0.0'}
    cpu: [x64]
    os: [linux]
    requiresBuild: true
    dev: true
    optional: true

  /lightningcss-win32-arm64-msvc@1.29.2:
    resolution: {integrity: sha512-nL7zRW6evGQqYVu/bKGK+zShyz8OVzsCotFgc7judbt6wnB2KbiKKJwBE4SGoDBQ1O94RjW4asrCjQL4i8Fhbw==}
    engines: {node: '>= 12.0.0'}
    cpu: [arm64]
    os: [win32]
    requiresBuild: true
    dev: true
    optional: true

  /lightningcss-win32-x64-msvc@1.29.2:
    resolution: {integrity: sha512-EdIUW3B2vLuHmv7urfzMI/h2fmlnOQBk1xlsDxkN1tCWKjNFjfLhGxYk8C8mzpSfr+A6jFFIi8fU6LbQGsRWjA==}
    engines: {node: '>= 12.0.0'}
    cpu: [x64]
    os: [win32]
    requiresBuild: true
    dev: true
    optional: true

  /lightningcss@1.29.2:
    resolution: {integrity: sha512-6b6gd/RUXKaw5keVdSEtqFVdzWnU5jMxTUjA2bVcMNPLwSQ08Sv/UodBVtETLCn7k4S1Ibxwh7k68IwLZPgKaA==}
    engines: {node: '>= 12.0.0'}
    dependencies:
      detect-libc: 2.0.3
    optionalDependencies:
      lightningcss-darwin-arm64: 1.29.2
      lightningcss-darwin-x64: 1.29.2
      lightningcss-freebsd-x64: 1.29.2
      lightningcss-linux-arm-gnueabihf: 1.29.2
      lightningcss-linux-arm64-gnu: 1.29.2
      lightningcss-linux-arm64-musl: 1.29.2
      lightningcss-linux-x64-gnu: 1.29.2
      lightningcss-linux-x64-musl: 1.29.2
      lightningcss-win32-arm64-msvc: 1.29.2
      lightningcss-win32-x64-msvc: 1.29.2
    dev: true

  /lilconfig@3.1.3:
    resolution: {integrity: sha512-/vlFKAoH5Cgt3Ie+JLhRbwOsCQePABiU3tJ1egGvyQ+33R/vcwM2Zl2QR/LzjsBeItPt3oSVXapn+m4nQDvpzw==}
    engines: {node: '>=14'}

  /lines-and-columns@1.2.4:
    resolution: {integrity: sha512-7ylylesZQ/PV29jhEDl3Ufjo6ZX7gCqJr5F7PKrqc93v7fzSymt1BpwEU8nAUXs8qzzvqhbjhK5QZg6Mt/HkBg==}

  /load-tsconfig@0.2.5:
    resolution: {integrity: sha512-IXO6OCs9yg8tMKzfPZ1YmheJbZCiEsnBdcB03l0OcfK9prKnJb96siuHCr5Fl37/yo9DnKU+TLpxzTUspw9shg==}
    engines: {node: ^12.20.0 || ^14.13.1 || >=16.0.0}

  /local-pkg@1.1.1:
    resolution: {integrity: sha512-WunYko2W1NcdfAFpuLUoucsgULmgDBRkdxHxWQ7mK0cQqwPiy8E1enjuRBrhLtZkB5iScJ1XIPdhVEFK8aOLSg==}
    engines: {node: '>=14'}
    dependencies:
      mlly: 1.7.4
      pkg-types: 2.1.0
      quansync: 0.2.10
    dev: false

  /locate-path@5.0.0:
    resolution: {integrity: sha512-t7hw9pI+WvuwNJXwk5zVHpyhIqzg2qTlklJOf0mVxGSbe3Fp2VieZcduNYjaLDoy6p9uGpQEGWG87WpMKlNq8g==}
    engines: {node: '>=8'}
    dependencies:
      p-locate: 4.1.0
    dev: true

  /locate-path@6.0.0:
    resolution: {integrity: sha512-iPZK6eYjbxRu3uB4/WZ3EsEIMJFMqAoopl3R+zuq0UjcAm/MO6KCweDgPfP3elTztoKP3KtnVHxTn2NHBSDVUw==}
    engines: {node: '>=10'}
    dependencies:
      p-locate: 5.0.0
    dev: true

  /lodash-es@4.17.21:
    resolution: {integrity: sha512-mKnC+QJ9pWVzv+C4/U3rRsHapFfHvQFoFB92e52xeyGMcX6/OlIl78je1u8vePzYZSkkogMPJ2yjxxsb89cxyw==}
    dev: false

  /lodash.merge@4.6.2:
    resolution: {integrity: sha512-0KpjqXRVvrYyCsX1swR/XTK0va6VQkQM6MNo7PqW77ByjAhoARA8EfrP1N4+KlKj8YS0ZUCtRT/YUuhyYDujIQ==}
    dev: true

  /lodash.sortby@4.7.0:
    resolution: {integrity: sha512-HDWXG8isMntAyRF5vZ7xKuEvOhT4AhlRt/3czTSjvGUxjYCBVRQY48ViDHyfYz9VIoBkW4TMGQNapx+l3RUwdA==}

  /lodash.startcase@4.4.0:
    resolution: {integrity: sha512-+WKqsK294HMSc2jEbNgpHpd0JfIBhp7rEV4aqXWqFr6AlXov+SlcgB1Fv01y2kGe3Gc8nMW7VA0SrGuSkRfIEg==}
    dev: true

  /lodash@4.17.21:
    resolution: {integrity: sha512-v2kDEe57lecTulaDIuNTPy3Ry4gLGJ6Z1O3vE1krgXZNrsQ+LFTGHVxVjcXPs17LhbZVGedAJv8XZ1tvj5FvSg==}
    dev: false

  /longest-streak@3.1.0:
    resolution: {integrity: sha512-9Ri+o0JYgehTaVBBDoMqIl8GXtbWg711O3srftcHhZ0dqnETqLaoIK0x17fUw9rFSlK/0NlsKe0Ahhyl5pXE2g==}

  /loose-envify@1.4.0:
    resolution: {integrity: sha512-lyuxPGr/Wfhrlem2CL/UcnUc1zcqKAImBDzukY7Y5F/yQiNdko6+fRLevlw1HgMySw7f611UIY408EtxRSoK3Q==}
    hasBin: true
    dependencies:
      js-tokens: 4.0.0

  /loupe@3.1.3:
    resolution: {integrity: sha512-kkIp7XSkP78ZxJEsSxW3712C6teJVoeHHwgo9zJ380de7IYyJ2ISlxojcH2pC5OFLewESmnRi/+XCDIEEVyoug==}
    dev: true

  /lru-cache@10.4.3:
    resolution: {integrity: sha512-JNAzZcXrCt42VGLuYz0zfAzDfAvJWW6AfYlDBQyDV5DClI2m5sAmK+OIO7s59XfsRsWHp02jAJrRadPRGTt6SQ==}

  /lucide-react@0.330.0(react@19.1.0):
    resolution: {integrity: sha512-CQwY+Fpbt2kxCoVhuN0RCZDCYlbYnqB870Bl/vIQf3ER/cnDDQ6moLmEkguRyruAUGd4j3Lc4mtnJosXnqHheA==}
    peerDependencies:
      react: ^16.5.1 || ^17.0.0 || ^18.0.0
    dependencies:
      react: 19.1.0
    dev: true

  /magic-string@0.30.17:
    resolution: {integrity: sha512-sNPKHvyjVf7gyjwS4xGTaW/mCnF8wnjtifKBEhxfZ7E/S8tQ0rssrwGNn6q8JH/ohItJfSQp9mBtQYuTlH5QnA==}
    dependencies:
      '@jridgewell/sourcemap-codec': 1.5.0

  /make-error@1.3.6:
    resolution: {integrity: sha512-s8UhlNe7vPKomQhC1qFelMokr/Sc3AgNbso3n74mVPA5LTZwkB9NlXf4XPamLxJE8h0gh73rM94xvwRT2CVInw==}
    dev: true

  /markdown-extensions@2.0.0:
    resolution: {integrity: sha512-o5vL7aDWatOTX8LzaS1WMoaoxIiLRQJuIKKe2wAw6IeULDHaqbiqiggmx+pKvZDb1Sj+pE46Sn1T7lCqfFtg1Q==}
    engines: {node: '>=16'}

  /markdown-table@3.0.4:
    resolution: {integrity: sha512-wiYz4+JrLyb/DqW2hkFJxP7Vd7JuTDm77fvbM8VfEQdmSMqcImWeeRbHwZjBjIFki/VaMK2BhFi7oUUZeM5bqw==}
    dev: false

  /marked@15.0.12:
    resolution: {integrity: sha512-8dD6FusOQSrpv9Z1rdNMdlSgQOIP880DHqnohobOmYLElGEqAL/JvxvuxZO16r4HtjTlfPRDC1hbvxC9dPN2nA==}
    engines: {node: '>= 18'}
    hasBin: true
    dev: false

  /math-intrinsics@1.1.0:
    resolution: {integrity: sha512-/IXtbwEk5HTPyEwyKX6hGkYXxM9nbj64B+ilVJnC/R6B0pH5G4V3b0pVbL7DBj4tkhBAppbQUlf6F6Xl9LHu1g==}
    engines: {node: '>= 0.4'}
    dev: true

  /mathjax-full@3.2.2:
    resolution: {integrity: sha512-+LfG9Fik+OuI8SLwsiR02IVdjcnRCy5MufYLi0C3TdMT56L/pjB0alMVGgoWJF8pN9Rc7FESycZB9BMNWIid5w==}
    dependencies:
      esm: 3.2.25
      mhchemparser: 4.2.1
      mj-context-menu: 0.6.1
      speech-rule-engine: 4.1.2
    dev: false

  /mdast-util-find-and-replace@3.0.2:
    resolution: {integrity: sha512-Tmd1Vg/m3Xz43afeNxDIhWRtFZgM2VLyaf4vSTYwudTyeuTneoL3qtWMA5jeLyz/O1vDJmmV4QuScFCA2tBPwg==}
    dependencies:
      '@types/mdast': 4.0.4
      escape-string-regexp: 5.0.0
      unist-util-is: 6.0.0
      unist-util-visit-parents: 6.0.1
    dev: false

  /mdast-util-from-markdown@2.0.2:
    resolution: {integrity: sha512-uZhTV/8NBuw0WHkPTrCqDOl0zVe1BIng5ZtHoDk49ME1qqcjYmmLmOf0gELgcRMxN4w2iuIeVso5/6QymSrgmA==}
    dependencies:
      '@types/mdast': 4.0.4
      '@types/unist': 3.0.3
      decode-named-character-reference: 1.1.0
      devlop: 1.1.0
      mdast-util-to-string: 4.0.0
      micromark: 4.0.2
      micromark-util-decode-numeric-character-reference: 2.0.2
      micromark-util-decode-string: 2.0.1
      micromark-util-normalize-identifier: 2.0.1
      micromark-util-symbol: 2.0.1
      micromark-util-types: 2.0.2
      unist-util-stringify-position: 4.0.0
    transitivePeerDependencies:
      - supports-color

  /mdast-util-frontmatter@2.0.1:
    resolution: {integrity: sha512-LRqI9+wdgC25P0URIJY9vwocIzCcksduHQ9OF2joxQoyTNVduwLAFUzjoopuRJbJAReaKrNQKAZKL3uCMugWJA==}
    dependencies:
      '@types/mdast': 4.0.4
      devlop: 1.1.0
      escape-string-regexp: 5.0.0
      mdast-util-from-markdown: 2.0.2
      mdast-util-to-markdown: 2.1.2
      micromark-extension-frontmatter: 2.0.0
    transitivePeerDependencies:
      - supports-color
    dev: false

  /mdast-util-gfm-autolink-literal@2.0.1:
    resolution: {integrity: sha512-5HVP2MKaP6L+G6YaxPNjuL0BPrq9orG3TsrZ9YXbA3vDw/ACI4MEsnoDpn6ZNm7GnZgtAcONJyPhOP8tNJQavQ==}
    dependencies:
      '@types/mdast': 4.0.4
      ccount: 2.0.1
      devlop: 1.1.0
      mdast-util-find-and-replace: 3.0.2
      micromark-util-character: 2.1.1
    dev: false

  /mdast-util-gfm-footnote@2.1.0:
    resolution: {integrity: sha512-sqpDWlsHn7Ac9GNZQMeUzPQSMzR6Wv0WKRNvQRg0KqHh02fpTz69Qc1QSseNX29bhz1ROIyNyxExfawVKTm1GQ==}
    dependencies:
      '@types/mdast': 4.0.4
      devlop: 1.1.0
      mdast-util-from-markdown: 2.0.2
      mdast-util-to-markdown: 2.1.2
      micromark-util-normalize-identifier: 2.0.1
    transitivePeerDependencies:
      - supports-color
    dev: false

  /mdast-util-gfm-strikethrough@2.0.0:
    resolution: {integrity: sha512-mKKb915TF+OC5ptj5bJ7WFRPdYtuHv0yTRxK2tJvi+BDqbkiG7h7u/9SI89nRAYcmap2xHQL9D+QG/6wSrTtXg==}
    dependencies:
      '@types/mdast': 4.0.4
      mdast-util-from-markdown: 2.0.2
      mdast-util-to-markdown: 2.1.2
    transitivePeerDependencies:
      - supports-color
    dev: false

  /mdast-util-gfm-table@2.0.0:
    resolution: {integrity: sha512-78UEvebzz/rJIxLvE7ZtDd/vIQ0RHv+3Mh5DR96p7cS7HsBhYIICDBCu8csTNWNO6tBWfqXPWekRuj2FNOGOZg==}
    dependencies:
      '@types/mdast': 4.0.4
      devlop: 1.1.0
      markdown-table: 3.0.4
      mdast-util-from-markdown: 2.0.2
      mdast-util-to-markdown: 2.1.2
    transitivePeerDependencies:
      - supports-color
    dev: false

  /mdast-util-gfm-task-list-item@2.0.0:
    resolution: {integrity: sha512-IrtvNvjxC1o06taBAVJznEnkiHxLFTzgonUdy8hzFVeDun0uTjxxrRGVaNFqkU1wJR3RBPEfsxmU6jDWPofrTQ==}
    dependencies:
      '@types/mdast': 4.0.4
      devlop: 1.1.0
      mdast-util-from-markdown: 2.0.2
      mdast-util-to-markdown: 2.1.2
    transitivePeerDependencies:
      - supports-color
    dev: false

  /mdast-util-gfm@3.1.0:
    resolution: {integrity: sha512-0ulfdQOM3ysHhCJ1p06l0b0VKlhU0wuQs3thxZQagjcjPrlFRqY215uZGHHJan9GEAXd9MbfPjFJz+qMkVR6zQ==}
    dependencies:
      mdast-util-from-markdown: 2.0.2
      mdast-util-gfm-autolink-literal: 2.0.1
      mdast-util-gfm-footnote: 2.1.0
      mdast-util-gfm-strikethrough: 2.0.0
      mdast-util-gfm-table: 2.0.0
      mdast-util-gfm-task-list-item: 2.0.0
      mdast-util-to-markdown: 2.1.2
    transitivePeerDependencies:
      - supports-color
    dev: false

  /mdast-util-math@3.0.0:
    resolution: {integrity: sha512-Tl9GBNeG/AhJnQM221bJR2HPvLOSnLE/T9cJI9tlc6zwQk2nPk/4f0cHkOdEixQPC/j8UtKDdITswvLAy1OZ1w==}
    dependencies:
      '@types/hast': 3.0.4
      '@types/mdast': 4.0.4
      devlop: 1.1.0
      longest-streak: 3.1.0
      mdast-util-from-markdown: 2.0.2
      mdast-util-to-markdown: 2.1.2
      unist-util-remove-position: 5.0.0
    transitivePeerDependencies:
      - supports-color
    dev: false

  /mdast-util-mdx-expression@2.0.1:
    resolution: {integrity: sha512-J6f+9hUp+ldTZqKRSg7Vw5V6MqjATc+3E4gf3CFNcuZNWD8XdyI6zQ8GqH7f8169MM6P7hMBRDVGnn7oHB9kXQ==}
    dependencies:
      '@types/estree-jsx': 1.0.5
      '@types/hast': 3.0.4
      '@types/mdast': 4.0.4
      devlop: 1.1.0
      mdast-util-from-markdown: 2.0.2
      mdast-util-to-markdown: 2.1.2
    transitivePeerDependencies:
      - supports-color

  /mdast-util-mdx-jsx@3.2.0:
    resolution: {integrity: sha512-lj/z8v0r6ZtsN/cGNNtemmmfoLAFZnjMbNyLzBafjzikOM+glrjNHPlf6lQDOTccj9n5b0PPihEBbhneMyGs1Q==}
    dependencies:
      '@types/estree-jsx': 1.0.5
      '@types/hast': 3.0.4
      '@types/mdast': 4.0.4
      '@types/unist': 3.0.3
      ccount: 2.0.1
      devlop: 1.1.0
      mdast-util-from-markdown: 2.0.2
      mdast-util-to-markdown: 2.1.2
      parse-entities: 4.0.2
      stringify-entities: 4.0.4
      unist-util-stringify-position: 4.0.0
      vfile-message: 4.0.2
    transitivePeerDependencies:
      - supports-color

  /mdast-util-mdx@3.0.0:
    resolution: {integrity: sha512-JfbYLAW7XnYTTbUsmpu0kdBUVe+yKVJZBItEjwyYJiDJuZ9w4eeaqks4HQO+R7objWgS2ymV60GYpI14Ug554w==}
    dependencies:
      mdast-util-from-markdown: 2.0.2
      mdast-util-mdx-expression: 2.0.1
      mdast-util-mdx-jsx: 3.2.0
      mdast-util-mdxjs-esm: 2.0.1
      mdast-util-to-markdown: 2.1.2
    transitivePeerDependencies:
      - supports-color

  /mdast-util-mdxjs-esm@2.0.1:
    resolution: {integrity: sha512-EcmOpxsZ96CvlP03NghtH1EsLtr0n9Tm4lPUJUBccV9RwUOneqSycg19n5HGzCf+10LozMRSObtVr3ee1WoHtg==}
    dependencies:
      '@types/estree-jsx': 1.0.5
      '@types/hast': 3.0.4
      '@types/mdast': 4.0.4
      devlop: 1.1.0
      mdast-util-from-markdown: 2.0.2
      mdast-util-to-markdown: 2.1.2
    transitivePeerDependencies:
      - supports-color

  /mdast-util-phrasing@4.1.0:
    resolution: {integrity: sha512-TqICwyvJJpBwvGAMZjj4J2n0X8QWp21b9l0o7eXyVJ25YNWYbJDVIyD1bZXE6WtV6RmKJVYmQAKWa0zWOABz2w==}
    dependencies:
      '@types/mdast': 4.0.4
      unist-util-is: 6.0.0

  /mdast-util-to-hast@13.2.0:
    resolution: {integrity: sha512-QGYKEuUsYT9ykKBCMOEDLsU5JRObWQusAolFMeko/tYPufNkRffBAQjIE+99jbA87xv6FgmjLtwjh9wBWajwAA==}
    dependencies:
      '@types/hast': 3.0.4
      '@types/mdast': 4.0.4
      '@ungap/structured-clone': 1.3.0
      devlop: 1.1.0
      micromark-util-sanitize-uri: 2.0.1
      trim-lines: 3.0.1
      unist-util-position: 5.0.0
      unist-util-visit: 5.0.0
      vfile: 6.0.3

  /mdast-util-to-markdown@2.1.2:
    resolution: {integrity: sha512-xj68wMTvGXVOKonmog6LwyJKrYXZPvlwabaryTjLh9LuvovB/KAH+kvi8Gjj+7rJjsFi23nkUxRQv1KqSroMqA==}
    dependencies:
      '@types/mdast': 4.0.4
      '@types/unist': 3.0.3
      longest-streak: 3.1.0
      mdast-util-phrasing: 4.1.0
      mdast-util-to-string: 4.0.0
      micromark-util-classify-character: 2.0.1
      micromark-util-decode-string: 2.0.1
      unist-util-visit: 5.0.0
      zwitch: 2.0.4

  /mdast-util-to-string@4.0.0:
    resolution: {integrity: sha512-0H44vDimn51F0YwvxSJSm0eCDOJTRlmN0R1yBh4HLj9wiV1Dn0QoXGbvFAWj2hSItVTlCmBF1hqKlIyUBVFLPg==}
    dependencies:
      '@types/mdast': 4.0.4

  /merge-stream@2.0.0:
    resolution: {integrity: sha512-abv/qOcuPfk3URPfDzmZU1LKmuw8kT+0nIHvKrKgFrwifol/doWcdA4ZqsWQ8ENrFKkd67Mfpo/LovbIUsbt3w==}
    dev: false

  /merge2@1.4.1:
    resolution: {integrity: sha512-8q7VEgMJW4J8tcfVPy8g09NcQwZdbwFEqhe/WZkoIzjn/3TGDwtOCYtXGxA3O8tPzpczCCDgv+P2P5y00ZJOOg==}
    engines: {node: '>= 8'}

  /mermaid@11.6.0:
    resolution: {integrity: sha512-PE8hGUy1LDlWIHWBP05SFdqUHGmRcCcK4IzpOKPE35eOw+G9zZgcnMpyunJVUEOgb//KBORPjysKndw8bFLuRg==}
    dependencies:
      '@braintree/sanitize-url': 7.1.1
      '@iconify/utils': 2.3.0
      '@mermaid-js/parser': 0.4.0
      '@types/d3': 7.4.3
      cytoscape: 3.32.0
      cytoscape-cose-bilkent: 4.1.0(cytoscape@3.32.0)
      cytoscape-fcose: 2.2.0(cytoscape@3.32.0)
      d3: 7.9.0
      d3-sankey: 0.12.3
      dagre-d3-es: 7.0.11
      dayjs: 1.11.13
      dompurify: 3.2.6
      katex: 0.16.22
      khroma: 2.1.0
      lodash-es: 4.17.21
      marked: 15.0.12
      roughjs: 4.6.6
      stylis: 4.3.6
      ts-dedent: 2.2.0
      uuid: 11.1.0
    transitivePeerDependencies:
      - supports-color
    dev: false

  /mhchemparser@4.2.1:
    resolution: {integrity: sha512-kYmyrCirqJf3zZ9t/0wGgRZ4/ZJw//VwaRVGA75C4nhE60vtnIzhl9J9ndkX/h6hxSN7pjg/cE0VxbnNM+bnDQ==}
    dev: false

  /micromark-core-commonmark@2.0.3:
    resolution: {integrity: sha512-RDBrHEMSxVFLg6xvnXmb1Ayr2WzLAWjeSATAoxwKYJV94TeNavgoIdA0a9ytzDSVzBy2YKFK+emCPOEibLeCrg==}
    dependencies:
      decode-named-character-reference: 1.1.0
      devlop: 1.1.0
      micromark-factory-destination: 2.0.1
      micromark-factory-label: 2.0.1
      micromark-factory-space: 2.0.1
      micromark-factory-title: 2.0.1
      micromark-factory-whitespace: 2.0.1
      micromark-util-character: 2.1.1
      micromark-util-chunked: 2.0.1
      micromark-util-classify-character: 2.0.1
      micromark-util-html-tag-name: 2.0.1
      micromark-util-normalize-identifier: 2.0.1
      micromark-util-resolve-all: 2.0.1
      micromark-util-subtokenize: 2.1.0
      micromark-util-symbol: 2.0.1
      micromark-util-types: 2.0.2

  /micromark-extension-frontmatter@2.0.0:
    resolution: {integrity: sha512-C4AkuM3dA58cgZha7zVnuVxBhDsbttIMiytjgsM2XbHAB2faRVaHRle40558FBN+DJcrLNCoqG5mlrpdU4cRtg==}
    dependencies:
      fault: 2.0.1
      micromark-util-character: 2.1.1
      micromark-util-symbol: 2.0.1
      micromark-util-types: 2.0.2
    dev: false

  /micromark-extension-gfm-autolink-literal@2.1.0:
    resolution: {integrity: sha512-oOg7knzhicgQ3t4QCjCWgTmfNhvQbDDnJeVu9v81r7NltNCVmhPy1fJRX27pISafdjL+SVc4d3l48Gb6pbRypw==}
    dependencies:
      micromark-util-character: 2.1.1
      micromark-util-sanitize-uri: 2.0.1
      micromark-util-symbol: 2.0.1
      micromark-util-types: 2.0.2
    dev: false

  /micromark-extension-gfm-footnote@2.1.0:
    resolution: {integrity: sha512-/yPhxI1ntnDNsiHtzLKYnE3vf9JZ6cAisqVDauhp4CEHxlb4uoOTxOCJ+9s51bIB8U1N1FJ1RXOKTIlD5B/gqw==}
    dependencies:
      devlop: 1.1.0
      micromark-core-commonmark: 2.0.3
      micromark-factory-space: 2.0.1
      micromark-util-character: 2.1.1
      micromark-util-normalize-identifier: 2.0.1
      micromark-util-sanitize-uri: 2.0.1
      micromark-util-symbol: 2.0.1
      micromark-util-types: 2.0.2
    dev: false

  /micromark-extension-gfm-strikethrough@2.1.0:
    resolution: {integrity: sha512-ADVjpOOkjz1hhkZLlBiYA9cR2Anf8F4HqZUO6e5eDcPQd0Txw5fxLzzxnEkSkfnD0wziSGiv7sYhk/ktvbf1uw==}
    dependencies:
      devlop: 1.1.0
      micromark-util-chunked: 2.0.1
      micromark-util-classify-character: 2.0.1
      micromark-util-resolve-all: 2.0.1
      micromark-util-symbol: 2.0.1
      micromark-util-types: 2.0.2
    dev: false

  /micromark-extension-gfm-table@2.1.1:
    resolution: {integrity: sha512-t2OU/dXXioARrC6yWfJ4hqB7rct14e8f7m0cbI5hUmDyyIlwv5vEtooptH8INkbLzOatzKuVbQmAYcbWoyz6Dg==}
    dependencies:
      devlop: 1.1.0
      micromark-factory-space: 2.0.1
      micromark-util-character: 2.1.1
      micromark-util-symbol: 2.0.1
      micromark-util-types: 2.0.2
    dev: false

  /micromark-extension-gfm-tagfilter@2.0.0:
    resolution: {integrity: sha512-xHlTOmuCSotIA8TW1mDIM6X2O1SiX5P9IuDtqGonFhEK0qgRI4yeC6vMxEV2dgyr2TiD+2PQ10o+cOhdVAcwfg==}
    dependencies:
      micromark-util-types: 2.0.2
    dev: false

  /micromark-extension-gfm-task-list-item@2.1.0:
    resolution: {integrity: sha512-qIBZhqxqI6fjLDYFTBIa4eivDMnP+OZqsNwmQ3xNLE4Cxwc+zfQEfbs6tzAo2Hjq+bh6q5F+Z8/cksrLFYWQQw==}
    dependencies:
      devlop: 1.1.0
      micromark-factory-space: 2.0.1
      micromark-util-character: 2.1.1
      micromark-util-symbol: 2.0.1
      micromark-util-types: 2.0.2
    dev: false

  /micromark-extension-gfm@3.0.0:
    resolution: {integrity: sha512-vsKArQsicm7t0z2GugkCKtZehqUm31oeGBV/KVSorWSy8ZlNAv7ytjFhvaryUiCUJYqs+NoE6AFhpQvBTM6Q4w==}
    dependencies:
      micromark-extension-gfm-autolink-literal: 2.1.0
      micromark-extension-gfm-footnote: 2.1.0
      micromark-extension-gfm-strikethrough: 2.1.0
      micromark-extension-gfm-table: 2.1.1
      micromark-extension-gfm-tagfilter: 2.0.0
      micromark-extension-gfm-task-list-item: 2.1.0
      micromark-util-combine-extensions: 2.0.1
      micromark-util-types: 2.0.2
    dev: false

  /micromark-extension-math@3.1.0:
    resolution: {integrity: sha512-lvEqd+fHjATVs+2v/8kg9i5Q0AP2k85H0WUOwpIVvUML8BapsMvh1XAogmQjOCsLpoKRCVQqEkQBB3NhVBcsOg==}
    dependencies:
      '@types/katex': 0.16.7
      devlop: 1.1.0
      katex: 0.16.22
      micromark-factory-space: 2.0.1
      micromark-util-character: 2.1.1
      micromark-util-symbol: 2.0.1
      micromark-util-types: 2.0.2
    dev: false

  /micromark-extension-mdx-expression@3.0.1:
    resolution: {integrity: sha512-dD/ADLJ1AeMvSAKBwO22zG22N4ybhe7kFIZ3LsDI0GlsNr2A3KYxb0LdC1u5rj4Nw+CHKY0RVdnHX8vj8ejm4Q==}
    dependencies:
      '@types/estree': 1.0.7
      devlop: 1.1.0
      micromark-factory-mdx-expression: 2.0.3
      micromark-factory-space: 2.0.1
      micromark-util-character: 2.1.1
      micromark-util-events-to-acorn: 2.0.3
      micromark-util-symbol: 2.0.1
      micromark-util-types: 2.0.2

  /micromark-extension-mdx-jsx@3.0.2:
    resolution: {integrity: sha512-e5+q1DjMh62LZAJOnDraSSbDMvGJ8x3cbjygy2qFEi7HCeUT4BDKCvMozPozcD6WmOt6sVvYDNBKhFSz3kjOVQ==}
    dependencies:
      '@types/estree': 1.0.7
      devlop: 1.1.0
      estree-util-is-identifier-name: 3.0.0
      micromark-factory-mdx-expression: 2.0.3
      micromark-factory-space: 2.0.1
      micromark-util-character: 2.1.1
      micromark-util-events-to-acorn: 2.0.3
      micromark-util-symbol: 2.0.1
      micromark-util-types: 2.0.2
      vfile-message: 4.0.2

  /micromark-extension-mdx-md@2.0.0:
    resolution: {integrity: sha512-EpAiszsB3blw4Rpba7xTOUptcFeBFi+6PY8VnJ2hhimH+vCQDirWgsMpz7w1XcZE7LVrSAUGb9VJpG9ghlYvYQ==}
    dependencies:
      micromark-util-types: 2.0.2

  /micromark-extension-mdxjs-esm@3.0.0:
    resolution: {integrity: sha512-DJFl4ZqkErRpq/dAPyeWp15tGrcrrJho1hKK5uBS70BCtfrIFg81sqcTVu3Ta+KD1Tk5vAtBNElWxtAa+m8K9A==}
    dependencies:
      '@types/estree': 1.0.7
      devlop: 1.1.0
      micromark-core-commonmark: 2.0.3
      micromark-util-character: 2.1.1
      micromark-util-events-to-acorn: 2.0.3
      micromark-util-symbol: 2.0.1
      micromark-util-types: 2.0.2
      unist-util-position-from-estree: 2.0.0
      vfile-message: 4.0.2

  /micromark-extension-mdxjs@3.0.0:
    resolution: {integrity: sha512-A873fJfhnJ2siZyUrJ31l34Uqwy4xIFmvPY1oj+Ean5PHcPBYzEsvqvWGaWcfEIr11O5Dlw3p2y0tZWpKHDejQ==}
    dependencies:
      acorn: 8.14.1
      acorn-jsx: 5.3.2(acorn@8.14.1)
      micromark-extension-mdx-expression: 3.0.1
      micromark-extension-mdx-jsx: 3.0.2
      micromark-extension-mdx-md: 2.0.0
      micromark-extension-mdxjs-esm: 3.0.0
      micromark-util-combine-extensions: 2.0.1
      micromark-util-types: 2.0.2

  /micromark-factory-destination@2.0.1:
    resolution: {integrity: sha512-Xe6rDdJlkmbFRExpTOmRj9N3MaWmbAgdpSrBQvCFqhezUn4AHqJHbaEnfbVYYiexVSs//tqOdY/DxhjdCiJnIA==}
    dependencies:
      micromark-util-character: 2.1.1
      micromark-util-symbol: 2.0.1
      micromark-util-types: 2.0.2

  /micromark-factory-label@2.0.1:
    resolution: {integrity: sha512-VFMekyQExqIW7xIChcXn4ok29YE3rnuyveW3wZQWWqF4Nv9Wk5rgJ99KzPvHjkmPXF93FXIbBp6YdW3t71/7Vg==}
    dependencies:
      devlop: 1.1.0
      micromark-util-character: 2.1.1
      micromark-util-symbol: 2.0.1
      micromark-util-types: 2.0.2

  /micromark-factory-mdx-expression@2.0.3:
    resolution: {integrity: sha512-kQnEtA3vzucU2BkrIa8/VaSAsP+EJ3CKOvhMuJgOEGg9KDC6OAY6nSnNDVRiVNRqj7Y4SlSzcStaH/5jge8JdQ==}
    dependencies:
      '@types/estree': 1.0.7
      devlop: 1.1.0
      micromark-factory-space: 2.0.1
      micromark-util-character: 2.1.1
      micromark-util-events-to-acorn: 2.0.3
      micromark-util-symbol: 2.0.1
      micromark-util-types: 2.0.2
      unist-util-position-from-estree: 2.0.0
      vfile-message: 4.0.2

  /micromark-factory-space@2.0.1:
    resolution: {integrity: sha512-zRkxjtBxxLd2Sc0d+fbnEunsTj46SWXgXciZmHq0kDYGnck/ZSGj9/wULTV95uoeYiK5hRXP2mJ98Uo4cq/LQg==}
    dependencies:
      micromark-util-character: 2.1.1
      micromark-util-types: 2.0.2

  /micromark-factory-title@2.0.1:
    resolution: {integrity: sha512-5bZ+3CjhAd9eChYTHsjy6TGxpOFSKgKKJPJxr293jTbfry2KDoWkhBb6TcPVB4NmzaPhMs1Frm9AZH7OD4Cjzw==}
    dependencies:
      micromark-factory-space: 2.0.1
      micromark-util-character: 2.1.1
      micromark-util-symbol: 2.0.1
      micromark-util-types: 2.0.2

  /micromark-factory-whitespace@2.0.1:
    resolution: {integrity: sha512-Ob0nuZ3PKt/n0hORHyvoD9uZhr+Za8sFoP+OnMcnWK5lngSzALgQYKMr9RJVOWLqQYuyn6ulqGWSXdwf6F80lQ==}
    dependencies:
      micromark-factory-space: 2.0.1
      micromark-util-character: 2.1.1
      micromark-util-symbol: 2.0.1
      micromark-util-types: 2.0.2

  /micromark-util-character@2.1.1:
    resolution: {integrity: sha512-wv8tdUTJ3thSFFFJKtpYKOYiGP2+v96Hvk4Tu8KpCAsTMs6yi+nVmGh1syvSCsaxz45J6Jbw+9DD6g97+NV67Q==}
    dependencies:
      micromark-util-symbol: 2.0.1
      micromark-util-types: 2.0.2

  /micromark-util-chunked@2.0.1:
    resolution: {integrity: sha512-QUNFEOPELfmvv+4xiNg2sRYeS/P84pTW0TCgP5zc9FpXetHY0ab7SxKyAQCNCc1eK0459uoLI1y5oO5Vc1dbhA==}
    dependencies:
      micromark-util-symbol: 2.0.1

  /micromark-util-classify-character@2.0.1:
    resolution: {integrity: sha512-K0kHzM6afW/MbeWYWLjoHQv1sgg2Q9EccHEDzSkxiP/EaagNzCm7T/WMKZ3rjMbvIpvBiZgwR3dKMygtA4mG1Q==}
    dependencies:
      micromark-util-character: 2.1.1
      micromark-util-symbol: 2.0.1
      micromark-util-types: 2.0.2

  /micromark-util-combine-extensions@2.0.1:
    resolution: {integrity: sha512-OnAnH8Ujmy59JcyZw8JSbK9cGpdVY44NKgSM7E9Eh7DiLS2E9RNQf0dONaGDzEG9yjEl5hcqeIsj4hfRkLH/Bg==}
    dependencies:
      micromark-util-chunked: 2.0.1
      micromark-util-types: 2.0.2

  /micromark-util-decode-numeric-character-reference@2.0.2:
    resolution: {integrity: sha512-ccUbYk6CwVdkmCQMyr64dXz42EfHGkPQlBj5p7YVGzq8I7CtjXZJrubAYezf7Rp+bjPseiROqe7G6foFd+lEuw==}
    dependencies:
      micromark-util-symbol: 2.0.1

  /micromark-util-decode-string@2.0.1:
    resolution: {integrity: sha512-nDV/77Fj6eH1ynwscYTOsbK7rR//Uj0bZXBwJZRfaLEJ1iGBR6kIfNmlNqaqJf649EP0F3NWNdeJi03elllNUQ==}
    dependencies:
      decode-named-character-reference: 1.1.0
      micromark-util-character: 2.1.1
      micromark-util-decode-numeric-character-reference: 2.0.2
      micromark-util-symbol: 2.0.1

  /micromark-util-encode@2.0.1:
    resolution: {integrity: sha512-c3cVx2y4KqUnwopcO9b/SCdo2O67LwJJ/UyqGfbigahfegL9myoEFoDYZgkT7f36T0bLrM9hZTAaAyH+PCAXjw==}

  /micromark-util-events-to-acorn@2.0.3:
    resolution: {integrity: sha512-jmsiEIiZ1n7X1Rr5k8wVExBQCg5jy4UXVADItHmNk1zkwEVhBuIUKRu3fqv+hs4nxLISi2DQGlqIOGiFxgbfHg==}
    dependencies:
      '@types/estree': 1.0.7
      '@types/unist': 3.0.3
      devlop: 1.1.0
      estree-util-visit: 2.0.0
      micromark-util-symbol: 2.0.1
      micromark-util-types: 2.0.2
      vfile-message: 4.0.2

  /micromark-util-html-tag-name@2.0.1:
    resolution: {integrity: sha512-2cNEiYDhCWKI+Gs9T0Tiysk136SnR13hhO8yW6BGNyhOC4qYFnwF1nKfD3HFAIXA5c45RrIG1ub11GiXeYd1xA==}

  /micromark-util-normalize-identifier@2.0.1:
    resolution: {integrity: sha512-sxPqmo70LyARJs0w2UclACPUUEqltCkJ6PhKdMIDuJ3gSf/Q+/GIe3WKl0Ijb/GyH9lOpUkRAO2wp0GVkLvS9Q==}
    dependencies:
      micromark-util-symbol: 2.0.1

  /micromark-util-resolve-all@2.0.1:
    resolution: {integrity: sha512-VdQyxFWFT2/FGJgwQnJYbe1jjQoNTS4RjglmSjTUlpUMa95Htx9NHeYW4rGDJzbjvCsl9eLjMQwGeElsqmzcHg==}
    dependencies:
      micromark-util-types: 2.0.2

  /micromark-util-sanitize-uri@2.0.1:
    resolution: {integrity: sha512-9N9IomZ/YuGGZZmQec1MbgxtlgougxTodVwDzzEouPKo3qFWvymFHWcnDi2vzV1ff6kas9ucW+o3yzJK9YB1AQ==}
    dependencies:
      micromark-util-character: 2.1.1
      micromark-util-encode: 2.0.1
      micromark-util-symbol: 2.0.1

  /micromark-util-subtokenize@2.1.0:
    resolution: {integrity: sha512-XQLu552iSctvnEcgXw6+Sx75GflAPNED1qx7eBJ+wydBb2KCbRZe+NwvIEEMM83uml1+2WSXpBAcp9IUCgCYWA==}
    dependencies:
      devlop: 1.1.0
      micromark-util-chunked: 2.0.1
      micromark-util-symbol: 2.0.1
      micromark-util-types: 2.0.2

  /micromark-util-symbol@2.0.1:
    resolution: {integrity: sha512-vs5t8Apaud9N28kgCrRUdEed4UJ+wWNvicHLPxCa9ENlYuAY31M0ETy5y1vA33YoNPDFTghEbnh6efaE8h4x0Q==}

  /micromark-util-types@2.0.2:
    resolution: {integrity: sha512-Yw0ECSpJoViF1qTU4DC6NwtC4aWGt1EkzaQB8KPPyCRR8z9TWeV0HbEFGTO+ZY1wB22zmxnJqhPyTpOVCpeHTA==}

  /micromark@4.0.2:
    resolution: {integrity: sha512-zpe98Q6kvavpCr1NPVSCMebCKfD7CA2NqZ+rykeNhONIJBpc1tFKt9hucLGwha3jNTNI8lHpctWJWoimVF4PfA==}
    dependencies:
      '@types/debug': 4.1.12
      debug: 4.4.1
      decode-named-character-reference: 1.1.0
      devlop: 1.1.0
      micromark-core-commonmark: 2.0.3
      micromark-factory-space: 2.0.1
      micromark-util-character: 2.1.1
      micromark-util-chunked: 2.0.1
      micromark-util-combine-extensions: 2.0.1
      micromark-util-decode-numeric-character-reference: 2.0.2
      micromark-util-encode: 2.0.1
      micromark-util-normalize-identifier: 2.0.1
      micromark-util-resolve-all: 2.0.1
      micromark-util-sanitize-uri: 2.0.1
      micromark-util-subtokenize: 2.1.0
      micromark-util-symbol: 2.0.1
      micromark-util-types: 2.0.2
    transitivePeerDependencies:
      - supports-color

  /micromatch@4.0.8:
    resolution: {integrity: sha512-PXwfBhYu0hBCPw8Dn0E+WDYb7af3dSLVWKi3HGv84IdF4TyFoC0ysxFd0Goxw7nSv4T/PzEJQxsYsEiFCKo2BA==}
    engines: {node: '>=8.6'}
    dependencies:
      braces: 3.0.3
      picomatch: 2.3.1

  /mimic-fn@4.0.0:
    resolution: {integrity: sha512-vqiC06CuhBTUdZH+RYl8sFrL096vA45Ok5ISO6sE/Mr1jRbGH4Csnhi8f3wKVl7x8mO4Au7Ir9D3Oyv1VYMFJw==}
    engines: {node: '>=12'}
    dev: false

  /minimatch@3.1.2:
    resolution: {integrity: sha512-J7p63hRiAjw1NDEww1W7i37+ByIrOWO5XQQAzZ3VOcL0PNybwpfmV/N05zFAzwQ9USyEcX6t3UO+K5aqBQOIHw==}
    dependencies:
      brace-expansion: 1.1.11
    dev: true

  /minimatch@9.0.5:
    resolution: {integrity: sha512-G6T0ZX48xgozx7587koeX9Ys2NYy6Gmv//P89sEte9V9whIapMNF4idKxnW2QtCcLiTWlb/wfCabAtAFWhhBow==}
    engines: {node: '>=16 || 14 >=14.17'}
    dependencies:
      brace-expansion: 2.0.1

  /minimist@1.2.8:
    resolution: {integrity: sha512-2yyAR8qBkN3YuheJanUpWC5U3bb5osDywNB8RzDVlDwDHbocAJveqqj1u8+SVD7jkWT4yvsHCpWqqWqAxb0zCA==}
    dev: false

  /minipass@7.1.2:
    resolution: {integrity: sha512-qOOzS1cBTWYF4BH8fVePDBOO9iptMnGUEZwNc/cMWnTV2nVLZ7VoNWEPHkYczZA0pdoA7dl6e7FL659nX9S2aw==}
    engines: {node: '>=16 || 14 >=14.17'}

  /mj-context-menu@0.6.1:
    resolution: {integrity: sha512-7NO5s6n10TIV96d4g2uDpG7ZDpIhMh0QNfGdJw/W47JswFcosz457wqz/b5sAKvl12sxINGFCn80NZHKwxQEXA==}
    dev: false

  /mlly@1.7.4:
    resolution: {integrity: sha512-qmdSIPC4bDJXgZTCR7XosJiNKySV7O215tsPtDN9iEO/7q/76b/ijtgRu/+epFXSJhijtTCCGp3DWS549P3xKw==}
    dependencies:
      acorn: 8.14.1
      pathe: 2.0.3
      pkg-types: 1.3.1
      ufo: 1.6.1

  /mri@1.2.0:
    resolution: {integrity: sha512-tzzskb3bG8LvYGFF/mDTpq3jpI6Q9wc3LEmBaghu+DdCssd1FakN7Bc0hVNmEyGq1bq3RgfkCb3cmQLpNPOroA==}
    engines: {node: '>=4'}
    dev: true

  /ms@2.1.3:
    resolution: {integrity: sha512-6FlzubTLZG3J2a/NVCAleEhjzq5oxgHyaCU9yYXvcLsvoVaHJq/s5xXI6/XXP6tz7R9xAOtHnSO/tXtF3WRTlA==}

  /mz@2.7.0:
    resolution: {integrity: sha512-z81GNO7nnYMEhrGh9LeymoE4+Yr0Wn5McHIZMK5cfQCl+NDX08sCZgUc9/6MHni9IWuFLm1Z3HTCXu2z9fN62Q==}
    dependencies:
      any-promise: 1.3.0
      object-assign: 4.1.1
      thenify-all: 1.6.0

  /nanoid@3.3.11:
    resolution: {integrity: sha512-N8SpfPUnUp1bK+PMYW8qSWdl9U+wwNWI4QKxOYDy9JAro3WMX7p2OeVRF9v+347pnakNevPmiHhNmZ2HbFA76w==}
    engines: {node: ^10 || ^12 || ^13.7 || ^14 || >=15.0.1}
    hasBin: true
    dev: false

  /nanoid@3.3.8:
    resolution: {integrity: sha512-WNLf5Sd8oZxOm+TzppcYk8gVOgP+l58xNy58D0nbUnOxOWRWvlcCV4kUF7ltmI6PsrLl/BgKEyS4mqsGChFN0w==}
    engines: {node: ^10 || ^12 || ^13.7 || ^14 || >=15.0.1}
    dev: true

  /natural-compare@1.4.0:
    resolution: {integrity: sha512-OWND8ei3VtNC9h7V60qff3SVobHr996CTwgxubgyQYEpg290h9J0buyECNNJexkFm5sOajh5G116RYA1c8ZMSw==}
    dev: true

  /negotiator@1.0.0:
    resolution: {integrity: sha512-8Ofs/AUQh8MaEcrlq5xOX0CQ9ypTF5dl78mjlMNfOK08fzpgTHQRQPBxcPlEtIw0yRpws+Zo/3r+5WRby7u3Gg==}
    engines: {node: '>= 0.6'}
    dev: false

  /next-mdx-remote-client@2.1.2(@types/react@19.1.0)(acorn@8.14.1)(react-dom@19.1.0)(react@19.1.0):
    resolution: {integrity: sha512-isNeqjdW+aeJR8cUAReb4niGr4UYU8zOIzSpKNEHoQUqnABrns6j5QwkMdAOLhQa+efoVSZzqygnQAhLkjSqKg==}
    engines: {node: '>=18.18.0'}
    peerDependencies:
      react: ^19.1.0
      react-dom: ^19.1.0
    dependencies:
      '@babel/code-frame': 7.27.1
      '@mdx-js/mdx': 3.1.0(acorn@8.14.1)
      '@mdx-js/react': 3.1.0(@types/react@19.1.0)(react@19.1.0)
      react: 19.1.0
      react-dom: 19.1.0(react@19.1.0)
      remark-mdx-remove-esm: 1.1.0
      serialize-error: 12.0.0
      vfile: 6.0.3
      vfile-matter: 5.0.1
    transitivePeerDependencies:
      - '@types/react'
      - acorn
      - supports-color
    dev: false

  /next-themes@0.4.6(react-dom@19.1.0)(react@19.1.0):
    resolution: {integrity: sha512-pZvgD5L0IEvX5/9GWyHMf3m8BKiVQwsCMHfoFosXtXBMnaS0ZnIJ9ST4b4NqLVKDEm8QBxoNNGNaBv2JNF6XNA==}
    peerDependencies:
      react: ^16.8 || ^17 || ^18 || ^19 || ^19.0.0-rc
      react-dom: ^16.8 || ^17 || ^18 || ^19 || ^19.0.0-rc
    dependencies:
      react: 19.1.0
      react-dom: 19.1.0(react@19.1.0)
    dev: false

  /next@15.3.0(react-dom@19.1.0)(react@19.1.0):
    resolution: {integrity: sha512-k0MgP6BsK8cZ73wRjMazl2y2UcXj49ZXLDEgx6BikWuby/CN+nh81qFFI16edgd7xYpe/jj2OZEIwCoqnzz0bQ==}
    engines: {node: ^18.18.0 || ^19.8.0 || >= 20.0.0}
    hasBin: true
    peerDependencies:
      '@opentelemetry/api': ^1.1.0
      '@playwright/test': ^1.41.2
      babel-plugin-react-compiler: '*'
      react: ^18.2.0 || 19.0.0-rc-de68d2f4-20241204 || ^19.0.0
      react-dom: ^18.2.0 || 19.0.0-rc-de68d2f4-20241204 || ^19.0.0
      sass: ^1.3.0
    peerDependenciesMeta:
      '@opentelemetry/api':
        optional: true
      '@playwright/test':
        optional: true
      babel-plugin-react-compiler:
        optional: true
      sass:
        optional: true
    dependencies:
      '@next/env': 15.3.0
      '@swc/counter': 0.1.3
      '@swc/helpers': 0.5.15
      busboy: 1.6.0
      caniuse-lite: 1.0.30001713
      postcss: 8.4.31
      react: 19.1.0
      react-dom: 19.1.0(react@19.1.0)
      styled-jsx: 5.1.6(react@19.1.0)
    optionalDependencies:
      '@next/swc-darwin-arm64': 15.3.0
      '@next/swc-darwin-x64': 15.3.0
      '@next/swc-linux-arm64-gnu': 15.3.0
      '@next/swc-linux-arm64-musl': 15.3.0
      '@next/swc-linux-x64-gnu': 15.3.0
      '@next/swc-linux-x64-musl': 15.3.0
      '@next/swc-win32-arm64-msvc': 15.3.0
      '@next/swc-win32-x64-msvc': 15.3.0
      sharp: 0.34.1
    transitivePeerDependencies:
      - '@babel/core'
      - babel-plugin-macros
    dev: false

  /nextra-theme-docs@4.2.17(@types/react@19.1.0)(next@15.3.0)(nextra@4.2.17)(react-dom@19.1.0)(react@19.1.0):
    resolution: {integrity: sha512-QQ7iPHQ7zqh7dKJZ3SQbxqoFt7r8RHD9v7dFtJ+x8evEfxwM23oBGHNBqIjBoPl5uSwtvufEiVd7WMhK+Dxdww==}
    peerDependencies:
      next: '>=14'
      nextra: 4.2.17
      react: '>=18'
      react-dom: '>=18'
    dependencies:
      '@headlessui/react': 2.2.3(react-dom@19.1.0)(react@19.1.0)
      clsx: 2.1.1
      next: 15.3.0(react-dom@19.1.0)(react@19.1.0)
      next-themes: 0.4.6(react-dom@19.1.0)(react@19.1.0)
      nextra: 4.2.17(acorn@8.14.1)(next@15.3.0)(react-dom@19.1.0)(react@19.1.0)(typescript@5.8.2)
      react: 19.1.0
      react-compiler-runtime: 0.0.0-experimental-22c6e49-20241219(react@19.1.0)
      react-dom: 19.1.0(react@19.1.0)
      scroll-into-view-if-needed: 3.1.0
      zod: 3.25.7
      zod-validation-error: 3.4.1(zod@3.25.7)
      zustand: 5.0.4(@types/react@19.1.0)(react@19.1.0)
    transitivePeerDependencies:
      - '@types/react'
      - immer
      - use-sync-external-store
    dev: false

  /nextra@4.2.17(acorn@8.14.1)(next@15.3.0)(react-dom@19.1.0)(react@19.1.0)(typescript@5.8.2):
    resolution: {integrity: sha512-WBZGSUeUJqkYm3F3F7+4N1oMP84r/YK/rAg96wkywu/MIsuUREY8fLXQgQbKkvcLbBl/7Wk2Iy+9xlhDu+weNg==}
    engines: {node: '>=18'}
    peerDependencies:
      next: '>=14'
      react: '>=18'
      react-dom: '>=18'
    dependencies:
      '@formatjs/intl-localematcher': 0.6.1
      '@headlessui/react': 2.2.3(react-dom@19.1.0)(react@19.1.0)
      '@mdx-js/mdx': 3.1.0(acorn@8.14.1)
      '@napi-rs/simple-git': 0.1.19
      '@shikijs/twoslash': 2.5.0(typescript@5.8.2)
      '@theguild/remark-mermaid': 0.2.0(react@19.1.0)
      '@theguild/remark-npm2yarn': 0.3.3
      better-react-mathjax: 2.3.0(react@19.1.0)
      clsx: 2.1.1
      estree-util-to-js: 2.0.0
      estree-util-value-to-estree: 3.4.0
      fast-glob: 3.3.3
      github-slugger: 2.0.0
      hast-util-to-estree: 3.1.3
      katex: 0.16.22
      mdast-util-from-markdown: 2.0.2
      mdast-util-gfm: 3.1.0
      mdast-util-to-hast: 13.2.0
      negotiator: 1.0.0
      next: 15.3.0(react-dom@19.1.0)(react@19.1.0)
      react: 19.1.0
      react-compiler-runtime: 0.0.0-experimental-22c6e49-20241219(react@19.1.0)
      react-dom: 19.1.0(react@19.1.0)
      react-medium-image-zoom: 5.2.14(react-dom@19.1.0)(react@19.1.0)
      rehype-katex: 7.0.1
      rehype-pretty-code: 0.14.1(shiki@2.5.0)
      rehype-raw: 7.0.0
      remark-frontmatter: 5.0.0
      remark-gfm: 4.0.1
      remark-math: 6.0.0
      remark-reading-time: 2.0.2
      remark-smartypants: 3.0.2
      shiki: 2.5.0
      slash: 5.1.0
      title: 4.0.1
      unist-util-remove: 4.0.0
      unist-util-visit: 5.0.0
      unist-util-visit-children: 3.0.0
      yaml: 2.8.0
      zod: 3.25.7
      zod-validation-error: 3.4.1(zod@3.25.7)
    transitivePeerDependencies:
      - acorn
      - supports-color
      - typescript
    dev: false

  /nlcst-to-string@4.0.0:
    resolution: {integrity: sha512-YKLBCcUYKAg0FNlOBT6aI91qFmSiFKiluk655WzPF+DDMA02qIyy8uiRqI8QXtcFpEvll12LpL5MXqEmAZ+dcA==}
    dependencies:
      '@types/nlcst': 2.0.3
    dev: false

  /node-addon-api@7.1.1:
    resolution: {integrity: sha512-5m3bsyrjFWE1xf7nz7YXdN4udnVtXK6/Yfgn5qnahL6bCkf2yKt4k3nuTKAtT4r3IG8JNR2ncsIMdZuAzJjHQQ==}
    dev: true

  /node-domexception@1.0.0:
    resolution: {integrity: sha512-/jKZoMpw0F8GRwl4/eLROPA3cfcXtLApP0QzLmUT/HuPCZWyB7IY9ZrMeKw2O/nFIqPQB3PVM9aYm0F312AXDQ==}
    engines: {node: '>=10.5.0'}
    deprecated: Use your platform's native DOMException instead
    dev: false

  /node-fetch@3.3.2:
    resolution: {integrity: sha512-dRB78srN/l6gqWulah9SrxeYnxeddIG30+GOqK/9OlLVyLg3HPnr6SqOWTWOXKRwC2eGYCkZ59NNuSgvSrpgOA==}
    engines: {node: ^12.20.0 || ^14.13.1 || >=16.0.0}
    dependencies:
      data-uri-to-buffer: 4.0.1
      fetch-blob: 3.2.0
      formdata-polyfill: 4.0.10
    dev: false

  /npm-run-path@5.3.0:
    resolution: {integrity: sha512-ppwTtiJZq0O/ai0z7yfudtBpWIoxM8yE6nHi1X47eFR2EWORqfbu6CnPlNsjeN683eT0qG6H/Pyf9fCcvjnnnQ==}
    engines: {node: ^12.20.0 || ^14.13.1 || >=16.0.0}
    dependencies:
      path-key: 4.0.0
    dev: false

  /npm-to-yarn@3.0.1:
    resolution: {integrity: sha512-tt6PvKu4WyzPwWUzy/hvPFqn+uwXO0K1ZHka8az3NnrhWJDmSqI8ncWq0fkL0k/lmmi5tAC11FXwXuh0rFbt1A==}
    engines: {node: ^12.22.0 || ^14.17.0 || >=16.0.0}
    dev: false

  /object-assign@4.1.1:
    resolution: {integrity: sha512-rJgTQnkUnH1sFw8yT6VSU3zD3sWmu6sZhIseY8VX+GRu3P6F7Fu+JNDoXfklElbLJSnc3FUQHVe4cU5hj+BcUg==}
    engines: {node: '>=0.10.0'}

  /object-inspect@1.13.4:
    resolution: {integrity: sha512-W67iLl4J2EXEGTbfeHCffrjDfitvLANg0UlX3wFUUSTx92KXRFegMHUVgSqE+wvhAbi4WqjGg9czysTV2Epbew==}
    engines: {node: '>= 0.4'}
    dev: true

  /object-keys@1.1.1:
    resolution: {integrity: sha512-NuAESUOUMrlIXOfHKzD6bpPu3tYt3xvjNdRIQ+FeT0lNb4K8WR70CaDxhuNguS2XG+GjkyMwOzsN5ZktImfhLA==}
    engines: {node: '>= 0.4'}
    dev: true

  /object.assign@4.1.7:
    resolution: {integrity: sha512-nK28WOo+QIjBkDduTINE4JkF/UJJKyf2EJxvJKfblDpyg0Q+pkOHNTL0Qwy6NP6FhE/EnzV73BxxqcJaXY9anw==}
    engines: {node: '>= 0.4'}
    dependencies:
      call-bind: 1.0.8
      call-bound: 1.0.4
      define-properties: 1.2.1
      es-object-atoms: 1.1.1
      has-symbols: 1.1.0
      object-keys: 1.1.1
    dev: true

  /object.entries@1.1.8:
    resolution: {integrity: sha512-cmopxi8VwRIAw/fkijJohSfpef5PdN0pMQJN6VC/ZKvn0LIknWD8KtgY6KlQdEc4tIjcQ3HxSMmnvtzIscdaYQ==}
    engines: {node: '>= 0.4'}
    dependencies:
      call-bind: 1.0.8
      define-properties: 1.2.1
      es-object-atoms: 1.1.1
    dev: true

  /object.fromentries@2.0.8:
    resolution: {integrity: sha512-k6E21FzySsSK5a21KRADBd/NGneRegFO5pLHfdQLpRDETUNJueLXs3WCzyQ3tFRDYgbq3KHGXfTbi2bs8WQ6rQ==}
    engines: {node: '>= 0.4'}
    dependencies:
      call-bind: 1.0.8
      define-properties: 1.2.1
      es-abstract: 1.23.9
      es-object-atoms: 1.1.1
    dev: true

  /object.values@1.2.1:
    resolution: {integrity: sha512-gXah6aZrcUxjWg2zR2MwouP2eHlCBzdV4pygudehaKXSGW4v2AsRQUK+lwwXhii6KFZcunEnmSUoYp5CXibxtA==}
    engines: {node: '>= 0.4'}
    dependencies:
      call-bind: 1.0.8
      call-bound: 1.0.4
      define-properties: 1.2.1
      es-object-atoms: 1.1.1
    dev: true

  /on-exit-leak-free@2.1.2:
    resolution: {integrity: sha512-0eJJY6hXLGf1udHwfNftBqH+g73EU4B504nZeKpz1sYRKafAghwxEJunB2O7rDZkL4PGfsMVnTXZ2EjibbqcsA==}
    engines: {node: '>=14.0.0'}
    dev: false

  /once@1.4.0:
    resolution: {integrity: sha512-lNaJgI+2Q5URQBkccEKHTQOPaXdUxnZZElQTZY0MFUAuaEqe1E+Nyvgdz/aIyNi6Z9MzO5dv1H8n58/GELp3+w==}
    dependencies:
      wrappy: 1.0.2
    dev: false

  /onetime@6.0.0:
    resolution: {integrity: sha512-1FlR+gjXK7X+AsAHso35MnyN5KqGwJRi/31ft6x0M194ht7S+rWAvd7PHss9xSKMzE0asv1pyIHaJYq+BbacAQ==}
    engines: {node: '>=12'}
    dependencies:
      mimic-fn: 4.0.0
    dev: false

  /oniguruma-to-es@3.1.1:
    resolution: {integrity: sha512-bUH8SDvPkH3ho3dvwJwfonjlQ4R80vjyvrU8YpxuROddv55vAEJrTuCuCVUhhsHbtlD9tGGbaNApGQckXhS8iQ==}
    dependencies:
      emoji-regex-xs: 1.0.0
      regex: 6.0.1
      regex-recursion: 6.0.2
    dev: false

  /optionator@0.9.4:
    resolution: {integrity: sha512-6IpQ7mKUxRcZNLIObR0hz7lxsapSSIYNZJwXPGeF0mTVqGKFIXj1DQcMoT22S3ROcLyY/rz0PWaWZ9ayWmad9g==}
    engines: {node: '>= 0.8.0'}
    dependencies:
      deep-is: 0.1.4
      fast-levenshtein: 2.0.6
      levn: 0.4.1
      prelude-ls: 1.2.1
      type-check: 0.4.0
      word-wrap: 1.2.5
    dev: true

  /os-tmpdir@1.0.2:
    resolution: {integrity: sha512-D2FR03Vir7FIu45XBY20mTb+/ZSWB00sjU9jdQXt83gDrI4Ztz5Fs7/yy74g2N5SVQY4xY1qDr4rNddwYRVX0g==}
    engines: {node: '>=0.10.0'}
    dev: true

  /outdent@0.5.0:
    resolution: {integrity: sha512-/jHxFIzoMXdqPzTaCpFzAAWhpkSjZPF4Vsn6jAfNpmbH/ymsmd7Qc6VE9BGn0L6YMj6uwpQLxCECpus4ukKS9Q==}
    dev: true

  /own-keys@1.0.1:
    resolution: {integrity: sha512-qFOyK5PjiWZd+QQIh+1jhdb9LpxTF0qs7Pm8o5QHYZ0M3vKqSqzsZaEB6oWlxZ+q2sJBMI/Ktgd2N5ZwQoRHfg==}
    engines: {node: '>= 0.4'}
    dependencies:
      get-intrinsic: 1.3.0
      object-keys: 1.1.1
      safe-push-apply: 1.0.0
    dev: true

  /p-filter@2.1.0:
    resolution: {integrity: sha512-ZBxxZ5sL2HghephhpGAQdoskxplTwr7ICaehZwLIlfL6acuVgZPm8yBNuRAFBGEqtD/hmUeq9eqLg2ys9Xr/yw==}
    engines: {node: '>=8'}
    dependencies:
      p-map: 2.1.0
    dev: true

  /p-limit@2.3.0:
    resolution: {integrity: sha512-//88mFWSJx8lxCzwdAABTJL2MyWB12+eIY7MDL2SqLmAkeKU9qxRvWuSyTjm3FUmpBEMuFfckAIqEaVGUDxb6w==}
    engines: {node: '>=6'}
    dependencies:
      p-try: 2.2.0
    dev: true

  /p-limit@3.1.0:
    resolution: {integrity: sha512-TYOanM3wGwNGsZN2cVTYPArw454xnXj5qmWF1bEoAc4+cU/ol7GVh7odevjp1FNHduHc3KZMcFduxU5Xc6uJRQ==}
    engines: {node: '>=10'}
    dependencies:
      yocto-queue: 0.1.0
    dev: true

  /p-locate@4.1.0:
    resolution: {integrity: sha512-R79ZZ/0wAxKGu3oYMlz8jy/kbhsNrS7SKZ7PxEHBgJ5+F2mtFW2fK2cOtBh1cHYkQsbzFV7I+EoRKe6Yt0oK7A==}
    engines: {node: '>=8'}
    dependencies:
      p-limit: 2.3.0
    dev: true

  /p-locate@5.0.0:
    resolution: {integrity: sha512-LaNjtRWUBY++zB5nE/NwcaoMylSPk+S+ZHNB1TzdbMJMny6dynpAGt7X/tl/QYq3TIeE6nxHppbo2LGymrG5Pw==}
    engines: {node: '>=10'}
    dependencies:
      p-limit: 3.1.0
    dev: true

  /p-map@2.1.0:
    resolution: {integrity: sha512-y3b8Kpd8OAN444hxfBbFfj1FY/RjtTd8tzYwhUqNYXx0fXx2iX4maP4Qr6qhIKbQXI02wTLAda4fYUbDagTUFw==}
    engines: {node: '>=6'}
    dev: true

  /p-try@2.2.0:
    resolution: {integrity: sha512-R4nPAVTAU0B9D35/Gk3uJf/7XYbQcyohSKdvAxIRSNghFl4e71hVoGnBNQz9cWaXxO2I10KTC+3jMdvvoKw6dQ==}
    engines: {node: '>=6'}
    dev: true

  /package-json-from-dist@1.0.1:
    resolution: {integrity: sha512-UEZIS3/by4OC8vL3P2dTXRETpebLI2NiI5vIrjaD/5UtrkFX/tNbwjTSRAGC/+7CAo2pIcBaRgWmcBBHcsaCIw==}

  /package-manager-detector@0.2.11:
    resolution: {integrity: sha512-BEnLolu+yuz22S56CU1SUKq3XC3PkwD5wv4ikR4MfGvnRVcmzXR9DwSlW2fEamyTPyXHomBJRzgapeuBvRNzJQ==}
    dependencies:
      quansync: 0.2.10
    dev: true

  /package-manager-detector@1.3.0:
    resolution: {integrity: sha512-ZsEbbZORsyHuO00lY1kV3/t72yp6Ysay6Pd17ZAlNGuGwmWDLCJxFpRs0IzfXfj1o4icJOkUEioexFHzyPurSQ==}
    dev: false

  /pagefind@1.3.0:
    resolution: {integrity: sha512-8KPLGT5g9s+olKMRTU9LFekLizkVIu9tes90O1/aigJ0T5LmyPqTzGJrETnSw3meSYg58YH7JTzhTTW/3z6VAw==}
    hasBin: true
    optionalDependencies:
      '@pagefind/darwin-arm64': 1.3.0
      '@pagefind/darwin-x64': 1.3.0
      '@pagefind/linux-arm64': 1.3.0
      '@pagefind/linux-x64': 1.3.0
      '@pagefind/windows-x64': 1.3.0
    dev: true

  /parent-module@1.0.1:
    resolution: {integrity: sha512-GQ2EWRpQV8/o+Aw8YqtfZZPfNRWZYkbidE9k5rpl/hC3vtHHBfGm2Ifi6qWV+coDGkrUKZAxE3Lot5kcsRlh+g==}
    engines: {node: '>=6'}
    dependencies:
      callsites: 3.1.0
    dev: true

  /parse-entities@4.0.2:
    resolution: {integrity: sha512-GG2AQYWoLgL877gQIKeRPGO1xF9+eG1ujIb5soS5gPvLQ1y2o8FL90w2QWNdf9I361Mpp7726c+lj3U0qK1uGw==}
    dependencies:
      '@types/unist': 2.0.11
      character-entities-legacy: 3.0.0
      character-reference-invalid: 2.0.1
      decode-named-character-reference: 1.1.0
      is-alphanumerical: 2.0.1
      is-decimal: 2.0.1
      is-hexadecimal: 2.0.1

  /parse-latin@7.0.0:
    resolution: {integrity: sha512-mhHgobPPua5kZ98EF4HWiH167JWBfl4pvAIXXdbaVohtK7a6YBOy56kvhCqduqyo/f3yrHFWmqmiMg/BkBkYYQ==}
    dependencies:
      '@types/nlcst': 2.0.3
      '@types/unist': 3.0.3
      nlcst-to-string: 4.0.0
      unist-util-modify-children: 4.0.0
      unist-util-visit-children: 3.0.0
      vfile: 6.0.3
    dev: false

  /parse-numeric-range@1.3.0:
    resolution: {integrity: sha512-twN+njEipszzlMJd4ONUYgSfZPDxgHhT9Ahed5uTigpQn90FggW4SA/AIPq/6a149fTbE9qBEcSwE3FAEp6wQQ==}
    dev: false

  /parse5@7.3.0:
    resolution: {integrity: sha512-IInvU7fabl34qmi9gY8XOVxhYyMyuH2xUNpb2q8/Y+7552KlejkRvqvD19nMoUW/uQGGbqNpA6Tufu5FL5BZgw==}
    dependencies:
      entities: 6.0.0
    dev: false

  /path-data-parser@0.1.0:
    resolution: {integrity: sha512-NOnmBpt5Y2RWbuv0LMzsayp3lVylAHLPUTut412ZA3l+C4uw4ZVkQbjShYCQ8TCpUMdPapr4YjUqLYD6v68j+w==}
    dev: false

  /path-exists@4.0.0:
    resolution: {integrity: sha512-ak9Qy5Q7jYb2Wwcey5Fpvg2KoAc/ZIhLSLOSBmRmygPsGwkVVt0fZa0qrtMz+m6tJTAHfZQ8FnmB4MG4LWy7/w==}
    engines: {node: '>=8'}
    dev: true

  /path-key@3.1.1:
    resolution: {integrity: sha512-ojmeN0qd+y0jszEtoY48r0Peq5dwMEkIlCOu6Q5f41lfkswXuKtYrhgoTpLnyIcHm24Uhqx+5Tqm2InSwLhE6Q==}
    engines: {node: '>=8'}

  /path-key@4.0.0:
    resolution: {integrity: sha512-haREypq7xkM7ErfgIyA0z+Bj4AGKlMSdlQE2jvJo6huWD1EdkKYV+G/T4nq0YEF2vgTT8kqMFKo1uHn950r4SQ==}
    engines: {node: '>=12'}
    dev: false

  /path-parse@1.0.7:
    resolution: {integrity: sha512-LDJzPVEEEPR+y48z93A0Ed0yXb8pAByGWo/k5YYdYgpY2/2EsOsksJrq7lOHxryrVOn1ejG6oAp8ahvOIQD8sw==}
    dev: true

  /path-scurry@1.11.1:
    resolution: {integrity: sha512-Xa4Nw17FS9ApQFJ9umLiJS4orGjm7ZzwUrwamcGQuHSzDyth9boKDaycYdDcZDuqYATXw4HFXgaqWTctW/v1HA==}
    engines: {node: '>=16 || 14 >=14.18'}
    dependencies:
      lru-cache: 10.4.3
      minipass: 7.1.2

  /path-to-regexp@6.3.0:
    resolution: {integrity: sha512-Yhpw4T9C6hPpgPeA28us07OJeqZ5EzQTkbfwuhsUg0c237RomFoETJgmp2sa3F/41gfLE6G5cqcYwznmeEeOlQ==}
    dev: false

  /path-type@4.0.0:
    resolution: {integrity: sha512-gDKb8aZMDeD/tZWs9P6+q0J9Mwkdl6xMV8TjnGP3qJVJ06bdMgkbBlLU8IdfOsIsFz2BW1rNVT3XuNEl8zPAvw==}
    engines: {node: '>=8'}
    dev: true

  /pathe@2.0.3:
    resolution: {integrity: sha512-WUjGcAqP1gQacoQe+OBJsFA7Ld4DyXuUIjZ5cc75cLHvJ7dtNsTugphxIADwspS+AraAUePCKrSVtPLFj/F88w==}

  /pathval@2.0.0:
    resolution: {integrity: sha512-vE7JKRyES09KiunauX7nd2Q9/L7lhok4smP9RZTDeD4MVs72Dp2qNFVz39Nz5a0FVEW0BJR6C0DYrq6unoziZA==}
    engines: {node: '>= 14.16'}
    dev: true

  /payload@3.38.0(graphql@16.11.0)(typescript@5.8.3):
    resolution: {integrity: sha512-A+KpKyn05Y4vlWTH4uAxkMySfBw4rtES1GydzFtjYEN8gxht1yXiK6zhfldGPyJrFuwPkzVpYC/7Lvg20Np7EA==}
    engines: {node: ^18.20.2 || >=20.9.0}
    hasBin: true
    peerDependencies:
      graphql: ^16.8.1
    dependencies:
      '@next/env': 15.3.0
      '@payloadcms/translations': 3.38.0
      '@types/busboy': 1.5.4
      ajv: 8.17.1
      bson-objectid: 2.0.4
      busboy: 1.6.0
      ci-info: 4.2.0
      console-table-printer: 2.12.1
      croner: 9.0.0
      dataloader: 2.2.3
      deepmerge: 4.3.1
      file-type: 19.3.0
      get-tsconfig: 4.8.1
      graphql: 16.11.0
      http-status: 2.1.0
      image-size: 2.0.2
      jose: 5.9.6
      json-schema-to-typescript: 15.0.3
      minimist: 1.2.8
      path-to-regexp: 6.3.0
      pino: 9.5.0
      pino-pretty: 13.0.0
      pluralize: 8.0.0
      qs-esm: 7.0.2
      sanitize-filename: 1.6.3
      scmp: 2.1.0
      ts-essentials: 10.0.3(typescript@5.8.3)
      tsx: 4.19.2
      uuid: 10.0.0
      ws: 8.18.2
    transitivePeerDependencies:
      - bufferutil
      - typescript
      - utf-8-validate
    dev: false

  /peek-readable@5.4.2:
    resolution: {integrity: sha512-peBp3qZyuS6cNIJ2akRNG1uo1WJ1d0wTxg/fxMdZ0BqCVhx242bSFHM9eNqflfJVS9SsgkzgT/1UgnsurBOTMg==}
    engines: {node: '>=14.16'}
    dev: false

  /picocolors@1.1.1:
    resolution: {integrity: sha512-xceH2snhtb5M9liqDsmEw56le376mTZkEX/jEb/RxNFyegNul7eNslCXP9FDj/Lcu0X8KEyMceP2ntpaHrDEVA==}

  /picomatch@2.3.1:
    resolution: {integrity: sha512-JU3teHTNjmE2VCGFzuY8EXzCDVwEqB2a8fsIvwaStHhAWJEeVd1o1QD80CU6+ZdEXXSLbSsuLwJjkCBWqRQUVA==}
    engines: {node: '>=8.6'}

  /picomatch@4.0.2:
    resolution: {integrity: sha512-M7BAV6Rlcy5u+m6oPhAPFgJTzAioX/6B0DxyvDlo9l8+T3nLKbrczg2WLUyzd45L8RqfUMyGPzekbMvX2Ldkwg==}
    engines: {node: '>=12'}

  /pify@4.0.1:
    resolution: {integrity: sha512-uB80kBFb/tfd68bVleG9T5GGsGPjJrLAUpR5PZIrhBnIaRTQRjqdJSsIKkOP6OAIFbj7GOrcudc5pNjZ+geV2g==}
    engines: {node: '>=6'}
    dev: true

  /pino-abstract-transport@2.0.0:
    resolution: {integrity: sha512-F63x5tizV6WCh4R6RHyi2Ml+M70DNRXt/+HANowMflpgGFMAym/VKm6G7ZOQRjqN7XbGxK1Lg9t6ZrtzOaivMw==}
    dependencies:
      split2: 4.2.0
    dev: false

  /pino-pretty@13.0.0:
    resolution: {integrity: sha512-cQBBIVG3YajgoUjo1FdKVRX6t9XPxwB9lcNJVD5GCnNM4Y6T12YYx8c6zEejxQsU0wrg9TwmDulcE9LR7qcJqA==}
    hasBin: true
    dependencies:
      colorette: 2.0.20
      dateformat: 4.6.3
      fast-copy: 3.0.2
      fast-safe-stringify: 2.1.1
      help-me: 5.0.0
      joycon: 3.1.1
      minimist: 1.2.8
      on-exit-leak-free: 2.1.2
      pino-abstract-transport: 2.0.0
      pump: 3.0.2
      secure-json-parse: 2.7.0
      sonic-boom: 4.2.0
      strip-json-comments: 3.1.1
    dev: false

  /pino-std-serializers@7.0.0:
    resolution: {integrity: sha512-e906FRY0+tV27iq4juKzSYPbUj2do2X2JX4EzSca1631EB2QJQUqGbDuERal7LCtOpxl6x3+nvo9NPZcmjkiFA==}
    dev: false

  /pino@9.5.0:
    resolution: {integrity: sha512-xSEmD4pLnV54t0NOUN16yCl7RIB1c5UUOse5HSyEXtBp+FgFQyPeDutc+Q2ZO7/22vImV7VfEjH/1zV2QuqvYw==}
    hasBin: true
    dependencies:
      atomic-sleep: 1.0.0
      fast-redact: 3.5.0
      on-exit-leak-free: 2.1.2
      pino-abstract-transport: 2.0.0
      pino-std-serializers: 7.0.0
      process-warning: 4.0.1
      quick-format-unescaped: 4.0.4
      real-require: 0.2.0
      safe-stable-stringify: 2.5.0
      sonic-boom: 4.2.0
      thread-stream: 3.1.0
    dev: false

  /pirates@4.0.7:
    resolution: {integrity: sha512-TfySrs/5nm8fQJDcBDuUng3VOUKsd7S+zqvbOTiGXHfxX4wK31ard+hoNuvkicM/2YFzlpDgABOevKSsB4G/FA==}
    engines: {node: '>= 6'}

  /pkg-types@1.3.1:
    resolution: {integrity: sha512-/Jm5M4RvtBFVkKWRu2BLUTNP8/M2a+UwuAX+ae4770q1qVGtfjG+WTCupoZixokjmHiry8uI+dlY8KXYV5HVVQ==}
    dependencies:
      confbox: 0.1.8
      mlly: 1.7.4
      pathe: 2.0.3

  /pkg-types@2.1.0:
    resolution: {integrity: sha512-wmJwA+8ihJixSoHKxZJRBQG1oY8Yr9pGLzRmSsNms0iNWyHHAlZCa7mmKiFR10YPZuz/2k169JiS/inOjBCZ2A==}
    dependencies:
      confbox: 0.2.2
      exsolve: 1.0.5
      pathe: 2.0.3
    dev: false

  /pluralize@8.0.0:
    resolution: {integrity: sha512-Nc3IT5yHzflTfbjgqWcCPpo7DaKy4FnpB0l/zCAW0Tc7jxAiuqSxHasntB3D7887LSrA93kDJ9IXovxJYxyLCA==}
    engines: {node: '>=4'}
    dev: false

  /pnpm@10.11.0:
    resolution: {integrity: sha512-ZUBYP0HMX2KOs9l3Ps7oAvT575kjzEW2mJD7R5kdSwkpZGlOw6T3OKQgyRijMwYsi5JdMS9C5PDCY+tgNVH5dw==}
    engines: {node: '>=18.12'}
    hasBin: true
    dev: false

  /points-on-curve@0.2.0:
    resolution: {integrity: sha512-0mYKnYYe9ZcqMCWhUjItv/oHjvgEsfKvnUTg8sAtnHr3GVy7rGkXCb6d5cSyqrWqL4k81b9CPg3urd+T7aop3A==}
    dev: false

  /points-on-path@0.2.1:
    resolution: {integrity: sha512-25ClnWWuw7JbWZcgqY/gJ4FQWadKxGWk+3kR/7kD0tCaDtPPMj7oHu2ToLaVhfpnHrZzYby2w6tUA0eOIuUg8g==}
    dependencies:
      path-data-parser: 0.1.0
      points-on-curve: 0.2.0
    dev: false

  /possible-typed-array-names@1.1.0:
    resolution: {integrity: sha512-/+5VFTchJDoVj3bhoqi6UeymcD00DAwb1nJwamzPvHEszJ4FpF6SNNbUbOS8yI56qHzdV8eK0qEfOSiodkTdxg==}
    engines: {node: '>= 0.4'}
    dev: true

  /postcss-load-config@6.0.1:
    resolution: {integrity: sha512-oPtTM4oerL+UXmx+93ytZVN82RrlY/wPUV8IeDxFrzIjXOLF1pN+EmKPLbubvKHT2HC20xXsCAH2Z+CKV6Oz/g==}
    engines: {node: '>= 18'}
    peerDependencies:
      jiti: '>=1.21.0'
      postcss: '>=8.0.9'
      tsx: ^4.8.1
      yaml: ^2.4.2
    peerDependenciesMeta:
      jiti:
        optional: true
      postcss:
        optional: true
      tsx:
        optional: true
      yaml:
        optional: true
    dependencies:
      lilconfig: 3.1.3

  /postcss-load-config@6.0.1(tsx@4.19.4):
    resolution: {integrity: sha512-oPtTM4oerL+UXmx+93ytZVN82RrlY/wPUV8IeDxFrzIjXOLF1pN+EmKPLbubvKHT2HC20xXsCAH2Z+CKV6Oz/g==}
    engines: {node: '>= 18'}
    peerDependencies:
      jiti: '>=1.21.0'
      postcss: '>=8.0.9'
      tsx: ^4.8.1
      yaml: ^2.4.2
    peerDependenciesMeta:
      jiti:
        optional: true
      postcss:
        optional: true
      tsx:
        optional: true
      yaml:
        optional: true
    dependencies:
      lilconfig: 3.1.3
      tsx: 4.19.4
    dev: true

  /postcss-load-config@6.0.1(yaml@2.8.0):
    resolution: {integrity: sha512-oPtTM4oerL+UXmx+93ytZVN82RrlY/wPUV8IeDxFrzIjXOLF1pN+EmKPLbubvKHT2HC20xXsCAH2Z+CKV6Oz/g==}
    engines: {node: '>= 18'}
    peerDependencies:
      jiti: '>=1.21.0'
      postcss: '>=8.0.9'
      tsx: ^4.8.1
      yaml: ^2.4.2
    peerDependenciesMeta:
      jiti:
        optional: true
      postcss:
        optional: true
      tsx:
        optional: true
      yaml:
        optional: true
    dependencies:
      lilconfig: 3.1.3
      yaml: 2.8.0
    dev: true

  /postcss@8.4.31:
    resolution: {integrity: sha512-PS08Iboia9mts/2ygV3eLpY5ghnUcfLV/EXTOW1E2qYxJKGGBUtNjN76FYHnMs36RmARn41bC0AZmn+rR0OVpQ==}
    engines: {node: ^10 || ^12 || >=14}
    dependencies:
      nanoid: 3.3.11
      picocolors: 1.1.1
      source-map-js: 1.2.1
    dev: false

  /postcss@8.5.3:
    resolution: {integrity: sha512-dle9A3yYxlBSrt8Fu+IpjGT8SY8hN0mlaA6GY8t0P5PjIOZemULz/E2Bnm/2dcUOena75OTNkHI76uZBNUUq3A==}
    engines: {node: ^10 || ^12 || >=14}
    dependencies:
      nanoid: 3.3.8
      picocolors: 1.1.1
      source-map-js: 1.2.1
    dev: true

  /prelude-ls@1.2.1:
    resolution: {integrity: sha512-vkcDPrRZo1QZLbn5RLGPpg/WmIQ65qoWWhcGKf/b5eplkkarX0m9z8ppCat4mlOqUsWpyNuYgO3VRyrYHSzX5g==}
    engines: {node: '>= 0.8.0'}
    dev: true

  /prettier-plugin-tailwindcss@0.6.11(prettier@3.5.3):
    resolution: {integrity: sha512-YxaYSIvZPAqhrrEpRtonnrXdghZg1irNg4qrjboCXrpybLWVs55cW2N3juhspVJiO0JBvYJT8SYsJpc8OQSnsA==}
    engines: {node: '>=14.21.3'}
    peerDependencies:
      '@ianvs/prettier-plugin-sort-imports': '*'
      '@prettier/plugin-pug': '*'
      '@shopify/prettier-plugin-liquid': '*'
      '@trivago/prettier-plugin-sort-imports': '*'
      '@zackad/prettier-plugin-twig': '*'
      prettier: ^3.0
      prettier-plugin-astro: '*'
      prettier-plugin-css-order: '*'
      prettier-plugin-import-sort: '*'
      prettier-plugin-jsdoc: '*'
      prettier-plugin-marko: '*'
      prettier-plugin-multiline-arrays: '*'
      prettier-plugin-organize-attributes: '*'
      prettier-plugin-organize-imports: '*'
      prettier-plugin-sort-imports: '*'
      prettier-plugin-style-order: '*'
      prettier-plugin-svelte: '*'
    peerDependenciesMeta:
      '@ianvs/prettier-plugin-sort-imports':
        optional: true
      '@prettier/plugin-pug':
        optional: true
      '@shopify/prettier-plugin-liquid':
        optional: true
      '@trivago/prettier-plugin-sort-imports':
        optional: true
      '@zackad/prettier-plugin-twig':
        optional: true
      prettier-plugin-astro:
        optional: true
      prettier-plugin-css-order:
        optional: true
      prettier-plugin-import-sort:
        optional: true
      prettier-plugin-jsdoc:
        optional: true
      prettier-plugin-marko:
        optional: true
      prettier-plugin-multiline-arrays:
        optional: true
      prettier-plugin-organize-attributes:
        optional: true
      prettier-plugin-organize-imports:
        optional: true
      prettier-plugin-sort-imports:
        optional: true
      prettier-plugin-style-order:
        optional: true
      prettier-plugin-svelte:
        optional: true
    dependencies:
      prettier: 3.5.3
    dev: true

  /prettier@2.8.8:
    resolution: {integrity: sha512-tdN8qQGvNjw4CHbY+XXk0JgCXn9QiF21a55rBe5LJAU+kDyC4WQn4+awm2Xfk2lQMk5fKup9XgzTZtGkjBdP9Q==}
    engines: {node: '>=10.13.0'}
    hasBin: true
    dev: true

  /prettier@3.5.3:
    resolution: {integrity: sha512-QQtaxnoDJeAkDvDKWCLiwIXkTgRhwYDEQCghU9Z6q03iyek/rxRh/2lC3HB7P8sWT2xC/y5JDctPLBIGzHKbhw==}
    engines: {node: '>=14'}

  /process-warning@4.0.1:
    resolution: {integrity: sha512-3c2LzQ3rY9d0hc1emcsHhfT9Jwz0cChib/QN89oME2R451w5fy3f0afAhERFZAwrbDU43wk12d0ORBpDVME50Q==}
    dev: false

  /promise-limit@2.7.0:
    resolution: {integrity: sha512-7nJ6v5lnJsXwGprnGXga4wx6d1POjvi5Qmf1ivTRxTjH4Z/9Czja/UCMLVmB9N93GeWOU93XaFaEt6jbuoagNw==}
    dev: false

  /prompts@2.4.2:
    resolution: {integrity: sha512-NxNv/kLguCA7p3jE8oL2aEBsrJWgAakBpgmgK6lpPWV+WuOmY6r2/zbAVnP+T8bQlA0nzHXSJSJW0Hq7ylaD2Q==}
    engines: {node: '>= 6'}
    dependencies:
      kleur: 3.0.3
      sisteransi: 1.0.5
    dev: false

  /prop-types@15.8.1:
    resolution: {integrity: sha512-oj87CgZICdulUohogVAR7AjlC0327U4el4L6eAvOqCeudMDVU0NThNaV+b9Df4dXgSP1gXMTnPdhfe/2qDH5cg==}
    dependencies:
      loose-envify: 1.4.0
      object-assign: 4.1.1
      react-is: 16.13.1

  /property-information@6.5.0:
    resolution: {integrity: sha512-PgTgs/BlvHxOu8QuEN7wi5A0OmXaBcHpmCSTehcs6Uuu9IkDIEo13Hy7n898RHfrQ49vKCoGeWZSaAK01nwVig==}
    dev: false

  /property-information@7.1.0:
    resolution: {integrity: sha512-TwEZ+X+yCJmYfL7TPUOcvBZ4QfoT5YenQiJuX//0th53DE6w0xxLEtfK3iyryQFddXuvkIk51EEgrJQ0WJkOmQ==}

  /pump@3.0.2:
    resolution: {integrity: sha512-tUPXtzlGM8FE3P0ZL6DVs/3P58k9nk8/jZeQCurTJylQA8qFYzHFfhBJkuqyE0FifOsQ0uKWekiZ5g8wtr28cw==}
    dependencies:
      end-of-stream: 1.4.4
      once: 1.4.0
    dev: false

  /punycode@2.3.1:
    resolution: {integrity: sha512-vYt7UD1U9Wg6138shLtLOvdAu+8DsC/ilFtEVHcH+wydcSpNE20AfSOduf6MkRFahL5FY7X1oU7nKVZFtfq8Fg==}
    engines: {node: '>=6'}

  /qs-esm@7.0.2:
    resolution: {integrity: sha512-D8NAthKSD7SGn748v+GLaaO6k08Mvpoqroa35PqIQC4gtUa8/Pb/k+r0m0NnGBVbHDP1gKZ2nVywqfMisRhV5A==}
    engines: {node: '>=18'}
    dev: false

  /quansync@0.2.10:
    resolution: {integrity: sha512-t41VRkMYbkHyCYmOvx/6URnN80H7k4X0lLdBMGsz+maAwrJQYB1djpV6vHrQIBE0WBSGqhtEHrK9U3DWWH8v7A==}

  /queue-microtask@1.2.3:
    resolution: {integrity: sha512-NuaNSa6flKT5JaSYQzJok04JzTL1CA6aGhv5rfLW3PgqA+M2ChpZQnAC8h8i4ZFkBS8X5RqkDBHA7r4hej3K9A==}

  /quick-format-unescaped@4.0.4:
    resolution: {integrity: sha512-tYC1Q1hgyRuHgloV/YXs2w15unPVh8qfu/qCTfhTYamaw7fyhumKa2yGpdSo87vY32rIclj+4fWYQXUMs9EHvg==}
    dev: false

  /react-compiler-runtime@0.0.0-experimental-22c6e49-20241219(react@19.1.0):
    resolution: {integrity: sha512-bOAGaRL1ldfIIpbDsl+uV025Ta6RS6/cOjvvh8r2Vo7KtqB+RSvihVYRsWQz7ECKNPWdq5MClS845acwAwieDw==}
    peerDependencies:
      react: ^17.0.0 || ^18.0.0 || ^19.0.0
    dependencies:
      react: 19.1.0
    dev: false

  /react-day-picker@8.10.1(date-fns@3.6.0)(react@19.1.0):
    resolution: {integrity: sha512-TMx7fNbhLk15eqcMt+7Z7S2KF7mfTId/XJDjKE8f+IUcFn0l08/kI4FiYTL/0yuOLmEcbR4Fwe3GJf/NiiMnPA==}
    peerDependencies:
      date-fns: ^2.28.0 || ^3.0.0
      react: ^16.8.0 || ^17.0.0 || ^18.0.0
    dependencies:
      date-fns: 3.6.0
      react: 19.1.0
    dev: false

  /react-dom@19.1.0(react@19.1.0):
    resolution: {integrity: sha512-Xs1hdnE+DyKgeHJeJznQmYMIBG3TKIHJJT95Q58nHLSrElKlGQqDTR2HQ9fx5CN/Gk6Vh/kupBTDLU11/nDk/g==}
    peerDependencies:
      react: ^19.1.0
    dependencies:
      react: 19.1.0
      scheduler: 0.26.0
    dev: false

  /react-is@16.13.1:
    resolution: {integrity: sha512-24e6ynE2H+OKt4kqsOvNd8kBpV65zoxbA4BVsEOB3ARVWQki/DHzaUoC5KuON/BiccDaCCTZBuOcfZs70kR8bQ==}

  /react-is@18.3.1:
    resolution: {integrity: sha512-/LLMVyas0ljjAtoYiPqYiL8VWXzUUdThrmU5+n20DZv+a+ClRoevUzw5JxU+Ieh5/c87ytoTBV9G1FiKfNJdmg==}
    dev: false

  /react-medium-image-zoom@5.2.14(react-dom@19.1.0)(react@19.1.0):
    resolution: {integrity: sha512-nfTVYcAUnBzXQpPDcZL+cG/e6UceYUIG+zDcnemL7jtAqbJjVVkA85RgneGtJeni12dTyiRPZVM6Szkmwd/o8w==}
    peerDependencies:
      react: ^16.8.0 || ^17.0.0 || ^18.0.0 || ^19.0.0
      react-dom: ^16.8.0 || ^17.0.0 || ^18.0.0 || ^19.0.0
    dependencies:
      react: 19.1.0
      react-dom: 19.1.0(react@19.1.0)
    dev: false

  /react-smooth@4.0.4(react-dom@19.1.0)(react@19.1.0):
    resolution: {integrity: sha512-gnGKTpYwqL0Iii09gHobNolvX4Kiq4PKx6eWBCYYix+8cdw+cGo3do906l1NBPKkSWx1DghC1dlWG9L2uGd61Q==}
    peerDependencies:
      react: ^16.8.0 || ^17.0.0 || ^18.0.0 || ^19.0.0
      react-dom: ^16.8.0 || ^17.0.0 || ^18.0.0 || ^19.0.0
    dependencies:
      fast-equals: 5.2.2
      prop-types: 15.8.1
      react: 19.1.0
      react-dom: 19.1.0(react@19.1.0)
      react-transition-group: 4.4.5(react-dom@19.1.0)(react@19.1.0)
    dev: false

  /react-transition-group@4.4.5(react-dom@19.1.0)(react@19.1.0):
    resolution: {integrity: sha512-pZcd1MCJoiKiBR2NRxeCRg13uCXbydPnmB4EOeRrY7480qNWO8IIgQG6zlDkm6uRMsURXPuKq0GWtiM59a5Q6g==}
    peerDependencies:
      react: '>=16.6.0'
      react-dom: '>=16.6.0'
    dependencies:
      '@babel/runtime': 7.27.1
      dom-helpers: 5.2.1
      loose-envify: 1.4.0
      prop-types: 15.8.1
      react: 19.1.0
      react-dom: 19.1.0(react@19.1.0)
    dev: false

  /react@19.1.0:
    resolution: {integrity: sha512-FS+XFBNvn3GTAWq26joslQgWNoFu08F4kl0J4CgdNKADkdSGXQyTCnKteIAJy96Br6YbpEU1LSzV5dYtjMkMDg==}
    engines: {node: '>=0.10.0'}

  /read-yaml-file@1.1.0:
    resolution: {integrity: sha512-VIMnQi/Z4HT2Fxuwg5KrY174U1VdUIASQVWXXyqtNRtxSr9IYkn1rsI6Tb6HsrHCmB7gVpNwX6JxPTHcH6IoTA==}
    engines: {node: '>=6'}
    dependencies:
      graceful-fs: 4.2.11
      js-yaml: 3.14.1
      pify: 4.0.1
      strip-bom: 3.0.0
    dev: true

  /readdirp@4.1.2:
    resolution: {integrity: sha512-GDhwkLfywWL2s6vEjyhri+eXmfH6j1L7JE27WhqLeYzoh/A3DBaYGEj2H/HFZCn/kMfim73FXxEJTw06WtxQwg==}
    engines: {node: '>= 14.18.0'}

  /reading-time@1.5.0:
    resolution: {integrity: sha512-onYyVhBNr4CmAxFsKS7bz+uTLRakypIe4R+5A824vBSkQy/hB3fZepoVEf8OVAxzLvK+H/jm9TzpI3ETSm64Kg==}
    dev: false

  /real-require@0.2.0:
    resolution: {integrity: sha512-57frrGM/OCTLqLOAh0mhVA9VBMHd+9U7Zb2THMGdBUoZVOtGbJzjxsYGDJ3A9AYYCP4hn6y1TVbaOfzWtm5GFg==}
    engines: {node: '>= 12.13.0'}
    dev: false

  /recharts-scale@0.4.5:
    resolution: {integrity: sha512-kivNFO+0OcUNu7jQquLXAxz1FIwZj8nrj+YkOKc5694NbjCvcT6aSZiIzNzd2Kul4o4rTto8QVR9lMNtxD4G1w==}
    dependencies:
      decimal.js-light: 2.5.1
    dev: false

  /recharts@2.15.3(react-dom@19.1.0)(react@19.1.0):
    resolution: {integrity: sha512-EdOPzTwcFSuqtvkDoaM5ws/Km1+WTAO2eizL7rqiG0V2UVhTnz0m7J2i0CjVPUCdEkZImaWvXLbZDS2H5t6GFQ==}
    engines: {node: '>=14'}
    peerDependencies:
      react: ^16.0.0 || ^17.0.0 || ^18.0.0 || ^19.0.0
      react-dom: ^16.0.0 || ^17.0.0 || ^18.0.0 || ^19.0.0
    dependencies:
      clsx: 2.1.1
      eventemitter3: 4.0.7
      lodash: 4.17.21
      react: 19.1.0
      react-dom: 19.1.0(react@19.1.0)
      react-is: 18.3.1
      react-smooth: 4.0.4(react-dom@19.1.0)(react@19.1.0)
      recharts-scale: 0.4.5
      tiny-invariant: 1.3.3
      victory-vendor: 36.9.2
    dev: false

  /recma-build-jsx@1.0.0:
    resolution: {integrity: sha512-8GtdyqaBcDfva+GUKDr3nev3VpKAhup1+RvkMvUxURHpW7QyIvk9F5wz7Vzo06CEMSilw6uArgRqhpiUcWp8ew==}
    dependencies:
      '@types/estree': 1.0.7
      estree-util-build-jsx: 3.0.1
      vfile: 6.0.3

  /recma-jsx@1.0.0(acorn@8.14.1):
    resolution: {integrity: sha512-5vwkv65qWwYxg+Atz95acp8DMu1JDSqdGkA2Of1j6rCreyFUE/gp15fC8MnGEuG1W68UKjM6x6+YTWIh7hZM/Q==}
    dependencies:
      acorn-jsx: 5.3.2(acorn@8.14.1)
      estree-util-to-js: 2.0.0
      recma-parse: 1.0.0
      recma-stringify: 1.0.0
      unified: 11.0.5
    transitivePeerDependencies:
      - acorn

  /recma-parse@1.0.0:
    resolution: {integrity: sha512-OYLsIGBB5Y5wjnSnQW6t3Xg7q3fQ7FWbw/vcXtORTnyaSFscOtABg+7Pnz6YZ6c27fG1/aN8CjfwoUEUIdwqWQ==}
    dependencies:
      '@types/estree': 1.0.7
      esast-util-from-js: 2.0.1
      unified: 11.0.5
      vfile: 6.0.3

  /recma-stringify@1.0.0:
    resolution: {integrity: sha512-cjwII1MdIIVloKvC9ErQ+OgAtwHBmcZ0Bg4ciz78FtbT8In39aAYbaA7zvxQ61xVMSPE8WxhLwLbhif4Js2C+g==}
    dependencies:
      '@types/estree': 1.0.7
      estree-util-to-js: 2.0.0
      unified: 11.0.5
      vfile: 6.0.3

  /reflect.getprototypeof@1.0.10:
    resolution: {integrity: sha512-00o4I+DVrefhv+nX0ulyi3biSHCPDe+yLv5o/p6d/UVlirijB8E16FtfwSAi4g3tcqrQ4lRAqQSoFEZJehYEcw==}
    engines: {node: '>= 0.4'}
    dependencies:
      call-bind: 1.0.8
      define-properties: 1.2.1
      es-abstract: 1.23.9
      es-errors: 1.3.0
      es-object-atoms: 1.1.1
      get-intrinsic: 1.3.0
      get-proto: 1.0.1
      which-builtin-type: 1.2.1
    dev: true

  /regex-recursion@6.0.2:
    resolution: {integrity: sha512-0YCaSCq2VRIebiaUviZNs0cBz1kg5kVS2UKUfNIx8YVs1cN3AV7NTctO5FOKBA+UT2BPJIWZauYHPqJODG50cg==}
    dependencies:
      regex-utilities: 2.3.0
    dev: false

  /regex-utilities@2.3.0:
    resolution: {integrity: sha512-8VhliFJAWRaUiVvREIiW2NXXTmHs4vMNnSzuJVhscgmGav3g9VDxLrQndI3dZZVVdp0ZO/5v0xmX516/7M9cng==}
    dev: false

  /regex@6.0.1:
    resolution: {integrity: sha512-uorlqlzAKjKQZ5P+kTJr3eeJGSVroLKoHmquUj4zHWuR+hEyNqlXsSKlYYF5F4NI6nl7tWCs0apKJ0lmfsXAPA==}
    dependencies:
      regex-utilities: 2.3.0
    dev: false

  /regexp.prototype.flags@1.5.4:
    resolution: {integrity: sha512-dYqgNSZbDwkaJ2ceRd9ojCGjBq+mOm9LmtXnAnEGyHhN/5R7iDW2TRw3h+o/jCFxus3P2LfWIIiwowAjANm7IA==}
    engines: {node: '>= 0.4'}
    dependencies:
      call-bind: 1.0.8
      define-properties: 1.2.1
      es-errors: 1.3.0
      get-proto: 1.0.1
      gopd: 1.2.0
      set-function-name: 2.0.2
    dev: true

  /rehype-katex@7.0.1:
    resolution: {integrity: sha512-OiM2wrZ/wuhKkigASodFoo8wimG3H12LWQaH8qSPVJn9apWKFSH3YOCtbKpBorTVw/eI7cuT21XBbvwEswbIOA==}
    dependencies:
      '@types/hast': 3.0.4
      '@types/katex': 0.16.7
      hast-util-from-html-isomorphic: 2.0.0
      hast-util-to-text: 4.0.2
      katex: 0.16.22
      unist-util-visit-parents: 6.0.1
      vfile: 6.0.3
    dev: false

  /rehype-parse@9.0.1:
    resolution: {integrity: sha512-ksCzCD0Fgfh7trPDxr2rSylbwq9iYDkSn8TCDmEJ49ljEUBxDVCzCHv7QNzZOfODanX4+bWQ4WZqLCRWYLfhag==}
    dependencies:
      '@types/hast': 3.0.4
      hast-util-from-html: 2.0.3
      unified: 11.0.5
    dev: false

  /rehype-pretty-code@0.14.1(shiki@2.5.0):
    resolution: {integrity: sha512-IpG4OL0iYlbx78muVldsK86hdfNoht0z63AP7sekQNW2QOTmjxB7RbTO+rhIYNGRljgHxgVZoPwUl6bIC9SbjA==}
    engines: {node: '>=18'}
    peerDependencies:
      shiki: ^1.0.0 || ^2.0.0 || ^3.0.0
    dependencies:
      '@types/hast': 3.0.4
      hast-util-to-string: 3.0.1
      parse-numeric-range: 1.3.0
      rehype-parse: 9.0.1
      shiki: 2.5.0
      unified: 11.0.5
      unist-util-visit: 5.0.0
    dev: false

  /rehype-raw@7.0.0:
    resolution: {integrity: sha512-/aE8hCfKlQeA8LmyeyQvQF3eBiLRGNlfBJEvWH7ivp9sBqs7TNqBL5X3v157rM4IFETqDnIOO+z5M/biZbo9Ww==}
    dependencies:
      '@types/hast': 3.0.4
      hast-util-raw: 9.1.0
      vfile: 6.0.3
    dev: false

  /rehype-recma@1.0.0:
    resolution: {integrity: sha512-lqA4rGUf1JmacCNWWZx0Wv1dHqMwxzsDWYMTowuplHF3xH0N/MmrZ/G3BDZnzAkRmxDadujCjaKM2hqYdCBOGw==}
    dependencies:
      '@types/estree': 1.0.7
      '@types/hast': 3.0.4
      hast-util-to-estree: 3.1.3
    transitivePeerDependencies:
      - supports-color

  /remark-frontmatter@5.0.0:
    resolution: {integrity: sha512-XTFYvNASMe5iPN0719nPrdItC9aU0ssC4v14mH1BCi1u0n1gAocqcujWUrByftZTbLhRtiKRyjYTSIOcr69UVQ==}
    dependencies:
      '@types/mdast': 4.0.4
      mdast-util-frontmatter: 2.0.1
      micromark-extension-frontmatter: 2.0.0
      unified: 11.0.5
    transitivePeerDependencies:
      - supports-color
    dev: false

  /remark-gfm@4.0.1:
    resolution: {integrity: sha512-1quofZ2RQ9EWdeN34S79+KExV1764+wCUGop5CPL1WGdD0ocPpu91lzPGbwWMECpEpd42kJGQwzRfyov9j4yNg==}
    dependencies:
      '@types/mdast': 4.0.4
      mdast-util-gfm: 3.1.0
      micromark-extension-gfm: 3.0.0
      remark-parse: 11.0.0
      remark-stringify: 11.0.0
      unified: 11.0.5
    transitivePeerDependencies:
      - supports-color
    dev: false

  /remark-math@6.0.0:
    resolution: {integrity: sha512-MMqgnP74Igy+S3WwnhQ7kqGlEerTETXMvJhrUzDikVZ2/uogJCb+WHUg97hK9/jcfc0dkD73s3LN8zU49cTEtA==}
    dependencies:
      '@types/mdast': 4.0.4
      mdast-util-math: 3.0.0
      micromark-extension-math: 3.1.0
      unified: 11.0.5
    transitivePeerDependencies:
      - supports-color
    dev: false

  /remark-mdx-remove-esm@1.1.0:
    resolution: {integrity: sha512-oN3F9QRuPKSdzZi+wvEodBVjKwya63sl403pWzJvm0+c503iUjCDR+JAnP3Ho/4205IWbQ2NujPQi/B9kU6ZrA==}
    dependencies:
      '@types/mdast': 4.0.4
      mdast-util-mdxjs-esm: 2.0.1
      unist-util-remove: 4.0.0
    transitivePeerDependencies:
      - supports-color
    dev: false

  /remark-mdx@3.1.0:
    resolution: {integrity: sha512-Ngl/H3YXyBV9RcRNdlYsZujAmhsxwzxpDzpDEhFBVAGthS4GDgnctpDjgFl/ULx5UEDzqtW1cyBSNKqYYrqLBA==}
    dependencies:
      mdast-util-mdx: 3.0.0
      micromark-extension-mdxjs: 3.0.0
    transitivePeerDependencies:
      - supports-color

  /remark-parse@11.0.0:
    resolution: {integrity: sha512-FCxlKLNGknS5ba/1lmpYijMUzX2esxW5xQqjWxw2eHFfS2MSdaHVINFmhjo+qN1WhZhNimq0dZATN9pH0IDrpA==}
    dependencies:
      '@types/mdast': 4.0.4
      mdast-util-from-markdown: 2.0.2
      micromark-util-types: 2.0.2
      unified: 11.0.5
    transitivePeerDependencies:
      - supports-color

  /remark-reading-time@2.0.2:
    resolution: {integrity: sha512-ILjIuR0dQQ8pELPgaFvz7ralcSN62rD/L1pTUJgWb4gfua3ZwYEI8mnKGxEQCbrXSUF/OvycTkcUbifGOtOn5A==}
    dependencies:
      estree-util-is-identifier-name: 2.1.0
      estree-util-value-to-estree: 3.4.0
      reading-time: 1.5.0
      unist-util-visit: 3.1.0
    dev: false

  /remark-rehype@11.1.2:
    resolution: {integrity: sha512-Dh7l57ianaEoIpzbp0PC9UKAdCSVklD8E5Rpw7ETfbTl3FqcOOgq5q2LVDhgGCkaBv7p24JXikPdvhhmHvKMsw==}
    dependencies:
      '@types/hast': 3.0.4
      '@types/mdast': 4.0.4
      mdast-util-to-hast: 13.2.0
      unified: 11.0.5
      vfile: 6.0.3

  /remark-smartypants@3.0.2:
    resolution: {integrity: sha512-ILTWeOriIluwEvPjv67v7Blgrcx+LZOkAUVtKI3putuhlZm84FnqDORNXPPm+HY3NdZOMhyDwZ1E+eZB/Df5dA==}
    engines: {node: '>=16.0.0'}
    dependencies:
      retext: 9.0.0
      retext-smartypants: 6.2.0
      unified: 11.0.5
      unist-util-visit: 5.0.0
    dev: false

  /remark-stringify@11.0.0:
    resolution: {integrity: sha512-1OSmLd3awB/t8qdoEOMazZkNsfVTeY4fTsgzcQFdXNq8ToTN4ZGwrMnlda4K6smTFKD+GRV6O48i6Z4iKgPPpw==}
    dependencies:
      '@types/mdast': 4.0.4
      mdast-util-to-markdown: 2.1.2
      unified: 11.0.5
    dev: false

  /require-from-string@2.0.2:
    resolution: {integrity: sha512-Xf0nWe6RseziFMu+Ap9biiUbmplq6S9/p+7w7YXP/JBHhrUDDUhwa+vANyubuqfZWTveU//DYVGsDG7RKL/vEw==}
    engines: {node: '>=0.10.0'}
    dev: false

  /resolve-from@4.0.0:
    resolution: {integrity: sha512-pb/MYmXstAkysRFx8piNI1tGFNQIFA3vkE3Gq4EuA1dF6gHp/+vgZqsCGJapvy8N3Q+4o7FwvquPJcnZ7RYy4g==}
    engines: {node: '>=4'}
    dev: true

  /resolve-from@5.0.0:
    resolution: {integrity: sha512-qYg9KP24dD5qka9J47d0aVky0N+b4fTU89LN9iDnjB5waksiC49rvMB0PrUJQGoTmH50XPiqOvAjDfaijGxYZw==}
    engines: {node: '>=8'}

  /resolve-pkg-maps@1.0.0:
    resolution: {integrity: sha512-seS2Tj26TBVOC2NIc2rOe2y2ZO7efxITtLZcGSOnHHNOQ7CkiUBfw0Iw2ck6xkIhPwLhKNLS8BO+hEpngQlqzw==}

  /resolve@2.0.0-next.5:
    resolution: {integrity: sha512-U7WjGVG9sH8tvjW5SmGbQuui75FiyjAX72HX15DwBBwF9dNiQZRQAg9nnPhYy+TUnE0+VcrttuvNI8oSxZcocA==}
    hasBin: true
    dependencies:
      is-core-module: 2.16.1
      path-parse: 1.0.7
      supports-preserve-symlinks-flag: 1.0.0
    dev: true

  /retext-latin@4.0.0:
    resolution: {integrity: sha512-hv9woG7Fy0M9IlRQloq/N6atV82NxLGveq+3H2WOi79dtIYWN8OaxogDm77f8YnVXJL2VD3bbqowu5E3EMhBYA==}
    dependencies:
      '@types/nlcst': 2.0.3
      parse-latin: 7.0.0
      unified: 11.0.5
    dev: false

  /retext-smartypants@6.2.0:
    resolution: {integrity: sha512-kk0jOU7+zGv//kfjXEBjdIryL1Acl4i9XNkHxtM7Tm5lFiCog576fjNC9hjoR7LTKQ0DsPWy09JummSsH1uqfQ==}
    dependencies:
      '@types/nlcst': 2.0.3
      nlcst-to-string: 4.0.0
      unist-util-visit: 5.0.0
    dev: false

  /retext-stringify@4.0.0:
    resolution: {integrity: sha512-rtfN/0o8kL1e+78+uxPTqu1Klt0yPzKuQ2BfWwwfgIUSayyzxpM1PJzkKt4V8803uB9qSy32MvI7Xep9khTpiA==}
    dependencies:
      '@types/nlcst': 2.0.3
      nlcst-to-string: 4.0.0
      unified: 11.0.5
    dev: false

  /retext@9.0.0:
    resolution: {integrity: sha512-sbMDcpHCNjvlheSgMfEcVrZko3cDzdbe1x/e7G66dFp0Ff7Mldvi2uv6JkJQzdRcvLYE8CA8Oe8siQx8ZOgTcA==}
    dependencies:
      '@types/nlcst': 2.0.3
      retext-latin: 4.0.0
      retext-stringify: 4.0.0
      unified: 11.0.5
    dev: false

  /reusify@1.1.0:
    resolution: {integrity: sha512-g6QUff04oZpHs0eG5p83rFLhHeV00ug/Yf9nZM6fLeUrPguBTkTQOdpAWWspMh55TZfVQDPaN3NQJfbVRAxdIw==}
    engines: {iojs: '>=1.0.0', node: '>=0.10.0'}

  /robust-predicates@3.0.2:
    resolution: {integrity: sha512-IXgzBWvWQwE6PrDI05OvmXUIruQTcoMDzRsOd5CDvHCVLcLHMTSYvOK5Cm46kWqlV3yAbuSpBZdJ5oP5OUoStg==}
    dev: false

  /rollup@4.41.0:
    resolution: {integrity: sha512-HqMFpUbWlf/tvcxBFNKnJyzc7Lk+XO3FGc3pbNBLqEbOz0gPLRgcrlS3UF4MfUrVlstOaP/q0kM6GVvi+LrLRg==}
    engines: {node: '>=18.0.0', npm: '>=8.0.0'}
    hasBin: true
    dependencies:
      '@types/estree': 1.0.7
    optionalDependencies:
      '@rollup/rollup-android-arm-eabi': 4.41.0
      '@rollup/rollup-android-arm64': 4.41.0
      '@rollup/rollup-darwin-arm64': 4.41.0
      '@rollup/rollup-darwin-x64': 4.41.0
      '@rollup/rollup-freebsd-arm64': 4.41.0
      '@rollup/rollup-freebsd-x64': 4.41.0
      '@rollup/rollup-linux-arm-gnueabihf': 4.41.0
      '@rollup/rollup-linux-arm-musleabihf': 4.41.0
      '@rollup/rollup-linux-arm64-gnu': 4.41.0
      '@rollup/rollup-linux-arm64-musl': 4.41.0
      '@rollup/rollup-linux-loongarch64-gnu': 4.41.0
      '@rollup/rollup-linux-powerpc64le-gnu': 4.41.0
      '@rollup/rollup-linux-riscv64-gnu': 4.41.0
      '@rollup/rollup-linux-riscv64-musl': 4.41.0
      '@rollup/rollup-linux-s390x-gnu': 4.41.0
      '@rollup/rollup-linux-x64-gnu': 4.41.0
      '@rollup/rollup-linux-x64-musl': 4.41.0
      '@rollup/rollup-win32-arm64-msvc': 4.41.0
      '@rollup/rollup-win32-ia32-msvc': 4.41.0
      '@rollup/rollup-win32-x64-msvc': 4.41.0
      fsevents: 2.3.3

  /roughjs@4.6.6:
    resolution: {integrity: sha512-ZUz/69+SYpFN/g/lUlo2FXcIjRkSu3nDarreVdGGndHEBJ6cXPdKguS8JGxwj5HA5xIbVKSmLgr5b3AWxtRfvQ==}
    dependencies:
      hachure-fill: 0.5.2
      path-data-parser: 0.1.0
      points-on-curve: 0.2.0
      points-on-path: 0.2.1
    dev: false

  /run-parallel@1.2.0:
    resolution: {integrity: sha512-5l4VyZR86LZ/lDxZTR6jqL8AFE2S0IFLMP26AbjsLVADxHdhB/c0GUsH+y39UfCi3dzz8OlQuPmnaJOMoDHQBA==}
    dependencies:
      queue-microtask: 1.2.3

  /rw@1.3.3:
    resolution: {integrity: sha512-PdhdWy89SiZogBLaw42zdeqtRJ//zFd2PgQavcICDUgJT5oW10QCRKbJ6bg4r0/UY2M6BWd5tkxuGFRvCkgfHQ==}
    dev: false

  /safe-array-concat@1.1.3:
    resolution: {integrity: sha512-AURm5f0jYEOydBj7VQlVvDrjeFgthDdEF5H1dP+6mNpoXOMo1quQqJ4wvJDyRZ9+pO3kGWoOdmV08cSv2aJV6Q==}
    engines: {node: '>=0.4'}
    dependencies:
      call-bind: 1.0.8
      call-bound: 1.0.4
      get-intrinsic: 1.3.0
      has-symbols: 1.1.0
      isarray: 2.0.5
    dev: true

  /safe-push-apply@1.0.0:
    resolution: {integrity: sha512-iKE9w/Z7xCzUMIZqdBsp6pEQvwuEebH4vdpjcDWnyzaI6yl6O9FHvVpmGelvEHNsoY6wGblkxR6Zty/h00WiSA==}
    engines: {node: '>= 0.4'}
    dependencies:
      es-errors: 1.3.0
      isarray: 2.0.5
    dev: true

  /safe-regex-test@1.1.0:
    resolution: {integrity: sha512-x/+Cz4YrimQxQccJf5mKEbIa1NzeCRNI5Ecl/ekmlYaampdNLPalVyIcCZNNH3MvmqBugV5TMYZXv0ljslUlaw==}
    engines: {node: '>= 0.4'}
    dependencies:
      call-bound: 1.0.4
      es-errors: 1.3.0
      is-regex: 1.2.1
    dev: true

  /safe-stable-stringify@2.5.0:
    resolution: {integrity: sha512-b3rppTKm9T+PsVCBEOUR46GWI7fdOs00VKZ1+9c1EWDaDMvjQc6tUwuFyIprgGgTcWoVHSKrU8H31ZHA2e0RHA==}
    engines: {node: '>=10'}
    dev: false

  /safer-buffer@2.1.2:
    resolution: {integrity: sha512-YZo3K82SD7Riyi0E1EQPojLz7kpepnSQI9IyPbHHg1XXXevb5dJI7tpyN2ADxGcQbHG7vcyRHk0cbwqcQriUtg==}

  /sanitize-filename@1.6.3:
    resolution: {integrity: sha512-y/52Mcy7aw3gRm7IrcGDFx/bCk4AhRh2eI9luHOQM86nZsqwiRkkq2GekHXBBD+SmPidc8i2PqtYZl+pWJ8Oeg==}
    dependencies:
      truncate-utf8-bytes: 1.0.2
    dev: false

  /scheduler@0.26.0:
    resolution: {integrity: sha512-NlHwttCI/l5gCPR3D1nNXtWABUmBwvZpEQiD4IXSbIDq8BzLIK/7Ir5gTFSGZDUu37K5cMNp0hFtzO38sC7gWA==}
    dev: false

  /scmp@2.1.0:
    resolution: {integrity: sha512-o/mRQGk9Rcer/jEEw/yw4mwo3EU/NvYvp577/Btqrym9Qy5/MdWGBqipbALgd2lrdWTJ5/gqDusxfnQBxOxT2Q==}
    dev: false

  /scroll-into-view-if-needed@3.1.0:
    resolution: {integrity: sha512-49oNpRjWRvnU8NyGVmUaYG4jtTkNonFZI86MmGRDqBphEK2EXT9gdEUoQPZhuBM8yWHxCWbobltqYO5M4XrUvQ==}
    dependencies:
      compute-scroll-into-view: 3.1.1
    dev: false

  /section-matter@1.0.0:
    resolution: {integrity: sha512-vfD3pmTzGpufjScBh50YHKzEu2lxBWhVEHsNGoEXmCmn2hKGfeNLYMzCJpe8cD7gqX7TJluOVpBkAequ6dgMmA==}
    engines: {node: '>=4'}
    dependencies:
      extend-shallow: 2.0.1
      kind-of: 6.0.3
    dev: false

  /secure-json-parse@2.7.0:
    resolution: {integrity: sha512-6aU+Rwsezw7VR8/nyvKTx8QpWH9FrcYiXXlqC4z5d5XQBDRqtbfsRjnwGyqbi3gddNtWHuEk9OANUotL26qKUw==}
    dev: false

  /semver@6.3.1:
    resolution: {integrity: sha512-BR7VvDCVHO+q2xBEWskxS6DJE1qRnb7DxzUrogb71CWoSficBxYsiAGd+Kl0mmq/MprG9yArRkyrQxTO6XjMzA==}
    hasBin: true
    dev: true

  /semver@7.7.1:
    resolution: {integrity: sha512-hlq8tAfn0m/61p4BVRcPzIGr6LKiMwo4VM6dGi6pt4qcRkmNzTcWq6eCEjEh+qXjkMDvPlOFFSGwQjoEa6gyMA==}
    engines: {node: '>=10'}
    hasBin: true

  /serialize-error@12.0.0:
    resolution: {integrity: sha512-ZYkZLAvKTKQXWuh5XpBw7CdbSzagarX39WyZ2H07CDLC5/KfsRGlIXV8d4+tfqX1M7916mRqR1QfNHSij+c9Pw==}
    engines: {node: '>=18'}
    dependencies:
      type-fest: 4.41.0
    dev: false

  /set-function-length@1.2.2:
    resolution: {integrity: sha512-pgRc4hJ4/sNjWCSS9AmnS40x3bNMDTknHgL5UaMBTMyJnU90EgWh1Rz+MC9eFu4BuN/UwZjKQuY/1v3rM7HMfg==}
    engines: {node: '>= 0.4'}
    dependencies:
      define-data-property: 1.1.4
      es-errors: 1.3.0
      function-bind: 1.1.2
      get-intrinsic: 1.3.0
      gopd: 1.2.0
      has-property-descriptors: 1.0.2
    dev: true

  /set-function-name@2.0.2:
    resolution: {integrity: sha512-7PGFlmtwsEADb0WYyvCMa1t+yke6daIG4Wirafur5kcf+MhUnPms1UeR0CKQdTZD81yESwMHbtn+TR+dMviakQ==}
    engines: {node: '>= 0.4'}
    dependencies:
      define-data-property: 1.1.4
      es-errors: 1.3.0
      functions-have-names: 1.2.3
      has-property-descriptors: 1.0.2
    dev: true

  /set-proto@1.0.0:
    resolution: {integrity: sha512-RJRdvCo6IAnPdsvP/7m6bsQqNnn1FCBX5ZNtFL98MmFF/4xAIJTIg1YbHW5DC2W5SKZanrC6i4HsJqlajw/dZw==}
    engines: {node: '>= 0.4'}
    dependencies:
      dunder-proto: 1.0.1
      es-errors: 1.3.0
      es-object-atoms: 1.1.1
    dev: true

  /sharp@0.34.1:
    resolution: {integrity: sha512-1j0w61+eVxu7DawFJtnfYcvSv6qPFvfTaqzTQ2BLknVhHTwGS8sc63ZBF4rzkWMBVKybo4S5OBtDdZahh2A1xg==}
    engines: {node: ^18.17.0 || ^20.3.0 || >=21.0.0}
    requiresBuild: true
    dependencies:
      color: 4.2.3
      detect-libc: 2.0.3
      semver: 7.7.1
    optionalDependencies:
      '@img/sharp-darwin-arm64': 0.34.1
      '@img/sharp-darwin-x64': 0.34.1
      '@img/sharp-libvips-darwin-arm64': 1.1.0
      '@img/sharp-libvips-darwin-x64': 1.1.0
      '@img/sharp-libvips-linux-arm': 1.1.0
      '@img/sharp-libvips-linux-arm64': 1.1.0
      '@img/sharp-libvips-linux-ppc64': 1.1.0
      '@img/sharp-libvips-linux-s390x': 1.1.0
      '@img/sharp-libvips-linux-x64': 1.1.0
      '@img/sharp-libvips-linuxmusl-arm64': 1.1.0
      '@img/sharp-libvips-linuxmusl-x64': 1.1.0
      '@img/sharp-linux-arm': 0.34.1
      '@img/sharp-linux-arm64': 0.34.1
      '@img/sharp-linux-s390x': 0.34.1
      '@img/sharp-linux-x64': 0.34.1
      '@img/sharp-linuxmusl-arm64': 0.34.1
      '@img/sharp-linuxmusl-x64': 0.34.1
      '@img/sharp-wasm32': 0.34.1
      '@img/sharp-win32-ia32': 0.34.1
      '@img/sharp-win32-x64': 0.34.1

  /shebang-command@2.0.0:
    resolution: {integrity: sha512-kHxr2zZpYtdmrN1qDjrrX/Z1rR1kG8Dx+gkpK1G4eXmvXswmcE1hTWBWYUzlraYw1/yZp6YuDY77YtvbN0dmDA==}
    engines: {node: '>=8'}
    dependencies:
      shebang-regex: 3.0.0

  /shebang-regex@3.0.0:
    resolution: {integrity: sha512-7++dFhtcx3353uBaq8DDR4NuxBetBzC7ZQOhmTQInHEd6bSrXdiEyzCvG07Z44UYdLShWUyXt5M/yhz8ekcb1A==}
    engines: {node: '>=8'}

  /shiki@2.5.0:
    resolution: {integrity: sha512-mI//trrsaiCIPsja5CNfsyNOqgAZUb6VpJA+340toL42UpzQlXpwRV9nch69X6gaUxrr9kaOOa6e3y3uAkGFxQ==}
    dependencies:
      '@shikijs/core': 2.5.0
      '@shikijs/engine-javascript': 2.5.0
      '@shikijs/engine-oniguruma': 2.5.0
      '@shikijs/langs': 2.5.0
      '@shikijs/themes': 2.5.0
      '@shikijs/types': 2.5.0
      '@shikijs/vscode-textmate': 10.0.2
      '@types/hast': 3.0.4
    dev: false

  /side-channel-list@1.0.0:
    resolution: {integrity: sha512-FCLHtRD/gnpCiCHEiJLOwdmFP+wzCmDEkc9y7NsYxeF4u7Btsn1ZuwgwJGxImImHicJArLP4R0yX4c2KCrMrTA==}
    engines: {node: '>= 0.4'}
    dependencies:
      es-errors: 1.3.0
      object-inspect: 1.13.4
    dev: true

  /side-channel-map@1.0.1:
    resolution: {integrity: sha512-VCjCNfgMsby3tTdo02nbjtM/ewra6jPHmpThenkTYh8pG9ucZ/1P8So4u4FGBek/BjpOVsDCMoLA/iuBKIFXRA==}
    engines: {node: '>= 0.4'}
    dependencies:
      call-bound: 1.0.4
      es-errors: 1.3.0
      get-intrinsic: 1.3.0
      object-inspect: 1.13.4
    dev: true

  /side-channel-weakmap@1.0.2:
    resolution: {integrity: sha512-WPS/HvHQTYnHisLo9McqBHOJk2FkHO/tlpvldyrnem4aeQp4hai3gythswg6p01oSoTl58rcpiFAjF2br2Ak2A==}
    engines: {node: '>= 0.4'}
    dependencies:
      call-bound: 1.0.4
      es-errors: 1.3.0
      get-intrinsic: 1.3.0
      object-inspect: 1.13.4
      side-channel-map: 1.0.1
    dev: true

  /side-channel@1.1.0:
    resolution: {integrity: sha512-ZX99e6tRweoUXqR+VBrslhda51Nh5MTQwou5tnUDgbtyM0dBgmhEDtWGP/xbKn6hqfPRHujUNwz5fy/wbbhnpw==}
    engines: {node: '>= 0.4'}
    dependencies:
      es-errors: 1.3.0
      object-inspect: 1.13.4
      side-channel-list: 1.0.0
      side-channel-map: 1.0.1
      side-channel-weakmap: 1.0.2
    dev: true

  /siginfo@2.0.0:
    resolution: {integrity: sha512-ybx0WO1/8bSBLEWXZvEd7gMW3Sn3JFlW3TvX1nREbDLRNQNaeNN8WK0meBwPdAaOI7TtRRRJn/Es1zhrrCHu7g==}
    dev: true

  /signal-exit@4.1.0:
    resolution: {integrity: sha512-bzyZ1e88w9O1iNJbKnOlvYTrWPDl46O1bG0D3XInv+9tkPrxrN8jUUTiFlDkkmKWgn1M6CfIA13SuGqOa9Korw==}
    engines: {node: '>=14'}

  /simple-git@3.27.0:
    resolution: {integrity: sha512-ivHoFS9Yi9GY49ogc6/YAi3Fl9ROnF4VyubNylgCkA+RVqLaKWnDSzXOVzya8csELIaWaYNutsEuAhZrtOjozA==}
    dependencies:
      '@kwsites/file-exists': 1.1.1
      '@kwsites/promise-deferred': 1.1.1
      debug: 4.4.1
    transitivePeerDependencies:
      - supports-color
    dev: false

  /simple-swizzle@0.2.2:
    resolution: {integrity: sha512-JA//kQgZtbuY83m+xT+tXJkmJncGMTFT+C+g2h2R9uxkYIrE2yy9sgmcLhCnw57/WSD+Eh3J97FPEDFnbXnDUg==}
    requiresBuild: true
    dependencies:
      is-arrayish: 0.3.2

  /simple-wcswidth@1.0.1:
    resolution: {integrity: sha512-xMO/8eNREtaROt7tJvWJqHBDTMFN4eiQ5I4JRMuilwfnFcV5W9u7RUkueNkdw0jPqGMX36iCywelS5yilTuOxg==}
    dev: false

  /sisteransi@1.0.5:
    resolution: {integrity: sha512-bLGGlR1QxBcynn2d5YmDX4MGjlZvy2MRBDRNHLJ8VI6l6+9FUiyTFNJ0IveOSP0bcXgVDPRcfGqA0pjaqUpfVg==}
    dev: false

  /slash@3.0.0:
    resolution: {integrity: sha512-g9Q1haeby36OSStwb4ntCGGGaKsaVSjQ68fBxoQcutl5fS1vuY18H3wSt3jFyFtrkx+Kz0V1G85A4MyAdDMi2Q==}
    engines: {node: '>=8'}
    dev: true

  /slash@5.1.0:
    resolution: {integrity: sha512-ZA6oR3T/pEyuqwMgAKT0/hAv8oAXckzbkmR0UkUosQ+Mc4RxGoJkRmwHgHufaenlyAgE1Mxgpdcrf75y6XcnDg==}
    engines: {node: '>=14.16'}
    dev: false

  /sonic-boom@4.2.0:
    resolution: {integrity: sha512-INb7TM37/mAcsGmc9hyyI6+QR3rR1zVRu36B0NeGXKnOOLiZOfER5SA+N7X7k3yUYRzLWafduTDvJAfDswwEww==}
    dependencies:
      atomic-sleep: 1.0.0
    dev: false

  /source-map-js@1.2.1:
    resolution: {integrity: sha512-UXWMKhLOwVKb728IUtQPXxfYU+usdybtUrK/8uGE8CQMvrhOpwvzDBwj0QhSL7MQc7vIsISBG8VQ8+IDQxpfQA==}
    engines: {node: '>=0.10.0'}

  /source-map-support@0.5.21:
    resolution: {integrity: sha512-uBHU3L3czsIyYXKX88fdrGovxdSCoTGDRZ6SYXtSRxLZUzHg5P/66Ht6uoUlHu9EZod+inXhKo3qQgwXUT/y1w==}
    dependencies:
      buffer-from: 1.1.2
      source-map: 0.6.1

  /source-map@0.6.1:
    resolution: {integrity: sha512-UjgapumWlbMhkBgzT7Ykc5YXUT46F0iKu8SGXq0bcwP5dz/h0Plj6enJqjz1Zbq2l5WaqYnrVbwWOWMyF3F47g==}
    engines: {node: '>=0.10.0'}

  /source-map@0.7.4:
    resolution: {integrity: sha512-l3BikUxvPOcn5E74dZiq5BGsTb5yEwhaTSzccU6t4sDOH8NWJCstKO5QT2CvtFoK6F0saL7p9xHAqHOlCPJygA==}
    engines: {node: '>= 8'}

  /source-map@0.8.0-beta.0:
    resolution: {integrity: sha512-2ymg6oRBpebeZi9UUNsgQ89bhx01TcTkmNTGnNO88imTmbSgy4nfujrgVEFKWpMTEGA11EDkTt7mqObTPdigIA==}
    engines: {node: '>= 8'}
    dependencies:
      whatwg-url: 7.1.0

  /space-separated-tokens@2.0.2:
    resolution: {integrity: sha512-PEGlAwrG8yXGXRjW32fGbg66JAlOAwbObuqVoJpv/mRgoWDQfgH1wDPvtzWyUSNAXBGSk8h755YDbbcEy3SH2Q==}

  /spawndamnit@3.0.1:
    resolution: {integrity: sha512-MmnduQUuHCoFckZoWnXsTg7JaiLBJrKFj9UI2MbRPGaJeVpsLcVBu6P/IGZovziM/YBsellCmsprgNA+w0CzVg==}
    dependencies:
      cross-spawn: 7.0.6
      signal-exit: 4.1.0
    dev: true

  /speech-rule-engine@4.1.2:
    resolution: {integrity: sha512-S6ji+flMEga+1QU79NDbwZ8Ivf0S/MpupQQiIC0rTpU/ZTKgcajijJJb1OcByBQDjrXCN1/DJtGz4ZJeBMPGJw==}
    hasBin: true
    dependencies:
      '@xmldom/xmldom': 0.9.8
      commander: 13.1.0
      wicked-good-xpath: 1.3.0
    dev: false

  /split2@4.2.0:
    resolution: {integrity: sha512-UcjcJOWknrNkF6PLX83qcHM6KHgVKNkV62Y8a5uYDVv9ydGQVwAHMKqHdJje1VTWpljG0WYpCDhrCdAOYH4TWg==}
    engines: {node: '>= 10.x'}
    dev: false

  /sprintf-js@1.0.3:
    resolution: {integrity: sha512-D9cPgkvLlV3t3IzL0D0YLvGA9Ahk4PcvVwUbN0dSGr1aP0Nrt4AEnTUbuGvquEC0mA64Gqt1fzirlRs5ibXx8g==}

  /stackback@0.0.2:
    resolution: {integrity: sha512-1XMJE5fQo1jGH6Y/7ebnwPOBEkIEnT4QF32d5R1+VXdXveM0IBMJt8zfaxX1P3QhVwrYe+576+jkANtSS2mBbw==}
    dev: true

  /std-env@3.9.0:
    resolution: {integrity: sha512-UGvjygr6F6tpH7o2qyqR6QYpwraIjKSdtzyBdyytFOHmPZY917kwdwLG0RbOjWOnKmnm3PeHjaoLLMie7kPLQw==}
    dev: true

  /streamsearch@1.1.0:
    resolution: {integrity: sha512-Mcc5wHehp9aXz1ax6bZUyY5afg9u2rv5cqQI3mRrYkGC8rW2hM02jWuwjtL++LS5qinSyhj2QfLyNsuc+VsExg==}
    engines: {node: '>=10.0.0'}
    dev: false

  /string-width@4.2.3:
    resolution: {integrity: sha512-wKyQRQpjJ0sIp62ErSZdGsjMJWsap5oRNihHhu6G7JVO/9jIB6UyevL+tXuOqrng8j/cxKTWyWUwvSTriiZz/g==}
    engines: {node: '>=8'}
    dependencies:
      emoji-regex: 8.0.0
      is-fullwidth-code-point: 3.0.0
      strip-ansi: 6.0.1

  /string-width@5.1.2:
    resolution: {integrity: sha512-HnLOCR3vjcY8beoNLtcjZ5/nxn2afmME6lhrDrebokqMap+XbeW8n9TXpPDOqdGK5qcI3oT0GKTW6wC7EMiVqA==}
    engines: {node: '>=12'}
    dependencies:
      eastasianwidth: 0.2.0
      emoji-regex: 9.2.2
      strip-ansi: 7.1.0

  /string.prototype.matchall@4.0.12:
    resolution: {integrity: sha512-6CC9uyBL+/48dYizRf7H7VAYCMCNTBeM78x/VTUe9bFEaxBepPJDa1Ow99LqI/1yF7kuy7Q3cQsYMrcjGUcskA==}
    engines: {node: '>= 0.4'}
    dependencies:
      call-bind: 1.0.8
      call-bound: 1.0.4
      define-properties: 1.2.1
      es-abstract: 1.23.9
      es-errors: 1.3.0
      es-object-atoms: 1.1.1
      get-intrinsic: 1.3.0
      gopd: 1.2.0
      has-symbols: 1.1.0
      internal-slot: 1.1.0
      regexp.prototype.flags: 1.5.4
      set-function-name: 2.0.2
      side-channel: 1.1.0
    dev: true

  /string.prototype.repeat@1.0.0:
    resolution: {integrity: sha512-0u/TldDbKD8bFCQ/4f5+mNRrXwZ8hg2w7ZR8wa16e8z9XpePWl3eGEcUD0OXpEH/VJH/2G3gjUtR3ZOiBe2S/w==}
    dependencies:
      define-properties: 1.2.1
      es-abstract: 1.23.9
    dev: true

  /string.prototype.trim@1.2.10:
    resolution: {integrity: sha512-Rs66F0P/1kedk5lyYyH9uBzuiI/kNRmwJAR9quK6VOtIpZ2G+hMZd+HQbbv25MgCA6gEffoMZYxlTod4WcdrKA==}
    engines: {node: '>= 0.4'}
    dependencies:
      call-bind: 1.0.8
      call-bound: 1.0.4
      define-data-property: 1.1.4
      define-properties: 1.2.1
      es-abstract: 1.23.9
      es-object-atoms: 1.1.1
      has-property-descriptors: 1.0.2
    dev: true

  /string.prototype.trimend@1.0.9:
    resolution: {integrity: sha512-G7Ok5C6E/j4SGfyLCloXTrngQIQU3PWtXGst3yM7Bea9FRURf1S42ZHlZZtsNque2FN2PoUhfZXYLNWwEr4dLQ==}
    engines: {node: '>= 0.4'}
    dependencies:
      call-bind: 1.0.8
      call-bound: 1.0.4
      define-properties: 1.2.1
      es-object-atoms: 1.1.1
    dev: true

  /string.prototype.trimstart@1.0.8:
    resolution: {integrity: sha512-UXSH262CSZY1tfu3G3Secr6uGLCFVPMhIqHjlgCUtCCcgihYc/xKs9djMTMUOb2j1mVSeU8EU6NWc/iQKU6Gfg==}
    engines: {node: '>= 0.4'}
    dependencies:
      call-bind: 1.0.8
      define-properties: 1.2.1
      es-object-atoms: 1.1.1
    dev: true

  /stringify-entities@4.0.4:
    resolution: {integrity: sha512-IwfBptatlO+QCJUo19AqvrPNqlVMpW9YEL2LIVY+Rpv2qsjCGxaDLNRgeGsQWJhfItebuJhsGSLjaBbNSQ+ieg==}
    dependencies:
      character-entities-html4: 2.1.0
      character-entities-legacy: 3.0.0

  /strip-ansi@6.0.1:
    resolution: {integrity: sha512-Y38VPSHcqkFrCpFnQ9vuSXmquuv5oXOKpGeT6aGrr3o3Gc9AlVa6JBfUSOCnbxGGZF+/0ooI7KrPuUSztUdU5A==}
    engines: {node: '>=8'}
    dependencies:
      ansi-regex: 5.0.1

  /strip-ansi@7.1.0:
    resolution: {integrity: sha512-iq6eVVI64nQQTRYq2KtEg2d2uU7LElhTJwsH4YzIHZshxlgZms/wIc4VoDQTlG/IvVIrBKG06CrZnp0qv7hkcQ==}
    engines: {node: '>=12'}
    dependencies:
      ansi-regex: 6.1.0

  /strip-bom-string@1.0.0:
    resolution: {integrity: sha512-uCC2VHvQRYu+lMh4My/sFNmF2klFymLX1wHJeXnbEJERpV/ZsVuonzerjfrGpIGF7LBVa1O7i9kjiWvJiFck8g==}
    engines: {node: '>=0.10.0'}
    dev: false

  /strip-bom@3.0.0:
    resolution: {integrity: sha512-vavAMRXOgBVNF6nyEEmL3DBK19iRpDcoIwW+swQ+CbGiu7lju6t+JklA1MHweoWtadgt4ISVUsXLyDq34ddcwA==}
    engines: {node: '>=4'}
    dev: true

  /strip-final-newline@3.0.0:
    resolution: {integrity: sha512-dOESqjYr96iWYylGObzd39EuNTa5VJxyvVAEm5Jnh7KGo75V43Hk1odPQkNDyXNmUR6k+gEiDVXnjB8HJ3crXw==}
    engines: {node: '>=12'}
    dev: false

  /strip-json-comments@3.1.1:
    resolution: {integrity: sha512-6fPc+R4ihwqP6N/aIv2f1gMH8lOVtWQHoqC4yK6oSDVVocumAsfCqjkXnqiYMhmMwS/mEHLp7Vehlt3ql6lEig==}
    engines: {node: '>=8'}

  /strtok3@8.1.0:
    resolution: {integrity: sha512-ExzDvHYPj6F6QkSNe/JxSlBxTh3OrI6wrAIz53ulxo1c4hBJ1bT9C/JrAthEKHWG9riVH3Xzg7B03Oxty6S2Lw==}
    engines: {node: '>=16'}
    dependencies:
      '@tokenizer/token': 0.3.0
      peek-readable: 5.4.2
    dev: false

  /style-to-js@1.1.16:
    resolution: {integrity: sha512-/Q6ld50hKYPH3d/r6nr117TZkHR0w0kGGIVfpG9N6D8NymRPM9RqCUv4pRpJ62E5DqOYx2AFpbZMyCPnjQCnOw==}
    dependencies:
      style-to-object: 1.0.8

  /style-to-object@1.0.8:
    resolution: {integrity: sha512-xT47I/Eo0rwJmaXC4oilDGDWLohVhR6o/xAQcPQN8q6QBuZVL8qMYL85kLmST5cPjAorwvqIA4qXTRQoYHaL6g==}
    dependencies:
      inline-style-parser: 0.2.4

  /styled-jsx@5.1.6(react@19.1.0):
    resolution: {integrity: sha512-qSVyDTeMotdvQYoHWLNGwRFJHC+i+ZvdBRYosOFgC+Wg1vx4frN2/RG/NA7SYqqvKNLf39P2LSRA2pu6n0XYZA==}
    engines: {node: '>= 12.0.0'}
    peerDependencies:
      '@babel/core': '*'
      babel-plugin-macros: '*'
      react: '>= 16.8.0 || 17.x.x || ^18.0.0-0 || ^19.0.0-0'
    peerDependenciesMeta:
      '@babel/core':
        optional: true
      babel-plugin-macros:
        optional: true
    dependencies:
      client-only: 0.0.1
      react: 19.1.0
    dev: false

  /stylis@4.3.6:
    resolution: {integrity: sha512-yQ3rwFWRfwNUY7H5vpU0wfdkNSnvnJinhF9830Swlaxl03zsOjCfmX0ugac+3LtK0lYSgwL/KXc8oYL3mG4YFQ==}
    dev: false

  /sucrase@3.35.0:
    resolution: {integrity: sha512-8EbVDiu9iN/nESwxeSxDKe0dunta1GOlHufmSSXxMD2z2/tMZpDMpvXQGsc+ajGo8y2uYUmixaSRUc/QPoQ0GA==}
    engines: {node: '>=16 || 14 >=14.17'}
    hasBin: true
    dependencies:
      '@jridgewell/gen-mapping': 0.3.8
      commander: 4.1.1
      glob: 10.4.5
      lines-and-columns: 1.2.4
      mz: 2.7.0
      pirates: 4.0.7
      ts-interface-checker: 0.1.13

  /supports-color@7.2.0:
    resolution: {integrity: sha512-qpCAvRl9stuOHveKsn7HncJRvv501qIacKzQlO/+Lwxc9+0q2wLyv4Dfvt80/DPn2pqOBsJdDiogXGR9+OvwRw==}
    engines: {node: '>=8'}
    dependencies:
      has-flag: 4.0.0
    dev: true

  /supports-preserve-symlinks-flag@1.0.0:
    resolution: {integrity: sha512-ot0WnXS9fgdkgIcePe6RHNk1WA8+muPa6cSjeR3V8K27q9BB1rTE3R1p7Hv0z1ZyAc8s6Vvv8DIyWf681MAt0w==}
    engines: {node: '>= 0.4'}
    dev: true

  /swr@2.3.3(react@19.1.0):
    resolution: {integrity: sha512-dshNvs3ExOqtZ6kJBaAsabhPdHyeY4P2cKwRCniDVifBMoG/SVI7tfLWqPXriVspf2Rg4tPzXJTnwaihIeFw2A==}
    peerDependencies:
      react: ^16.11.0 || ^17.0.0 || ^18.0.0 || ^19.0.0
    dependencies:
      dequal: 2.0.3
      react: 19.1.0
      use-sync-external-store: 1.5.0(react@19.1.0)
    dev: false

  /system-architecture@0.1.0:
    resolution: {integrity: sha512-ulAk51I9UVUyJgxlv9M6lFot2WP3e7t8Kz9+IS6D4rVba1tR9kON+Ey69f+1R4Q8cd45Lod6a4IcJIxnzGc/zA==}
    engines: {node: '>=18'}
    dev: false

  /tabbable@6.2.0:
    resolution: {integrity: sha512-Cat63mxsVJlzYvN51JmVXIgNoUokrIaT2zLclCXjRd8boZ0004U4KCs/sToJ75C6sdlByWxpYnb5Boif1VSFew==}
    dev: false

  /tailwind-merge@2.5.4:
    resolution: {integrity: sha512-0q8cfZHMu9nuYP/b5Shb7Y7Sh1B7Nnl5GqNr1U+n2p6+mybvRtayrQ+0042Z5byvTA8ihjlP8Odo8/VnHbZu4Q==}
    dev: false

  /tailwind-merge@2.6.0:
    resolution: {integrity: sha512-P+Vu1qXfzediirmHOC3xKGAYeZtPcV9g76X+xg2FD4tYgR71ewMA35Y3sCz3zhiN/dwefRpJX0yBcgwi1fXNQA==}

  /tailwind-variants@0.3.1(tailwindcss@4.1.5):
    resolution: {integrity: sha512-krn67M3FpPwElg4FsZrOQd0U26o7UDH/QOkK8RNaiCCrr052f6YJPBUfNKnPo/s/xRzNPtv1Mldlxsg8Tb46BQ==}
    engines: {node: '>=16.x', pnpm: '>=7.x'}
    peerDependencies:
      tailwindcss: '*'
    dependencies:
      tailwind-merge: 2.5.4
      tailwindcss: 4.1.5
    dev: false

  /tailwindcss@4.1.5:
    resolution: {integrity: sha512-nYtSPfWGDiWgCkwQG/m+aX83XCwf62sBgg3bIlNiiOcggnS1x3uVRDAuyelBFL+vJdOPPCGElxv9DjHJjRHiVA==}

  /tapable@2.2.1:
    resolution: {integrity: sha512-GNzQvQTOIP6RyTfE2Qxb8ZVlNmw0n88vp1szwWRimP02mnTsx3Wtn5qRdqY9w2XduFNUgvOwhNnQsjwCp+kqaQ==}
    engines: {node: '>=6'}
    dev: true

  /term-size@2.2.1:
    resolution: {integrity: sha512-wK0Ri4fOGjv/XPy8SBHZChl8CM7uMc5VML7SqiQ0zG7+J5Vr+RMQDoHa2CNT6KHUnTGIXH34UDMkPzAUyapBZg==}
    engines: {node: '>=8'}
    dev: true

  /terser@5.39.2:
    resolution: {integrity: sha512-yEPUmWve+VA78bI71BW70Dh0TuV4HHd+I5SHOAfS1+QBOmvmCiiffgjR8ryyEd3KIfvPGFqoADt8LdQ6XpXIvg==}
    engines: {node: '>=10'}
    hasBin: true
    dependencies:
      '@jridgewell/source-map': 0.3.6
      acorn: 8.14.1
      commander: 2.20.3
      source-map-support: 0.5.21
    dev: true

  /thenify-all@1.6.0:
    resolution: {integrity: sha512-RNxQH/qI8/t3thXJDwcstUO4zeqo64+Uy/+sNVRBx4Xn2OX+OZ9oP+iJnNFqplFra2ZUVeKCSa2oVWi3T4uVmA==}
    engines: {node: '>=0.8'}
    dependencies:
      thenify: 3.3.1

  /thenify@3.3.1:
    resolution: {integrity: sha512-RVZSIV5IG10Hk3enotrhvz0T9em6cyHBLkH/YAZuKqd8hRkKhSfCGIcP2KUY0EPxndzANBmNllzWPwak+bheSw==}
    dependencies:
      any-promise: 1.3.0

  /thread-stream@3.1.0:
    resolution: {integrity: sha512-OqyPZ9u96VohAyMfJykzmivOrY2wfMSf3C5TtFJVgN+Hm6aj+voFhlK+kZEIv2FBh1X6Xp3DlnCOfEQ3B2J86A==}
    dependencies:
      real-require: 0.2.0
    dev: false

  /throttleit@2.1.0:
    resolution: {integrity: sha512-nt6AMGKW1p/70DF/hGBdJB57B8Tspmbp5gfJ8ilhLnt7kkr2ye7hzD6NVG8GGErk2HWF34igrL2CXmNIkzKqKw==}
    engines: {node: '>=18'}
    dev: false

  /tiny-invariant@1.3.3:
    resolution: {integrity: sha512-+FbBPE1o9QAYvviau/qC5SE3caw21q3xkvWKBtja5vgqOWIHHJ3ioaq1VPfn/Szqctz2bU/oYeKd9/z5BL+PVg==}
    dev: false

  /tinybench@2.9.0:
    resolution: {integrity: sha512-0+DUvqWMValLmha6lr4kD8iAMK1HzV0/aKnCtWb9v9641TnP/MFb7Pc2bxoxQjTXAErryXVgUOfv2YqNllqGeg==}
    dev: true

  /tinyexec@0.3.2:
    resolution: {integrity: sha512-KQQR9yN7R5+OSwaK0XQoj22pwHoTlgYqmUscPYoknOoWCWfj/5/ABTMRi69FrKU5ffPVh5QcFikpWJI/P1ocHA==}

  /tinyexec@1.0.1:
    resolution: {integrity: sha512-5uC6DDlmeqiOwCPmK9jMSdOuZTh8bU39Ys6yidB+UTt5hfZUPGAypSgFRiEp+jbi9qH40BLDvy85jIU88wKSqw==}
    dev: false

  /tinyglobby@0.2.13:
    resolution: {integrity: sha512-mEwzpUgrLySlveBwEVDMKk5B57bhLPYovRfPAXD5gA/98Opn0rCDj3GtLwFvCvH5RK9uPCExUROW5NjDwvqkxw==}
    engines: {node: '>=12.0.0'}
    dependencies:
      fdir: 6.4.4(picomatch@4.0.2)
      picomatch: 4.0.2

  /tinypool@1.0.2:
    resolution: {integrity: sha512-al6n+QEANGFOMf/dmUMsuS5/r9B06uwlyNjZZql/zv8J7ybHCgoihBNORZCY2mzUuAnomQa2JdhyHKzZxPCrFA==}
    engines: {node: ^18.0.0 || >=20.0.0}
    dev: true

  /tinyrainbow@2.0.0:
    resolution: {integrity: sha512-op4nsTR47R6p0vMUUoYl/a+ljLFVtlfaXkLQmqfLR1qHma1h/ysYk4hEXZ880bf2CYgTskvTa/e196Vd5dDQXw==}
    engines: {node: '>=14.0.0'}
    dev: true

  /tinyspy@3.0.2:
    resolution: {integrity: sha512-n1cw8k1k0x4pgA2+9XrOkFydTerNcJ1zWCO5Nn9scWHTD+5tp8dghT2x1uduQePZTZgd3Tupf+x9BxJjeJi77Q==}
    engines: {node: '>=14.0.0'}
    dev: true

  /title@4.0.1:
    resolution: {integrity: sha512-xRnPkJx9nvE5MF6LkB5e8QJjE2FW8269wTu/LQdf7zZqBgPly0QJPf/CWAo7srj5so4yXfoLEdCFgurlpi47zg==}
    hasBin: true
    dependencies:
      arg: 5.0.2
      chalk: 5.4.1
      clipboardy: 4.0.0
    dev: false

  /tmp@0.0.33:
    resolution: {integrity: sha512-jRCJlojKnZ3addtTOjdIqoRuPEKBvNXcGYqzO6zWZX8KfKEpnGY5jfggJQ3EjKuu8D4bJRr0y+cYJFmYbImXGw==}
    engines: {node: '>=0.6.0'}
    dependencies:
      os-tmpdir: 1.0.2
    dev: true

  /to-no-case@1.0.2:
    resolution: {integrity: sha512-Z3g735FxuZY8rodxV4gH7LxClE4H0hTIyHNIHdk+vpQxjLm0cwnKXq/OFVZ76SOQmto7txVcwSCwkU5kqp+FKg==}
    dev: false

  /to-regex-range@5.0.1:
    resolution: {integrity: sha512-65P7iz6X5yEr1cwcgvQxbbIw7Uk3gOy5dIdtZ4rDveLqhrdJP+Li/Hx6tyK0NEb+2GCyneCMJiGqrADCSNk8sQ==}
    engines: {node: '>=8.0'}
    dependencies:
      is-number: 7.0.0

  /to-snake-case@1.0.0:
    resolution: {integrity: sha512-joRpzBAk1Bhi2eGEYBjukEWHOe/IvclOkiJl3DtA91jV6NwQ3MwXA4FHYeqk8BNp/D8bmi9tcNbRu/SozP0jbQ==}
    dependencies:
      to-space-case: 1.0.0
    dev: false

  /to-space-case@1.0.0:
    resolution: {integrity: sha512-rLdvwXZ39VOn1IxGL3V6ZstoTbwLRckQmn/U8ZDLuWwIXNpuZDhQ3AiRUlhTbOXFVE9C+dR51wM0CBDhk31VcA==}
    dependencies:
      to-no-case: 1.0.2
    dev: false

  /token-types@6.0.0:
    resolution: {integrity: sha512-lbDrTLVsHhOMljPscd0yitpozq7Ga2M5Cvez5AjGg8GASBjtt6iERCAJ93yommPmz62fb45oFIXHEZ3u9bfJEA==}
    engines: {node: '>=14.16'}
    dependencies:
      '@tokenizer/token': 0.3.0
      ieee754: 1.2.1
    dev: false

  /tr46@1.0.1:
    resolution: {integrity: sha512-dTpowEjclQ7Kgx5SdBkqRzVhERQXov8/l9Ft9dVM9fmg0W0KQSVaXX9T4i6twCPNtYiZM53lpSSUAwJbFPOHxA==}
    dependencies:
      punycode: 2.3.1

  /tree-kill@1.2.2:
    resolution: {integrity: sha512-L0Orpi8qGpRG//Nd+H90vFB+3iHnue1zSSGmNOOCh1GLJ7rUKVwV2HvijphGQS2UmhUZewS9VgvxYIdgr+fG1A==}
    hasBin: true

  /trim-lines@3.0.1:
    resolution: {integrity: sha512-kRj8B+YHZCc9kQYdWfJB2/oUl9rA99qbowYYBtr4ui4mZyAQ2JpvVBd/6U2YloATfqBhBTSMhTpgBHtU0Mf3Rg==}

  /trough@2.2.0:
    resolution: {integrity: sha512-tmMpK00BjZiUyVyvrBK7knerNgmgvcV/KLVyuma/SC+TQN167GrMRciANTz09+k3zW8L8t60jWO1GpfkZdjTaw==}

  /truncate-utf8-bytes@1.0.2:
    resolution: {integrity: sha512-95Pu1QXQvruGEhv62XCMO3Mm90GscOCClvrIUwCM0PYOXK3kaF3l3sIHxx71ThJfcbM2O5Au6SO3AWCSEfW4mQ==}
    dependencies:
      utf8-byte-length: 1.0.5
    dev: false

  /ts-api-utils@2.1.0(typescript@5.8.2):
    resolution: {integrity: sha512-CUgTZL1irw8u29bzrOD/nH85jqyc74D6SshFgujOIA7osm2Rz7dYH77agkx7H4FBNxDq7Cjf+IjaX/8zwFW+ZQ==}
    engines: {node: '>=18.12'}
    peerDependencies:
      typescript: '>=4.8.4'
    dependencies:
      typescript: 5.8.2
    dev: true

  /ts-dedent@2.2.0:
    resolution: {integrity: sha512-q5W7tVM71e2xjHZTlgfTDoPF/SmqKG5hddq9SzR49CH2hayqRKJtQ4mtRlSxKaJlR/+9rEM+mnBHf7I2/BQcpQ==}
    engines: {node: '>=6.10'}
    dev: false

  /ts-essentials@10.0.3(typescript@5.8.3):
    resolution: {integrity: sha512-/FrVAZ76JLTWxJOERk04fm8hYENDo0PWSP3YLQKxevLwWtxemGcl5JJEzN4iqfDlRve0ckyfFaOBu4xbNH/wZw==}
    peerDependencies:
      typescript: '>=4.5.0'
    peerDependenciesMeta:
      typescript:
        optional: true
    dependencies:
      typescript: 5.8.3
    dev: false

  /ts-interface-checker@0.1.13:
    resolution: {integrity: sha512-Y/arvbn+rrz3JCKl9C4kVNfTfSm2/mEp5FSz5EsZSANGPSlQrpRI5M4PKF+mJnE52jOO90PnPSc3Ur3bTQw0gA==}

  /ts-node@10.9.2(@types/node@20.17.49)(typescript@5.8.3):
    resolution: {integrity: sha512-f0FFpIdcHgn8zcPSbf1dRevwt047YMnaiJM3u2w2RewrB+fob/zePZcrOyQoLMMO7aBIddLcQIEK5dYjkLnGrQ==}
    hasBin: true
    peerDependencies:
      '@swc/core': '>=1.2.50'
      '@swc/wasm': '>=1.2.50'
      '@types/node': '*'
      typescript: '>=2.7'
    peerDependenciesMeta:
      '@swc/core':
        optional: true
      '@swc/wasm':
        optional: true
    dependencies:
      '@cspotcode/source-map-support': 0.8.1
      '@tsconfig/node10': 1.0.11
      '@tsconfig/node12': 1.0.11
      '@tsconfig/node14': 1.0.3
      '@tsconfig/node16': 1.0.4
      '@types/node': 20.17.49
      acorn: 8.14.1
      acorn-walk: 8.3.4
      arg: 4.1.3
      create-require: 1.1.1
      diff: 4.0.2
      make-error: 1.3.6
      typescript: 5.8.3
      v8-compile-cache-lib: 3.0.1
      yn: 3.1.1
    dev: true

  /tslib@2.8.1:
    resolution: {integrity: sha512-oJFu94HQb+KVduSUQL7wnpmqnfmLsOA/nAh6b6EH0wCEoK0/mPeXU6c3wKDV83MkOuHPRHtSXKKU99IBazS/2w==}

  /tsup@8.5.0(tsx@4.19.4)(typescript@5.8.3):
    resolution: {integrity: sha512-VmBp77lWNQq6PfuMqCHD3xWl22vEoWsKajkF8t+yMBawlUS8JzEI+vOVMeuNZIuMML8qXRizFKi9oD5glKQVcQ==}
    engines: {node: '>=18'}
    hasBin: true
    peerDependencies:
      '@microsoft/api-extractor': ^7.36.0
      '@swc/core': ^1
      postcss: ^8.4.12
      typescript: '>=4.5.0'
    peerDependenciesMeta:
      '@microsoft/api-extractor':
        optional: true
      '@swc/core':
        optional: true
      postcss:
        optional: true
      typescript:
        optional: true
    dependencies:
      bundle-require: 5.1.0(esbuild@0.25.4)
      cac: 6.7.14
      chokidar: 4.0.3
      consola: 3.4.2
      debug: 4.4.1
      esbuild: 0.25.4
      fix-dts-default-cjs-exports: 1.0.1
      joycon: 3.1.1
      picocolors: 1.1.1
      postcss-load-config: 6.0.1(tsx@4.19.4)
      resolve-from: 5.0.0
      rollup: 4.41.0
      source-map: 0.8.0-beta.0
      sucrase: 3.35.0
      tinyexec: 0.3.2
      tinyglobby: 0.2.13
      tree-kill: 1.2.2
      typescript: 5.8.3
    transitivePeerDependencies:
      - jiti
      - supports-color
      - tsx
      - yaml
    dev: true

  /tsup@8.5.0(typescript@5.8.2):
    resolution: {integrity: sha512-VmBp77lWNQq6PfuMqCHD3xWl22vEoWsKajkF8t+yMBawlUS8JzEI+vOVMeuNZIuMML8qXRizFKi9oD5glKQVcQ==}
    engines: {node: '>=18'}
    hasBin: true
    peerDependencies:
      '@microsoft/api-extractor': ^7.36.0
      '@swc/core': ^1
      postcss: ^8.4.12
      typescript: '>=4.5.0'
    peerDependenciesMeta:
      '@microsoft/api-extractor':
        optional: true
      '@swc/core':
        optional: true
      postcss:
        optional: true
      typescript:
        optional: true
    dependencies:
      bundle-require: 5.1.0(esbuild@0.25.4)
      cac: 6.7.14
      chokidar: 4.0.3
      consola: 3.4.2
      debug: 4.4.1
      esbuild: 0.25.4
      fix-dts-default-cjs-exports: 1.0.1
      joycon: 3.1.1
      picocolors: 1.1.1
      postcss-load-config: 6.0.1
      resolve-from: 5.0.0
      rollup: 4.41.0
      source-map: 0.8.0-beta.0
      sucrase: 3.35.0
      tinyexec: 0.3.2
      tinyglobby: 0.2.13
      tree-kill: 1.2.2
      typescript: 5.8.2
    transitivePeerDependencies:
      - jiti
      - supports-color
      - tsx
      - yaml
    dev: true

  /tsup@8.5.0(typescript@5.8.3):
    resolution: {integrity: sha512-VmBp77lWNQq6PfuMqCHD3xWl22vEoWsKajkF8t+yMBawlUS8JzEI+vOVMeuNZIuMML8qXRizFKi9oD5glKQVcQ==}
    engines: {node: '>=18'}
    hasBin: true
    peerDependencies:
      '@microsoft/api-extractor': ^7.36.0
      '@swc/core': ^1
      postcss: ^8.4.12
      typescript: '>=4.5.0'
    peerDependenciesMeta:
      '@microsoft/api-extractor':
        optional: true
      '@swc/core':
        optional: true
      postcss:
        optional: true
      typescript:
        optional: true
    dependencies:
      bundle-require: 5.1.0(esbuild@0.25.4)
      cac: 6.7.14
      chokidar: 4.0.3
      consola: 3.4.2
      debug: 4.4.1
      esbuild: 0.25.4
      fix-dts-default-cjs-exports: 1.0.1
      joycon: 3.1.1
      picocolors: 1.1.1
      postcss-load-config: 6.0.1
      resolve-from: 5.0.0
      rollup: 4.41.0
      source-map: 0.8.0-beta.0
      sucrase: 3.35.0
      tinyexec: 0.3.2
      tinyglobby: 0.2.13
      tree-kill: 1.2.2
      typescript: 5.8.3
    transitivePeerDependencies:
      - jiti
      - supports-color
      - tsx
      - yaml

  /tsup@8.5.0(yaml@2.8.0):
    resolution: {integrity: sha512-VmBp77lWNQq6PfuMqCHD3xWl22vEoWsKajkF8t+yMBawlUS8JzEI+vOVMeuNZIuMML8qXRizFKi9oD5glKQVcQ==}
    engines: {node: '>=18'}
    hasBin: true
    peerDependencies:
      '@microsoft/api-extractor': ^7.36.0
      '@swc/core': ^1
      postcss: ^8.4.12
      typescript: '>=4.5.0'
    peerDependenciesMeta:
      '@microsoft/api-extractor':
        optional: true
      '@swc/core':
        optional: true
      postcss:
        optional: true
      typescript:
        optional: true
    dependencies:
      bundle-require: 5.1.0(esbuild@0.25.4)
      cac: 6.7.14
      chokidar: 4.0.3
      consola: 3.4.2
      debug: 4.4.1
      esbuild: 0.25.4
      fix-dts-default-cjs-exports: 1.0.1
      joycon: 3.1.1
      picocolors: 1.1.1
      postcss-load-config: 6.0.1(yaml@2.8.0)
      resolve-from: 5.0.0
      rollup: 4.41.0
      source-map: 0.8.0-beta.0
      sucrase: 3.35.0
      tinyexec: 0.3.2
      tinyglobby: 0.2.13
      tree-kill: 1.2.2
    transitivePeerDependencies:
      - jiti
      - supports-color
      - tsx
      - yaml
    dev: true

  /tsx@4.19.2:
    resolution: {integrity: sha512-pOUl6Vo2LUq/bSa8S5q7b91cgNSjctn9ugq/+Mvow99qW6x/UZYwzxy/3NmqoT66eHYfCVvFvACC58UBPFf28g==}
    engines: {node: '>=18.0.0'}
    hasBin: true
    dependencies:
      esbuild: 0.23.1
      get-tsconfig: 4.10.0
    optionalDependencies:
      fsevents: 2.3.3
    dev: false

  /tsx@4.19.4:
    resolution: {integrity: sha512-gK5GVzDkJK1SI1zwHf32Mqxf2tSJkNx+eYcNly5+nHvWqXUJYUkWBQtKauoESz3ymezAI++ZwT855x5p5eop+Q==}
    engines: {node: '>=18.0.0'}
    hasBin: true
    dependencies:
      esbuild: 0.25.4
      get-tsconfig: 4.10.0
    optionalDependencies:
      fsevents: 2.3.3
    dev: true

  /turbo-darwin-64@2.5.3:
    resolution: {integrity: sha512-YSItEVBUIvAGPUDpAB9etEmSqZI3T6BHrkBkeSErvICXn3dfqXUfeLx35LfptLDEbrzFUdwYFNmt8QXOwe9yaw==}
    cpu: [x64]
    os: [darwin]
    requiresBuild: true
    dev: true
    optional: true

  /turbo-darwin-arm64@2.5.3:
    resolution: {integrity: sha512-5PefrwHd42UiZX7YA9m1LPW6x9YJBDErXmsegCkVp+GjmWrADfEOxpFrGQNonH3ZMj77WZB2PVE5Aw3gA+IOhg==}
    cpu: [arm64]
    os: [darwin]
    requiresBuild: true
    dev: true
    optional: true

  /turbo-linux-64@2.5.3:
    resolution: {integrity: sha512-M9xigFgawn5ofTmRzvjjLj3Lqc05O8VHKuOlWNUlnHPUltFquyEeSkpQNkE/vpPdOR14AzxqHbhhxtfS4qvb1w==}
    cpu: [x64]
    os: [linux]
    requiresBuild: true
    dev: true
    optional: true

  /turbo-linux-arm64@2.5.3:
    resolution: {integrity: sha512-auJRbYZ8SGJVqvzTikpg1bsRAsiI9Tk0/SDkA5Xgg0GdiHDH/BOzv1ZjDE2mjmlrO/obr19Dw+39OlMhwLffrw==}
    cpu: [arm64]
    os: [linux]
    requiresBuild: true
    dev: true
    optional: true

  /turbo-windows-64@2.5.3:
    resolution: {integrity: sha512-arLQYohuHtIEKkmQSCU9vtrKUg+/1TTstWB9VYRSsz+khvg81eX6LYHtXJfH/dK7Ho6ck+JaEh5G+QrE1jEmCQ==}
    cpu: [x64]
    os: [win32]
    requiresBuild: true
    dev: true
    optional: true

  /turbo-windows-arm64@2.5.3:
    resolution: {integrity: sha512-3JPn66HAynJ0gtr6H+hjY4VHpu1RPKcEwGATvGUTmLmYSYBQieVlnGDRMMoYN066YfyPqnNGCfhYbXfH92Cm0g==}
    cpu: [arm64]
    os: [win32]
    requiresBuild: true
    dev: true
    optional: true

  /turbo@2.5.3:
    resolution: {integrity: sha512-iHuaNcq5GZZnr3XDZNuu2LSyCzAOPwDuo5Qt+q64DfsTP1i3T2bKfxJhni2ZQxsvAoxRbuUK5QetJki4qc5aYA==}
    hasBin: true
    optionalDependencies:
      turbo-darwin-64: 2.5.3
      turbo-darwin-arm64: 2.5.3
      turbo-linux-64: 2.5.3
      turbo-linux-arm64: 2.5.3
      turbo-windows-64: 2.5.3
      turbo-windows-arm64: 2.5.3
    dev: true

  /tw-animate-css@1.3.0:
    resolution: {integrity: sha512-jrJ0XenzS9KVuDThJDvnhalbl4IYiMQ/XvpA0a2FL8KmlK+6CSMviO7ROY/I7z1NnUs5NnDhlM6fXmF40xPxzw==}
    dev: true

  /twoslash-protocol@0.2.12:
    resolution: {integrity: sha512-5qZLXVYfZ9ABdjqbvPc4RWMr7PrpPaaDSeaYY55vl/w1j6H6kzsWK/urAEIXlzYlyrFmyz1UbwIt+AA0ck+wbg==}
    dev: false

  /twoslash@0.2.12(typescript@5.8.2):
    resolution: {integrity: sha512-tEHPASMqi7kqwfJbkk7hc/4EhlrKCSLcur+TcvYki3vhIfaRMXnXjaYFgXpoZRbT6GdprD4tGuVBEmTpUgLBsw==}
    peerDependencies:
      typescript: '*'
    dependencies:
      '@typescript/vfs': 1.6.1(typescript@5.8.2)
      twoslash-protocol: 0.2.12
      typescript: 5.8.2
    transitivePeerDependencies:
      - supports-color
    dev: false

  /type-check@0.4.0:
    resolution: {integrity: sha512-XleUoc9uwGXqjWwXaUTZAmzMcFZ5858QA2vvx1Ur5xIcixXIP+8LnFDgRplU30us6teqdlskFfu+ae4K79Ooew==}
    engines: {node: '>= 0.8.0'}
    dependencies:
      prelude-ls: 1.2.1
    dev: true

  /type-fest@4.41.0:
    resolution: {integrity: sha512-TeTSQ6H5YHvpqVwBRcnLDCBnDOHWYu7IvGbHT6N8AOymcr9PJGjc1GTtiWZTYg0NCgYwvnYWEkVChQAr9bjfwA==}
    engines: {node: '>=16'}
    dev: false

  /typed-array-buffer@1.0.3:
    resolution: {integrity: sha512-nAYYwfY3qnzX30IkA6AQZjVbtK6duGontcQm1WSG1MD94YLqK0515GNApXkoxKOWMusVssAHWLh9SeaoefYFGw==}
    engines: {node: '>= 0.4'}
    dependencies:
      call-bound: 1.0.4
      es-errors: 1.3.0
      is-typed-array: 1.1.15
    dev: true

  /typed-array-byte-length@1.0.3:
    resolution: {integrity: sha512-BaXgOuIxz8n8pIq3e7Atg/7s+DpiYrxn4vdot3w9KbnBhcRQq6o3xemQdIfynqSeXeDrF32x+WvfzmOjPiY9lg==}
    engines: {node: '>= 0.4'}
    dependencies:
      call-bind: 1.0.8
      for-each: 0.3.5
      gopd: 1.2.0
      has-proto: 1.2.0
      is-typed-array: 1.1.15
    dev: true

  /typed-array-byte-offset@1.0.4:
    resolution: {integrity: sha512-bTlAFB/FBYMcuX81gbL4OcpH5PmlFHqlCCpAl8AlEzMz5k53oNDvN8p1PNOWLEmI2x4orp3raOFB51tv9X+MFQ==}
    engines: {node: '>= 0.4'}
    dependencies:
      available-typed-arrays: 1.0.7
      call-bind: 1.0.8
      for-each: 0.3.5
      gopd: 1.2.0
      has-proto: 1.2.0
      is-typed-array: 1.1.15
      reflect.getprototypeof: 1.0.10
    dev: true

  /typed-array-length@1.0.7:
    resolution: {integrity: sha512-3KS2b+kL7fsuk/eJZ7EQdnEmQoaho/r6KUef7hxvltNA5DR8NAUM+8wJMbJyZ4G9/7i3v5zPBIMN5aybAh2/Jg==}
    engines: {node: '>= 0.4'}
    dependencies:
      call-bind: 1.0.8
      for-each: 0.3.5
      gopd: 1.2.0
      is-typed-array: 1.1.15
      possible-typed-array-names: 1.1.0
      reflect.getprototypeof: 1.0.10
    dev: true

  /typescript-eslint@8.32.0(eslint@9.27.0)(typescript@5.8.2):
    resolution: {integrity: sha512-UMq2kxdXCzinFFPsXc9o2ozIpYCCOiEC46MG3yEh5Vipq6BO27otTtEBZA1fQ66DulEUgE97ucQ/3YY66CPg0A==}
    engines: {node: ^18.18.0 || ^20.9.0 || >=21.1.0}
    peerDependencies:
      eslint: ^8.57.0 || ^9.0.0
      typescript: '>=4.8.4 <5.9.0'
    dependencies:
      '@typescript-eslint/eslint-plugin': 8.32.0(@typescript-eslint/parser@8.32.0)(eslint@9.27.0)(typescript@5.8.2)
      '@typescript-eslint/parser': 8.32.0(eslint@9.27.0)(typescript@5.8.2)
      '@typescript-eslint/utils': 8.32.0(eslint@9.27.0)(typescript@5.8.2)
      eslint: 9.27.0
      typescript: 5.8.2
    transitivePeerDependencies:
      - supports-color
    dev: true

  /typescript@5.8.2:
    resolution: {integrity: sha512-aJn6wq13/afZp/jT9QZmwEjDqqvSGp1VT5GVg+f/t6/oVyrgXM6BY1h9BRh/O5p3PlUPAe+WuiEZOmb/49RqoQ==}
    engines: {node: '>=14.17'}
    hasBin: true

  /typescript@5.8.3:
    resolution: {integrity: sha512-p1diW6TqL9L07nNxvRMM7hMMw4c5XOo/1ibL4aAIGmSAt9slTE1Xgw5KWuof2uTOvCg9BY7ZRi+GaF+7sfgPeQ==}
    engines: {node: '>=14.17'}
    hasBin: true

  /ufo@1.6.1:
    resolution: {integrity: sha512-9a4/uxlTWJ4+a5i0ooc1rU7C7YOw3wT+UGqdeNNHWnOF9qcMBgLRS+4IYUqbczewFx4mLEig6gawh7X6mFlEkA==}

  /uint8array-extras@1.4.0:
    resolution: {integrity: sha512-ZPtzy0hu4cZjv3z5NW9gfKnNLjoz4y6uv4HlelAjDK7sY/xOkKZv9xK/WQpcsBB3jEybChz9DPC2U/+cusjJVQ==}
    engines: {node: '>=18'}
    dev: false

  /unbox-primitive@1.1.0:
    resolution: {integrity: sha512-nWJ91DjeOkej/TA8pXQ3myruKpKEYgqvpw9lz4OPHj/NWFNluYrjbz9j01CJ8yKQd2g4jFoOkINCTW2I5LEEyw==}
    engines: {node: '>= 0.4'}
    dependencies:
      call-bound: 1.0.4
      has-bigints: 1.1.0
      has-symbols: 1.1.0
      which-boxed-primitive: 1.1.1
    dev: true

  /undici-types@6.19.8:
    resolution: {integrity: sha512-ve2KP6f/JnbPBFyobGHuerC9g1FYGn/F8n1LWTwNxCEzd6IfqTwUQcNXgEtmmQ6DlRrC1hrSrBnCZPokRrDHjw==}
    dev: true

  /undici-types@6.21.0:
    resolution: {integrity: sha512-iwDZqg0QAGrg9Rav5H4n0M64c3mkR59cJ6wQp+7C4nI0gsmExaedaYLNO44eT4AtBBwjbTiGPMlt2Md0T9H9JQ==}

  /unified@11.0.5:
    resolution: {integrity: sha512-xKvGhPWw3k84Qjh8bI3ZeJjqnyadK+GEFtazSfZv/rKeTkTjOJho6mFqh2SM96iIcZokxiOpg78GazTSg8+KHA==}
    dependencies:
      '@types/unist': 3.0.3
      bail: 2.0.2
      devlop: 1.1.0
      extend: 3.0.2
      is-plain-obj: 4.1.0
      trough: 2.2.0
      vfile: 6.0.3

  /unist-util-find-after@5.0.0:
    resolution: {integrity: sha512-amQa0Ep2m6hE2g72AugUItjbuM8X8cGQnFoHk0pGfrFeT9GZhzN5SW8nRsiGKK7Aif4CrACPENkA6P/Lw6fHGQ==}
    dependencies:
      '@types/unist': 3.0.3
      unist-util-is: 6.0.0
    dev: false

  /unist-util-is@5.2.1:
    resolution: {integrity: sha512-u9njyyfEh43npf1M+yGKDGVPbY/JWEemg5nH05ncKPfi+kBbKBJoTdsogMu33uhytuLlv9y0O7GH7fEdwLdLQw==}
    dependencies:
      '@types/unist': 2.0.11
    dev: false

  /unist-util-is@6.0.0:
    resolution: {integrity: sha512-2qCTHimwdxLfz+YzdGfkqNlH0tLi9xjTnHddPmJwtIG9MGsdbutfTc4P+haPD7l7Cjxf/WZj+we5qfVPvvxfYw==}
    dependencies:
      '@types/unist': 3.0.3

  /unist-util-modify-children@4.0.0:
    resolution: {integrity: sha512-+tdN5fGNddvsQdIzUF3Xx82CU9sMM+fA0dLgR9vOmT0oPT2jH+P1nd5lSqfCfXAw+93NhcXNY2qqvTUtE4cQkw==}
    dependencies:
      '@types/unist': 3.0.3
      array-iterate: 2.0.1
    dev: false

  /unist-util-position-from-estree@2.0.0:
    resolution: {integrity: sha512-KaFVRjoqLyF6YXCbVLNad/eS4+OfPQQn2yOd7zF/h5T/CSL2v8NpN6a5TPvtbXthAGw5nG+PuTtq+DdIZr+cRQ==}
    dependencies:
      '@types/unist': 3.0.3

  /unist-util-position@5.0.0:
    resolution: {integrity: sha512-fucsC7HjXvkB5R3kTCO7kUjRdrS0BJt3M/FPxmHMBOm8JQi2BsHAHFsy27E0EolP8rp0NzXsJ+jNPyDWvOJZPA==}
    dependencies:
      '@types/unist': 3.0.3

  /unist-util-remove-position@5.0.0:
    resolution: {integrity: sha512-Hp5Kh3wLxv0PHj9m2yZhhLt58KzPtEYKQQ4yxfYFEO7EvHwzyDYnduhHnY1mDxoqr7VUwVuHXk9RXKIiYS1N8Q==}
    dependencies:
      '@types/unist': 3.0.3
      unist-util-visit: 5.0.0
    dev: false

  /unist-util-remove@4.0.0:
    resolution: {integrity: sha512-b4gokeGId57UVRX/eVKej5gXqGlc9+trkORhFJpu9raqZkZhU0zm8Doi05+HaiBsMEIJowL+2WtQ5ItjsngPXg==}
    dependencies:
      '@types/unist': 3.0.3
      unist-util-is: 6.0.0
      unist-util-visit-parents: 6.0.1
    dev: false

  /unist-util-stringify-position@4.0.0:
    resolution: {integrity: sha512-0ASV06AAoKCDkS2+xw5RXJywruurpbC4JZSm7nr7MOt1ojAzvyyaO+UxZf18j8FCF6kmzCZKcAgN/yu2gm2XgQ==}
    dependencies:
      '@types/unist': 3.0.3

  /unist-util-visit-children@3.0.0:
    resolution: {integrity: sha512-RgmdTfSBOg04sdPcpTSD1jzoNBjt9a80/ZCzp5cI9n1qPzLZWF9YdvWGN2zmTumP1HWhXKdUWexjy/Wy/lJ7tA==}
    dependencies:
      '@types/unist': 3.0.3
    dev: false

  /unist-util-visit-parents@4.1.1:
    resolution: {integrity: sha512-1xAFJXAKpnnJl8G7K5KgU7FY55y3GcLIXqkzUj5QF/QVP7biUm0K0O2oqVkYsdjzJKifYeWn9+o6piAK2hGSHw==}
    dependencies:
      '@types/unist': 2.0.11
      unist-util-is: 5.2.1
    dev: false

  /unist-util-visit-parents@6.0.1:
    resolution: {integrity: sha512-L/PqWzfTP9lzzEa6CKs0k2nARxTdZduw3zyh8d2NVBnsyvHjSX4TWse388YrrQKbvI8w20fGjGlhgT96WwKykw==}
    dependencies:
      '@types/unist': 3.0.3
      unist-util-is: 6.0.0

  /unist-util-visit@3.1.0:
    resolution: {integrity: sha512-Szoh+R/Ll68QWAyQyZZpQzZQm2UPbxibDvaY8Xc9SUtYgPsDzx5AWSk++UUt2hJuow8mvwR+rG+LQLw+KsuAKA==}
    dependencies:
      '@types/unist': 2.0.11
      unist-util-is: 5.2.1
      unist-util-visit-parents: 4.1.1
    dev: false

  /unist-util-visit@5.0.0:
    resolution: {integrity: sha512-MR04uvD+07cwl/yhVuVWAtw+3GOR/knlL55Nd/wAdblk27GCVt3lqpTivy/tkJcZoNPzTwS1Y+KMojlLDhoTzg==}
    dependencies:
      '@types/unist': 3.0.3
      unist-util-is: 6.0.0
      unist-util-visit-parents: 6.0.1

  /universalify@0.1.2:
    resolution: {integrity: sha512-rBJeI5CXAlmy1pV+617WB9J63U6XcazHHF2f2dbJix4XzpUF0RS3Zbj0FGIOCAva5P/d/GBOYaACQ1w+0azUkg==}
    engines: {node: '>= 4.0.0'}
    dev: true

  /uri-js@4.4.1:
    resolution: {integrity: sha512-7rKUyy33Q1yc98pQ1DAmLtwX109F7TIfWlW1Ydo8Wl1ii1SeHieeh0HHfPeL2fMXK6z0s8ecKs9frCuLJvndBg==}
    dependencies:
      punycode: 2.3.1
    dev: true

  /use-sync-external-store@1.5.0(react@19.1.0):
    resolution: {integrity: sha512-Rb46I4cGGVBmjamjphe8L/UnvJD+uPPtTkNvX5mZgqdbavhI4EbgIWJiIHXJ8bc/i9EQGPRh4DwEURJ552Do0A==}
    peerDependencies:
      react: ^16.8.0 || ^17.0.0 || ^18.0.0 || ^19.0.0
    dependencies:
      react: 19.1.0
    dev: false

  /utf8-byte-length@1.0.5:
    resolution: {integrity: sha512-Xn0w3MtiQ6zoz2vFyUVruaCL53O/DwUvkEeOvj+uulMm0BkUGYWmBYVyElqZaSLhY6ZD0ulfU3aBra2aVT4xfA==}
    dev: false

  /uuid@10.0.0:
    resolution: {integrity: sha512-8XkAphELsDnEGrDxUOHB3RGvXz6TeuYSGEZBOjtTtPm2lwhGBjLgOzLHB63IUWfBpNucQjND6d3AOudO+H3RWQ==}
    hasBin: true
    dev: false

  /uuid@11.1.0:
    resolution: {integrity: sha512-0/A9rDy9P7cJ+8w1c9WD9V//9Wj15Ce2MPz8Ri6032usz+NfePxx5AcN3bN+r6ZL6jEo066/yNYB3tn4pQEx+A==}
    hasBin: true
    dev: false

  /uuid@9.0.0:
    resolution: {integrity: sha512-MXcSTerfPa4uqyzStbRoTgt5XIe3x5+42+q1sDuy3R5MDk66URdLMOZe5aPX/SQd+kuYAh0FdP/pO28IkQyTeg==}
    hasBin: true
    dev: false

  /v8-compile-cache-lib@3.0.1:
    resolution: {integrity: sha512-wa7YjyUGfNZngI/vtK0UHAN+lgDCxBPCylVXGp0zu59Fz5aiGtNXaq3DhIov063MorB+VfufLh3JlF2KdTK3xg==}
    dev: true

  /velite@0.2.4(acorn@8.14.1):
    resolution: {integrity: sha512-mNmtPBnEtsYEMlqZb5i0Adr0UJUHoaggQ81srsl+kjvJ3itWTmkCcNZ1zLzY3eQUcZAFXW49EdqyFcwhilAGvw==}
    engines: {node: ^18.17.0 || >=20.3.0}
    hasBin: true
    dependencies:
      '@mdx-js/mdx': 3.1.0(acorn@8.14.1)
      esbuild: 0.25.4
      sharp: 0.34.1
      terser: 5.39.2
    transitivePeerDependencies:
      - acorn
      - supports-color
    dev: true

  /vfile-location@5.0.3:
    resolution: {integrity: sha512-5yXvWDEgqeiYiBe1lbxYF7UMAIm/IcopxMHrMQDq3nvKcjPKIhZklUKL+AE7J7uApI4kwe2snsK+eI6UTj9EHg==}
    dependencies:
      '@types/unist': 3.0.3
      vfile: 6.0.3
    dev: false

  /vfile-matter@5.0.1:
    resolution: {integrity: sha512-o6roP82AiX0XfkyTHyRCMXgHfltUNlXSEqCIS80f+mbAyiQBE2fxtDVMtseyytGx75sihiJFo/zR6r/4LTs2Cw==}
    dependencies:
      vfile: 6.0.3
      yaml: 2.8.0
    dev: false

  /vfile-message@4.0.2:
    resolution: {integrity: sha512-jRDZ1IMLttGj41KcZvlrYAaI3CfqpLpfpf+Mfig13viT6NKvRzWZ+lXz0Y5D60w6uJIBAOGq9mSHf0gktF0duw==}
    dependencies:
      '@types/unist': 3.0.3
      unist-util-stringify-position: 4.0.0

  /vfile@6.0.3:
    resolution: {integrity: sha512-KzIbH/9tXat2u30jf+smMwFCsno4wHVdNmzFyL+T/L3UGqqk6JKfVqOFOZEpZSHADH1k40ab6NUIXZq422ov3Q==}
    dependencies:
      '@types/unist': 3.0.3
      vfile-message: 4.0.2

  /victory-vendor@36.9.2:
    resolution: {integrity: sha512-PnpQQMuxlwYdocC8fIJqVXvkeViHYzotI+NJrCuav0ZYFoq912ZHBk3mCeuj+5/VpodOjPe1z0Fk2ihgzlXqjQ==}
    dependencies:
      '@types/d3-array': 3.2.1
      '@types/d3-ease': 3.0.2
      '@types/d3-interpolate': 3.0.4
      '@types/d3-scale': 4.0.9
      '@types/d3-shape': 3.1.7
      '@types/d3-time': 3.0.4
      '@types/d3-timer': 3.0.2
      d3-array: 3.2.4
      d3-ease: 3.0.1
      d3-interpolate: 3.0.1
      d3-scale: 4.0.2
      d3-shape: 3.2.0
      d3-time: 3.1.0
      d3-timer: 3.0.1
    dev: false

  /vite-node@3.1.4(@types/node@20.17.49):
    resolution: {integrity: sha512-6enNwYnpyDo4hEgytbmc6mYWHXDHYEn0D1/rw4Q+tnHUGtKTJsn8T1YkX6Q18wI5LCrS8CTYlBaiCqxOy2kvUA==}
    engines: {node: ^18.0.0 || ^20.0.0 || >=22.0.0}
    hasBin: true
    dependencies:
      cac: 6.7.14
      debug: 4.4.1
      es-module-lexer: 1.7.0
      pathe: 2.0.3
      vite: 6.3.5(@types/node@20.17.49)
    transitivePeerDependencies:
      - '@types/node'
      - jiti
      - less
      - lightningcss
      - sass
      - sass-embedded
      - stylus
      - sugarss
      - supports-color
      - terser
      - tsx
      - yaml
    dev: true

<<<<<<< HEAD
  /vite-node@3.1.4(@types/node@20.17.49)(yaml@2.8.0):
=======
  /vite-node@3.1.4(@types/node@22.15.20)(tsx@4.19.4):
>>>>>>> 6de0ef13
    resolution: {integrity: sha512-6enNwYnpyDo4hEgytbmc6mYWHXDHYEn0D1/rw4Q+tnHUGtKTJsn8T1YkX6Q18wI5LCrS8CTYlBaiCqxOy2kvUA==}
    engines: {node: ^18.0.0 || ^20.0.0 || >=22.0.0}
    hasBin: true
    dependencies:
      cac: 6.7.14
      debug: 4.4.1
      es-module-lexer: 1.7.0
      pathe: 2.0.3
<<<<<<< HEAD
      vite: 6.3.5(@types/node@20.17.49)(yaml@2.8.0)
=======
      vite: 6.3.5(@types/node@22.15.20)(tsx@4.19.4)
>>>>>>> 6de0ef13
    transitivePeerDependencies:
      - '@types/node'
      - jiti
      - less
      - lightningcss
      - sass
      - sass-embedded
      - stylus
      - sugarss
      - supports-color
      - terser
      - tsx
      - yaml
    dev: true

  /vite-node@3.1.4(@types/node@22.15.21):
    resolution: {integrity: sha512-6enNwYnpyDo4hEgytbmc6mYWHXDHYEn0D1/rw4Q+tnHUGtKTJsn8T1YkX6Q18wI5LCrS8CTYlBaiCqxOy2kvUA==}
    engines: {node: ^18.0.0 || ^20.0.0 || >=22.0.0}
    hasBin: true
    dependencies:
      cac: 6.7.14
      debug: 4.4.1
      es-module-lexer: 1.7.0
      pathe: 2.0.3
      vite: 6.3.5(@types/node@22.15.21)
    transitivePeerDependencies:
      - '@types/node'
      - jiti
      - less
      - lightningcss
      - sass
      - sass-embedded
      - stylus
      - sugarss
      - supports-color
      - terser
      - tsx
      - yaml
    dev: true

  /vite@6.3.5(@types/node@20.17.49):
    resolution: {integrity: sha512-cZn6NDFE7wdTpINgs++ZJ4N49W2vRp8LCKrn3Ob1kYNtOo21vfDoaV5GzBfLU4MovSAB8uNRm4jgzVQZ+mBzPQ==}
    engines: {node: ^18.0.0 || ^20.0.0 || >=22.0.0}
    hasBin: true
    peerDependencies:
      '@types/node': ^18.0.0 || ^20.0.0 || >=22.0.0
      jiti: '>=1.21.0'
      less: '*'
      lightningcss: ^1.21.0
      sass: '*'
      sass-embedded: '*'
      stylus: '*'
      sugarss: '*'
      terser: ^5.16.0
      tsx: ^4.8.1
      yaml: ^2.4.2
    peerDependenciesMeta:
      '@types/node':
        optional: true
      jiti:
        optional: true
      less:
        optional: true
      lightningcss:
        optional: true
      sass:
        optional: true
      sass-embedded:
        optional: true
      stylus:
        optional: true
      sugarss:
        optional: true
      terser:
        optional: true
      tsx:
        optional: true
      yaml:
        optional: true
    dependencies:
      '@types/node': 20.17.49
      esbuild: 0.25.4
      fdir: 6.4.4(picomatch@4.0.2)
      picomatch: 4.0.2
      postcss: 8.5.3
      rollup: 4.41.0
      tinyglobby: 0.2.13
    optionalDependencies:
      fsevents: 2.3.3
    dev: true

<<<<<<< HEAD
  /vite@6.3.5(@types/node@20.17.49)(yaml@2.8.0):
=======
  /vite@6.3.5(@types/node@22.15.20)(tsx@4.19.4):
>>>>>>> 6de0ef13
    resolution: {integrity: sha512-cZn6NDFE7wdTpINgs++ZJ4N49W2vRp8LCKrn3Ob1kYNtOo21vfDoaV5GzBfLU4MovSAB8uNRm4jgzVQZ+mBzPQ==}
    engines: {node: ^18.0.0 || ^20.0.0 || >=22.0.0}
    hasBin: true
    peerDependencies:
      '@types/node': ^18.0.0 || ^20.0.0 || >=22.0.0
      jiti: '>=1.21.0'
      less: '*'
      lightningcss: ^1.21.0
      sass: '*'
      sass-embedded: '*'
      stylus: '*'
      sugarss: '*'
      terser: ^5.16.0
      tsx: ^4.8.1
      yaml: ^2.4.2
    peerDependenciesMeta:
      '@types/node':
        optional: true
      jiti:
        optional: true
      less:
        optional: true
      lightningcss:
        optional: true
      sass:
        optional: true
      sass-embedded:
        optional: true
      stylus:
        optional: true
      sugarss:
        optional: true
      terser:
        optional: true
      tsx:
        optional: true
      yaml:
        optional: true
    dependencies:
      '@types/node': 22.15.20
      esbuild: 0.25.4
      fdir: 6.4.4(picomatch@4.0.2)
      picomatch: 4.0.2
      postcss: 8.5.3
      rollup: 4.41.0
      tinyglobby: 0.2.13
<<<<<<< HEAD
      yaml: 2.8.0
=======
      tsx: 4.19.4
>>>>>>> 6de0ef13
    optionalDependencies:
      fsevents: 2.3.3
    dev: true

  /vite@6.3.5(@types/node@22.15.21):
    resolution: {integrity: sha512-cZn6NDFE7wdTpINgs++ZJ4N49W2vRp8LCKrn3Ob1kYNtOo21vfDoaV5GzBfLU4MovSAB8uNRm4jgzVQZ+mBzPQ==}
    engines: {node: ^18.0.0 || ^20.0.0 || >=22.0.0}
    hasBin: true
    peerDependencies:
      '@types/node': ^18.0.0 || ^20.0.0 || >=22.0.0
      jiti: '>=1.21.0'
      less: '*'
      lightningcss: ^1.21.0
      sass: '*'
      sass-embedded: '*'
      stylus: '*'
      sugarss: '*'
      terser: ^5.16.0
      tsx: ^4.8.1
      yaml: ^2.4.2
    peerDependenciesMeta:
      '@types/node':
        optional: true
      jiti:
        optional: true
      less:
        optional: true
      lightningcss:
        optional: true
      sass:
        optional: true
      sass-embedded:
        optional: true
      stylus:
        optional: true
      sugarss:
        optional: true
      terser:
        optional: true
      tsx:
        optional: true
      yaml:
        optional: true
    dependencies:
      '@types/node': 22.15.21
      esbuild: 0.25.4
      fdir: 6.4.4(picomatch@4.0.2)
      picomatch: 4.0.2
      postcss: 8.5.3
      rollup: 4.41.0
      tinyglobby: 0.2.13
    optionalDependencies:
      fsevents: 2.3.3
    dev: true

  /vitest@3.1.4(@types/node@20.17.49):
    resolution: {integrity: sha512-Ta56rT7uWxCSJXlBtKgIlApJnT6e6IGmTYxYcmxjJ4ujuZDI59GUQgVDObXXJujOmPDBYXHK1qmaGtneu6TNIQ==}
    engines: {node: ^18.0.0 || ^20.0.0 || >=22.0.0}
    hasBin: true
    peerDependencies:
      '@edge-runtime/vm': '*'
      '@types/debug': ^4.1.12
      '@types/node': ^18.0.0 || ^20.0.0 || >=22.0.0
      '@vitest/browser': 3.1.4
      '@vitest/ui': 3.1.4
      happy-dom: '*'
      jsdom: '*'
    peerDependenciesMeta:
      '@edge-runtime/vm':
        optional: true
      '@types/debug':
        optional: true
      '@types/node':
        optional: true
      '@vitest/browser':
        optional: true
      '@vitest/ui':
        optional: true
      happy-dom:
        optional: true
      jsdom:
        optional: true
    dependencies:
      '@types/node': 20.17.49
      '@vitest/expect': 3.1.4
      '@vitest/mocker': 3.1.4(vite@6.3.5)
      '@vitest/pretty-format': 3.1.4
      '@vitest/runner': 3.1.4
      '@vitest/snapshot': 3.1.4
      '@vitest/spy': 3.1.4
      '@vitest/utils': 3.1.4
      chai: 5.2.0
      debug: 4.4.1
      expect-type: 1.2.1
      magic-string: 0.30.17
      pathe: 2.0.3
      std-env: 3.9.0
      tinybench: 2.9.0
      tinyexec: 0.3.2
      tinyglobby: 0.2.13
      tinypool: 1.0.2
      tinyrainbow: 2.0.0
      vite: 6.3.5(@types/node@20.17.49)
      vite-node: 3.1.4(@types/node@20.17.49)
      why-is-node-running: 2.3.0
    transitivePeerDependencies:
      - jiti
      - less
      - lightningcss
      - msw
      - sass
      - sass-embedded
      - stylus
      - sugarss
      - supports-color
      - terser
      - tsx
      - yaml
    dev: true

<<<<<<< HEAD
  /vitest@3.1.4(@types/node@20.17.49)(yaml@2.8.0):
=======
  /vitest@3.1.4(@types/node@22.15.20)(tsx@4.19.4):
>>>>>>> 6de0ef13
    resolution: {integrity: sha512-Ta56rT7uWxCSJXlBtKgIlApJnT6e6IGmTYxYcmxjJ4ujuZDI59GUQgVDObXXJujOmPDBYXHK1qmaGtneu6TNIQ==}
    engines: {node: ^18.0.0 || ^20.0.0 || >=22.0.0}
    hasBin: true
    peerDependencies:
      '@edge-runtime/vm': '*'
      '@types/debug': ^4.1.12
      '@types/node': ^18.0.0 || ^20.0.0 || >=22.0.0
      '@vitest/browser': 3.1.4
      '@vitest/ui': 3.1.4
      happy-dom: '*'
      jsdom: '*'
    peerDependenciesMeta:
      '@edge-runtime/vm':
        optional: true
      '@types/debug':
        optional: true
      '@types/node':
        optional: true
      '@vitest/browser':
        optional: true
      '@vitest/ui':
        optional: true
      happy-dom:
        optional: true
      jsdom:
        optional: true
    dependencies:
      '@types/node': 22.15.20
      '@vitest/expect': 3.1.4
      '@vitest/mocker': 3.1.4(vite@6.3.5)
      '@vitest/pretty-format': 3.1.4
      '@vitest/runner': 3.1.4
      '@vitest/snapshot': 3.1.4
      '@vitest/spy': 3.1.4
      '@vitest/utils': 3.1.4
      chai: 5.2.0
      debug: 4.4.1
      expect-type: 1.2.1
      magic-string: 0.30.17
      pathe: 2.0.3
      std-env: 3.9.0
      tinybench: 2.9.0
      tinyexec: 0.3.2
      tinyglobby: 0.2.13
      tinypool: 1.0.2
      tinyrainbow: 2.0.0
<<<<<<< HEAD
      vite: 6.3.5(@types/node@20.17.49)(yaml@2.8.0)
      vite-node: 3.1.4(@types/node@20.17.49)(yaml@2.8.0)
=======
      vite: 6.3.5(@types/node@22.15.20)(tsx@4.19.4)
      vite-node: 3.1.4(@types/node@22.15.20)(tsx@4.19.4)
>>>>>>> 6de0ef13
      why-is-node-running: 2.3.0
    transitivePeerDependencies:
      - jiti
      - less
      - lightningcss
      - msw
      - sass
      - sass-embedded
      - stylus
      - sugarss
      - supports-color
      - terser
      - tsx
      - yaml
    dev: true

  /vitest@3.1.4(@types/node@22.15.21):
    resolution: {integrity: sha512-Ta56rT7uWxCSJXlBtKgIlApJnT6e6IGmTYxYcmxjJ4ujuZDI59GUQgVDObXXJujOmPDBYXHK1qmaGtneu6TNIQ==}
    engines: {node: ^18.0.0 || ^20.0.0 || >=22.0.0}
    hasBin: true
    peerDependencies:
      '@edge-runtime/vm': '*'
      '@types/debug': ^4.1.12
      '@types/node': ^18.0.0 || ^20.0.0 || >=22.0.0
      '@vitest/browser': 3.1.4
      '@vitest/ui': 3.1.4
      happy-dom: '*'
      jsdom: '*'
    peerDependenciesMeta:
      '@edge-runtime/vm':
        optional: true
      '@types/debug':
        optional: true
      '@types/node':
        optional: true
      '@vitest/browser':
        optional: true
      '@vitest/ui':
        optional: true
      happy-dom:
        optional: true
      jsdom:
        optional: true
    dependencies:
      '@types/node': 22.15.21
      '@vitest/expect': 3.1.4
      '@vitest/mocker': 3.1.4(vite@6.3.5)
      '@vitest/pretty-format': 3.1.4
      '@vitest/runner': 3.1.4
      '@vitest/snapshot': 3.1.4
      '@vitest/spy': 3.1.4
      '@vitest/utils': 3.1.4
      chai: 5.2.0
      debug: 4.4.1
      expect-type: 1.2.1
      magic-string: 0.30.17
      pathe: 2.0.3
      std-env: 3.9.0
      tinybench: 2.9.0
      tinyexec: 0.3.2
      tinyglobby: 0.2.13
      tinypool: 1.0.2
      tinyrainbow: 2.0.0
      vite: 6.3.5(@types/node@22.15.21)
      vite-node: 3.1.4(@types/node@22.15.21)
      why-is-node-running: 2.3.0
    transitivePeerDependencies:
      - jiti
      - less
      - lightningcss
      - msw
      - sass
      - sass-embedded
      - stylus
      - sugarss
      - supports-color
      - terser
      - tsx
      - yaml
    dev: true

  /vscode-jsonrpc@8.2.0:
    resolution: {integrity: sha512-C+r0eKJUIfiDIfwJhria30+TYWPtuHJXHtI7J0YlOmKAo7ogxP20T0zxB7HZQIFhIyvoBPwWskjxrvAtfjyZfA==}
    engines: {node: '>=14.0.0'}
    dev: false

  /vscode-languageserver-protocol@3.17.5:
    resolution: {integrity: sha512-mb1bvRJN8SVznADSGWM9u/b07H7Ecg0I3OgXDuLdn307rl/J3A9YD6/eYOssqhecL27hK1IPZAsaqh00i/Jljg==}
    dependencies:
      vscode-jsonrpc: 8.2.0
      vscode-languageserver-types: 3.17.5
    dev: false

  /vscode-languageserver-textdocument@1.0.12:
    resolution: {integrity: sha512-cxWNPesCnQCcMPeenjKKsOCKQZ/L6Tv19DTRIGuLWe32lyzWhihGVJ/rcckZXJxfdKCFvRLS3fpBIsV/ZGX4zA==}
    dev: false

  /vscode-languageserver-types@3.17.5:
    resolution: {integrity: sha512-Ld1VelNuX9pdF39h2Hgaeb5hEZM2Z3jUrrMgWQAu82jMtZp7p3vJT3BzToKtZI7NgQssZje5o0zryOrhQvzQAg==}
    dev: false

  /vscode-languageserver@9.0.1:
    resolution: {integrity: sha512-woByF3PDpkHFUreUa7Hos7+pUWdeWMXRd26+ZX2A8cFx6v/JPTtd4/uN0/jB6XQHYaOlHbio03NTHCqrgG5n7g==}
    hasBin: true
    dependencies:
      vscode-languageserver-protocol: 3.17.5
    dev: false

  /vscode-uri@3.0.8:
    resolution: {integrity: sha512-AyFQ0EVmsOZOlAnxoFOGOq1SQDWAB7C6aqMGS23svWAllfOaxbuFvcT8D1i8z3Gyn8fraVeZNNmN6e9bxxXkKw==}
    dev: false

  /web-namespaces@2.0.1:
    resolution: {integrity: sha512-bKr1DkiNa2krS7qxNtdrtHAmzuYGFQLiQ13TsorsdT6ULTkPLKuu5+GsFpDlg6JFjUTwX2DyhMPG2be8uPrqsQ==}
    dev: false

  /web-streams-polyfill@3.3.3:
    resolution: {integrity: sha512-d2JWLCivmZYTSIoge9MsgFCZrt571BikcWGYkjC1khllbTeDlGqZ2D8vD8E/lJa8WGWbb7Plm8/XJYV7IJHZZw==}
    engines: {node: '>= 8'}
    dev: false

  /webidl-conversions@4.0.2:
    resolution: {integrity: sha512-YQ+BmxuTgd6UXZW3+ICGfyqRyHXVlD5GtQr5+qjiNW7bF0cqrzX500HVXPBOvgXb5YnzDd+h0zqyv61KUD7+Sg==}

  /whatwg-url@7.1.0:
    resolution: {integrity: sha512-WUu7Rg1DroM7oQvGWfOiAK21n74Gg+T4elXEQYkOhtyLeWiJFoOGLXPKI/9gzIie9CtwVLm8wtw6YJdKyxSjeg==}
    dependencies:
      lodash.sortby: 4.7.0
      tr46: 1.0.1
      webidl-conversions: 4.0.2

  /which-boxed-primitive@1.1.1:
    resolution: {integrity: sha512-TbX3mj8n0odCBFVlY8AxkqcHASw3L60jIuF8jFP78az3C2YhmGvqbHBpAjTRH2/xqYunrJ9g1jSyjCjpoWzIAA==}
    engines: {node: '>= 0.4'}
    dependencies:
      is-bigint: 1.1.0
      is-boolean-object: 1.2.2
      is-number-object: 1.1.1
      is-string: 1.1.1
      is-symbol: 1.1.1
    dev: true

  /which-builtin-type@1.2.1:
    resolution: {integrity: sha512-6iBczoX+kDQ7a3+YJBnh3T+KZRxM/iYNPXicqk66/Qfm1b93iu+yOImkg0zHbj5LNOcNv1TEADiZ0xa34B4q6Q==}
    engines: {node: '>= 0.4'}
    dependencies:
      call-bound: 1.0.4
      function.prototype.name: 1.1.8
      has-tostringtag: 1.0.2
      is-async-function: 2.1.1
      is-date-object: 1.1.0
      is-finalizationregistry: 1.1.1
      is-generator-function: 1.1.0
      is-regex: 1.2.1
      is-weakref: 1.1.1
      isarray: 2.0.5
      which-boxed-primitive: 1.1.1
      which-collection: 1.0.2
      which-typed-array: 1.1.18
    dev: true

  /which-collection@1.0.2:
    resolution: {integrity: sha512-K4jVyjnBdgvc86Y6BkaLZEN933SwYOuBFkdmBu9ZfkcAbdVbpITnDmjvZ/aQjRXQrv5EPkTnD1s39GiiqbngCw==}
    engines: {node: '>= 0.4'}
    dependencies:
      is-map: 2.0.3
      is-set: 2.0.3
      is-weakmap: 2.0.2
      is-weakset: 2.0.4
    dev: true

  /which-typed-array@1.1.18:
    resolution: {integrity: sha512-qEcY+KJYlWyLH9vNbsr6/5j59AXk5ni5aakf8ldzBvGde6Iz4sxZGkJyWSAueTG7QhOvNRYb1lDdFmL5Td0QKA==}
    engines: {node: '>= 0.4'}
    dependencies:
      available-typed-arrays: 1.0.7
      call-bind: 1.0.8
      call-bound: 1.0.4
      for-each: 0.3.5
      gopd: 1.2.0
      has-tostringtag: 1.0.2
    dev: true

  /which@2.0.2:
    resolution: {integrity: sha512-BLI3Tl1TW3Pvl70l3yq3Y64i+awpwXqsGBYWkkqMtnbXgrMD+yj7rhW0kuEDxzJaYXGjEW5ogapKNMEKNMjibA==}
    engines: {node: '>= 8'}
    dependencies:
      isexe: 2.0.0

  /why-is-node-running@2.3.0:
    resolution: {integrity: sha512-hUrmaWBdVDcxvYqnyh09zunKzROWjbZTiNy8dBEjkS7ehEDQibXJ7XvlmtbwuTclUiIyN+CyXQD4Vmko8fNm8w==}
    engines: {node: '>=8'}
    hasBin: true
    dependencies:
      siginfo: 2.0.0
      stackback: 0.0.2
    dev: true

  /wicked-good-xpath@1.3.0:
    resolution: {integrity: sha512-Gd9+TUn5nXdwj/hFsPVx5cuHHiF5Bwuc30jZ4+ronF1qHK5O7HD0sgmXWSEgwKquT3ClLoKPVbO6qGwVwLzvAw==}
    dev: false

  /word-wrap@1.2.5:
    resolution: {integrity: sha512-BN22B5eaMMI9UMtjrGd5g5eCYPpCPDUy0FJXbYsaT5zYxjFOckS53SQDE3pWkVoWpHXVb3BrYcEN4Twa55B5cA==}
    engines: {node: '>=0.10.0'}
    dev: true

  /workflows.do@0.0.1:
    resolution: {integrity: sha512-2UaSOg3p49zXCaXcdt8f5JyM2Y7B4Arv2rJoOv4SPT/vQ9bpl1Svn7FtN5M9V7u4x8I65O7T4c0B4+xEwTHlfQ==}
    dev: false

  /wrap-ansi@7.0.0:
    resolution: {integrity: sha512-YVGIj2kamLSTxw6NsZjoBxfSwsn0ycdesmc4p+Q21c5zPuZ1pl+NfxVdxPtdHvmNVOQ6XSYG4AUtyt/Fi7D16Q==}
    engines: {node: '>=10'}
    dependencies:
      ansi-styles: 4.3.0
      string-width: 4.2.3
      strip-ansi: 6.0.1

  /wrap-ansi@8.1.0:
    resolution: {integrity: sha512-si7QWI6zUMq56bESFvagtmzMdGOtoxfR+Sez11Mobfc7tm+VkUckk9bW2UeffTGVUbOksxmSw0AA2gs8g71NCQ==}
    engines: {node: '>=12'}
    dependencies:
      ansi-styles: 6.2.1
      string-width: 5.1.2
      strip-ansi: 7.1.0

  /wrappy@1.0.2:
    resolution: {integrity: sha512-l4Sp/DRseor9wL6EvV2+TuQn63dMkPjZ/sp9XkghTEbV9KlPS1xUsZ3u7/IQO4wxtcFB4bgpQPRcR3QCvezPcQ==}
    dev: false

  /ws@8.18.2:
    resolution: {integrity: sha512-DMricUmwGZUVr++AEAe2uiVM7UoO9MAVZMDu05UQOaUII0lp+zOzLLU4Xqh/JvTqklB1T4uELaaPBKyjE1r4fQ==}
    engines: {node: '>=10.0.0'}
    peerDependencies:
      bufferutil: ^4.0.1
      utf-8-validate: '>=5.0.2'
    peerDependenciesMeta:
      bufferutil:
        optional: true
      utf-8-validate:
        optional: true
    dev: false

  /yaml@2.8.0:
    resolution: {integrity: sha512-4lLa/EcQCB0cJkyts+FpIRx5G/llPxfP6VQU5KByHEhLxY3IJCH0f0Hy1MHI8sClTvsIb8qwRJ6R/ZdlDJ/leQ==}
    engines: {node: '>= 14.6'}
    hasBin: true

  /yn@3.1.1:
    resolution: {integrity: sha512-Ux4ygGWsu2c7isFWe8Yu1YluJmqVhxqK2cLXNQA5AcC3QfbGNpM7fu0Y8b/z16pXLnFxZYvWhd3fhBY9DLmC6Q==}
    engines: {node: '>=6'}
    dev: true

  /yocto-queue@0.1.0:
    resolution: {integrity: sha512-rVksvsnNCdJ/ohGc6xgPwyN8eheCxsiLM8mxuE/t/mOVqJewPuO1miLpTHQiRgTKCLexL4MeAFVagts7HmNZ2Q==}
    engines: {node: '>=10'}
    dev: true

  /zod-to-json-schema@3.24.5(zod@3.25.7):
    resolution: {integrity: sha512-/AuWwMP+YqiPbsJx5D6TfgRTc4kTLjsh5SOcd4bLsfUg2RcEXrFMJl1DGgdHy2aCfsIA/cr/1JM0xcB2GZji8g==}
    peerDependencies:
      zod: ^3.24.1
    dependencies:
      zod: 3.25.7
    dev: false

  /zod-validation-error@3.4.1(zod@3.25.7):
    resolution: {integrity: sha512-1KP64yqDPQ3rupxNv7oXhf7KdhHHgaqbKuspVoiN93TT0xrBjql+Svjkdjq/Qh/7GSMmgQs3AfvBT0heE35thw==}
    engines: {node: '>=18.0.0'}
    peerDependencies:
      zod: ^3.24.4
    dependencies:
      zod: 3.25.7
    dev: false

  /zod@3.25.7:
    resolution: {integrity: sha512-YGdT1cVRmKkOg6Sq7vY7IkxdphySKnXhaUmFI4r4FcuFVNgpCb9tZfNwXbT6BPjD5oz0nubFsoo9pIqKrDcCvg==}
    dev: false

  /zustand@5.0.4(@types/react@19.1.0)(react@19.1.0):
    resolution: {integrity: sha512-39VFTN5InDtMd28ZhjLyuTnlytDr9HfwO512Ai4I8ZABCoyAj4F1+sr7sD1jP/+p7k77Iko0Pb5NhgBFDCX0kQ==}
    engines: {node: '>=12.20.0'}
    peerDependencies:
      '@types/react': '>=18.0.0'
      immer: '>=9.0.6'
      react: '>=18.0.0'
      use-sync-external-store: '>=1.2.0'
    peerDependenciesMeta:
      '@types/react':
        optional: true
      immer:
        optional: true
      react:
        optional: true
      use-sync-external-store:
        optional: true
    dependencies:
      '@types/react': 19.1.0
      react: 19.1.0
    dev: false

  /zwitch@2.0.4:
    resolution: {integrity: sha512-bXE4cR/kVZhKZX/RjPEflHaKVhUVl85noU3v6b8apfQEc1x4A+zBxjZ4lN8LqGd6WZ3dl98pY4o717VFmoPp+A==}<|MERGE_RESOLUTION|>--- conflicted
+++ resolved
@@ -297,11 +297,7 @@
         version: 8.5.0(typescript@5.8.3)
       vitest:
         specifier: ^3.1.4
-<<<<<<< HEAD
         version: 3.1.4(@types/node@20.17.49)
-=======
-        version: 3.1.4(@types/node@22.15.21)
->>>>>>> 6de0ef13
 
   packages/mdxld:
     dependencies:
@@ -311,7 +307,6 @@
       next-mdx-remote-client:
         specifier: ^2.1.2
         version: 2.1.2(@types/react@19.1.0)(acorn@8.14.1)(react-dom@19.1.0)(react@19.1.0)
-<<<<<<< HEAD
       schema-dts:
         specifier: ^1.1.2
         version: 1.1.5
@@ -328,18 +323,12 @@
       tsup:
         specifier: ^8.0.2
         version: 8.5.0(yaml@2.8.0)
-      vitest:
-        specifier: ^3.1.4
-        version: 3.1.4(@types/node@20.17.49)(yaml@2.8.0)
-=======
-    devDependencies:
       velite:
         specifier: ^0.2.4
         version: 0.2.4(acorn@8.14.1)
       vitest:
         specifier: ^3.1.4
-        version: 3.1.4(@types/node@22.15.21)
->>>>>>> 6de0ef13
+        version: 3.1.4(@types/node@20.17.49)(yaml@2.8.0)
 
   packages/mdxui:
     dependencies:
@@ -3353,7 +3342,7 @@
   /@types/busboy@1.5.4:
     resolution: {integrity: sha512-kG7WrUuAKK0NoyxfQHsVE6j1m01s6kMma64E+OZenQABMQyTJop1DumUWcLwAQ2JzpefU7PDYoRDKl8uZosFjw==}
     dependencies:
-      '@types/node': 22.15.20
+      '@types/node': 22.15.21
     dev: false
 
   /@types/d3-array@3.2.1:
@@ -3603,12 +3592,12 @@
     resolution: {integrity: sha512-A6BohGFRGHAscJsTslDCA9JG7qSJr/DWUvrvY8yi9IgnGtMxCyat7vvQ//MFa0DnLsyuS3wYTpLdw4Hf+Q5JXw==}
     dependencies:
       undici-types: 6.21.0
+    dev: true
 
   /@types/node@22.15.21:
     resolution: {integrity: sha512-EV/37Td6c+MgKAbkcLG6vqZ2zEYHD7bvSrzqqs2RIhbA6w3x+Dqz8MZM3sP6kGTeLrdoOgKZe+Xja7tUB2DNkQ==}
     dependencies:
       undici-types: 6.21.0
-    dev: true
 
   /@types/node@22.15.3:
     resolution: {integrity: sha512-lX7HFZeHf4QG/J7tBZqrCAXwz9J5RD56Y6MpP0eJkka8p+K0RY/yBTW7CYFJ4VGCclxqOLKmiGP5juQc6MKgcw==}
@@ -3644,7 +3633,7 @@
   /@types/ws@8.18.1:
     resolution: {integrity: sha512-ThVF6DCVhA8kUGy+aazFQ4kXQ7E1Ty7A3ypFOe0IcJV8O/M511G99AW24irKrW56Wt44yG9+ij8FaqoBGkuBXg==}
     dependencies:
-      '@types/node': 22.15.20
+      '@types/node': 22.15.21
     dev: false
 
   /@typescript-eslint/eslint-plugin@8.32.0(@typescript-eslint/parser@8.32.0)(eslint@9.27.0)(typescript@5.8.2):
@@ -3800,7 +3789,7 @@
       '@vitest/spy': 3.1.4
       estree-walker: 3.0.3
       magic-string: 0.30.17
-      vite: 6.3.5(@types/node@22.15.21)
+      vite: 6.3.5(@types/node@20.17.49)
     dev: true
 
   /@vitest/pretty-format@3.1.4:
@@ -8939,6 +8928,10 @@
     resolution: {integrity: sha512-NlHwttCI/l5gCPR3D1nNXtWABUmBwvZpEQiD4IXSbIDq8BzLIK/7Ir5gTFSGZDUu37K5cMNp0hFtzO38sC7gWA==}
     dev: false
 
+  /schema-dts@1.1.5:
+    resolution: {integrity: sha512-RJr9EaCmsLzBX2NDiO5Z3ux2BVosNZN5jo0gWgsyKvxKIUL5R3swNvoorulAeL9kLB0iTSX7V6aokhla2m7xbg==}
+    dev: false
+
   /scmp@2.1.0:
     resolution: {integrity: sha512-o/mRQGk9Rcer/jEEw/yw4mwo3EU/NvYvp577/Btqrym9Qy5/MdWGBqipbALgd2lrdWTJ5/gqDusxfnQBxOxT2Q==}
     dev: false
@@ -10247,11 +10240,7 @@
       - yaml
     dev: true
 
-<<<<<<< HEAD
   /vite-node@3.1.4(@types/node@20.17.49)(yaml@2.8.0):
-=======
-  /vite-node@3.1.4(@types/node@22.15.20)(tsx@4.19.4):
->>>>>>> 6de0ef13
     resolution: {integrity: sha512-6enNwYnpyDo4hEgytbmc6mYWHXDHYEn0D1/rw4Q+tnHUGtKTJsn8T1YkX6Q18wI5LCrS8CTYlBaiCqxOy2kvUA==}
     engines: {node: ^18.0.0 || ^20.0.0 || >=22.0.0}
     hasBin: true
@@ -10260,11 +10249,7 @@
       debug: 4.4.1
       es-module-lexer: 1.7.0
       pathe: 2.0.3
-<<<<<<< HEAD
       vite: 6.3.5(@types/node@20.17.49)(yaml@2.8.0)
-=======
-      vite: 6.3.5(@types/node@22.15.20)(tsx@4.19.4)
->>>>>>> 6de0ef13
     transitivePeerDependencies:
       - '@types/node'
       - jiti
@@ -10280,7 +10265,7 @@
       - yaml
     dev: true
 
-  /vite-node@3.1.4(@types/node@22.15.21):
+  /vite-node@3.1.4(@types/node@22.15.20)(tsx@4.19.4):
     resolution: {integrity: sha512-6enNwYnpyDo4hEgytbmc6mYWHXDHYEn0D1/rw4Q+tnHUGtKTJsn8T1YkX6Q18wI5LCrS8CTYlBaiCqxOy2kvUA==}
     engines: {node: ^18.0.0 || ^20.0.0 || >=22.0.0}
     hasBin: true
@@ -10289,7 +10274,7 @@
       debug: 4.4.1
       es-module-lexer: 1.7.0
       pathe: 2.0.3
-      vite: 6.3.5(@types/node@22.15.21)
+      vite: 6.3.5(@types/node@22.15.20)(tsx@4.19.4)
     transitivePeerDependencies:
       - '@types/node'
       - jiti
@@ -10356,11 +10341,7 @@
       fsevents: 2.3.3
     dev: true
 
-<<<<<<< HEAD
   /vite@6.3.5(@types/node@20.17.49)(yaml@2.8.0):
-=======
-  /vite@6.3.5(@types/node@22.15.20)(tsx@4.19.4):
->>>>>>> 6de0ef13
     resolution: {integrity: sha512-cZn6NDFE7wdTpINgs++ZJ4N49W2vRp8LCKrn3Ob1kYNtOo21vfDoaV5GzBfLU4MovSAB8uNRm4jgzVQZ+mBzPQ==}
     engines: {node: ^18.0.0 || ^20.0.0 || >=22.0.0}
     hasBin: true
@@ -10400,23 +10381,19 @@
       yaml:
         optional: true
     dependencies:
-      '@types/node': 22.15.20
+      '@types/node': 20.17.49
       esbuild: 0.25.4
       fdir: 6.4.4(picomatch@4.0.2)
       picomatch: 4.0.2
       postcss: 8.5.3
       rollup: 4.41.0
       tinyglobby: 0.2.13
-<<<<<<< HEAD
       yaml: 2.8.0
-=======
-      tsx: 4.19.4
->>>>>>> 6de0ef13
     optionalDependencies:
       fsevents: 2.3.3
     dev: true
 
-  /vite@6.3.5(@types/node@22.15.21):
+  /vite@6.3.5(@types/node@22.15.20)(tsx@4.19.4):
     resolution: {integrity: sha512-cZn6NDFE7wdTpINgs++ZJ4N49W2vRp8LCKrn3Ob1kYNtOo21vfDoaV5GzBfLU4MovSAB8uNRm4jgzVQZ+mBzPQ==}
     engines: {node: ^18.0.0 || ^20.0.0 || >=22.0.0}
     hasBin: true
@@ -10456,13 +10433,14 @@
       yaml:
         optional: true
     dependencies:
-      '@types/node': 22.15.21
+      '@types/node': 22.15.20
       esbuild: 0.25.4
       fdir: 6.4.4(picomatch@4.0.2)
       picomatch: 4.0.2
       postcss: 8.5.3
       rollup: 4.41.0
       tinyglobby: 0.2.13
+      tsx: 4.19.4
     optionalDependencies:
       fsevents: 2.3.3
     dev: true
@@ -10532,11 +10510,72 @@
       - yaml
     dev: true
 
-<<<<<<< HEAD
   /vitest@3.1.4(@types/node@20.17.49)(yaml@2.8.0):
-=======
+    resolution: {integrity: sha512-Ta56rT7uWxCSJXlBtKgIlApJnT6e6IGmTYxYcmxjJ4ujuZDI59GUQgVDObXXJujOmPDBYXHK1qmaGtneu6TNIQ==}
+    engines: {node: ^18.0.0 || ^20.0.0 || >=22.0.0}
+    hasBin: true
+    peerDependencies:
+      '@edge-runtime/vm': '*'
+      '@types/debug': ^4.1.12
+      '@types/node': ^18.0.0 || ^20.0.0 || >=22.0.0
+      '@vitest/browser': 3.1.4
+      '@vitest/ui': 3.1.4
+      happy-dom: '*'
+      jsdom: '*'
+    peerDependenciesMeta:
+      '@edge-runtime/vm':
+        optional: true
+      '@types/debug':
+        optional: true
+      '@types/node':
+        optional: true
+      '@vitest/browser':
+        optional: true
+      '@vitest/ui':
+        optional: true
+      happy-dom:
+        optional: true
+      jsdom:
+        optional: true
+    dependencies:
+      '@types/node': 20.17.49
+      '@vitest/expect': 3.1.4
+      '@vitest/mocker': 3.1.4(vite@6.3.5)
+      '@vitest/pretty-format': 3.1.4
+      '@vitest/runner': 3.1.4
+      '@vitest/snapshot': 3.1.4
+      '@vitest/spy': 3.1.4
+      '@vitest/utils': 3.1.4
+      chai: 5.2.0
+      debug: 4.4.1
+      expect-type: 1.2.1
+      magic-string: 0.30.17
+      pathe: 2.0.3
+      std-env: 3.9.0
+      tinybench: 2.9.0
+      tinyexec: 0.3.2
+      tinyglobby: 0.2.13
+      tinypool: 1.0.2
+      tinyrainbow: 2.0.0
+      vite: 6.3.5(@types/node@20.17.49)(yaml@2.8.0)
+      vite-node: 3.1.4(@types/node@20.17.49)(yaml@2.8.0)
+      why-is-node-running: 2.3.0
+    transitivePeerDependencies:
+      - jiti
+      - less
+      - lightningcss
+      - msw
+      - sass
+      - sass-embedded
+      - stylus
+      - sugarss
+      - supports-color
+      - terser
+      - tsx
+      - yaml
+    dev: true
+
   /vitest@3.1.4(@types/node@22.15.20)(tsx@4.19.4):
->>>>>>> 6de0ef13
     resolution: {integrity: sha512-Ta56rT7uWxCSJXlBtKgIlApJnT6e6IGmTYxYcmxjJ4ujuZDI59GUQgVDObXXJujOmPDBYXHK1qmaGtneu6TNIQ==}
     engines: {node: ^18.0.0 || ^20.0.0 || >=22.0.0}
     hasBin: true
@@ -10583,13 +10622,8 @@
       tinyglobby: 0.2.13
       tinypool: 1.0.2
       tinyrainbow: 2.0.0
-<<<<<<< HEAD
-      vite: 6.3.5(@types/node@20.17.49)(yaml@2.8.0)
-      vite-node: 3.1.4(@types/node@20.17.49)(yaml@2.8.0)
-=======
       vite: 6.3.5(@types/node@22.15.20)(tsx@4.19.4)
       vite-node: 3.1.4(@types/node@22.15.20)(tsx@4.19.4)
->>>>>>> 6de0ef13
       why-is-node-running: 2.3.0
     transitivePeerDependencies:
       - jiti
@@ -10606,71 +10640,6 @@
       - yaml
     dev: true
 
-  /vitest@3.1.4(@types/node@22.15.21):
-    resolution: {integrity: sha512-Ta56rT7uWxCSJXlBtKgIlApJnT6e6IGmTYxYcmxjJ4ujuZDI59GUQgVDObXXJujOmPDBYXHK1qmaGtneu6TNIQ==}
-    engines: {node: ^18.0.0 || ^20.0.0 || >=22.0.0}
-    hasBin: true
-    peerDependencies:
-      '@edge-runtime/vm': '*'
-      '@types/debug': ^4.1.12
-      '@types/node': ^18.0.0 || ^20.0.0 || >=22.0.0
-      '@vitest/browser': 3.1.4
-      '@vitest/ui': 3.1.4
-      happy-dom: '*'
-      jsdom: '*'
-    peerDependenciesMeta:
-      '@edge-runtime/vm':
-        optional: true
-      '@types/debug':
-        optional: true
-      '@types/node':
-        optional: true
-      '@vitest/browser':
-        optional: true
-      '@vitest/ui':
-        optional: true
-      happy-dom:
-        optional: true
-      jsdom:
-        optional: true
-    dependencies:
-      '@types/node': 22.15.21
-      '@vitest/expect': 3.1.4
-      '@vitest/mocker': 3.1.4(vite@6.3.5)
-      '@vitest/pretty-format': 3.1.4
-      '@vitest/runner': 3.1.4
-      '@vitest/snapshot': 3.1.4
-      '@vitest/spy': 3.1.4
-      '@vitest/utils': 3.1.4
-      chai: 5.2.0
-      debug: 4.4.1
-      expect-type: 1.2.1
-      magic-string: 0.30.17
-      pathe: 2.0.3
-      std-env: 3.9.0
-      tinybench: 2.9.0
-      tinyexec: 0.3.2
-      tinyglobby: 0.2.13
-      tinypool: 1.0.2
-      tinyrainbow: 2.0.0
-      vite: 6.3.5(@types/node@22.15.21)
-      vite-node: 3.1.4(@types/node@22.15.21)
-      why-is-node-running: 2.3.0
-    transitivePeerDependencies:
-      - jiti
-      - less
-      - lightningcss
-      - msw
-      - sass
-      - sass-embedded
-      - stylus
-      - sugarss
-      - supports-color
-      - terser
-      - tsx
-      - yaml
-    dev: true
-
   /vscode-jsonrpc@8.2.0:
     resolution: {integrity: sha512-C+r0eKJUIfiDIfwJhria30+TYWPtuHJXHtI7J0YlOmKAo7ogxP20T0zxB7HZQIFhIyvoBPwWskjxrvAtfjyZfA==}
     engines: {node: '>=14.0.0'}
