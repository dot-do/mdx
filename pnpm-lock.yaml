lockfileVersion: '6.0'

settings:
  autoInstallPeers: true
  excludeLinksFromLockfile: false

importers:

  .:
    devDependencies:
      '@changesets/cli':
        specifier: ^2.29.4
        version: 2.29.4
      '@types/node':
        specifier: ^22.15.21
        version: 22.15.21
      prettier:
        specifier: ^3.5.3
        version: 3.5.3
      prettier-plugin-tailwindcss:
        specifier: ^0.6.11
        version: 0.6.11(prettier@3.5.3)
      turbo:
        specifier: ^2.5.3
        version: 2.5.3

  apps/mdx.org.ai:
    dependencies:
      apis.do:
        specifier: ^0.0.1
        version: 0.0.1
      business-as-code:
        specifier: ^0.1.0
        version: 0.1.0
      functions.do:
        specifier: ^0.0.5
        version: 0.0.5
      mdxui:
        specifier: workspace:*
        version: link:../../packages/mdxui
      next:
        specifier: ^15.3.0
        version: 15.3.0(react-dom@19.1.0)(react@19.1.0)
      nextra:
        specifier: ^4.2.17
        version: 4.2.17(acorn@8.14.1)(next@15.3.0)(react-dom@19.1.0)(react@19.1.0)(typescript@5.8.2)
      nextra-theme-docs:
        specifier: ^4.2.17
        version: 4.2.17(@types/react@19.1.0)(next@15.3.0)(nextra@4.2.17)(react-dom@19.1.0)(react@19.1.0)
      react:
        specifier: ^19.1.0
        version: 19.1.0
      react-dom:
        specifier: ^19.1.0
        version: 19.1.0(react@19.1.0)
      workflows.do:
        specifier: ^0.0.1
        version: 0.0.1
    devDependencies:
      '@repo/eslint-config':
        specifier: workspace:*
        version: link:../../config/eslint-config
      '@repo/typescript-config':
        specifier: workspace:*
        version: link:../../config/typescript-config
      '@types/node':
        specifier: ^22.15.3
        version: 22.15.3
      '@types/react':
        specifier: 19.1.0
        version: 19.1.0
      '@types/react-dom':
        specifier: 19.1.1
        version: 19.1.1(@types/react@19.1.0)
      eslint:
        specifier: ^9.26.0
        version: 9.27.0
      pagefind:
        specifier: ^1.3.0
        version: 1.3.0
      typescript:
        specifier: 5.8.2
        version: 5.8.2

  apps/mdxld.org:
    dependencies:
      mdxui:
        specifier: workspace:*
        version: link:../../packages/mdxui
      next:
        specifier: ^15.3.0
        version: 15.3.0(react-dom@19.1.0)(react@19.1.0)
      nextra:
        specifier: ^4.2.17
        version: 4.2.17(acorn@8.14.1)(next@15.3.0)(react-dom@19.1.0)(react@19.1.0)(typescript@5.8.2)
      nextra-theme-docs:
        specifier: ^4.2.17
        version: 4.2.17(@types/react@19.1.0)(next@15.3.0)(nextra@4.2.17)(react-dom@19.1.0)(react@19.1.0)
      react:
        specifier: ^19.1.0
        version: 19.1.0
      react-dom:
        specifier: ^19.1.0
        version: 19.1.0(react@19.1.0)
    devDependencies:
      '@repo/eslint-config':
        specifier: workspace:*
        version: link:../../config/eslint-config
      '@repo/typescript-config':
        specifier: workspace:*
        version: link:../../config/typescript-config
      '@types/node':
        specifier: ^22.15.3
        version: 22.15.3
      '@types/react':
        specifier: 19.1.0
        version: 19.1.0
      '@types/react-dom':
        specifier: 19.1.1
        version: 19.1.1(@types/react@19.1.0)
      eslint:
        specifier: ^9.26.0
        version: 9.27.0
      pagefind:
        specifier: ^1.3.0
        version: 1.3.0
      typescript:
        specifier: 5.8.2
        version: 5.8.2

  config/eslint-config:
    devDependencies:
      '@eslint/js':
        specifier: ^9.27.0
        version: 9.27.0
      '@next/eslint-plugin-next':
        specifier: ^15.3.0
        version: 15.3.0
      eslint:
        specifier: ^9.27.0
        version: 9.27.0
      eslint-config-prettier:
        specifier: ^10.1.1
        version: 10.1.1(eslint@9.27.0)
      eslint-plugin-only-warn:
        specifier: ^1.1.0
        version: 1.1.0
      eslint-plugin-react:
        specifier: ^7.37.4
        version: 7.37.4(eslint@9.27.0)
      eslint-plugin-react-hooks:
        specifier: ^5.2.0
        version: 5.2.0(eslint@9.27.0)
      eslint-plugin-turbo:
        specifier: ^2.5.0
        version: 2.5.0(eslint@9.27.0)(turbo@2.5.3)
      globals:
        specifier: ^16.1.0
        version: 16.1.0
      typescript:
        specifier: ^5.8.2
        version: 5.8.2
      typescript-eslint:
        specifier: ^8.32.0
        version: 8.32.0(eslint@9.27.0)(typescript@5.8.2)

  config/tailwind-config:
    devDependencies:
      postcss:
        specifier: ^8.5.3
        version: 8.5.3
      tailwindcss:
        specifier: ^4.1.5
        version: 4.1.5

  config/tsup-config:
    dependencies:
      tsup:
        specifier: ^8.0.2
        version: 8.5.0(typescript@5.8.3)
    devDependencies:
      '@types/node':
        specifier: ^20.14.10
        version: 20.17.49
      typescript:
        specifier: ^5.5.3
        version: 5.8.3
      vitest:
        specifier: ^3.1.4
        version: 3.1.4(@types/node@20.17.49)

  config/typescript-config: {}

  packages/mdxai:
    dependencies:
      '@ai-sdk/openai':
        specifier: ^1.3.22
        version: 1.3.22(zod@3.25.7)
      ai:
        specifier: ^4.3.16
        version: 4.3.16(react@19.1.0)(zod@3.25.7)
      commander:
        specifier: ^12.1.0
        version: 12.1.0
    devDependencies:
      '@repo/tsup-config':
        specifier: workspace:*
        version: link:../../config/tsup-config
      '@types/node':
        specifier: ^20.14.10
        version: 20.17.49
      ts-node:
        specifier: ^10.9.2
        version: 10.9.2(@types/node@20.17.49)(typescript@5.8.3)
      tsup:
        specifier: ^8.0.2
        version: 8.5.0(typescript@5.8.3)
      typescript:
        specifier: ^5.5.3
        version: 5.8.3
      vitest:
        specifier: ^3.1.4
        version: 3.1.4(@types/node@20.17.49)

  packages/mdxdb-fs:
    dependencies:
      '@payloadcms/db-sqlite':
        specifier: ^3.38.0
        version: 3.38.0(payload@3.38.0)
      add:
        specifier: ^2.0.6
        version: 2.0.6
      gray-matter:
        specifier: ^4.0.3
        version: 4.0.3
      libsql:
        specifier: ^0.5.11
        version: 0.5.11
      payload:
        specifier: ^3.38.0
        version: 3.38.0(graphql@16.11.0)(typescript@5.8.3)
      pnpm:
        specifier: ^10.11.0
        version: 10.11.0
      simple-git:
        specifier: ^3.27.0
        version: 3.27.0
    devDependencies:
      '@repo/tsup-config':
        specifier: workspace:*
        version: link:../../config/tsup-config
      '@types/node':
        specifier: ^22.15.20
        version: 22.15.20
      tsup:
        specifier: ^8.0.2
        version: 8.5.0(tsx@4.19.4)(typescript@5.8.3)
      tsx:
        specifier: ^4.19.4
        version: 4.19.4
      typescript:
        specifier: ^5.8.3
        version: 5.8.3
      velite:
        specifier: ^0.2.4
        version: 0.2.4(acorn@8.14.1)
      vitest:
        specifier: ^3.1.4
        version: 3.1.4(@types/node@22.15.20)(tsx@4.19.4)

  packages/mdxe:
    dependencies:
      commander:
        specifier: ^12.0.0
        version: 12.1.0
      mdxui:
        specifier: workspace:*
        version: link:../mdxui
      next:
        specifier: ^15.3.0
        version: 15.3.0(react-dom@19.1.0)(react@19.1.0)
      react:
        specifier: ^19.1.0
        version: 19.1.0
      react-dom:
        specifier: ^19.1.0
        version: 19.1.0(react@19.1.0)
    devDependencies:
      '@repo/tsup-config':
        specifier: workspace:*
        version: link:../../config/tsup-config
      '@types/node':
        specifier: ^20.14.10
        version: 20.17.49
      tsup:
        specifier: ^8.0.2
        version: 8.5.0(typescript@5.8.3)
      vitest:
        specifier: ^3.1.4
        version: 3.1.4(@types/node@20.17.49)

  packages/mdxld:
    dependencies:
      '@fal-works/esbuild-plugin-global-externals':
        specifier: ^2.1.2
        version: 2.1.2
      '@mdx-js/esbuild':
        specifier: ^3.0.0
        version: 3.1.0(acorn@8.14.1)(esbuild@0.20.2)
      '@mdxld/schema':
        specifier: ^0.1.0
        version: 0.1.0
      commander:
        specifier: ^11.1.0
        version: 11.1.0
      esbuild:
        specifier: ^0.20.1
        version: 0.20.2
      next-mdx-remote-client:
        specifier: ^2.1.2
<<<<<<< HEAD
        version: 2.1.2(@types/react@19.1.0)(acorn@8.14.1)(react-dom@19.1.0)(react@19.1.0)
      schema-dts:
        specifier: ^1.1.2
        version: 1.1.5
      yaml:
        specifier: ^2.4.0
        version: 2.8.0
    devDependencies:
      '@repo/tsup-config':
        specifier: workspace:*
        version: link:../../config/tsup-config
      '@types/node':
        specifier: ^20.14.10
        version: 20.17.49
      tsup:
        specifier: ^8.0.2
        version: 8.5.0(yaml@2.8.0)
=======
        version: 2.1.2(@types/react@18.3.21)(acorn@8.14.1)(react-dom@18.3.1)(react@18.3.1)
      react:
        specifier: ^18.2.0
        version: 18.3.1
      react-dom:
        specifier: ^18.2.0
        version: 18.3.1(react@18.3.1)
      schema-dts:
        specifier: ^1.1.2
        version: 1.1.5
>>>>>>> 451951a7
      velite:
        specifier: ^0.2.4
        version: 0.2.4(acorn@8.14.1)
      yaml:
        specifier: ^2.3.4
        version: 2.8.0
    devDependencies:
      '@types/node':
        specifier: ^20.10.5
        version: 20.17.49
      '@types/react':
        specifier: ^18.2.43
        version: 18.3.21
      typescript:
        specifier: ^5.3.3
        version: 5.8.3
      vitest:
        specifier: ^3.1.4
        version: 3.1.4(@types/node@20.17.49)(yaml@2.8.0)

  packages/mdxui:
    dependencies:
      '@tremor/react':
        specifier: 4.0.0-beta-tremor-v4.4
        version: 4.0.0-beta-tremor-v4.4(react-dom@19.1.0)(react@19.1.0)(tailwindcss@4.1.5)
      react:
        specifier: ^19
        version: 19.1.0
    devDependencies:
      '@radix-ui/react-slot':
        specifier: ^1.0.2
        version: 1.2.3(@types/react@19.1.0)(react@19.1.0)
      '@repo/eslint-config':
        specifier: workspace:*
        version: link:../../config/eslint-config
      '@repo/tailwind-config':
        specifier: workspace:*
        version: link:../../config/tailwind-config
      '@repo/tsup-config':
        specifier: workspace:*
        version: link:../../config/tsup-config
      '@repo/typescript-config':
        specifier: workspace:*
        version: link:../../config/typescript-config
      '@tailwindcss/cli':
        specifier: ^4.1.5
        version: 4.1.5
      '@types/react':
        specifier: ^19.1.0
        version: 19.1.0
      class-variance-authority:
        specifier: ^0.7.0
        version: 0.7.1
      clsx:
        specifier: ^2.1.0
        version: 2.1.1
      eslint:
        specifier: ^9.27.0
        version: 9.27.0
      lucide-react:
        specifier: ^0.330.0
        version: 0.330.0(react@19.1.0)
      tailwind-merge:
        specifier: ^2.2.1
        version: 2.6.0
      tailwindcss:
        specifier: ^4.1.5
        version: 4.1.5
      tsup:
        specifier: ^8.0.2
        version: 8.5.0(typescript@5.8.2)
      tw-animate-css:
        specifier: ^1.3.0
        version: 1.3.0
      typescript:
        specifier: 5.8.2
        version: 5.8.2
      vitest:
        specifier: ^3.1.4
        version: 3.1.4(@types/node@22.15.21)

packages:

  /@ai-sdk/openai@1.3.22(zod@3.25.7):
    resolution: {integrity: sha512-QwA+2EkG0QyjVR+7h6FE7iOu2ivNqAVMm9UJZkVxxTk5OIq5fFJDTEI/zICEMuHImTTXR2JjsL6EirJ28Jc4cw==}
    engines: {node: '>=18'}
    peerDependencies:
      zod: ^3.0.0
    dependencies:
      '@ai-sdk/provider': 1.1.3
      '@ai-sdk/provider-utils': 2.2.8(zod@3.25.7)
      zod: 3.25.7
    dev: false

  /@ai-sdk/provider-utils@2.2.8(zod@3.25.7):
    resolution: {integrity: sha512-fqhG+4sCVv8x7nFzYnFo19ryhAa3w096Kmc3hWxMQfW/TubPOmt3A6tYZhl4mUfQWWQMsuSkLrtjlWuXBVSGQA==}
    engines: {node: '>=18'}
    peerDependencies:
      zod: ^3.23.8
    dependencies:
      '@ai-sdk/provider': 1.1.3
      nanoid: 3.3.11
      secure-json-parse: 2.7.0
      zod: 3.25.7
    dev: false

  /@ai-sdk/provider@1.1.3:
    resolution: {integrity: sha512-qZMxYJ0qqX/RfnuIaab+zp8UAeJn/ygXXAffR5I4N0n1IrvA6qBsjc8hXLmBiMV2zoXlifkacF7sEFnYnjBcqg==}
    engines: {node: '>=18'}
    dependencies:
      json-schema: 0.4.0
    dev: false

  /@ai-sdk/react@1.2.12(react@19.1.0)(zod@3.25.7):
    resolution: {integrity: sha512-jK1IZZ22evPZoQW3vlkZ7wvjYGYF+tRBKXtrcolduIkQ/m/sOAVcVeVDUDvh1T91xCnWCdUGCPZg2avZ90mv3g==}
    engines: {node: '>=18'}
    peerDependencies:
      react: ^18 || ^19 || ^19.0.0-rc
      zod: ^3.23.8
    peerDependenciesMeta:
      zod:
        optional: true
    dependencies:
      '@ai-sdk/provider-utils': 2.2.8(zod@3.25.7)
      '@ai-sdk/ui-utils': 1.2.11(zod@3.25.7)
      react: 19.1.0
      swr: 2.3.3(react@19.1.0)
      throttleit: 2.1.0
      zod: 3.25.7
    dev: false

  /@ai-sdk/ui-utils@1.2.11(zod@3.25.7):
    resolution: {integrity: sha512-3zcwCc8ezzFlwp3ZD15wAPjf2Au4s3vAbKsXQVyhxODHcmu0iyPO2Eua6D/vicq/AUm/BAo60r97O6HU+EI0+w==}
    engines: {node: '>=18'}
    peerDependencies:
      zod: ^3.23.8
    dependencies:
      '@ai-sdk/provider': 1.1.3
      '@ai-sdk/provider-utils': 2.2.8(zod@3.25.7)
      zod: 3.25.7
      zod-to-json-schema: 3.24.5(zod@3.25.7)
    dev: false

  /@antfu/install-pkg@1.1.0:
    resolution: {integrity: sha512-MGQsmw10ZyI+EJo45CdSER4zEb+p31LpDAFp2Z3gkSd1yqVZGi0Ebx++YTEMonJy4oChEMLsxZ64j8FH6sSqtQ==}
    dependencies:
      package-manager-detector: 1.3.0
      tinyexec: 1.0.1
    dev: false

  /@antfu/utils@8.1.1:
    resolution: {integrity: sha512-Mex9nXf9vR6AhcXmMrlz/HVgYYZpVGJ6YlPgwl7UnaFpnshXs6EK/oa5Gpf3CzENMjkvEx2tQtntGnb7UtSTOQ==}
    dev: false

  /@apidevtools/json-schema-ref-parser@11.9.3:
    resolution: {integrity: sha512-60vepv88RwcJtSHrD6MjIL6Ta3SOYbgfnkHb+ppAVK+o9mXprRtulx7VlRl3lN3bbvysAfCS7WMVfhUYemB0IQ==}
    engines: {node: '>= 16'}
    dependencies:
      '@jsdevtools/ono': 7.1.3
      '@types/json-schema': 7.0.15
      js-yaml: 4.1.0
    dev: false

  /@babel/code-frame@7.27.1:
    resolution: {integrity: sha512-cjQ7ZlQ0Mv3b47hABuTevyTuYN4i+loJKGeV9flcCgIK37cCXRh+L1bd3iBHlynerhQ7BhCkn2BPbQUL+rGqFg==}
    engines: {node: '>=6.9.0'}
    dependencies:
      '@babel/helper-validator-identifier': 7.27.1
      js-tokens: 4.0.0
      picocolors: 1.1.1
    dev: false

  /@babel/helper-validator-identifier@7.27.1:
    resolution: {integrity: sha512-D2hP9eA+Sqx1kBZgzxZh0y1trbuU+JoDkiEwqhQ36nodYqJwyEIhPSdMNd7lOm/4io72luTPWH20Yda0xOuUow==}
    engines: {node: '>=6.9.0'}
    dev: false

  /@babel/runtime@7.27.1:
    resolution: {integrity: sha512-1x3D2xEk2fRo3PAhwQwu5UubzgiVWSXTBfWpVd2Mx2AzRqJuDJCsgaDVZ7HB5iGzDW1Hl1sWN2mFyKjmR9uAog==}
    engines: {node: '>=6.9.0'}

  /@braintree/sanitize-url@7.1.1:
    resolution: {integrity: sha512-i1L7noDNxtFyL5DmZafWy1wRVhGehQmzZaz1HiN5e7iylJMSZR7ekOV7NsIqa5qBldlLrsKv4HbgFUVlQrz8Mw==}
    dev: false

  /@changesets/apply-release-plan@7.0.12:
    resolution: {integrity: sha512-EaET7As5CeuhTzvXTQCRZeBUcisoYPDDcXvgTE/2jmmypKp0RC7LxKj/yzqeh/1qFTZI7oDGFcL1PHRuQuketQ==}
    dependencies:
      '@changesets/config': 3.1.1
      '@changesets/get-version-range-type': 0.4.0
      '@changesets/git': 3.0.4
      '@changesets/should-skip-package': 0.1.2
      '@changesets/types': 6.1.0
      '@manypkg/get-packages': 1.1.3
      detect-indent: 6.1.0
      fs-extra: 7.0.1
      lodash.startcase: 4.4.0
      outdent: 0.5.0
      prettier: 2.8.8
      resolve-from: 5.0.0
      semver: 7.7.1
    dev: true

  /@changesets/assemble-release-plan@6.0.8:
    resolution: {integrity: sha512-y8+8LvZCkKJdbUlpXFuqcavpzJR80PN0OIfn8HZdwK7Sh6MgLXm4hKY5vu6/NDoKp8lAlM4ERZCqRMLxP4m+MQ==}
    dependencies:
      '@changesets/errors': 0.2.0
      '@changesets/get-dependents-graph': 2.1.3
      '@changesets/should-skip-package': 0.1.2
      '@changesets/types': 6.1.0
      '@manypkg/get-packages': 1.1.3
      semver: 7.7.1
    dev: true

  /@changesets/changelog-git@0.2.1:
    resolution: {integrity: sha512-x/xEleCFLH28c3bQeQIyeZf8lFXyDFVn1SgcBiR2Tw/r4IAWlk1fzxCEZ6NxQAjF2Nwtczoen3OA2qR+UawQ8Q==}
    dependencies:
      '@changesets/types': 6.1.0
    dev: true

  /@changesets/cli@2.29.4:
    resolution: {integrity: sha512-VW30x9oiFp/un/80+5jLeWgEU6Btj8IqOgI+X/zAYu4usVOWXjPIK5jSSlt5jsCU7/6Z7AxEkarxBxGUqkAmNg==}
    hasBin: true
    dependencies:
      '@changesets/apply-release-plan': 7.0.12
      '@changesets/assemble-release-plan': 6.0.8
      '@changesets/changelog-git': 0.2.1
      '@changesets/config': 3.1.1
      '@changesets/errors': 0.2.0
      '@changesets/get-dependents-graph': 2.1.3
      '@changesets/get-release-plan': 4.0.12
      '@changesets/git': 3.0.4
      '@changesets/logger': 0.1.1
      '@changesets/pre': 2.0.2
      '@changesets/read': 0.6.5
      '@changesets/should-skip-package': 0.1.2
      '@changesets/types': 6.1.0
      '@changesets/write': 0.4.0
      '@manypkg/get-packages': 1.1.3
      ansi-colors: 4.1.3
      ci-info: 3.9.0
      enquirer: 2.4.1
      external-editor: 3.1.0
      fs-extra: 7.0.1
      mri: 1.2.0
      p-limit: 2.3.0
      package-manager-detector: 0.2.11
      picocolors: 1.1.1
      resolve-from: 5.0.0
      semver: 7.7.1
      spawndamnit: 3.0.1
      term-size: 2.2.1
    dev: true

  /@changesets/config@3.1.1:
    resolution: {integrity: sha512-bd+3Ap2TKXxljCggI0mKPfzCQKeV/TU4yO2h2C6vAihIo8tzseAn2e7klSuiyYYXvgu53zMN1OeYMIQkaQoWnA==}
    dependencies:
      '@changesets/errors': 0.2.0
      '@changesets/get-dependents-graph': 2.1.3
      '@changesets/logger': 0.1.1
      '@changesets/types': 6.1.0
      '@manypkg/get-packages': 1.1.3
      fs-extra: 7.0.1
      micromatch: 4.0.8
    dev: true

  /@changesets/errors@0.2.0:
    resolution: {integrity: sha512-6BLOQUscTpZeGljvyQXlWOItQyU71kCdGz7Pi8H8zdw6BI0g3m43iL4xKUVPWtG+qrrL9DTjpdn8eYuCQSRpow==}
    dependencies:
      extendable-error: 0.1.7
    dev: true

  /@changesets/get-dependents-graph@2.1.3:
    resolution: {integrity: sha512-gphr+v0mv2I3Oxt19VdWRRUxq3sseyUpX9DaHpTUmLj92Y10AGy+XOtV+kbM6L/fDcpx7/ISDFK6T8A/P3lOdQ==}
    dependencies:
      '@changesets/types': 6.1.0
      '@manypkg/get-packages': 1.1.3
      picocolors: 1.1.1
      semver: 7.7.1
    dev: true

  /@changesets/get-release-plan@4.0.12:
    resolution: {integrity: sha512-KukdEgaafnyGryUwpHG2kZ7xJquOmWWWk5mmoeQaSvZTWH1DC5D/Sw6ClgGFYtQnOMSQhgoEbDxAbpIIayKH1g==}
    dependencies:
      '@changesets/assemble-release-plan': 6.0.8
      '@changesets/config': 3.1.1
      '@changesets/pre': 2.0.2
      '@changesets/read': 0.6.5
      '@changesets/types': 6.1.0
      '@manypkg/get-packages': 1.1.3
    dev: true

  /@changesets/get-version-range-type@0.4.0:
    resolution: {integrity: sha512-hwawtob9DryoGTpixy1D3ZXbGgJu1Rhr+ySH2PvTLHvkZuQ7sRT4oQwMh0hbqZH1weAooedEjRsbrWcGLCeyVQ==}
    dev: true

  /@changesets/git@3.0.4:
    resolution: {integrity: sha512-BXANzRFkX+XcC1q/d27NKvlJ1yf7PSAgi8JG6dt8EfbHFHi4neau7mufcSca5zRhwOL8j9s6EqsxmT+s+/E6Sw==}
    dependencies:
      '@changesets/errors': 0.2.0
      '@manypkg/get-packages': 1.1.3
      is-subdir: 1.2.0
      micromatch: 4.0.8
      spawndamnit: 3.0.1
    dev: true

  /@changesets/logger@0.1.1:
    resolution: {integrity: sha512-OQtR36ZlnuTxKqoW4Sv6x5YIhOmClRd5pWsjZsddYxpWs517R0HkyiefQPIytCVh4ZcC5x9XaG8KTdd5iRQUfg==}
    dependencies:
      picocolors: 1.1.1
    dev: true

  /@changesets/parse@0.4.1:
    resolution: {integrity: sha512-iwksMs5Bf/wUItfcg+OXrEpravm5rEd9Bf4oyIPL4kVTmJQ7PNDSd6MDYkpSJR1pn7tz/k8Zf2DhTCqX08Ou+Q==}
    dependencies:
      '@changesets/types': 6.1.0
      js-yaml: 3.14.1
    dev: true

  /@changesets/pre@2.0.2:
    resolution: {integrity: sha512-HaL/gEyFVvkf9KFg6484wR9s0qjAXlZ8qWPDkTyKF6+zqjBe/I2mygg3MbpZ++hdi0ToqNUF8cjj7fBy0dg8Ug==}
    dependencies:
      '@changesets/errors': 0.2.0
      '@changesets/types': 6.1.0
      '@manypkg/get-packages': 1.1.3
      fs-extra: 7.0.1
    dev: true

  /@changesets/read@0.6.5:
    resolution: {integrity: sha512-UPzNGhsSjHD3Veb0xO/MwvasGe8eMyNrR/sT9gR8Q3DhOQZirgKhhXv/8hVsI0QpPjR004Z9iFxoJU6in3uGMg==}
    dependencies:
      '@changesets/git': 3.0.4
      '@changesets/logger': 0.1.1
      '@changesets/parse': 0.4.1
      '@changesets/types': 6.1.0
      fs-extra: 7.0.1
      p-filter: 2.1.0
      picocolors: 1.1.1
    dev: true

  /@changesets/should-skip-package@0.1.2:
    resolution: {integrity: sha512-qAK/WrqWLNCP22UDdBTMPH5f41elVDlsNyat180A33dWxuUDyNpg6fPi/FyTZwRriVjg0L8gnjJn2F9XAoF0qw==}
    dependencies:
      '@changesets/types': 6.1.0
      '@manypkg/get-packages': 1.1.3
    dev: true

  /@changesets/types@4.1.0:
    resolution: {integrity: sha512-LDQvVDv5Kb50ny2s25Fhm3d9QSZimsoUGBsUioj6MC3qbMUCuC8GPIvk/M6IvXx3lYhAs0lwWUQLb+VIEUCECw==}
    dev: true

  /@changesets/types@6.1.0:
    resolution: {integrity: sha512-rKQcJ+o1nKNgeoYRHKOS07tAMNd3YSN0uHaJOZYjBAgxfV7TUE7JE+z4BzZdQwb5hKaYbayKN5KrYV7ODb2rAA==}
    dev: true

  /@changesets/write@0.4.0:
    resolution: {integrity: sha512-CdTLvIOPiCNuH71pyDu3rA+Q0n65cmAbXnwWH84rKGiFumFzkmHNT8KHTMEchcxN+Kl8I54xGUhJ7l3E7X396Q==}
    dependencies:
      '@changesets/types': 6.1.0
      fs-extra: 7.0.1
      human-id: 4.1.1
      prettier: 2.8.8
    dev: true

  /@chevrotain/cst-dts-gen@11.0.3:
    resolution: {integrity: sha512-BvIKpRLeS/8UbfxXxgC33xOumsacaeCKAjAeLyOn7Pcp95HiRbrpl14S+9vaZLolnbssPIUuiUd8IvgkRyt6NQ==}
    dependencies:
      '@chevrotain/gast': 11.0.3
      '@chevrotain/types': 11.0.3
      lodash-es: 4.17.21
    dev: false

  /@chevrotain/gast@11.0.3:
    resolution: {integrity: sha512-+qNfcoNk70PyS/uxmj3li5NiECO+2YKZZQMbmjTqRI3Qchu8Hig/Q9vgkHpI3alNjr7M+a2St5pw5w5F6NL5/Q==}
    dependencies:
      '@chevrotain/types': 11.0.3
      lodash-es: 4.17.21
    dev: false

  /@chevrotain/regexp-to-ast@11.0.3:
    resolution: {integrity: sha512-1fMHaBZxLFvWI067AVbGJav1eRY7N8DDvYCTwGBiE/ytKBgP8azTdgyrKyWZ9Mfh09eHWb5PgTSO8wi7U824RA==}
    dev: false

  /@chevrotain/types@11.0.3:
    resolution: {integrity: sha512-gsiM3G8b58kZC2HaWR50gu6Y1440cHiJ+i3JUvcp/35JchYejb2+5MVeJK0iKThYpAa/P2PYFV4hoi44HD+aHQ==}
    dev: false

  /@chevrotain/utils@11.0.3:
    resolution: {integrity: sha512-YslZMgtJUyuMbZ+aKvfF3x1f5liK4mWNxghFRv7jqRR9C3R3fAOGTTKvxXDa2Y1s9zSbcpuO0cAxDYsc9SrXoQ==}
    dev: false

  /@cspotcode/source-map-support@0.8.1:
    resolution: {integrity: sha512-IchNf6dN4tHoMFIn/7OE8LWZ19Y6q/67Bmf6vnGREv8RSbBVb9LPJxEcnwrcwX6ixSvaiGoomAUvu4YSxXrVgw==}
    engines: {node: '>=12'}
    dependencies:
      '@jridgewell/trace-mapping': 0.3.9
    dev: true

  /@drizzle-team/brocli@0.10.2:
    resolution: {integrity: sha512-z33Il7l5dKjUgGULTqBsQBQwckHh5AbIuxhdsIxDDiZAzBOrZO6q9ogcWC65kU382AfynTfgNumVcNIjuIua6w==}
    dev: false

  /@emnapi/runtime@1.4.3:
    resolution: {integrity: sha512-pBPWdu6MLKROBX05wSNKcNb++m5Er+KQ9QkB+WVM+pW2Kx9hoSrVTnu3BdkI5eBLZoKu/J6mW/B6i6bJB2ytXQ==}
    requiresBuild: true
    dependencies:
      tslib: 2.8.1
    optional: true

  /@esbuild-kit/core-utils@3.3.2:
    resolution: {integrity: sha512-sPRAnw9CdSsRmEtnsl2WXWdyquogVpB3yZ3dgwJfe8zrOzTsV7cJvmwrKVa+0ma5BoiGJ+BoqkMvawbayKUsqQ==}
    deprecated: 'Merged into tsx: https://tsx.is'
    dependencies:
      esbuild: 0.18.20
      source-map-support: 0.5.21
    dev: false

  /@esbuild-kit/esm-loader@2.6.5:
    resolution: {integrity: sha512-FxEMIkJKnodyA1OaCUoEvbYRkoZlLZ4d/eXFu9Fh8CbBBgP5EmZxrfTRyN0qpXZ4vOvqnE5YdRdcrmUUXuU+dA==}
    deprecated: 'Merged into tsx: https://tsx.is'
    dependencies:
      '@esbuild-kit/core-utils': 3.3.2
      get-tsconfig: 4.10.0
    dev: false

  /@esbuild/aix-ppc64@0.19.12:
    resolution: {integrity: sha512-bmoCYyWdEL3wDQIVbcyzRyeKLgk2WtWLTWz1ZIAZF/EGbNOwSA6ew3PftJ1PqMiOOGu0OyFMzG53L0zqIpPeNA==}
    engines: {node: '>=12'}
    cpu: [ppc64]
    os: [aix]
    requiresBuild: true
    dev: false
    optional: true

  /@esbuild/aix-ppc64@0.20.2:
    resolution: {integrity: sha512-D+EBOJHXdNZcLJRBkhENNG8Wji2kgc9AZ9KiPr1JuZjsNtyHzrsfLRrY0tk2H2aoFu6RANO1y1iPPUCDYWkb5g==}
    engines: {node: '>=12'}
    cpu: [ppc64]
    os: [aix]
    requiresBuild: true
    dev: false
    optional: true

  /@esbuild/aix-ppc64@0.23.1:
    resolution: {integrity: sha512-6VhYk1diRqrhBAqpJEdjASR/+WVRtfjpqKuNw11cLiaWpAT/Uu+nokB+UJnevzy/P9C/ty6AOe0dwueMrGh/iQ==}
    engines: {node: '>=18'}
    cpu: [ppc64]
    os: [aix]
    requiresBuild: true
    dev: false
    optional: true

  /@esbuild/aix-ppc64@0.25.4:
    resolution: {integrity: sha512-1VCICWypeQKhVbE9oW/sJaAmjLxhVqacdkvPLEjwlttjfwENRSClS8EjBz0KzRyFSCPDIkuXW34Je/vk7zdB7Q==}
    engines: {node: '>=18'}
    cpu: [ppc64]
    os: [aix]
    requiresBuild: true
    optional: true

  /@esbuild/android-arm64@0.18.20:
    resolution: {integrity: sha512-Nz4rJcchGDtENV0eMKUNa6L12zz2zBDXuhj/Vjh18zGqB44Bi7MBMSXjgunJgjRhCmKOjnPuZp4Mb6OKqtMHLQ==}
    engines: {node: '>=12'}
    cpu: [arm64]
    os: [android]
    requiresBuild: true
    dev: false
    optional: true

  /@esbuild/android-arm64@0.19.12:
    resolution: {integrity: sha512-P0UVNGIienjZv3f5zq0DP3Nt2IE/3plFzuaS96vihvD0Hd6H/q4WXUGpCxD/E8YrSXfNyRPbpTq+T8ZQioSuPA==}
    engines: {node: '>=12'}
    cpu: [arm64]
    os: [android]
    requiresBuild: true
    dev: false
    optional: true

  /@esbuild/android-arm64@0.20.2:
    resolution: {integrity: sha512-mRzjLacRtl/tWU0SvD8lUEwb61yP9cqQo6noDZP/O8VkwafSYwZ4yWy24kan8jE/IMERpYncRt2dw438LP3Xmg==}
    engines: {node: '>=12'}
    cpu: [arm64]
    os: [android]
    requiresBuild: true
    dev: false
    optional: true

  /@esbuild/android-arm64@0.23.1:
    resolution: {integrity: sha512-xw50ipykXcLstLeWH7WRdQuysJqejuAGPd30vd1i5zSyKK3WE+ijzHmLKxdiCMtH1pHz78rOg0BKSYOSB/2Khw==}
    engines: {node: '>=18'}
    cpu: [arm64]
    os: [android]
    requiresBuild: true
    dev: false
    optional: true

  /@esbuild/android-arm64@0.25.4:
    resolution: {integrity: sha512-bBy69pgfhMGtCnwpC/x5QhfxAz/cBgQ9enbtwjf6V9lnPI/hMyT9iWpR1arm0l3kttTr4L0KSLpKmLp/ilKS9A==}
    engines: {node: '>=18'}
    cpu: [arm64]
    os: [android]
    requiresBuild: true
    optional: true

  /@esbuild/android-arm@0.18.20:
    resolution: {integrity: sha512-fyi7TDI/ijKKNZTUJAQqiG5T7YjJXgnzkURqmGj13C6dCqckZBLdl4h7bkhHt/t0WP+zO9/zwroDvANaOqO5Sw==}
    engines: {node: '>=12'}
    cpu: [arm]
    os: [android]
    requiresBuild: true
    dev: false
    optional: true

  /@esbuild/android-arm@0.19.12:
    resolution: {integrity: sha512-qg/Lj1mu3CdQlDEEiWrlC4eaPZ1KztwGJ9B6J+/6G+/4ewxJg7gqj8eVYWvao1bXrqGiW2rsBZFSX3q2lcW05w==}
    engines: {node: '>=12'}
    cpu: [arm]
    os: [android]
    requiresBuild: true
    dev: false
    optional: true

  /@esbuild/android-arm@0.20.2:
    resolution: {integrity: sha512-t98Ra6pw2VaDhqNWO2Oph2LXbz/EJcnLmKLGBJwEwXX/JAN83Fym1rU8l0JUWK6HkIbWONCSSatf4sf2NBRx/w==}
    engines: {node: '>=12'}
    cpu: [arm]
    os: [android]
    requiresBuild: true
    dev: false
    optional: true

  /@esbuild/android-arm@0.23.1:
    resolution: {integrity: sha512-uz6/tEy2IFm9RYOyvKl88zdzZfwEfKZmnX9Cj1BHjeSGNuGLuMD1kR8y5bteYmwqKm1tj8m4cb/aKEorr6fHWQ==}
    engines: {node: '>=18'}
    cpu: [arm]
    os: [android]
    requiresBuild: true
    dev: false
    optional: true

  /@esbuild/android-arm@0.25.4:
    resolution: {integrity: sha512-QNdQEps7DfFwE3hXiU4BZeOV68HHzYwGd0Nthhd3uCkkEKK7/R6MTgM0P7H7FAs5pU/DIWsviMmEGxEoxIZ+ZQ==}
    engines: {node: '>=18'}
    cpu: [arm]
    os: [android]
    requiresBuild: true
    optional: true

  /@esbuild/android-x64@0.18.20:
    resolution: {integrity: sha512-8GDdlePJA8D6zlZYJV/jnrRAi6rOiNaCC/JclcXpB+KIuvfBN4owLtgzY2bsxnx666XjJx2kDPUmnTtR8qKQUg==}
    engines: {node: '>=12'}
    cpu: [x64]
    os: [android]
    requiresBuild: true
    dev: false
    optional: true

  /@esbuild/android-x64@0.19.12:
    resolution: {integrity: sha512-3k7ZoUW6Q6YqhdhIaq/WZ7HwBpnFBlW905Fa4s4qWJyiNOgT1dOqDiVAQFwBH7gBRZr17gLrlFCRzF6jFh7Kew==}
    engines: {node: '>=12'}
    cpu: [x64]
    os: [android]
    requiresBuild: true
    dev: false
    optional: true

  /@esbuild/android-x64@0.20.2:
    resolution: {integrity: sha512-btzExgV+/lMGDDa194CcUQm53ncxzeBrWJcncOBxuC6ndBkKxnHdFJn86mCIgTELsooUmwUm9FkhSp5HYu00Rg==}
    engines: {node: '>=12'}
    cpu: [x64]
    os: [android]
    requiresBuild: true
    dev: false
    optional: true

  /@esbuild/android-x64@0.23.1:
    resolution: {integrity: sha512-nlN9B69St9BwUoB+jkyU090bru8L0NA3yFvAd7k8dNsVH8bi9a8cUAUSEcEEgTp2z3dbEDGJGfP6VUnkQnlReg==}
    engines: {node: '>=18'}
    cpu: [x64]
    os: [android]
    requiresBuild: true
    dev: false
    optional: true

  /@esbuild/android-x64@0.25.4:
    resolution: {integrity: sha512-TVhdVtQIFuVpIIR282btcGC2oGQoSfZfmBdTip2anCaVYcqWlZXGcdcKIUklfX2wj0JklNYgz39OBqh2cqXvcQ==}
    engines: {node: '>=18'}
    cpu: [x64]
    os: [android]
    requiresBuild: true
    optional: true

  /@esbuild/darwin-arm64@0.18.20:
    resolution: {integrity: sha512-bxRHW5kHU38zS2lPTPOyuyTm+S+eobPUnTNkdJEfAddYgEcll4xkT8DB9d2008DtTbl7uJag2HuE5NZAZgnNEA==}
    engines: {node: '>=12'}
    cpu: [arm64]
    os: [darwin]
    requiresBuild: true
    dev: false
    optional: true

  /@esbuild/darwin-arm64@0.19.12:
    resolution: {integrity: sha512-B6IeSgZgtEzGC42jsI+YYu9Z3HKRxp8ZT3cqhvliEHovq8HSX2YX8lNocDn79gCKJXOSaEot9MVYky7AKjCs8g==}
    engines: {node: '>=12'}
    cpu: [arm64]
    os: [darwin]
    requiresBuild: true
    dev: false
    optional: true

  /@esbuild/darwin-arm64@0.20.2:
    resolution: {integrity: sha512-4J6IRT+10J3aJH3l1yzEg9y3wkTDgDk7TSDFX+wKFiWjqWp/iCfLIYzGyasx9l0SAFPT1HwSCR+0w/h1ES/MjA==}
    engines: {node: '>=12'}
    cpu: [arm64]
    os: [darwin]
    requiresBuild: true
    dev: false
    optional: true

  /@esbuild/darwin-arm64@0.23.1:
    resolution: {integrity: sha512-YsS2e3Wtgnw7Wq53XXBLcV6JhRsEq8hkfg91ESVadIrzr9wO6jJDMZnCQbHm1Guc5t/CdDiFSSfWP58FNuvT3Q==}
    engines: {node: '>=18'}
    cpu: [arm64]
    os: [darwin]
    requiresBuild: true
    dev: false
    optional: true

  /@esbuild/darwin-arm64@0.25.4:
    resolution: {integrity: sha512-Y1giCfM4nlHDWEfSckMzeWNdQS31BQGs9/rouw6Ub91tkK79aIMTH3q9xHvzH8d0wDru5Ci0kWB8b3up/nl16g==}
    engines: {node: '>=18'}
    cpu: [arm64]
    os: [darwin]
    requiresBuild: true
    optional: true

  /@esbuild/darwin-x64@0.18.20:
    resolution: {integrity: sha512-pc5gxlMDxzm513qPGbCbDukOdsGtKhfxD1zJKXjCCcU7ju50O7MeAZ8c4krSJcOIJGFR+qx21yMMVYwiQvyTyQ==}
    engines: {node: '>=12'}
    cpu: [x64]
    os: [darwin]
    requiresBuild: true
    dev: false
    optional: true

  /@esbuild/darwin-x64@0.19.12:
    resolution: {integrity: sha512-hKoVkKzFiToTgn+41qGhsUJXFlIjxI/jSYeZf3ugemDYZldIXIxhvwN6erJGlX4t5h417iFuheZ7l+YVn05N3A==}
    engines: {node: '>=12'}
    cpu: [x64]
    os: [darwin]
    requiresBuild: true
    dev: false
    optional: true

  /@esbuild/darwin-x64@0.20.2:
    resolution: {integrity: sha512-tBcXp9KNphnNH0dfhv8KYkZhjc+H3XBkF5DKtswJblV7KlT9EI2+jeA8DgBjp908WEuYll6pF+UStUCfEpdysA==}
    engines: {node: '>=12'}
    cpu: [x64]
    os: [darwin]
    requiresBuild: true
    dev: false
    optional: true

  /@esbuild/darwin-x64@0.23.1:
    resolution: {integrity: sha512-aClqdgTDVPSEGgoCS8QDG37Gu8yc9lTHNAQlsztQ6ENetKEO//b8y31MMu2ZaPbn4kVsIABzVLXYLhCGekGDqw==}
    engines: {node: '>=18'}
    cpu: [x64]
    os: [darwin]
    requiresBuild: true
    dev: false
    optional: true

  /@esbuild/darwin-x64@0.25.4:
    resolution: {integrity: sha512-CJsry8ZGM5VFVeyUYB3cdKpd/H69PYez4eJh1W/t38vzutdjEjtP7hB6eLKBoOdxcAlCtEYHzQ/PJ/oU9I4u0A==}
    engines: {node: '>=18'}
    cpu: [x64]
    os: [darwin]
    requiresBuild: true
    optional: true

  /@esbuild/freebsd-arm64@0.18.20:
    resolution: {integrity: sha512-yqDQHy4QHevpMAaxhhIwYPMv1NECwOvIpGCZkECn8w2WFHXjEwrBn3CeNIYsibZ/iZEUemj++M26W3cNR5h+Tw==}
    engines: {node: '>=12'}
    cpu: [arm64]
    os: [freebsd]
    requiresBuild: true
    dev: false
    optional: true

  /@esbuild/freebsd-arm64@0.19.12:
    resolution: {integrity: sha512-4aRvFIXmwAcDBw9AueDQ2YnGmz5L6obe5kmPT8Vd+/+x/JMVKCgdcRwH6APrbpNXsPz+K653Qg8HB/oXvXVukA==}
    engines: {node: '>=12'}
    cpu: [arm64]
    os: [freebsd]
    requiresBuild: true
    dev: false
    optional: true

  /@esbuild/freebsd-arm64@0.20.2:
    resolution: {integrity: sha512-d3qI41G4SuLiCGCFGUrKsSeTXyWG6yem1KcGZVS+3FYlYhtNoNgYrWcvkOoaqMhwXSMrZRl69ArHsGJ9mYdbbw==}
    engines: {node: '>=12'}
    cpu: [arm64]
    os: [freebsd]
    requiresBuild: true
    dev: false
    optional: true

  /@esbuild/freebsd-arm64@0.23.1:
    resolution: {integrity: sha512-h1k6yS8/pN/NHlMl5+v4XPfikhJulk4G+tKGFIOwURBSFzE8bixw1ebjluLOjfwtLqY0kewfjLSrO6tN2MgIhA==}
    engines: {node: '>=18'}
    cpu: [arm64]
    os: [freebsd]
    requiresBuild: true
    dev: false
    optional: true

  /@esbuild/freebsd-arm64@0.25.4:
    resolution: {integrity: sha512-yYq+39NlTRzU2XmoPW4l5Ifpl9fqSk0nAJYM/V/WUGPEFfek1epLHJIkTQM6bBs1swApjO5nWgvr843g6TjxuQ==}
    engines: {node: '>=18'}
    cpu: [arm64]
    os: [freebsd]
    requiresBuild: true
    optional: true

  /@esbuild/freebsd-x64@0.18.20:
    resolution: {integrity: sha512-tgWRPPuQsd3RmBZwarGVHZQvtzfEBOreNuxEMKFcd5DaDn2PbBxfwLcj4+aenoh7ctXcbXmOQIn8HI6mCSw5MQ==}
    engines: {node: '>=12'}
    cpu: [x64]
    os: [freebsd]
    requiresBuild: true
    dev: false
    optional: true

  /@esbuild/freebsd-x64@0.19.12:
    resolution: {integrity: sha512-EYoXZ4d8xtBoVN7CEwWY2IN4ho76xjYXqSXMNccFSx2lgqOG/1TBPW0yPx1bJZk94qu3tX0fycJeeQsKovA8gg==}
    engines: {node: '>=12'}
    cpu: [x64]
    os: [freebsd]
    requiresBuild: true
    dev: false
    optional: true

  /@esbuild/freebsd-x64@0.20.2:
    resolution: {integrity: sha512-d+DipyvHRuqEeM5zDivKV1KuXn9WeRX6vqSqIDgwIfPQtwMP4jaDsQsDncjTDDsExT4lR/91OLjRo8bmC1e+Cw==}
    engines: {node: '>=12'}
    cpu: [x64]
    os: [freebsd]
    requiresBuild: true
    dev: false
    optional: true

  /@esbuild/freebsd-x64@0.23.1:
    resolution: {integrity: sha512-lK1eJeyk1ZX8UklqFd/3A60UuZ/6UVfGT2LuGo3Wp4/z7eRTRYY+0xOu2kpClP+vMTi9wKOfXi2vjUpO1Ro76g==}
    engines: {node: '>=18'}
    cpu: [x64]
    os: [freebsd]
    requiresBuild: true
    dev: false
    optional: true

  /@esbuild/freebsd-x64@0.25.4:
    resolution: {integrity: sha512-0FgvOJ6UUMflsHSPLzdfDnnBBVoCDtBTVyn/MrWloUNvq/5SFmh13l3dvgRPkDihRxb77Y17MbqbCAa2strMQQ==}
    engines: {node: '>=18'}
    cpu: [x64]
    os: [freebsd]
    requiresBuild: true
    optional: true

  /@esbuild/linux-arm64@0.18.20:
    resolution: {integrity: sha512-2YbscF+UL7SQAVIpnWvYwM+3LskyDmPhe31pE7/aoTMFKKzIc9lLbyGUpmmb8a8AixOL61sQ/mFh3jEjHYFvdA==}
    engines: {node: '>=12'}
    cpu: [arm64]
    os: [linux]
    requiresBuild: true
    dev: false
    optional: true

  /@esbuild/linux-arm64@0.19.12:
    resolution: {integrity: sha512-EoTjyYyLuVPfdPLsGVVVC8a0p1BFFvtpQDB/YLEhaXyf/5bczaGeN15QkR+O4S5LeJ92Tqotve7i1jn35qwvdA==}
    engines: {node: '>=12'}
    cpu: [arm64]
    os: [linux]
    requiresBuild: true
    dev: false
    optional: true

  /@esbuild/linux-arm64@0.20.2:
    resolution: {integrity: sha512-9pb6rBjGvTFNira2FLIWqDk/uaf42sSyLE8j1rnUpuzsODBq7FvpwHYZxQ/It/8b+QOS1RYfqgGFNLRI+qlq2A==}
    engines: {node: '>=12'}
    cpu: [arm64]
    os: [linux]
    requiresBuild: true
    dev: false
    optional: true

  /@esbuild/linux-arm64@0.23.1:
    resolution: {integrity: sha512-/93bf2yxencYDnItMYV/v116zff6UyTjo4EtEQjUBeGiVpMmffDNUyD9UN2zV+V3LRV3/on4xdZ26NKzn6754g==}
    engines: {node: '>=18'}
    cpu: [arm64]
    os: [linux]
    requiresBuild: true
    dev: false
    optional: true

  /@esbuild/linux-arm64@0.25.4:
    resolution: {integrity: sha512-+89UsQTfXdmjIvZS6nUnOOLoXnkUTB9hR5QAeLrQdzOSWZvNSAXAtcRDHWtqAUtAmv7ZM1WPOOeSxDzzzMogiQ==}
    engines: {node: '>=18'}
    cpu: [arm64]
    os: [linux]
    requiresBuild: true
    optional: true

  /@esbuild/linux-arm@0.18.20:
    resolution: {integrity: sha512-/5bHkMWnq1EgKr1V+Ybz3s1hWXok7mDFUMQ4cG10AfW3wL02PSZi5kFpYKrptDsgb2WAJIvRcDm+qIvXf/apvg==}
    engines: {node: '>=12'}
    cpu: [arm]
    os: [linux]
    requiresBuild: true
    dev: false
    optional: true

  /@esbuild/linux-arm@0.19.12:
    resolution: {integrity: sha512-J5jPms//KhSNv+LO1S1TX1UWp1ucM6N6XuL6ITdKWElCu8wXP72l9MM0zDTzzeikVyqFE6U8YAV9/tFyj0ti+w==}
    engines: {node: '>=12'}
    cpu: [arm]
    os: [linux]
    requiresBuild: true
    dev: false
    optional: true

  /@esbuild/linux-arm@0.20.2:
    resolution: {integrity: sha512-VhLPeR8HTMPccbuWWcEUD1Az68TqaTYyj6nfE4QByZIQEQVWBB8vup8PpR7y1QHL3CpcF6xd5WVBU/+SBEvGTg==}
    engines: {node: '>=12'}
    cpu: [arm]
    os: [linux]
    requiresBuild: true
    dev: false
    optional: true

  /@esbuild/linux-arm@0.23.1:
    resolution: {integrity: sha512-CXXkzgn+dXAPs3WBwE+Kvnrf4WECwBdfjfeYHpMeVxWE0EceB6vhWGShs6wi0IYEqMSIzdOF1XjQ/Mkm5d7ZdQ==}
    engines: {node: '>=18'}
    cpu: [arm]
    os: [linux]
    requiresBuild: true
    dev: false
    optional: true

  /@esbuild/linux-arm@0.25.4:
    resolution: {integrity: sha512-kro4c0P85GMfFYqW4TWOpvmF8rFShbWGnrLqlzp4X1TNWjRY3JMYUfDCtOxPKOIY8B0WC8HN51hGP4I4hz4AaQ==}
    engines: {node: '>=18'}
    cpu: [arm]
    os: [linux]
    requiresBuild: true
    optional: true

  /@esbuild/linux-ia32@0.18.20:
    resolution: {integrity: sha512-P4etWwq6IsReT0E1KHU40bOnzMHoH73aXp96Fs8TIT6z9Hu8G6+0SHSw9i2isWrD2nbx2qo5yUqACgdfVGx7TA==}
    engines: {node: '>=12'}
    cpu: [ia32]
    os: [linux]
    requiresBuild: true
    dev: false
    optional: true

  /@esbuild/linux-ia32@0.19.12:
    resolution: {integrity: sha512-Thsa42rrP1+UIGaWz47uydHSBOgTUnwBwNq59khgIwktK6x60Hivfbux9iNR0eHCHzOLjLMLfUMLCypBkZXMHA==}
    engines: {node: '>=12'}
    cpu: [ia32]
    os: [linux]
    requiresBuild: true
    dev: false
    optional: true

  /@esbuild/linux-ia32@0.20.2:
    resolution: {integrity: sha512-o10utieEkNPFDZFQm9CoP7Tvb33UutoJqg3qKf1PWVeeJhJw0Q347PxMvBgVVFgouYLGIhFYG0UGdBumROyiig==}
    engines: {node: '>=12'}
    cpu: [ia32]
    os: [linux]
    requiresBuild: true
    dev: false
    optional: true

  /@esbuild/linux-ia32@0.23.1:
    resolution: {integrity: sha512-VTN4EuOHwXEkXzX5nTvVY4s7E/Krz7COC8xkftbbKRYAl96vPiUssGkeMELQMOnLOJ8k3BY1+ZY52tttZnHcXQ==}
    engines: {node: '>=18'}
    cpu: [ia32]
    os: [linux]
    requiresBuild: true
    dev: false
    optional: true

  /@esbuild/linux-ia32@0.25.4:
    resolution: {integrity: sha512-yTEjoapy8UP3rv8dB0ip3AfMpRbyhSN3+hY8mo/i4QXFeDxmiYbEKp3ZRjBKcOP862Ua4b1PDfwlvbuwY7hIGQ==}
    engines: {node: '>=18'}
    cpu: [ia32]
    os: [linux]
    requiresBuild: true
    optional: true

  /@esbuild/linux-loong64@0.18.20:
    resolution: {integrity: sha512-nXW8nqBTrOpDLPgPY9uV+/1DjxoQ7DoB2N8eocyq8I9XuqJ7BiAMDMf9n1xZM9TgW0J8zrquIb/A7s3BJv7rjg==}
    engines: {node: '>=12'}
    cpu: [loong64]
    os: [linux]
    requiresBuild: true
    dev: false
    optional: true

  /@esbuild/linux-loong64@0.19.12:
    resolution: {integrity: sha512-LiXdXA0s3IqRRjm6rV6XaWATScKAXjI4R4LoDlvO7+yQqFdlr1Bax62sRwkVvRIrwXxvtYEHHI4dm50jAXkuAA==}
    engines: {node: '>=12'}
    cpu: [loong64]
    os: [linux]
    requiresBuild: true
    dev: false
    optional: true

  /@esbuild/linux-loong64@0.20.2:
    resolution: {integrity: sha512-PR7sp6R/UC4CFVomVINKJ80pMFlfDfMQMYynX7t1tNTeivQ6XdX5r2XovMmha/VjR1YN/HgHWsVcTRIMkymrgQ==}
    engines: {node: '>=12'}
    cpu: [loong64]
    os: [linux]
    requiresBuild: true
    dev: false
    optional: true

  /@esbuild/linux-loong64@0.23.1:
    resolution: {integrity: sha512-Vx09LzEoBa5zDnieH8LSMRToj7ir/Jeq0Gu6qJ/1GcBq9GkfoEAoXvLiW1U9J1qE/Y/Oyaq33w5p2ZWrNNHNEw==}
    engines: {node: '>=18'}
    cpu: [loong64]
    os: [linux]
    requiresBuild: true
    dev: false
    optional: true

  /@esbuild/linux-loong64@0.25.4:
    resolution: {integrity: sha512-NeqqYkrcGzFwi6CGRGNMOjWGGSYOpqwCjS9fvaUlX5s3zwOtn1qwg1s2iE2svBe4Q/YOG1q6875lcAoQK/F4VA==}
    engines: {node: '>=18'}
    cpu: [loong64]
    os: [linux]
    requiresBuild: true
    optional: true

  /@esbuild/linux-mips64el@0.18.20:
    resolution: {integrity: sha512-d5NeaXZcHp8PzYy5VnXV3VSd2D328Zb+9dEq5HE6bw6+N86JVPExrA6O68OPwobntbNJ0pzCpUFZTo3w0GyetQ==}
    engines: {node: '>=12'}
    cpu: [mips64el]
    os: [linux]
    requiresBuild: true
    dev: false
    optional: true

  /@esbuild/linux-mips64el@0.19.12:
    resolution: {integrity: sha512-fEnAuj5VGTanfJ07ff0gOA6IPsvrVHLVb6Lyd1g2/ed67oU1eFzL0r9WL7ZzscD+/N6i3dWumGE1Un4f7Amf+w==}
    engines: {node: '>=12'}
    cpu: [mips64el]
    os: [linux]
    requiresBuild: true
    dev: false
    optional: true

  /@esbuild/linux-mips64el@0.20.2:
    resolution: {integrity: sha512-4BlTqeutE/KnOiTG5Y6Sb/Hw6hsBOZapOVF6njAESHInhlQAghVVZL1ZpIctBOoTFbQyGW+LsVYZ8lSSB3wkjA==}
    engines: {node: '>=12'}
    cpu: [mips64el]
    os: [linux]
    requiresBuild: true
    dev: false
    optional: true

  /@esbuild/linux-mips64el@0.23.1:
    resolution: {integrity: sha512-nrFzzMQ7W4WRLNUOU5dlWAqa6yVeI0P78WKGUo7lg2HShq/yx+UYkeNSE0SSfSure0SqgnsxPvmAUu/vu0E+3Q==}
    engines: {node: '>=18'}
    cpu: [mips64el]
    os: [linux]
    requiresBuild: true
    dev: false
    optional: true

  /@esbuild/linux-mips64el@0.25.4:
    resolution: {integrity: sha512-IcvTlF9dtLrfL/M8WgNI/qJYBENP3ekgsHbYUIzEzq5XJzzVEV/fXY9WFPfEEXmu3ck2qJP8LG/p3Q8f7Zc2Xg==}
    engines: {node: '>=18'}
    cpu: [mips64el]
    os: [linux]
    requiresBuild: true
    optional: true

  /@esbuild/linux-ppc64@0.18.20:
    resolution: {integrity: sha512-WHPyeScRNcmANnLQkq6AfyXRFr5D6N2sKgkFo2FqguP44Nw2eyDlbTdZwd9GYk98DZG9QItIiTlFLHJHjxP3FA==}
    engines: {node: '>=12'}
    cpu: [ppc64]
    os: [linux]
    requiresBuild: true
    dev: false
    optional: true

  /@esbuild/linux-ppc64@0.19.12:
    resolution: {integrity: sha512-nYJA2/QPimDQOh1rKWedNOe3Gfc8PabU7HT3iXWtNUbRzXS9+vgB0Fjaqr//XNbd82mCxHzik2qotuI89cfixg==}
    engines: {node: '>=12'}
    cpu: [ppc64]
    os: [linux]
    requiresBuild: true
    dev: false
    optional: true

  /@esbuild/linux-ppc64@0.20.2:
    resolution: {integrity: sha512-rD3KsaDprDcfajSKdn25ooz5J5/fWBylaaXkuotBDGnMnDP1Uv5DLAN/45qfnf3JDYyJv/ytGHQaziHUdyzaAg==}
    engines: {node: '>=12'}
    cpu: [ppc64]
    os: [linux]
    requiresBuild: true
    dev: false
    optional: true

  /@esbuild/linux-ppc64@0.23.1:
    resolution: {integrity: sha512-dKN8fgVqd0vUIjxuJI6P/9SSSe/mB9rvA98CSH2sJnlZ/OCZWO1DJvxj8jvKTfYUdGfcq2dDxoKaC6bHuTlgcw==}
    engines: {node: '>=18'}
    cpu: [ppc64]
    os: [linux]
    requiresBuild: true
    dev: false
    optional: true

  /@esbuild/linux-ppc64@0.25.4:
    resolution: {integrity: sha512-HOy0aLTJTVtoTeGZh4HSXaO6M95qu4k5lJcH4gxv56iaycfz1S8GO/5Jh6X4Y1YiI0h7cRyLi+HixMR+88swag==}
    engines: {node: '>=18'}
    cpu: [ppc64]
    os: [linux]
    requiresBuild: true
    optional: true

  /@esbuild/linux-riscv64@0.18.20:
    resolution: {integrity: sha512-WSxo6h5ecI5XH34KC7w5veNnKkju3zBRLEQNY7mv5mtBmrP/MjNBCAlsM2u5hDBlS3NGcTQpoBvRzqBcRtpq1A==}
    engines: {node: '>=12'}
    cpu: [riscv64]
    os: [linux]
    requiresBuild: true
    dev: false
    optional: true

  /@esbuild/linux-riscv64@0.19.12:
    resolution: {integrity: sha512-2MueBrlPQCw5dVJJpQdUYgeqIzDQgw3QtiAHUC4RBz9FXPrskyyU3VI1hw7C0BSKB9OduwSJ79FTCqtGMWqJHg==}
    engines: {node: '>=12'}
    cpu: [riscv64]
    os: [linux]
    requiresBuild: true
    dev: false
    optional: true

  /@esbuild/linux-riscv64@0.20.2:
    resolution: {integrity: sha512-snwmBKacKmwTMmhLlz/3aH1Q9T8v45bKYGE3j26TsaOVtjIag4wLfWSiZykXzXuE1kbCE+zJRmwp+ZbIHinnVg==}
    engines: {node: '>=12'}
    cpu: [riscv64]
    os: [linux]
    requiresBuild: true
    dev: false
    optional: true

  /@esbuild/linux-riscv64@0.23.1:
    resolution: {integrity: sha512-5AV4Pzp80fhHL83JM6LoA6pTQVWgB1HovMBsLQ9OZWLDqVY8MVobBXNSmAJi//Csh6tcY7e7Lny2Hg1tElMjIA==}
    engines: {node: '>=18'}
    cpu: [riscv64]
    os: [linux]
    requiresBuild: true
    dev: false
    optional: true

  /@esbuild/linux-riscv64@0.25.4:
    resolution: {integrity: sha512-i8JUDAufpz9jOzo4yIShCTcXzS07vEgWzyX3NH2G7LEFVgrLEhjwL3ajFE4fZI3I4ZgiM7JH3GQ7ReObROvSUA==}
    engines: {node: '>=18'}
    cpu: [riscv64]
    os: [linux]
    requiresBuild: true
    optional: true

  /@esbuild/linux-s390x@0.18.20:
    resolution: {integrity: sha512-+8231GMs3mAEth6Ja1iK0a1sQ3ohfcpzpRLH8uuc5/KVDFneH6jtAJLFGafpzpMRO6DzJ6AvXKze9LfFMrIHVQ==}
    engines: {node: '>=12'}
    cpu: [s390x]
    os: [linux]
    requiresBuild: true
    dev: false
    optional: true

  /@esbuild/linux-s390x@0.19.12:
    resolution: {integrity: sha512-+Pil1Nv3Umes4m3AZKqA2anfhJiVmNCYkPchwFJNEJN5QxmTs1uzyy4TvmDrCRNT2ApwSari7ZIgrPeUx4UZDg==}
    engines: {node: '>=12'}
    cpu: [s390x]
    os: [linux]
    requiresBuild: true
    dev: false
    optional: true

  /@esbuild/linux-s390x@0.20.2:
    resolution: {integrity: sha512-wcWISOobRWNm3cezm5HOZcYz1sKoHLd8VL1dl309DiixxVFoFe/o8HnwuIwn6sXre88Nwj+VwZUvJf4AFxkyrQ==}
    engines: {node: '>=12'}
    cpu: [s390x]
    os: [linux]
    requiresBuild: true
    dev: false
    optional: true

  /@esbuild/linux-s390x@0.23.1:
    resolution: {integrity: sha512-9ygs73tuFCe6f6m/Tb+9LtYxWR4c9yg7zjt2cYkjDbDpV/xVn+68cQxMXCjUpYwEkze2RcU/rMnfIXNRFmSoDw==}
    engines: {node: '>=18'}
    cpu: [s390x]
    os: [linux]
    requiresBuild: true
    dev: false
    optional: true

  /@esbuild/linux-s390x@0.25.4:
    resolution: {integrity: sha512-jFnu+6UbLlzIjPQpWCNh5QtrcNfMLjgIavnwPQAfoGx4q17ocOU9MsQ2QVvFxwQoWpZT8DvTLooTvmOQXkO51g==}
    engines: {node: '>=18'}
    cpu: [s390x]
    os: [linux]
    requiresBuild: true
    optional: true

  /@esbuild/linux-x64@0.18.20:
    resolution: {integrity: sha512-UYqiqemphJcNsFEskc73jQ7B9jgwjWrSayxawS6UVFZGWrAAtkzjxSqnoclCXxWtfwLdzU+vTpcNYhpn43uP1w==}
    engines: {node: '>=12'}
    cpu: [x64]
    os: [linux]
    requiresBuild: true
    dev: false
    optional: true

  /@esbuild/linux-x64@0.19.12:
    resolution: {integrity: sha512-B71g1QpxfwBvNrfyJdVDexenDIt1CiDN1TIXLbhOw0KhJzE78KIFGX6OJ9MrtC0oOqMWf+0xop4qEU8JrJTwCg==}
    engines: {node: '>=12'}
    cpu: [x64]
    os: [linux]
    requiresBuild: true
    dev: false
    optional: true

  /@esbuild/linux-x64@0.20.2:
    resolution: {integrity: sha512-1MdwI6OOTsfQfek8sLwgyjOXAu+wKhLEoaOLTjbijk6E2WONYpH9ZU2mNtR+lZ2B4uwr+usqGuVfFT9tMtGvGw==}
    engines: {node: '>=12'}
    cpu: [x64]
    os: [linux]
    requiresBuild: true
    dev: false
    optional: true

  /@esbuild/linux-x64@0.23.1:
    resolution: {integrity: sha512-EV6+ovTsEXCPAp58g2dD68LxoP/wK5pRvgy0J/HxPGB009omFPv3Yet0HiaqvrIrgPTBuC6wCH1LTOY91EO5hQ==}
    engines: {node: '>=18'}
    cpu: [x64]
    os: [linux]
    requiresBuild: true
    dev: false
    optional: true

  /@esbuild/linux-x64@0.25.4:
    resolution: {integrity: sha512-6e0cvXwzOnVWJHq+mskP8DNSrKBr1bULBvnFLpc1KY+d+irZSgZ02TGse5FsafKS5jg2e4pbvK6TPXaF/A6+CA==}
    engines: {node: '>=18'}
    cpu: [x64]
    os: [linux]
    requiresBuild: true
    optional: true

  /@esbuild/netbsd-arm64@0.25.4:
    resolution: {integrity: sha512-vUnkBYxZW4hL/ie91hSqaSNjulOnYXE1VSLusnvHg2u3jewJBz3YzB9+oCw8DABeVqZGg94t9tyZFoHma8gWZQ==}
    engines: {node: '>=18'}
    cpu: [arm64]
    os: [netbsd]
    requiresBuild: true
    optional: true

  /@esbuild/netbsd-x64@0.18.20:
    resolution: {integrity: sha512-iO1c++VP6xUBUmltHZoMtCUdPlnPGdBom6IrO4gyKPFFVBKioIImVooR5I83nTew5UOYrk3gIJhbZh8X44y06A==}
    engines: {node: '>=12'}
    cpu: [x64]
    os: [netbsd]
    requiresBuild: true
    dev: false
    optional: true

  /@esbuild/netbsd-x64@0.19.12:
    resolution: {integrity: sha512-3ltjQ7n1owJgFbuC61Oj++XhtzmymoCihNFgT84UAmJnxJfm4sYCiSLTXZtE00VWYpPMYc+ZQmB6xbSdVh0JWA==}
    engines: {node: '>=12'}
    cpu: [x64]
    os: [netbsd]
    requiresBuild: true
    dev: false
    optional: true

  /@esbuild/netbsd-x64@0.20.2:
    resolution: {integrity: sha512-K8/DhBxcVQkzYc43yJXDSyjlFeHQJBiowJ0uVL6Tor3jGQfSGHNNJcWxNbOI8v5k82prYqzPuwkzHt3J1T1iZQ==}
    engines: {node: '>=12'}
    cpu: [x64]
    os: [netbsd]
    requiresBuild: true
    dev: false
    optional: true

  /@esbuild/netbsd-x64@0.23.1:
    resolution: {integrity: sha512-aevEkCNu7KlPRpYLjwmdcuNz6bDFiE7Z8XC4CPqExjTvrHugh28QzUXVOZtiYghciKUacNktqxdpymplil1beA==}
    engines: {node: '>=18'}
    cpu: [x64]
    os: [netbsd]
    requiresBuild: true
    dev: false
    optional: true

  /@esbuild/netbsd-x64@0.25.4:
    resolution: {integrity: sha512-XAg8pIQn5CzhOB8odIcAm42QsOfa98SBeKUdo4xa8OvX8LbMZqEtgeWE9P/Wxt7MlG2QqvjGths+nq48TrUiKw==}
    engines: {node: '>=18'}
    cpu: [x64]
    os: [netbsd]
    requiresBuild: true
    optional: true

  /@esbuild/openbsd-arm64@0.23.1:
    resolution: {integrity: sha512-3x37szhLexNA4bXhLrCC/LImN/YtWis6WXr1VESlfVtVeoFJBRINPJ3f0a/6LV8zpikqoUg4hyXw0sFBt5Cr+Q==}
    engines: {node: '>=18'}
    cpu: [arm64]
    os: [openbsd]
    requiresBuild: true
    dev: false
    optional: true

  /@esbuild/openbsd-arm64@0.25.4:
    resolution: {integrity: sha512-Ct2WcFEANlFDtp1nVAXSNBPDxyU+j7+tId//iHXU2f/lN5AmO4zLyhDcpR5Cz1r08mVxzt3Jpyt4PmXQ1O6+7A==}
    engines: {node: '>=18'}
    cpu: [arm64]
    os: [openbsd]
    requiresBuild: true
    optional: true

  /@esbuild/openbsd-x64@0.18.20:
    resolution: {integrity: sha512-e5e4YSsuQfX4cxcygw/UCPIEP6wbIL+se3sxPdCiMbFLBWu0eiZOJ7WoD+ptCLrmjZBK1Wk7I6D/I3NglUGOxg==}
    engines: {node: '>=12'}
    cpu: [x64]
    os: [openbsd]
    requiresBuild: true
    dev: false
    optional: true

  /@esbuild/openbsd-x64@0.19.12:
    resolution: {integrity: sha512-RbrfTB9SWsr0kWmb9srfF+L933uMDdu9BIzdA7os2t0TXhCRjrQyCeOt6wVxr79CKD4c+p+YhCj31HBkYcXebw==}
    engines: {node: '>=12'}
    cpu: [x64]
    os: [openbsd]
    requiresBuild: true
    dev: false
    optional: true

  /@esbuild/openbsd-x64@0.20.2:
    resolution: {integrity: sha512-eMpKlV0SThJmmJgiVyN9jTPJ2VBPquf6Kt/nAoo6DgHAoN57K15ZghiHaMvqjCye/uU4X5u3YSMgVBI1h3vKrQ==}
    engines: {node: '>=12'}
    cpu: [x64]
    os: [openbsd]
    requiresBuild: true
    dev: false
    optional: true

  /@esbuild/openbsd-x64@0.23.1:
    resolution: {integrity: sha512-aY2gMmKmPhxfU+0EdnN+XNtGbjfQgwZj43k8G3fyrDM/UdZww6xrWxmDkuz2eCZchqVeABjV5BpildOrUbBTqA==}
    engines: {node: '>=18'}
    cpu: [x64]
    os: [openbsd]
    requiresBuild: true
    dev: false
    optional: true

  /@esbuild/openbsd-x64@0.25.4:
    resolution: {integrity: sha512-xAGGhyOQ9Otm1Xu8NT1ifGLnA6M3sJxZ6ixylb+vIUVzvvd6GOALpwQrYrtlPouMqd/vSbgehz6HaVk4+7Afhw==}
    engines: {node: '>=18'}
    cpu: [x64]
    os: [openbsd]
    requiresBuild: true
    optional: true

  /@esbuild/sunos-x64@0.18.20:
    resolution: {integrity: sha512-kDbFRFp0YpTQVVrqUd5FTYmWo45zGaXe0X8E1G/LKFC0v8x0vWrhOWSLITcCn63lmZIxfOMXtCfti/RxN/0wnQ==}
    engines: {node: '>=12'}
    cpu: [x64]
    os: [sunos]
    requiresBuild: true
    dev: false
    optional: true

  /@esbuild/sunos-x64@0.19.12:
    resolution: {integrity: sha512-HKjJwRrW8uWtCQnQOz9qcU3mUZhTUQvi56Q8DPTLLB+DawoiQdjsYq+j+D3s9I8VFtDr+F9CjgXKKC4ss89IeA==}
    engines: {node: '>=12'}
    cpu: [x64]
    os: [sunos]
    requiresBuild: true
    dev: false
    optional: true

  /@esbuild/sunos-x64@0.20.2:
    resolution: {integrity: sha512-2UyFtRC6cXLyejf/YEld4Hajo7UHILetzE1vsRcGL3earZEW77JxrFjH4Ez2qaTiEfMgAXxfAZCm1fvM/G/o8w==}
    engines: {node: '>=12'}
    cpu: [x64]
    os: [sunos]
    requiresBuild: true
    dev: false
    optional: true

  /@esbuild/sunos-x64@0.23.1:
    resolution: {integrity: sha512-RBRT2gqEl0IKQABT4XTj78tpk9v7ehp+mazn2HbUeZl1YMdaGAQqhapjGTCe7uw7y0frDi4gS0uHzhvpFuI1sA==}
    engines: {node: '>=18'}
    cpu: [x64]
    os: [sunos]
    requiresBuild: true
    dev: false
    optional: true

  /@esbuild/sunos-x64@0.25.4:
    resolution: {integrity: sha512-Mw+tzy4pp6wZEK0+Lwr76pWLjrtjmJyUB23tHKqEDP74R3q95luY/bXqXZeYl4NYlvwOqoRKlInQialgCKy67Q==}
    engines: {node: '>=18'}
    cpu: [x64]
    os: [sunos]
    requiresBuild: true
    optional: true

  /@esbuild/win32-arm64@0.18.20:
    resolution: {integrity: sha512-ddYFR6ItYgoaq4v4JmQQaAI5s7npztfV4Ag6NrhiaW0RrnOXqBkgwZLofVTlq1daVTQNhtI5oieTvkRPfZrePg==}
    engines: {node: '>=12'}
    cpu: [arm64]
    os: [win32]
    requiresBuild: true
    dev: false
    optional: true

  /@esbuild/win32-arm64@0.19.12:
    resolution: {integrity: sha512-URgtR1dJnmGvX864pn1B2YUYNzjmXkuJOIqG2HdU62MVS4EHpU2946OZoTMnRUHklGtJdJZ33QfzdjGACXhn1A==}
    engines: {node: '>=12'}
    cpu: [arm64]
    os: [win32]
    requiresBuild: true
    dev: false
    optional: true

  /@esbuild/win32-arm64@0.20.2:
    resolution: {integrity: sha512-GRibxoawM9ZCnDxnP3usoUDO9vUkpAxIIZ6GQI+IlVmr5kP3zUq+l17xELTHMWTWzjxa2guPNyrpq1GWmPvcGQ==}
    engines: {node: '>=12'}
    cpu: [arm64]
    os: [win32]
    requiresBuild: true
    dev: false
    optional: true

  /@esbuild/win32-arm64@0.23.1:
    resolution: {integrity: sha512-4O+gPR5rEBe2FpKOVyiJ7wNDPA8nGzDuJ6gN4okSA1gEOYZ67N8JPk58tkWtdtPeLz7lBnY6I5L3jdsr3S+A6A==}
    engines: {node: '>=18'}
    cpu: [arm64]
    os: [win32]
    requiresBuild: true
    dev: false
    optional: true

  /@esbuild/win32-arm64@0.25.4:
    resolution: {integrity: sha512-AVUP428VQTSddguz9dO9ngb+E5aScyg7nOeJDrF1HPYu555gmza3bDGMPhmVXL8svDSoqPCsCPjb265yG/kLKQ==}
    engines: {node: '>=18'}
    cpu: [arm64]
    os: [win32]
    requiresBuild: true
    optional: true

  /@esbuild/win32-ia32@0.18.20:
    resolution: {integrity: sha512-Wv7QBi3ID/rROT08SABTS7eV4hX26sVduqDOTe1MvGMjNd3EjOz4b7zeexIR62GTIEKrfJXKL9LFxTYgkyeu7g==}
    engines: {node: '>=12'}
    cpu: [ia32]
    os: [win32]
    requiresBuild: true
    dev: false
    optional: true

  /@esbuild/win32-ia32@0.19.12:
    resolution: {integrity: sha512-+ZOE6pUkMOJfmxmBZElNOx72NKpIa/HFOMGzu8fqzQJ5kgf6aTGrcJaFsNiVMH4JKpMipyK+7k0n2UXN7a8YKQ==}
    engines: {node: '>=12'}
    cpu: [ia32]
    os: [win32]
    requiresBuild: true
    dev: false
    optional: true

  /@esbuild/win32-ia32@0.20.2:
    resolution: {integrity: sha512-HfLOfn9YWmkSKRQqovpnITazdtquEW8/SoHW7pWpuEeguaZI4QnCRW6b+oZTztdBnZOS2hqJ6im/D5cPzBTTlQ==}
    engines: {node: '>=12'}
    cpu: [ia32]
    os: [win32]
    requiresBuild: true
    dev: false
    optional: true

  /@esbuild/win32-ia32@0.23.1:
    resolution: {integrity: sha512-BcaL0Vn6QwCwre3Y717nVHZbAa4UBEigzFm6VdsVdT/MbZ38xoj1X9HPkZhbmaBGUD1W8vxAfffbDe8bA6AKnQ==}
    engines: {node: '>=18'}
    cpu: [ia32]
    os: [win32]
    requiresBuild: true
    dev: false
    optional: true

  /@esbuild/win32-ia32@0.25.4:
    resolution: {integrity: sha512-i1sW+1i+oWvQzSgfRcxxG2k4I9n3O9NRqy8U+uugaT2Dy7kLO9Y7wI72haOahxceMX8hZAzgGou1FhndRldxRg==}
    engines: {node: '>=18'}
    cpu: [ia32]
    os: [win32]
    requiresBuild: true
    optional: true

  /@esbuild/win32-x64@0.18.20:
    resolution: {integrity: sha512-kTdfRcSiDfQca/y9QIkng02avJ+NCaQvrMejlsB3RRv5sE9rRoeBPISaZpKxHELzRxZyLvNts1P27W3wV+8geQ==}
    engines: {node: '>=12'}
    cpu: [x64]
    os: [win32]
    requiresBuild: true
    dev: false
    optional: true

  /@esbuild/win32-x64@0.19.12:
    resolution: {integrity: sha512-T1QyPSDCyMXaO3pzBkF96E8xMkiRYbUEZADd29SyPGabqxMViNoii+NcK7eWJAEoU6RZyEm5lVSIjTmcdoB9HA==}
    engines: {node: '>=12'}
    cpu: [x64]
    os: [win32]
    requiresBuild: true
    dev: false
    optional: true

  /@esbuild/win32-x64@0.20.2:
    resolution: {integrity: sha512-N49X4lJX27+l9jbLKSqZ6bKNjzQvHaT8IIFUy+YIqmXQdjYCToGWwOItDrfby14c78aDd5NHQl29xingXfCdLQ==}
    engines: {node: '>=12'}
    cpu: [x64]
    os: [win32]
    requiresBuild: true
    dev: false
    optional: true

  /@esbuild/win32-x64@0.23.1:
    resolution: {integrity: sha512-BHpFFeslkWrXWyUPnbKm+xYYVYruCinGcftSBaa8zoF9hZO4BcSCFUvHVTtzpIY6YzUnYtuEhZ+C9iEXjxnasg==}
    engines: {node: '>=18'}
    cpu: [x64]
    os: [win32]
    requiresBuild: true
    dev: false
    optional: true

  /@esbuild/win32-x64@0.25.4:
    resolution: {integrity: sha512-nOT2vZNw6hJ+z43oP1SPea/G/6AbN6X+bGNhNuq8NtRHy4wsMhw765IKLNmnjek7GvjWBYQ8Q5VBoYTFg9y1UQ==}
    engines: {node: '>=18'}
    cpu: [x64]
    os: [win32]
    requiresBuild: true
    optional: true

  /@eslint-community/eslint-utils@4.7.0(eslint@9.27.0):
    resolution: {integrity: sha512-dyybb3AcajC7uha6CvhdVRJqaKyn7w2YKqKyAN37NKYgZT36w+iRb0Dymmc5qEJ549c/S31cMMSFd75bteCpCw==}
    engines: {node: ^12.22.0 || ^14.17.0 || >=16.0.0}
    peerDependencies:
      eslint: ^6.0.0 || ^7.0.0 || >=8.0.0
    dependencies:
      eslint: 9.27.0
      eslint-visitor-keys: 3.4.3
    dev: true

  /@eslint-community/regexpp@4.12.1:
    resolution: {integrity: sha512-CCZCDJuduB9OUkFkY2IgppNZMi2lBQgD2qzwXkEia16cge2pijY/aXi96CJMquDMn3nJdlPV1A5KrJEXwfLNzQ==}
    engines: {node: ^12.0.0 || ^14.0.0 || >=16.0.0}
    dev: true

  /@eslint/config-array@0.20.0:
    resolution: {integrity: sha512-fxlS1kkIjx8+vy2SjuCB94q3htSNrufYTXubwiBFeaQHbH6Ipi43gFJq2zCMt6PHhImH3Xmr0NksKDvchWlpQQ==}
    engines: {node: ^18.18.0 || ^20.9.0 || >=21.1.0}
    dependencies:
      '@eslint/object-schema': 2.1.6
      debug: 4.4.1
      minimatch: 3.1.2
    transitivePeerDependencies:
      - supports-color
    dev: true

  /@eslint/config-helpers@0.2.2:
    resolution: {integrity: sha512-+GPzk8PlG0sPpzdU5ZvIRMPidzAnZDl/s9L+y13iodqvb8leL53bTannOrQ/Im7UkpsmFU5Ily5U60LWixnmLg==}
    engines: {node: ^18.18.0 || ^20.9.0 || >=21.1.0}
    dev: true

  /@eslint/core@0.14.0:
    resolution: {integrity: sha512-qIbV0/JZr7iSDjqAc60IqbLdsj9GDt16xQtWD+B78d/HAlvysGdZZ6rpJHGAc2T0FQx1X6thsSPdnoiGKdNtdg==}
    engines: {node: ^18.18.0 || ^20.9.0 || >=21.1.0}
    dependencies:
      '@types/json-schema': 7.0.15
    dev: true

  /@eslint/eslintrc@3.3.1:
    resolution: {integrity: sha512-gtF186CXhIl1p4pJNGZw8Yc6RlshoePRvE0X91oPGb3vZ8pM3qOS9W9NGPat9LziaBV7XrJWGylNQXkGcnM3IQ==}
    engines: {node: ^18.18.0 || ^20.9.0 || >=21.1.0}
    dependencies:
      ajv: 6.12.6
      debug: 4.4.1
      espree: 10.3.0
      globals: 14.0.0
      ignore: 5.3.2
      import-fresh: 3.3.1
      js-yaml: 4.1.0
      minimatch: 3.1.2
      strip-json-comments: 3.1.1
    transitivePeerDependencies:
      - supports-color
    dev: true

  /@eslint/js@9.27.0:
    resolution: {integrity: sha512-G5JD9Tu5HJEu4z2Uo4aHY2sLV64B7CDMXxFzqzjl3NKd6RVzSXNoE80jk7Y0lJkTTkjiIhBAqmlYwjuBY3tvpA==}
    engines: {node: ^18.18.0 || ^20.9.0 || >=21.1.0}
    dev: true

  /@eslint/object-schema@2.1.6:
    resolution: {integrity: sha512-RBMg5FRL0I0gs51M/guSAj5/e14VQ4tpZnQNWwuDT66P14I43ItmPfIZRhO9fUVIPOAQXU47atlywZ/czoqFPA==}
    engines: {node: ^18.18.0 || ^20.9.0 || >=21.1.0}
    dev: true

  /@eslint/plugin-kit@0.3.1:
    resolution: {integrity: sha512-0J+zgWxHN+xXONWIyPWKFMgVuJoZuGiIFu8yxk7RJjxkzpGmyja5wRFqZIVtjDVOQpV+Rw0iOAjYPE2eQyjr0w==}
    engines: {node: ^18.18.0 || ^20.9.0 || >=21.1.0}
    dependencies:
      '@eslint/core': 0.14.0
      levn: 0.4.1
    dev: true

  /@fal-works/esbuild-plugin-global-externals@2.1.2:
    resolution: {integrity: sha512-cEee/Z+I12mZcFJshKcCqC8tuX5hG3s+d+9nZ3LabqKF1vKdF41B92pJVCBggjAGORAeOzyyDDKrZwIkLffeOQ==}
    dev: false

  /@floating-ui/core@1.7.0:
    resolution: {integrity: sha512-FRdBLykrPPA6P76GGGqlex/e7fbe0F1ykgxHYNXQsH/iTEtjMj/f9bpY5oQqbjt5VgZvgz/uKXbGuROijh3VLA==}
    dependencies:
      '@floating-ui/utils': 0.2.9
    dev: false

  /@floating-ui/dom@1.7.0:
    resolution: {integrity: sha512-lGTor4VlXcesUMh1cupTUTDoCxMb0V6bm3CnxHzQcw8Eaf1jQbgQX4i02fYgT0vJ82tb5MZ4CZk1LRGkktJCzg==}
    dependencies:
      '@floating-ui/core': 1.7.0
      '@floating-ui/utils': 0.2.9
    dev: false

  /@floating-ui/react-dom@1.3.0(react-dom@19.1.0)(react@19.1.0):
    resolution: {integrity: sha512-htwHm67Ji5E/pROEAr7f8IKFShuiCKHwUC/UY4vC3I5jiSvGFAYnSYiZO5MlGmads+QqvUkR9ANHEguGrDv72g==}
    peerDependencies:
      react: '>=16.8.0'
      react-dom: '>=16.8.0'
    dependencies:
      '@floating-ui/dom': 1.7.0
      react: 19.1.0
      react-dom: 19.1.0(react@19.1.0)
    dev: false

  /@floating-ui/react-dom@2.1.2(react-dom@19.1.0)(react@19.1.0):
    resolution: {integrity: sha512-06okr5cgPzMNBy+Ycse2A6udMi4bqwW/zgBF/rwjcNqWkyr82Mcg8b0vjX8OJpZFy/FKjJmw6wV7t44kK6kW7A==}
    peerDependencies:
      react: '>=16.8.0'
      react-dom: '>=16.8.0'
    dependencies:
      '@floating-ui/dom': 1.7.0
      react: 19.1.0
      react-dom: 19.1.0(react@19.1.0)
    dev: false

  /@floating-ui/react@0.19.2(react-dom@19.1.0)(react@19.1.0):
    resolution: {integrity: sha512-JyNk4A0Ezirq8FlXECvRtQOX/iBe5Ize0W/pLkrZjfHW9GUV7Xnq6zm6fyZuQzaHHqEnVizmvlA96e1/CkZv+w==}
    peerDependencies:
      react: '>=16.8.0'
      react-dom: '>=16.8.0'
    dependencies:
      '@floating-ui/react-dom': 1.3.0(react-dom@19.1.0)(react@19.1.0)
      aria-hidden: 1.2.6
      react: 19.1.0
      react-dom: 19.1.0(react@19.1.0)
      tabbable: 6.2.0
    dev: false

  /@floating-ui/react@0.26.28(react-dom@19.1.0)(react@19.1.0):
    resolution: {integrity: sha512-yORQuuAtVpiRjpMhdc0wJj06b9JFjrYF4qp96j++v2NBpbi6SEGF7donUJ3TMieerQ6qVkAv1tgr7L4r5roTqw==}
    peerDependencies:
      react: '>=16.8.0'
      react-dom: '>=16.8.0'
    dependencies:
      '@floating-ui/react-dom': 2.1.2(react-dom@19.1.0)(react@19.1.0)
      '@floating-ui/utils': 0.2.9
      react: 19.1.0
      react-dom: 19.1.0(react@19.1.0)
      tabbable: 6.2.0
    dev: false

  /@floating-ui/utils@0.2.9:
    resolution: {integrity: sha512-MDWhGtE+eHw5JW7lq4qhc5yRLS11ERl1c7Z6Xd0a58DozHES6EnNNwUWbMiG4J9Cgj053Bhk8zvlhFYKVhULwg==}
    dev: false

  /@formatjs/intl-localematcher@0.6.1:
    resolution: {integrity: sha512-ePEgLgVCqi2BBFnTMWPfIghu6FkbZnnBVhO2sSxvLfrdFw7wCHAHiDoM2h4NRgjbaY7+B7HgOLZGkK187pZTZg==}
    dependencies:
      tslib: 2.8.1
    dev: false

  /@headlessui/react@2.2.0(react-dom@19.1.0)(react@19.1.0):
    resolution: {integrity: sha512-RzCEg+LXsuI7mHiSomsu/gBJSjpupm6A1qIZ5sWjd7JhARNlMiSA4kKfJpCKwU9tE+zMRterhhrP74PvfJrpXQ==}
    engines: {node: '>=10'}
    peerDependencies:
      react: ^18 || ^19 || ^19.0.0-rc
      react-dom: ^18 || ^19 || ^19.0.0-rc
    dependencies:
      '@floating-ui/react': 0.26.28(react-dom@19.1.0)(react@19.1.0)
      '@react-aria/focus': 3.20.3(react-dom@19.1.0)(react@19.1.0)
      '@react-aria/interactions': 3.25.1(react-dom@19.1.0)(react@19.1.0)
      '@tanstack/react-virtual': 3.13.9(react-dom@19.1.0)(react@19.1.0)
      react: 19.1.0
      react-dom: 19.1.0(react@19.1.0)
    dev: false

  /@headlessui/react@2.2.3(react-dom@19.1.0)(react@19.1.0):
    resolution: {integrity: sha512-hgOJGXPifPlOczIeSwX8OjLWRJ5XdYApZFf7DeCbCrO1PXHkPhNTRrA9ZwJsgAG7SON1i2JcvIreF/kbgtJeaQ==}
    engines: {node: '>=10'}
    peerDependencies:
      react: ^18 || ^19 || ^19.0.0-rc
      react-dom: ^18 || ^19 || ^19.0.0-rc
    dependencies:
      '@floating-ui/react': 0.26.28(react-dom@19.1.0)(react@19.1.0)
      '@react-aria/focus': 3.20.3(react-dom@19.1.0)(react@19.1.0)
      '@react-aria/interactions': 3.25.1(react-dom@19.1.0)(react@19.1.0)
      '@tanstack/react-virtual': 3.13.9(react-dom@19.1.0)(react@19.1.0)
      react: 19.1.0
      react-dom: 19.1.0(react@19.1.0)
      use-sync-external-store: 1.5.0(react@19.1.0)
    dev: false

  /@humanfs/core@0.19.1:
    resolution: {integrity: sha512-5DyQ4+1JEUzejeK1JGICcideyfUbGixgS9jNgex5nqkW+cY7WZhxBigmieN5Qnw9ZosSNVC9KQKyb+GUaGyKUA==}
    engines: {node: '>=18.18.0'}
    dev: true

  /@humanfs/node@0.16.6:
    resolution: {integrity: sha512-YuI2ZHQL78Q5HbhDiBA1X4LmYdXCKCMQIfw0pw7piHJwyREFebJUvrQN4cMssyES6x+vfUbx1CIpaQUKYdQZOw==}
    engines: {node: '>=18.18.0'}
    dependencies:
      '@humanfs/core': 0.19.1
      '@humanwhocodes/retry': 0.3.1
    dev: true

  /@humanwhocodes/module-importer@1.0.1:
    resolution: {integrity: sha512-bxveV4V8v5Yb4ncFTT3rPSgZBOpCkjfK0y4oVVVJwIuDVBRMDXrPyXRL988i5ap9m9bnyEEjWfm5WkBmtffLfA==}
    engines: {node: '>=12.22'}
    dev: true

  /@humanwhocodes/retry@0.3.1:
    resolution: {integrity: sha512-JBxkERygn7Bv/GbN5Rv8Ul6LVknS+5Bp6RgDC/O8gEBU/yeH5Ui5C/OlWrTb6qct7LjjfT6Re2NxB0ln0yYybA==}
    engines: {node: '>=18.18'}
    dev: true

  /@humanwhocodes/retry@0.4.3:
    resolution: {integrity: sha512-bV0Tgo9K4hfPCek+aMAn81RppFKv2ySDQeMoSZuvTASywNTnVJCArCZE2FWqpvIatKu7VMRLWlR1EazvVhDyhQ==}
    engines: {node: '>=18.18'}
    dev: true

  /@iconify/types@2.0.0:
    resolution: {integrity: sha512-+wluvCrRhXrhyOmRDJ3q8mux9JkKy5SJ/v8ol2tu4FVjyYvtEzkc/3pK15ET6RKg4b4w4BmTk1+gsCUhf21Ykg==}
    dev: false

  /@iconify/utils@2.3.0:
    resolution: {integrity: sha512-GmQ78prtwYW6EtzXRU1rY+KwOKfz32PD7iJh6Iyqw68GiKuoZ2A6pRtzWONz5VQJbp50mEjXh/7NkumtrAgRKA==}
    dependencies:
      '@antfu/install-pkg': 1.1.0
      '@antfu/utils': 8.1.1
      '@iconify/types': 2.0.0
      debug: 4.4.1
      globals: 15.15.0
      kolorist: 1.8.0
      local-pkg: 1.1.1
      mlly: 1.7.4
    transitivePeerDependencies:
      - supports-color
    dev: false

  /@img/sharp-darwin-arm64@0.34.1:
    resolution: {integrity: sha512-pn44xgBtgpEbZsu+lWf2KNb6OAf70X68k+yk69Ic2Xz11zHR/w24/U49XT7AeRwJ0Px+mhALhU5LPci1Aymk7A==}
    engines: {node: ^18.17.0 || ^20.3.0 || >=21.0.0}
    cpu: [arm64]
    os: [darwin]
    requiresBuild: true
    optionalDependencies:
      '@img/sharp-libvips-darwin-arm64': 1.1.0
    optional: true

  /@img/sharp-darwin-x64@0.34.1:
    resolution: {integrity: sha512-VfuYgG2r8BpYiOUN+BfYeFo69nP/MIwAtSJ7/Zpxc5QF3KS22z8Pvg3FkrSFJBPNQ7mmcUcYQFBmEQp7eu1F8Q==}
    engines: {node: ^18.17.0 || ^20.3.0 || >=21.0.0}
    cpu: [x64]
    os: [darwin]
    requiresBuild: true
    optionalDependencies:
      '@img/sharp-libvips-darwin-x64': 1.1.0
    optional: true

  /@img/sharp-libvips-darwin-arm64@1.1.0:
    resolution: {integrity: sha512-HZ/JUmPwrJSoM4DIQPv/BfNh9yrOA8tlBbqbLz4JZ5uew2+o22Ik+tHQJcih7QJuSa0zo5coHTfD5J8inqj9DA==}
    cpu: [arm64]
    os: [darwin]
    requiresBuild: true
    optional: true

  /@img/sharp-libvips-darwin-x64@1.1.0:
    resolution: {integrity: sha512-Xzc2ToEmHN+hfvsl9wja0RlnXEgpKNmftriQp6XzY/RaSfwD9th+MSh0WQKzUreLKKINb3afirxW7A0fz2YWuQ==}
    cpu: [x64]
    os: [darwin]
    requiresBuild: true
    optional: true

  /@img/sharp-libvips-linux-arm64@1.1.0:
    resolution: {integrity: sha512-IVfGJa7gjChDET1dK9SekxFFdflarnUB8PwW8aGwEoF3oAsSDuNUTYS+SKDOyOJxQyDC1aPFMuRYLoDInyV9Ew==}
    cpu: [arm64]
    os: [linux]
    requiresBuild: true
    optional: true

  /@img/sharp-libvips-linux-arm@1.1.0:
    resolution: {integrity: sha512-s8BAd0lwUIvYCJyRdFqvsj+BJIpDBSxs6ivrOPm/R7piTs5UIwY5OjXrP2bqXC9/moGsyRa37eYWYCOGVXxVrA==}
    cpu: [arm]
    os: [linux]
    requiresBuild: true
    optional: true

  /@img/sharp-libvips-linux-ppc64@1.1.0:
    resolution: {integrity: sha512-tiXxFZFbhnkWE2LA8oQj7KYR+bWBkiV2nilRldT7bqoEZ4HiDOcePr9wVDAZPi/Id5fT1oY9iGnDq20cwUz8lQ==}
    cpu: [ppc64]
    os: [linux]
    requiresBuild: true
    optional: true

  /@img/sharp-libvips-linux-s390x@1.1.0:
    resolution: {integrity: sha512-xukSwvhguw7COyzvmjydRb3x/09+21HykyapcZchiCUkTThEQEOMtBj9UhkaBRLuBrgLFzQ2wbxdeCCJW/jgJA==}
    cpu: [s390x]
    os: [linux]
    requiresBuild: true
    optional: true

  /@img/sharp-libvips-linux-x64@1.1.0:
    resolution: {integrity: sha512-yRj2+reB8iMg9W5sULM3S74jVS7zqSzHG3Ol/twnAAkAhnGQnpjj6e4ayUz7V+FpKypwgs82xbRdYtchTTUB+Q==}
    cpu: [x64]
    os: [linux]
    requiresBuild: true
    optional: true

  /@img/sharp-libvips-linuxmusl-arm64@1.1.0:
    resolution: {integrity: sha512-jYZdG+whg0MDK+q2COKbYidaqW/WTz0cc1E+tMAusiDygrM4ypmSCjOJPmFTvHHJ8j/6cAGyeDWZOsK06tP33w==}
    cpu: [arm64]
    os: [linux]
    requiresBuild: true
    optional: true

  /@img/sharp-libvips-linuxmusl-x64@1.1.0:
    resolution: {integrity: sha512-wK7SBdwrAiycjXdkPnGCPLjYb9lD4l6Ze2gSdAGVZrEL05AOUJESWU2lhlC+Ffn5/G+VKuSm6zzbQSzFX/P65A==}
    cpu: [x64]
    os: [linux]
    requiresBuild: true
    optional: true

  /@img/sharp-linux-arm64@0.34.1:
    resolution: {integrity: sha512-kX2c+vbvaXC6vly1RDf/IWNXxrlxLNpBVWkdpRq5Ka7OOKj6nr66etKy2IENf6FtOgklkg9ZdGpEu9kwdlcwOQ==}
    engines: {node: ^18.17.0 || ^20.3.0 || >=21.0.0}
    cpu: [arm64]
    os: [linux]
    requiresBuild: true
    optionalDependencies:
      '@img/sharp-libvips-linux-arm64': 1.1.0
    optional: true

  /@img/sharp-linux-arm@0.34.1:
    resolution: {integrity: sha512-anKiszvACti2sGy9CirTlNyk7BjjZPiML1jt2ZkTdcvpLU1YH6CXwRAZCA2UmRXnhiIftXQ7+Oh62Ji25W72jA==}
    engines: {node: ^18.17.0 || ^20.3.0 || >=21.0.0}
    cpu: [arm]
    os: [linux]
    requiresBuild: true
    optionalDependencies:
      '@img/sharp-libvips-linux-arm': 1.1.0
    optional: true

  /@img/sharp-linux-s390x@0.34.1:
    resolution: {integrity: sha512-7s0KX2tI9mZI2buRipKIw2X1ufdTeaRgwmRabt5bi9chYfhur+/C1OXg3TKg/eag1W+6CCWLVmSauV1owmRPxA==}
    engines: {node: ^18.17.0 || ^20.3.0 || >=21.0.0}
    cpu: [s390x]
    os: [linux]
    requiresBuild: true
    optionalDependencies:
      '@img/sharp-libvips-linux-s390x': 1.1.0
    optional: true

  /@img/sharp-linux-x64@0.34.1:
    resolution: {integrity: sha512-wExv7SH9nmoBW3Wr2gvQopX1k8q2g5V5Iag8Zk6AVENsjwd+3adjwxtp3Dcu2QhOXr8W9NusBU6XcQUohBZ5MA==}
    engines: {node: ^18.17.0 || ^20.3.0 || >=21.0.0}
    cpu: [x64]
    os: [linux]
    requiresBuild: true
    optionalDependencies:
      '@img/sharp-libvips-linux-x64': 1.1.0
    optional: true

  /@img/sharp-linuxmusl-arm64@0.34.1:
    resolution: {integrity: sha512-DfvyxzHxw4WGdPiTF0SOHnm11Xv4aQexvqhRDAoD00MzHekAj9a/jADXeXYCDFH/DzYruwHbXU7uz+H+nWmSOQ==}
    engines: {node: ^18.17.0 || ^20.3.0 || >=21.0.0}
    cpu: [arm64]
    os: [linux]
    requiresBuild: true
    optionalDependencies:
      '@img/sharp-libvips-linuxmusl-arm64': 1.1.0
    optional: true

  /@img/sharp-linuxmusl-x64@0.34.1:
    resolution: {integrity: sha512-pax/kTR407vNb9qaSIiWVnQplPcGU8LRIJpDT5o8PdAx5aAA7AS3X9PS8Isw1/WfqgQorPotjrZL3Pqh6C5EBg==}
    engines: {node: ^18.17.0 || ^20.3.0 || >=21.0.0}
    cpu: [x64]
    os: [linux]
    requiresBuild: true
    optionalDependencies:
      '@img/sharp-libvips-linuxmusl-x64': 1.1.0
    optional: true

  /@img/sharp-wasm32@0.34.1:
    resolution: {integrity: sha512-YDybQnYrLQfEpzGOQe7OKcyLUCML4YOXl428gOOzBgN6Gw0rv8dpsJ7PqTHxBnXnwXr8S1mYFSLSa727tpz0xg==}
    engines: {node: ^18.17.0 || ^20.3.0 || >=21.0.0}
    cpu: [wasm32]
    requiresBuild: true
    dependencies:
      '@emnapi/runtime': 1.4.3
    optional: true

  /@img/sharp-win32-ia32@0.34.1:
    resolution: {integrity: sha512-WKf/NAZITnonBf3U1LfdjoMgNO5JYRSlhovhRhMxXVdvWYveM4kM3L8m35onYIdh75cOMCo1BexgVQcCDzyoWw==}
    engines: {node: ^18.17.0 || ^20.3.0 || >=21.0.0}
    cpu: [ia32]
    os: [win32]
    requiresBuild: true
    optional: true

  /@img/sharp-win32-x64@0.34.1:
    resolution: {integrity: sha512-hw1iIAHpNE8q3uMIRCgGOeDoz9KtFNarFLQclLxr/LK1VBkj8nby18RjFvr6aP7USRYAjTZW6yisnBWMX571Tw==}
    engines: {node: ^18.17.0 || ^20.3.0 || >=21.0.0}
    cpu: [x64]
    os: [win32]
    requiresBuild: true
    optional: true

  /@isaacs/cliui@8.0.2:
    resolution: {integrity: sha512-O8jcjabXaleOG9DQ0+ARXWZBTfnP4WNAqzuiJK7ll44AmxGKv/J2M4TPjxjY3znBCfvBXFzucm1twdyFybFqEA==}
    engines: {node: '>=12'}
    dependencies:
      string-width: 5.1.2
      string-width-cjs: /string-width@4.2.3
      strip-ansi: 7.1.0
      strip-ansi-cjs: /strip-ansi@6.0.1
      wrap-ansi: 8.1.0
      wrap-ansi-cjs: /wrap-ansi@7.0.0

  /@jridgewell/gen-mapping@0.3.8:
    resolution: {integrity: sha512-imAbBGkb+ebQyxKgzv5Hu2nmROxoDOXHh80evxdoXNOrvAnVx7zimzc1Oo5h9RlfV4vPXaE2iM5pOFbvOCClWA==}
    engines: {node: '>=6.0.0'}
    dependencies:
      '@jridgewell/set-array': 1.2.1
      '@jridgewell/sourcemap-codec': 1.5.0
      '@jridgewell/trace-mapping': 0.3.25

  /@jridgewell/resolve-uri@3.1.2:
    resolution: {integrity: sha512-bRISgCIjP20/tbWSPWMEi54QVPRZExkuD9lJL+UIxUKtwVJA8wW1Trb1jMs1RFXo1CBTNZ/5hpC9QvmKWdopKw==}
    engines: {node: '>=6.0.0'}

  /@jridgewell/set-array@1.2.1:
    resolution: {integrity: sha512-R8gLRTZeyp03ymzP/6Lil/28tGeGEzhx1q2k703KGWRAI1VdvPIXdG70VJc2pAMw3NA6JKL5hhFu1sJX0Mnn/A==}
    engines: {node: '>=6.0.0'}

  /@jridgewell/source-map@0.3.6:
    resolution: {integrity: sha512-1ZJTZebgqllO79ue2bm3rIGud/bOe0pP5BjSRCRxxYkEZS8STV7zN84UBbiYu7jy+eCKSnVIUgoWWE/tt+shMQ==}
    dependencies:
      '@jridgewell/gen-mapping': 0.3.8
      '@jridgewell/trace-mapping': 0.3.25

  /@jridgewell/sourcemap-codec@1.5.0:
    resolution: {integrity: sha512-gv3ZRaISU3fjPAgNsriBRqGWQL6quFx04YMPW/zD8XMLsU32mhCCbfbO6KZFLjvYpCZ8zyDEgqsgf+PwPaM7GQ==}

  /@jridgewell/trace-mapping@0.3.25:
    resolution: {integrity: sha512-vNk6aEwybGtawWmy/PzwnGDOjCkLWSD2wqvjGGAgOAwCGWySYXfYoxt00IJkTF+8Lb57DwOb3Aa0o9CApepiYQ==}
    dependencies:
      '@jridgewell/resolve-uri': 3.1.2
      '@jridgewell/sourcemap-codec': 1.5.0

  /@jridgewell/trace-mapping@0.3.9:
    resolution: {integrity: sha512-3Belt6tdc8bPgAtbcmdtNJlirVoTmEb5e2gC94PnkwEW9jI6CAHUeoG85tjWP5WquqfavoMtMwiG4P926ZKKuQ==}
    dependencies:
      '@jridgewell/resolve-uri': 3.1.2
      '@jridgewell/sourcemap-codec': 1.5.0
    dev: true

  /@jsdevtools/ono@7.1.3:
    resolution: {integrity: sha512-4JQNk+3mVzK3xh2rqd6RB4J46qUR19azEHBneZyTZM+c456qOrbbM/5xcR8huNCCcbVt7+UmizG6GuUvPvKUYg==}
    dev: false

  /@kwsites/file-exists@1.1.1:
    resolution: {integrity: sha512-m9/5YGR18lIwxSFDwfE3oA7bWuq9kdau6ugN4H2rJeyhFQZcG9AgSHkQtSD15a8WvTgfz9aikZMrKPHvbpqFiw==}
    dependencies:
      debug: 4.4.1
    transitivePeerDependencies:
      - supports-color
    dev: false

  /@kwsites/promise-deferred@1.1.1:
    resolution: {integrity: sha512-GaHYm+c0O9MjZRu0ongGBRbinu8gVAMd2UZjji6jVmqKtZluZnptXGWhz1E8j8D2HJ3f/yMxKAUC0b+57wncIw==}
    dev: false

  /@libsql/client@0.14.0:
    resolution: {integrity: sha512-/9HEKfn6fwXB5aTEEoMeFh4CtG0ZzbncBb1e++OCdVpgKZ/xyMsIVYXm0w7Pv4RUel803vE6LwniB3PqD72R0Q==}
    dependencies:
      '@libsql/core': 0.14.0
      '@libsql/hrana-client': 0.7.0
      js-base64: 3.7.7
      libsql: 0.4.7
      promise-limit: 2.7.0
    transitivePeerDependencies:
      - bufferutil
      - utf-8-validate
    dev: false

  /@libsql/core@0.14.0:
    resolution: {integrity: sha512-nhbuXf7GP3PSZgdCY2Ecj8vz187ptHlZQ0VRc751oB2C1W8jQUXKKklvt7t1LJiUTQBVJuadF628eUk+3cRi4Q==}
    dependencies:
      js-base64: 3.7.7
    dev: false

  /@libsql/darwin-arm64@0.4.7:
    resolution: {integrity: sha512-yOL742IfWUlUevnI5PdnIT4fryY3LYTdLm56bnY0wXBw7dhFcnjuA7jrH3oSVz2mjZTHujxoITgAE7V6Z+eAbg==}
    cpu: [arm64]
    os: [darwin]
    requiresBuild: true
    dev: false
    optional: true

  /@libsql/darwin-arm64@0.5.11:
    resolution: {integrity: sha512-Av4+H8VypNZdbRbDKu5ogoCBHOdYh2Vx6iO7+0SACjcgnpqjnGL59lJUuX3fmV48VI6al1xORYJVApo//B5iqA==}
    cpu: [arm64]
    os: [darwin]
    requiresBuild: true
    dev: false
    optional: true

  /@libsql/darwin-x64@0.4.7:
    resolution: {integrity: sha512-ezc7V75+eoyyH07BO9tIyJdqXXcRfZMbKcLCeF8+qWK5nP8wWuMcfOVywecsXGRbT99zc5eNra4NEx6z5PkSsA==}
    cpu: [x64]
    os: [darwin]
    requiresBuild: true
    dev: false
    optional: true

  /@libsql/darwin-x64@0.5.11:
    resolution: {integrity: sha512-+BXozvOKhwbye16itymY2YXeHOcIeZGORdJK2prfXA7Q2HR4/dRdUirR1o/koxxxG616uiWlAVj5WJ0j2IWkQA==}
    cpu: [x64]
    os: [darwin]
    requiresBuild: true
    dev: false
    optional: true

  /@libsql/hrana-client@0.7.0:
    resolution: {integrity: sha512-OF8fFQSkbL7vJY9rfuegK1R7sPgQ6kFMkDamiEccNUvieQ+3urzfDFI616oPl8V7T9zRmnTkSjMOImYCAVRVuw==}
    dependencies:
      '@libsql/isomorphic-fetch': 0.3.1
      '@libsql/isomorphic-ws': 0.1.5
      js-base64: 3.7.7
      node-fetch: 3.3.2
    transitivePeerDependencies:
      - bufferutil
      - utf-8-validate
    dev: false

  /@libsql/isomorphic-fetch@0.3.1:
    resolution: {integrity: sha512-6kK3SUK5Uu56zPq/Las620n5aS9xJq+jMBcNSOmjhNf/MUvdyji4vrMTqD7ptY7/4/CAVEAYDeotUz60LNQHtw==}
    engines: {node: '>=18.0.0'}
    dev: false

  /@libsql/isomorphic-ws@0.1.5:
    resolution: {integrity: sha512-DtLWIH29onUYR00i0GlQ3UdcTRC6EP4u9w/h9LxpUZJWRMARk6dQwZ6Jkd+QdwVpuAOrdxt18v0K2uIYR3fwFg==}
    dependencies:
      '@types/ws': 8.18.1
      ws: 8.18.2
    transitivePeerDependencies:
      - bufferutil
      - utf-8-validate
    dev: false

  /@libsql/linux-arm-gnueabihf@0.5.11:
    resolution: {integrity: sha512-znsVKbKgOerCNkIY0HjtvkioVGLskmGXZodZn3TMDRTmn1PIUt7/dnxU5moKMdKa1hKDSOC52dqF77nAdkn4UA==}
    cpu: [arm]
    os: [linux]
    requiresBuild: true
    dev: false
    optional: true

  /@libsql/linux-arm-musleabihf@0.5.11:
    resolution: {integrity: sha512-l4gJY6AvhQ4fUJRpjph3AW6pbiAUcVxJUH0oM5Pf/GnA9acpaDgLtle2hWMz16BSncg/Jl2jVpaJuyJsJ9E7YA==}
    cpu: [arm]
    os: [linux]
    requiresBuild: true
    dev: false
    optional: true

  /@libsql/linux-arm64-gnu@0.4.7:
    resolution: {integrity: sha512-WlX2VYB5diM4kFfNaYcyhw5y+UJAI3xcMkEUJZPtRDEIu85SsSFrQ+gvoKfcVh76B//ztSeEX2wl9yrjF7BBCA==}
    cpu: [arm64]
    os: [linux]
    requiresBuild: true
    dev: false
    optional: true

  /@libsql/linux-arm64-gnu@0.5.11:
    resolution: {integrity: sha512-axXEenVUnSKR25g0iqL/OH4z4qrPBNwdBhjTWZr613L9tnboDPAioP1kVEy77nN8C8CL/dyXh5X4vKuIwHrQpQ==}
    cpu: [arm64]
    os: [linux]
    requiresBuild: true
    dev: false
    optional: true

  /@libsql/linux-arm64-musl@0.4.7:
    resolution: {integrity: sha512-6kK9xAArVRlTCpWeqnNMCoXW1pe7WITI378n4NpvU5EJ0Ok3aNTIC2nRPRjhro90QcnmLL1jPcrVwO4WD1U0xw==}
    cpu: [arm64]
    os: [linux]
    requiresBuild: true
    dev: false
    optional: true

  /@libsql/linux-arm64-musl@0.5.11:
    resolution: {integrity: sha512-Pzz9dm2D78PQpy3pYKbvzBBOwdjg9c3yoQSu5QQQCGL4J5e1bZpa/p6Z3BoYBlvmdo1V36ljS6N4hRir/rnCxg==}
    cpu: [arm64]
    os: [linux]
    requiresBuild: true
    dev: false
    optional: true

  /@libsql/linux-x64-gnu@0.4.7:
    resolution: {integrity: sha512-CMnNRCmlWQqqzlTw6NeaZXzLWI8bydaXDke63JTUCvu8R+fj/ENsLrVBtPDlxQ0wGsYdXGlrUCH8Qi9gJep0yQ==}
    cpu: [x64]
    os: [linux]
    requiresBuild: true
    dev: false
    optional: true

  /@libsql/linux-x64-gnu@0.5.11:
    resolution: {integrity: sha512-DxOU0MqG7soKZFVzOo7Zot5qDajZjjOgjf/sOjeJf/aeRBr3KkKiwgWKnmjDhuhitahqc8Nu2D92/dsAuDHJsA==}
    cpu: [x64]
    os: [linux]
    requiresBuild: true
    dev: false
    optional: true

  /@libsql/linux-x64-musl@0.4.7:
    resolution: {integrity: sha512-nI6tpS1t6WzGAt1Kx1n1HsvtBbZ+jHn0m7ogNNT6pQHZQj7AFFTIMeDQw/i/Nt5H38np1GVRNsFe99eSIMs9XA==}
    cpu: [x64]
    os: [linux]
    requiresBuild: true
    dev: false
    optional: true

  /@libsql/linux-x64-musl@0.5.11:
    resolution: {integrity: sha512-uRou4r+PiDA616t2USnsjbot88ennTrwKqhVUY7S6LTPI3RiKizZg6YESCwhzofPtk8Ualp/hMQGTGSoW9DUKw==}
    cpu: [x64]
    os: [linux]
    requiresBuild: true
    dev: false
    optional: true

  /@libsql/win32-x64-msvc@0.4.7:
    resolution: {integrity: sha512-7pJzOWzPm6oJUxml+PCDRzYQ4A1hTMHAciTAHfFK4fkbDZX33nWPVG7Y3vqdKtslcwAzwmrNDc6sXy2nwWnbiw==}
    cpu: [x64]
    os: [win32]
    requiresBuild: true
    dev: false
    optional: true

  /@libsql/win32-x64-msvc@0.5.11:
    resolution: {integrity: sha512-NES0P2pyx5XjveTYotTG03eoJwx0haJBYWXfqmcPLmbQ5u03Qmd7rxhLfWDdIRj4PrdhVProwdB0FA82ryLcKQ==}
    cpu: [x64]
    os: [win32]
    requiresBuild: true
    dev: false
    optional: true

  /@manypkg/find-root@1.1.0:
    resolution: {integrity: sha512-mki5uBvhHzO8kYYix/WRy2WX8S3B5wdVSc9D6KcU5lQNglP2yt58/VfLuAK49glRXChosY8ap2oJ1qgma3GUVA==}
    dependencies:
      '@babel/runtime': 7.27.1
      '@types/node': 12.20.55
      find-up: 4.1.0
      fs-extra: 8.1.0
    dev: true

  /@manypkg/get-packages@1.1.3:
    resolution: {integrity: sha512-fo+QhuU3qE/2TQMQmbVMqaQ6EWbMhi4ABWP+O4AM1NqPBuy0OrApV5LO6BrrgnhtAHS2NH6RrVk9OL181tTi8A==}
    dependencies:
      '@babel/runtime': 7.27.1
      '@changesets/types': 4.1.0
      '@manypkg/find-root': 1.1.0
      fs-extra: 8.1.0
      globby: 11.1.0
      read-yaml-file: 1.1.0
    dev: true

  /@mdx-js/esbuild@3.1.0(acorn@8.14.1)(esbuild@0.20.2):
    resolution: {integrity: sha512-Jk42xUb1SEJxh6n2GBAtJjQISFIZccjz8XVEsHVhrlvZJAJziIxR9KyaFF6nTeTB/jCAFQGDgO7+oMRH/ApRsg==}
    peerDependencies:
      esbuild: '>=0.14.0'
    dependencies:
      '@mdx-js/mdx': 3.1.0(acorn@8.14.1)
      '@types/unist': 3.0.3
      esbuild: 0.20.2
      source-map: 0.7.4
      vfile: 6.0.3
      vfile-message: 4.0.2
    transitivePeerDependencies:
      - acorn
      - supports-color
    dev: false

  /@mdx-js/mdx@3.1.0(acorn@8.14.1):
    resolution: {integrity: sha512-/QxEhPAvGwbQmy1Px8F899L5Uc2KZ6JtXwlCgJmjSTBedwOZkByYcBG4GceIGPXRDsmfxhHazuS+hlOShRLeDw==}
    dependencies:
      '@types/estree': 1.0.7
      '@types/estree-jsx': 1.0.5
      '@types/hast': 3.0.4
      '@types/mdx': 2.0.13
      collapse-white-space: 2.1.0
      devlop: 1.1.0
      estree-util-is-identifier-name: 3.0.0
      estree-util-scope: 1.0.0
      estree-walker: 3.0.3
      hast-util-to-jsx-runtime: 2.3.6
      markdown-extensions: 2.0.0
      recma-build-jsx: 1.0.0
      recma-jsx: 1.0.0(acorn@8.14.1)
      recma-stringify: 1.0.0
      rehype-recma: 1.0.0
      remark-mdx: 3.1.0
      remark-parse: 11.0.0
      remark-rehype: 11.1.2
      source-map: 0.7.4
      unified: 11.0.5
      unist-util-position-from-estree: 2.0.0
      unist-util-stringify-position: 4.0.0
      unist-util-visit: 5.0.0
      vfile: 6.0.3
    transitivePeerDependencies:
      - acorn
      - supports-color

  /@mdx-js/react@3.1.0(@types/react@18.3.21)(react@18.3.1):
    resolution: {integrity: sha512-QjHtSaoameoalGnKDT3FoIl4+9RwyTmo9ZJGBdLOks/YOiWHoRDI3PUwEzOE7kEmGcV3AFcp9K6dYu9rEuKLAQ==}
    peerDependencies:
      '@types/react': '>=16'
      react: '>=16'
    dependencies:
      '@types/mdx': 2.0.13
      '@types/react': 18.3.21
      react: 18.3.1
    dev: false

  /@mdxld/schema@0.1.0:
    resolution: {integrity: sha512-vtJcY+BaMpmH/uDEbK/ILnQVFTxpvsBlFOFas+LKtozmwLXYe905bYBlicOAyEQFpzI/NQF+F4pjRLZeNjEoqA==}
    dev: false

  /@mermaid-js/parser@0.4.0:
    resolution: {integrity: sha512-wla8XOWvQAwuqy+gxiZqY+c7FokraOTHRWMsbB4AgRx9Sy7zKslNyejy7E+a77qHfey5GXw/ik3IXv/NHMJgaA==}
    dependencies:
      langium: 3.3.1
    dev: false

  /@napi-rs/simple-git-android-arm-eabi@0.1.19:
    resolution: {integrity: sha512-XryEH/hadZ4Duk/HS/HC/cA1j0RHmqUGey3MsCf65ZS0VrWMqChXM/xlTPWuY5jfCc/rPubHaqI7DZlbexnX/g==}
    engines: {node: '>= 10'}
    cpu: [arm]
    os: [android]
    requiresBuild: true
    dev: false
    optional: true

  /@napi-rs/simple-git-android-arm64@0.1.19:
    resolution: {integrity: sha512-ZQ0cPvY6nV9p7zrR9ZPo7hQBkDAcY/CHj3BjYNhykeUCiSNCrhvwX+WEeg5on8M1j4d5jcI/cwVG2FslfiByUg==}
    engines: {node: '>= 10'}
    cpu: [arm64]
    os: [android]
    requiresBuild: true
    dev: false
    optional: true

  /@napi-rs/simple-git-darwin-arm64@0.1.19:
    resolution: {integrity: sha512-viZB5TYgjA1vH+QluhxZo0WKro3xBA+1xSzYx8mcxUMO5gnAoUMwXn0ZO/6Zy6pai+aGae+cj6XihGnrBRu3Pg==}
    engines: {node: '>= 10'}
    cpu: [arm64]
    os: [darwin]
    requiresBuild: true
    dev: false
    optional: true

  /@napi-rs/simple-git-darwin-x64@0.1.19:
    resolution: {integrity: sha512-6dNkzSNUV5X9rsVYQbpZLyJu4Gtkl2vNJ3abBXHX/Etk0ILG5ZasO3ncznIANZQpqcbn/QPHr49J2QYAXGoKJA==}
    engines: {node: '>= 10'}
    cpu: [x64]
    os: [darwin]
    requiresBuild: true
    dev: false
    optional: true

  /@napi-rs/simple-git-freebsd-x64@0.1.19:
    resolution: {integrity: sha512-sB9krVIchzd20FjI2ZZ8FDsTSsXLBdnwJ6CpeVyrhXHnoszfcqxt49ocZHujAS9lMpXq7i2Nv1EXJmCy4KdhwA==}
    engines: {node: '>= 10'}
    cpu: [x64]
    os: [freebsd]
    requiresBuild: true
    dev: false
    optional: true

  /@napi-rs/simple-git-linux-arm-gnueabihf@0.1.19:
    resolution: {integrity: sha512-6HPn09lr9N1n5/XKfP8Np53g4fEXVxOFqNkS6rTH3Rm1lZHdazTRH62RggXLTguZwjcE+MvOLvoTIoR5kAS8+g==}
    engines: {node: '>= 10'}
    cpu: [arm]
    os: [linux]
    requiresBuild: true
    dev: false
    optional: true

  /@napi-rs/simple-git-linux-arm64-gnu@0.1.19:
    resolution: {integrity: sha512-G0gISckt4cVDp3oh5Z6PV3GHJrJO6Z8bIS+9xA7vTtKdqB1i5y0n3cSFLlzQciLzhr+CajFD27doW4lEyErQ/Q==}
    engines: {node: '>= 10'}
    cpu: [arm64]
    os: [linux]
    requiresBuild: true
    dev: false
    optional: true

  /@napi-rs/simple-git-linux-arm64-musl@0.1.19:
    resolution: {integrity: sha512-OwTRF+H4IZYxmDFRi1IrLMfqbdIpvHeYbJl2X94NVsLVOY+3NUHvEzL3fYaVx5urBaMnIK0DD3wZLbcueWvxbA==}
    engines: {node: '>= 10'}
    cpu: [arm64]
    os: [linux]
    requiresBuild: true
    dev: false
    optional: true

  /@napi-rs/simple-git-linux-powerpc64le-gnu@0.1.19:
    resolution: {integrity: sha512-p7zuNNVyzpRvkCt2RIGv9FX/WPcPbZ6/FRUgUTZkA2WU33mrbvNqSi4AOqCCl6mBvEd+EOw5NU4lS9ORRJvAEg==}
    engines: {node: '>= 10'}
    cpu: [powerpc64le]
    os: [linux]
    requiresBuild: true
    dev: false
    optional: true

  /@napi-rs/simple-git-linux-s390x-gnu@0.1.19:
    resolution: {integrity: sha512-6N2vwJUPLiak8GLrS0a3is0gSb0UwI2CHOOqtvQxPmv+JVI8kn3vKiUscsktdDb0wGEPeZ8PvZs0y8UWix7K4g==}
    engines: {node: '>= 10'}
    cpu: [s390x]
    os: [linux]
    requiresBuild: true
    dev: false
    optional: true

  /@napi-rs/simple-git-linux-x64-gnu@0.1.19:
    resolution: {integrity: sha512-61YfeO1J13WK7MalLgP3QlV6of2rWnVw1aqxWkAgy/lGxoOFSJ4Wid6ANVCEZk4tJpPX/XNeneqkUz5xpeb2Cw==}
    engines: {node: '>= 10'}
    cpu: [x64]
    os: [linux]
    requiresBuild: true
    dev: false
    optional: true

  /@napi-rs/simple-git-linux-x64-musl@0.1.19:
    resolution: {integrity: sha512-cCTWNpMJnN3PrUBItWcs3dQKCydsIasbrS3laMzq8k7OzF93Zrp2LWDTPlLCO9brbBVpBzy2Qk5Xg9uAfe/Ukw==}
    engines: {node: '>= 10'}
    cpu: [x64]
    os: [linux]
    requiresBuild: true
    dev: false
    optional: true

  /@napi-rs/simple-git-win32-arm64-msvc@0.1.19:
    resolution: {integrity: sha512-sWavb1BjeLKKBA+PbTsRSSzVNfb7V/dOpaJvkgR5d2kWFn/AHmCZHSSj/3nyZdYf0BdDC+DIvqk3daAEZ6QMVw==}
    engines: {node: '>= 10'}
    cpu: [arm64]
    os: [win32]
    requiresBuild: true
    dev: false
    optional: true

  /@napi-rs/simple-git-win32-x64-msvc@0.1.19:
    resolution: {integrity: sha512-FmNuPoK4+qwaSCkp8lm3sJlrxk374enW+zCE5ZksXlZzj/9BDJAULJb5QUJ7o9Y8A/G+d8LkdQLPBE2Jaxe5XA==}
    engines: {node: '>= 10'}
    cpu: [x64]
    os: [win32]
    requiresBuild: true
    dev: false
    optional: true

  /@napi-rs/simple-git@0.1.19:
    resolution: {integrity: sha512-jMxvwzkKzd3cXo2EB9GM2ic0eYo2rP/BS6gJt6HnWbsDO1O8GSD4k7o2Cpr2YERtMpGF/MGcDfsfj2EbQPtrXw==}
    engines: {node: '>= 10'}
    optionalDependencies:
      '@napi-rs/simple-git-android-arm-eabi': 0.1.19
      '@napi-rs/simple-git-android-arm64': 0.1.19
      '@napi-rs/simple-git-darwin-arm64': 0.1.19
      '@napi-rs/simple-git-darwin-x64': 0.1.19
      '@napi-rs/simple-git-freebsd-x64': 0.1.19
      '@napi-rs/simple-git-linux-arm-gnueabihf': 0.1.19
      '@napi-rs/simple-git-linux-arm64-gnu': 0.1.19
      '@napi-rs/simple-git-linux-arm64-musl': 0.1.19
      '@napi-rs/simple-git-linux-powerpc64le-gnu': 0.1.19
      '@napi-rs/simple-git-linux-s390x-gnu': 0.1.19
      '@napi-rs/simple-git-linux-x64-gnu': 0.1.19
      '@napi-rs/simple-git-linux-x64-musl': 0.1.19
      '@napi-rs/simple-git-win32-arm64-msvc': 0.1.19
      '@napi-rs/simple-git-win32-x64-msvc': 0.1.19
    dev: false

  /@neon-rs/load@0.0.4:
    resolution: {integrity: sha512-kTPhdZyTQxB+2wpiRcFWrDcejc4JI6tkPuS7UZCG4l6Zvc5kU/gGQ/ozvHTh1XR5tS+UlfAfGuPajjzQjCiHCw==}
    dev: false

  /@next/env@15.3.0:
    resolution: {integrity: sha512-6mDmHX24nWlHOlbwUiAOmMyY7KELimmi+ed8qWcJYjqXeC+G6JzPZ3QosOAfjNwgMIzwhXBiRiCgdh8axTTdTA==}
    dev: false

  /@next/eslint-plugin-next@15.3.0:
    resolution: {integrity: sha512-511UUcpWw5GWTyKfzW58U2F/bYJyjLE9e3SlnGK/zSXq7RqLlqFO8B9bitJjumLpj317fycC96KZ2RZsjGNfBw==}
    dependencies:
      fast-glob: 3.3.1
    dev: true

  /@next/swc-darwin-arm64@15.3.0:
    resolution: {integrity: sha512-PDQcByT0ZfF2q7QR9d+PNj3wlNN4K6Q8JoHMwFyk252gWo4gKt7BF8Y2+KBgDjTFBETXZ/TkBEUY7NIIY7A/Kw==}
    engines: {node: '>= 10'}
    cpu: [arm64]
    os: [darwin]
    requiresBuild: true
    dev: false
    optional: true

  /@next/swc-darwin-x64@15.3.0:
    resolution: {integrity: sha512-m+eO21yg80En8HJ5c49AOQpFDq+nP51nu88ZOMCorvw3g//8g1JSUsEiPSiFpJo1KCTQ+jm9H0hwXK49H/RmXg==}
    engines: {node: '>= 10'}
    cpu: [x64]
    os: [darwin]
    requiresBuild: true
    dev: false
    optional: true

  /@next/swc-linux-arm64-gnu@15.3.0:
    resolution: {integrity: sha512-H0Kk04ZNzb6Aq/G6e0un4B3HekPnyy6D+eUBYPJv9Abx8KDYgNMWzKt4Qhj57HXV3sTTjsfc1Trc1SxuhQB+Tg==}
    engines: {node: '>= 10'}
    cpu: [arm64]
    os: [linux]
    requiresBuild: true
    dev: false
    optional: true

  /@next/swc-linux-arm64-musl@15.3.0:
    resolution: {integrity: sha512-k8GVkdMrh/+J9uIv/GpnHakzgDQhrprJ/FbGQvwWmstaeFG06nnAoZCJV+wO/bb603iKV1BXt4gHG+s2buJqZA==}
    engines: {node: '>= 10'}
    cpu: [arm64]
    os: [linux]
    requiresBuild: true
    dev: false
    optional: true

  /@next/swc-linux-x64-gnu@15.3.0:
    resolution: {integrity: sha512-ZMQ9yzDEts/vkpFLRAqfYO1wSpIJGlQNK9gZ09PgyjBJUmg8F/bb8fw2EXKgEaHbCc4gmqMpDfh+T07qUphp9A==}
    engines: {node: '>= 10'}
    cpu: [x64]
    os: [linux]
    requiresBuild: true
    dev: false
    optional: true

  /@next/swc-linux-x64-musl@15.3.0:
    resolution: {integrity: sha512-RFwq5VKYTw9TMr4T3e5HRP6T4RiAzfDJ6XsxH8j/ZeYq2aLsBqCkFzwMI0FmnSsLaUbOb46Uov0VvN3UciHX5A==}
    engines: {node: '>= 10'}
    cpu: [x64]
    os: [linux]
    requiresBuild: true
    dev: false
    optional: true

  /@next/swc-win32-arm64-msvc@15.3.0:
    resolution: {integrity: sha512-a7kUbqa/k09xPjfCl0RSVAvEjAkYBYxUzSVAzk2ptXiNEL+4bDBo9wNC43G/osLA/EOGzG4CuNRFnQyIHfkRgQ==}
    engines: {node: '>= 10'}
    cpu: [arm64]
    os: [win32]
    requiresBuild: true
    dev: false
    optional: true

  /@next/swc-win32-x64-msvc@15.3.0:
    resolution: {integrity: sha512-vHUQS4YVGJPmpjn7r5lEZuMhK5UQBNBRSB+iGDvJjaNk649pTIcRluDWNb9siunyLLiu/LDPHfvxBtNamyuLTw==}
    engines: {node: '>= 10'}
    cpu: [x64]
    os: [win32]
    requiresBuild: true
    dev: false
    optional: true

  /@nodelib/fs.scandir@2.1.5:
    resolution: {integrity: sha512-vq24Bq3ym5HEQm2NKCr3yXDwjc7vTsEThRDnkp2DK9p1uqLR+DHurm/NOTo0KG7HYHU7eppKZj3MyqYuMBf62g==}
    engines: {node: '>= 8'}
    dependencies:
      '@nodelib/fs.stat': 2.0.5
      run-parallel: 1.2.0

  /@nodelib/fs.stat@2.0.5:
    resolution: {integrity: sha512-RkhPPp2zrqDAQA/2jNhnztcPAlv64XdhIp7a7454A5ovI7Bukxgt7MX7udwAu3zg1DcpPU0rz3VV1SeaqvY4+A==}
    engines: {node: '>= 8'}

  /@nodelib/fs.walk@1.2.8:
    resolution: {integrity: sha512-oGB+UxlgWcgQkgwo8GcEGwemoTFt3FIO9ababBmaGwXIoBKZ+GTy0pP185beGg7Llih/NSHSV2XAs1lnznocSg==}
    engines: {node: '>= 8'}
    dependencies:
      '@nodelib/fs.scandir': 2.1.5
      fastq: 1.19.1

  /@opentelemetry/api@1.9.0:
    resolution: {integrity: sha512-3giAOQvZiH5F9bMlMiv8+GSPMeqg0dbaeo58/0SlA9sxSqZhnUtxzX9/2FzyhS9sWQf5S0GJE0AKBrFqjpeYcg==}
    engines: {node: '>=8.0.0'}
    dev: false

  /@pagefind/darwin-arm64@1.3.0:
    resolution: {integrity: sha512-365BEGl6ChOsauRjyVpBjXybflXAOvoMROw3TucAROHIcdBvXk9/2AmEvGFU0r75+vdQI4LJdJdpH4Y6Yqaj4A==}
    cpu: [arm64]
    os: [darwin]
    requiresBuild: true
    dev: true
    optional: true

  /@pagefind/darwin-x64@1.3.0:
    resolution: {integrity: sha512-zlGHA23uuXmS8z3XxEGmbHpWDxXfPZ47QS06tGUq0HDcZjXjXHeLG+cboOy828QIV5FXsm9MjfkP5e4ZNbOkow==}
    cpu: [x64]
    os: [darwin]
    requiresBuild: true
    dev: true
    optional: true

  /@pagefind/linux-arm64@1.3.0:
    resolution: {integrity: sha512-8lsxNAiBRUk72JvetSBXs4WRpYrQrVJXjlRRnOL6UCdBN9Nlsz0t7hWstRk36+JqHpGWOKYiuHLzGYqYAqoOnQ==}
    cpu: [arm64]
    os: [linux]
    requiresBuild: true
    dev: true
    optional: true

  /@pagefind/linux-x64@1.3.0:
    resolution: {integrity: sha512-hAvqdPJv7A20Ucb6FQGE6jhjqy+vZ6pf+s2tFMNtMBG+fzcdc91uTw7aP/1Vo5plD0dAOHwdxfkyw0ugal4kcQ==}
    cpu: [x64]
    os: [linux]
    requiresBuild: true
    dev: true
    optional: true

  /@pagefind/windows-x64@1.3.0:
    resolution: {integrity: sha512-BR1bIRWOMqkf8IoU576YDhij1Wd/Zf2kX/kCI0b2qzCKC8wcc2GQJaaRMCpzvCCrmliO4vtJ6RITp/AnoYUUmQ==}
    cpu: [x64]
    os: [win32]
    requiresBuild: true
    dev: true
    optional: true

  /@parcel/watcher-android-arm64@2.5.1:
    resolution: {integrity: sha512-KF8+j9nNbUN8vzOFDpRMsaKBHZ/mcjEjMToVMJOhTozkDonQFFrRcfdLWn6yWKCmJKmdVxSgHiYvTCef4/qcBA==}
    engines: {node: '>= 10.0.0'}
    cpu: [arm64]
    os: [android]
    requiresBuild: true
    dev: true
    optional: true

  /@parcel/watcher-darwin-arm64@2.5.1:
    resolution: {integrity: sha512-eAzPv5osDmZyBhou8PoF4i6RQXAfeKL9tjb3QzYuccXFMQU0ruIc/POh30ePnaOyD1UXdlKguHBmsTs53tVoPw==}
    engines: {node: '>= 10.0.0'}
    cpu: [arm64]
    os: [darwin]
    requiresBuild: true
    dev: true
    optional: true

  /@parcel/watcher-darwin-x64@2.5.1:
    resolution: {integrity: sha512-1ZXDthrnNmwv10A0/3AJNZ9JGlzrF82i3gNQcWOzd7nJ8aj+ILyW1MTxVk35Db0u91oD5Nlk9MBiujMlwmeXZg==}
    engines: {node: '>= 10.0.0'}
    cpu: [x64]
    os: [darwin]
    requiresBuild: true
    dev: true
    optional: true

  /@parcel/watcher-freebsd-x64@2.5.1:
    resolution: {integrity: sha512-SI4eljM7Flp9yPuKi8W0ird8TI/JK6CSxju3NojVI6BjHsTyK7zxA9urjVjEKJ5MBYC+bLmMcbAWlZ+rFkLpJQ==}
    engines: {node: '>= 10.0.0'}
    cpu: [x64]
    os: [freebsd]
    requiresBuild: true
    dev: true
    optional: true

  /@parcel/watcher-linux-arm-glibc@2.5.1:
    resolution: {integrity: sha512-RCdZlEyTs8geyBkkcnPWvtXLY44BCeZKmGYRtSgtwwnHR4dxfHRG3gR99XdMEdQ7KeiDdasJwwvNSF5jKtDwdA==}
    engines: {node: '>= 10.0.0'}
    cpu: [arm]
    os: [linux]
    requiresBuild: true
    dev: true
    optional: true

  /@parcel/watcher-linux-arm-musl@2.5.1:
    resolution: {integrity: sha512-6E+m/Mm1t1yhB8X412stiKFG3XykmgdIOqhjWj+VL8oHkKABfu/gjFj8DvLrYVHSBNC+/u5PeNrujiSQ1zwd1Q==}
    engines: {node: '>= 10.0.0'}
    cpu: [arm]
    os: [linux]
    requiresBuild: true
    dev: true
    optional: true

  /@parcel/watcher-linux-arm64-glibc@2.5.1:
    resolution: {integrity: sha512-LrGp+f02yU3BN9A+DGuY3v3bmnFUggAITBGriZHUREfNEzZh/GO06FF5u2kx8x+GBEUYfyTGamol4j3m9ANe8w==}
    engines: {node: '>= 10.0.0'}
    cpu: [arm64]
    os: [linux]
    requiresBuild: true
    dev: true
    optional: true

  /@parcel/watcher-linux-arm64-musl@2.5.1:
    resolution: {integrity: sha512-cFOjABi92pMYRXS7AcQv9/M1YuKRw8SZniCDw0ssQb/noPkRzA+HBDkwmyOJYp5wXcsTrhxO0zq1U11cK9jsFg==}
    engines: {node: '>= 10.0.0'}
    cpu: [arm64]
    os: [linux]
    requiresBuild: true
    dev: true
    optional: true

  /@parcel/watcher-linux-x64-glibc@2.5.1:
    resolution: {integrity: sha512-GcESn8NZySmfwlTsIur+49yDqSny2IhPeZfXunQi48DMugKeZ7uy1FX83pO0X22sHntJ4Ub+9k34XQCX+oHt2A==}
    engines: {node: '>= 10.0.0'}
    cpu: [x64]
    os: [linux]
    requiresBuild: true
    dev: true
    optional: true

  /@parcel/watcher-linux-x64-musl@2.5.1:
    resolution: {integrity: sha512-n0E2EQbatQ3bXhcH2D1XIAANAcTZkQICBPVaxMeaCVBtOpBZpWJuf7LwyWPSBDITb7In8mqQgJ7gH8CILCURXg==}
    engines: {node: '>= 10.0.0'}
    cpu: [x64]
    os: [linux]
    requiresBuild: true
    dev: true
    optional: true

  /@parcel/watcher-win32-arm64@2.5.1:
    resolution: {integrity: sha512-RFzklRvmc3PkjKjry3hLF9wD7ppR4AKcWNzH7kXR7GUe0Igb3Nz8fyPwtZCSquGrhU5HhUNDr/mKBqj7tqA2Vw==}
    engines: {node: '>= 10.0.0'}
    cpu: [arm64]
    os: [win32]
    requiresBuild: true
    dev: true
    optional: true

  /@parcel/watcher-win32-ia32@2.5.1:
    resolution: {integrity: sha512-c2KkcVN+NJmuA7CGlaGD1qJh1cLfDnQsHjE89E60vUEMlqduHGCdCLJCID5geFVM0dOtA3ZiIO8BoEQmzQVfpQ==}
    engines: {node: '>= 10.0.0'}
    cpu: [ia32]
    os: [win32]
    requiresBuild: true
    dev: true
    optional: true

  /@parcel/watcher-win32-x64@2.5.1:
    resolution: {integrity: sha512-9lHBdJITeNR++EvSQVUcaZoWupyHfXe1jZvGZ06O/5MflPcuPLtEphScIBL+AiCWBO46tDSHzWyD0uDmmZqsgA==}
    engines: {node: '>= 10.0.0'}
    cpu: [x64]
    os: [win32]
    requiresBuild: true
    dev: true
    optional: true

  /@parcel/watcher@2.5.1:
    resolution: {integrity: sha512-dfUnCxiN9H4ap84DvD2ubjw+3vUNpstxa0TneY/Paat8a3R4uQZDLSvWjmznAY/DoahqTHl9V46HF/Zs3F29pg==}
    engines: {node: '>= 10.0.0'}
    requiresBuild: true
    dependencies:
      detect-libc: 1.0.3
      is-glob: 4.0.3
      micromatch: 4.0.8
      node-addon-api: 7.1.1
    optionalDependencies:
      '@parcel/watcher-android-arm64': 2.5.1
      '@parcel/watcher-darwin-arm64': 2.5.1
      '@parcel/watcher-darwin-x64': 2.5.1
      '@parcel/watcher-freebsd-x64': 2.5.1
      '@parcel/watcher-linux-arm-glibc': 2.5.1
      '@parcel/watcher-linux-arm-musl': 2.5.1
      '@parcel/watcher-linux-arm64-glibc': 2.5.1
      '@parcel/watcher-linux-arm64-musl': 2.5.1
      '@parcel/watcher-linux-x64-glibc': 2.5.1
      '@parcel/watcher-linux-x64-musl': 2.5.1
      '@parcel/watcher-win32-arm64': 2.5.1
      '@parcel/watcher-win32-ia32': 2.5.1
      '@parcel/watcher-win32-x64': 2.5.1
    dev: true

  /@payloadcms/db-sqlite@3.38.0(payload@3.38.0):
    resolution: {integrity: sha512-h9TQeNxG7F9hBZeQAxVmZahw3igAsanqCU2O/aLH+FofmkIOImKwEtRtBcigAF3Vd8u040Vs5BXItyUb7W+0PQ==}
    peerDependencies:
      payload: 3.38.0
    dependencies:
      '@libsql/client': 0.14.0
      '@payloadcms/drizzle': 3.38.0(@libsql/client@0.14.0)(payload@3.38.0)
      console-table-printer: 2.12.1
      drizzle-kit: 0.28.0
      drizzle-orm: 0.36.1(@libsql/client@0.14.0)
      payload: 3.38.0(graphql@16.11.0)(typescript@5.8.3)
      prompts: 2.4.2
      to-snake-case: 1.0.0
      uuid: 9.0.0
    transitivePeerDependencies:
      - '@aws-sdk/client-rds-data'
      - '@cloudflare/workers-types'
      - '@electric-sql/pglite'
      - '@libsql/client-wasm'
      - '@neondatabase/serverless'
      - '@op-engineering/op-sqlite'
      - '@opentelemetry/api'
      - '@planetscale/database'
      - '@prisma/client'
      - '@tidbcloud/serverless'
      - '@types/better-sqlite3'
      - '@types/pg'
      - '@types/react'
      - '@types/sql.js'
      - '@vercel/postgres'
      - '@xata.io/client'
      - better-sqlite3
      - bufferutil
      - bun-types
      - expo-sqlite
      - knex
      - kysely
      - mysql2
      - pg
      - postgres
      - prisma
      - react
      - sql.js
      - sqlite3
      - supports-color
      - utf-8-validate
    dev: false

  /@payloadcms/drizzle@3.38.0(@libsql/client@0.14.0)(payload@3.38.0):
    resolution: {integrity: sha512-8YUFotd0LzgD03ga/H9ocQpRcR20S0eGtH69LOA9eMD4+OrXcN8k33Ugcd2f0Z2Ap4bcOLddtrKynEPCoyqZdg==}
    peerDependencies:
      payload: 3.38.0
    dependencies:
      console-table-printer: 2.12.1
      dequal: 2.0.3
      drizzle-orm: 0.36.1(@libsql/client@0.14.0)
      payload: 3.38.0(graphql@16.11.0)(typescript@5.8.3)
      prompts: 2.4.2
      to-snake-case: 1.0.0
      uuid: 9.0.0
    transitivePeerDependencies:
      - '@aws-sdk/client-rds-data'
      - '@cloudflare/workers-types'
      - '@electric-sql/pglite'
      - '@libsql/client'
      - '@libsql/client-wasm'
      - '@neondatabase/serverless'
      - '@op-engineering/op-sqlite'
      - '@opentelemetry/api'
      - '@planetscale/database'
      - '@prisma/client'
      - '@tidbcloud/serverless'
      - '@types/better-sqlite3'
      - '@types/pg'
      - '@types/react'
      - '@types/sql.js'
      - '@vercel/postgres'
      - '@xata.io/client'
      - better-sqlite3
      - bun-types
      - expo-sqlite
      - knex
      - kysely
      - mysql2
      - pg
      - postgres
      - prisma
      - react
      - sql.js
      - sqlite3
    dev: false

  /@payloadcms/translations@3.38.0:
    resolution: {integrity: sha512-BHgJXlPuJmmZYVgMUH3baSMmMz4Aa45r1gTdilkw2SulmCegu9t4Hn9pueJbRGiRI2qNSsAZ0cYPdpoLZrg+Ow==}
    dependencies:
      date-fns: 4.1.0
    dev: false

  /@pkgjs/parseargs@0.11.0:
    resolution: {integrity: sha512-+1VkjdD0QBLPodGrJUeqarH8VAIvQODIbwh9XpP5Syisf7YoQgsJKPNFoqqLQlu+VQ/tVSshMR6loPMn8U+dPg==}
    engines: {node: '>=14'}
    requiresBuild: true
    optional: true

  /@radix-ui/react-compose-refs@1.1.2(@types/react@19.1.0)(react@19.1.0):
    resolution: {integrity: sha512-z4eqJvfiNnFMHIIvXP3CY57y2WJs5g2v3X0zm9mEJkrkNv4rDxu+sg9Jh8EkXyeqBkB7SOcboo9dMVqhyrACIg==}
    peerDependencies:
      '@types/react': '*'
      react: ^16.8 || ^17.0 || ^18.0 || ^19.0 || ^19.0.0-rc
    peerDependenciesMeta:
      '@types/react':
        optional: true
    dependencies:
      '@types/react': 19.1.0
      react: 19.1.0
    dev: true

  /@radix-ui/react-slot@1.2.3(@types/react@19.1.0)(react@19.1.0):
    resolution: {integrity: sha512-aeNmHnBxbi2St0au6VBVC7JXFlhLlOnvIIlePNniyUNAClzmtAUEY8/pBiK3iHjufOlwA+c20/8jngo7xcrg8A==}
    peerDependencies:
      '@types/react': '*'
      react: ^16.8 || ^17.0 || ^18.0 || ^19.0 || ^19.0.0-rc
    peerDependenciesMeta:
      '@types/react':
        optional: true
    dependencies:
      '@radix-ui/react-compose-refs': 1.1.2(@types/react@19.1.0)(react@19.1.0)
      '@types/react': 19.1.0
      react: 19.1.0
    dev: true

  /@react-aria/focus@3.20.3(react-dom@19.1.0)(react@19.1.0):
    resolution: {integrity: sha512-rR5uZUMSY4xLHmpK/I8bP1V6vUNHFo33gTvrvNUsAKKqvMfa7R2nu5A6v97dr5g6tVH6xzpdkPsOJCWh90H2cw==}
    peerDependencies:
      react: ^16.8.0 || ^17.0.0-rc.1 || ^18.0.0 || ^19.0.0-rc.1
      react-dom: ^16.8.0 || ^17.0.0-rc.1 || ^18.0.0 || ^19.0.0-rc.1
    dependencies:
      '@react-aria/interactions': 3.25.1(react-dom@19.1.0)(react@19.1.0)
      '@react-aria/utils': 3.29.0(react-dom@19.1.0)(react@19.1.0)
      '@react-types/shared': 3.29.1(react@19.1.0)
      '@swc/helpers': 0.5.15
      clsx: 2.1.1
      react: 19.1.0
      react-dom: 19.1.0(react@19.1.0)
    dev: false

  /@react-aria/interactions@3.25.1(react-dom@19.1.0)(react@19.1.0):
    resolution: {integrity: sha512-ntLrlgqkmZupbbjekz3fE/n3eQH2vhncx8gUp0+N+GttKWevx7jos11JUBjnJwb1RSOPgRUFcrluOqBp0VgcfQ==}
    peerDependencies:
      react: ^16.8.0 || ^17.0.0-rc.1 || ^18.0.0 || ^19.0.0-rc.1
      react-dom: ^16.8.0 || ^17.0.0-rc.1 || ^18.0.0 || ^19.0.0-rc.1
    dependencies:
      '@react-aria/ssr': 3.9.8(react@19.1.0)
      '@react-aria/utils': 3.29.0(react-dom@19.1.0)(react@19.1.0)
      '@react-stately/flags': 3.1.1
      '@react-types/shared': 3.29.1(react@19.1.0)
      '@swc/helpers': 0.5.15
      react: 19.1.0
      react-dom: 19.1.0(react@19.1.0)
    dev: false

  /@react-aria/ssr@3.9.8(react@19.1.0):
    resolution: {integrity: sha512-lQDE/c9uTfBSDOjaZUJS8xP2jCKVk4zjQeIlCH90xaLhHDgbpCdns3xvFpJJujfj3nI4Ll9K7A+ONUBDCASOuw==}
    engines: {node: '>= 12'}
    peerDependencies:
      react: ^16.8.0 || ^17.0.0-rc.1 || ^18.0.0 || ^19.0.0-rc.1
    dependencies:
      '@swc/helpers': 0.5.15
      react: 19.1.0
    dev: false

  /@react-aria/utils@3.29.0(react-dom@19.1.0)(react@19.1.0):
    resolution: {integrity: sha512-jSOrZimCuT1iKNVlhjIxDkAhgF7HSp3pqyT6qjg/ZoA0wfqCi/okmrMPiWSAKBnkgX93N8GYTLT3CIEO6WZe9Q==}
    peerDependencies:
      react: ^16.8.0 || ^17.0.0-rc.1 || ^18.0.0 || ^19.0.0-rc.1
      react-dom: ^16.8.0 || ^17.0.0-rc.1 || ^18.0.0 || ^19.0.0-rc.1
    dependencies:
      '@react-aria/ssr': 3.9.8(react@19.1.0)
      '@react-stately/flags': 3.1.1
      '@react-stately/utils': 3.10.6(react@19.1.0)
      '@react-types/shared': 3.29.1(react@19.1.0)
      '@swc/helpers': 0.5.15
      clsx: 2.1.1
      react: 19.1.0
      react-dom: 19.1.0(react@19.1.0)
    dev: false

  /@react-stately/flags@3.1.1:
    resolution: {integrity: sha512-XPR5gi5LfrPdhxZzdIlJDz/B5cBf63l4q6/AzNqVWFKgd0QqY5LvWJftXkklaIUpKSJkIKQb8dphuZXDtkWNqg==}
    dependencies:
      '@swc/helpers': 0.5.15
    dev: false

  /@react-stately/utils@3.10.6(react@19.1.0):
    resolution: {integrity: sha512-O76ip4InfTTzAJrg8OaZxKU4vvjMDOpfA/PGNOytiXwBbkct2ZeZwaimJ8Bt9W1bj5VsZ81/o/tW4BacbdDOMA==}
    peerDependencies:
      react: ^16.8.0 || ^17.0.0-rc.1 || ^18.0.0 || ^19.0.0-rc.1
    dependencies:
      '@swc/helpers': 0.5.15
      react: 19.1.0
    dev: false

  /@react-types/shared@3.29.1(react@19.1.0):
    resolution: {integrity: sha512-KtM+cDf2CXoUX439rfEhbnEdAgFZX20UP2A35ypNIawR7/PFFPjQDWyA2EnClCcW/dLWJDEPX2U8+EJff8xqmQ==}
    peerDependencies:
      react: ^16.8.0 || ^17.0.0-rc.1 || ^18.0.0 || ^19.0.0-rc.1
    dependencies:
      react: 19.1.0
    dev: false

  /@rollup/rollup-android-arm-eabi@4.41.0:
    resolution: {integrity: sha512-KxN+zCjOYHGwCl4UCtSfZ6jrq/qi88JDUtiEFk8LELEHq2Egfc/FgW+jItZiOLRuQfb/3xJSgFuNPC9jzggX+A==}
    cpu: [arm]
    os: [android]
    requiresBuild: true
    optional: true

  /@rollup/rollup-android-arm64@4.41.0:
    resolution: {integrity: sha512-yDvqx3lWlcugozax3DItKJI5j05B0d4Kvnjx+5mwiUpWramVvmAByYigMplaoAQ3pvdprGCTCE03eduqE/8mPQ==}
    cpu: [arm64]
    os: [android]
    requiresBuild: true
    optional: true

  /@rollup/rollup-darwin-arm64@4.41.0:
    resolution: {integrity: sha512-2KOU574vD3gzcPSjxO0eyR5iWlnxxtmW1F5CkNOHmMlueKNCQkxR6+ekgWyVnz6zaZihpUNkGxjsYrkTJKhkaw==}
    cpu: [arm64]
    os: [darwin]
    requiresBuild: true
    optional: true

  /@rollup/rollup-darwin-x64@4.41.0:
    resolution: {integrity: sha512-gE5ACNSxHcEZyP2BA9TuTakfZvULEW4YAOtxl/A/YDbIir/wPKukde0BNPlnBiP88ecaN4BJI2TtAd+HKuZPQQ==}
    cpu: [x64]
    os: [darwin]
    requiresBuild: true
    optional: true

  /@rollup/rollup-freebsd-arm64@4.41.0:
    resolution: {integrity: sha512-GSxU6r5HnWij7FoSo7cZg3l5GPg4HFLkzsFFh0N/b16q5buW1NAWuCJ+HMtIdUEi6XF0qH+hN0TEd78laRp7Dg==}
    cpu: [arm64]
    os: [freebsd]
    requiresBuild: true
    optional: true

  /@rollup/rollup-freebsd-x64@4.41.0:
    resolution: {integrity: sha512-KGiGKGDg8qLRyOWmk6IeiHJzsN/OYxO6nSbT0Vj4MwjS2XQy/5emsmtoqLAabqrohbgLWJ5GV3s/ljdrIr8Qjg==}
    cpu: [x64]
    os: [freebsd]
    requiresBuild: true
    optional: true

  /@rollup/rollup-linux-arm-gnueabihf@4.41.0:
    resolution: {integrity: sha512-46OzWeqEVQyX3N2/QdiU/CMXYDH/lSHpgfBkuhl3igpZiaB3ZIfSjKuOnybFVBQzjsLwkus2mjaESy8H41SzvA==}
    cpu: [arm]
    os: [linux]
    requiresBuild: true
    optional: true

  /@rollup/rollup-linux-arm-musleabihf@4.41.0:
    resolution: {integrity: sha512-lfgW3KtQP4YauqdPpcUZHPcqQXmTmH4nYU0cplNeW583CMkAGjtImw4PKli09NFi2iQgChk4e9erkwlfYem6Lg==}
    cpu: [arm]
    os: [linux]
    requiresBuild: true
    optional: true

  /@rollup/rollup-linux-arm64-gnu@4.41.0:
    resolution: {integrity: sha512-nn8mEyzMbdEJzT7cwxgObuwviMx6kPRxzYiOl6o/o+ChQq23gfdlZcUNnt89lPhhz3BYsZ72rp0rxNqBSfqlqw==}
    cpu: [arm64]
    os: [linux]
    requiresBuild: true
    optional: true

  /@rollup/rollup-linux-arm64-musl@4.41.0:
    resolution: {integrity: sha512-l+QK99je2zUKGd31Gh+45c4pGDAqZSuWQiuRFCdHYC2CSiO47qUWsCcenrI6p22hvHZrDje9QjwSMAFL3iwXwQ==}
    cpu: [arm64]
    os: [linux]
    requiresBuild: true
    optional: true

  /@rollup/rollup-linux-loongarch64-gnu@4.41.0:
    resolution: {integrity: sha512-WbnJaxPv1gPIm6S8O/Wg+wfE/OzGSXlBMbOe4ie+zMyykMOeqmgD1BhPxZQuDqwUN+0T/xOFtL2RUWBspnZj3w==}
    cpu: [loong64]
    os: [linux]
    requiresBuild: true
    optional: true

  /@rollup/rollup-linux-powerpc64le-gnu@4.41.0:
    resolution: {integrity: sha512-eRDWR5t67/b2g8Q/S8XPi0YdbKcCs4WQ8vklNnUYLaSWF+Cbv2axZsp4jni6/j7eKvMLYCYdcsv8dcU+a6QNFg==}
    cpu: [ppc64]
    os: [linux]
    requiresBuild: true
    optional: true

  /@rollup/rollup-linux-riscv64-gnu@4.41.0:
    resolution: {integrity: sha512-TWrZb6GF5jsEKG7T1IHwlLMDRy2f3DPqYldmIhnA2DVqvvhY2Ai184vZGgahRrg8k9UBWoSlHv+suRfTN7Ua4A==}
    cpu: [riscv64]
    os: [linux]
    requiresBuild: true
    optional: true

  /@rollup/rollup-linux-riscv64-musl@4.41.0:
    resolution: {integrity: sha512-ieQljaZKuJpmWvd8gW87ZmSFwid6AxMDk5bhONJ57U8zT77zpZ/TPKkU9HpnnFrM4zsgr4kiGuzbIbZTGi7u9A==}
    cpu: [riscv64]
    os: [linux]
    requiresBuild: true
    optional: true

  /@rollup/rollup-linux-s390x-gnu@4.41.0:
    resolution: {integrity: sha512-/L3pW48SxrWAlVsKCN0dGLB2bi8Nv8pr5S5ocSM+S0XCn5RCVCXqi8GVtHFsOBBCSeR+u9brV2zno5+mg3S4Aw==}
    cpu: [s390x]
    os: [linux]
    requiresBuild: true
    optional: true

  /@rollup/rollup-linux-x64-gnu@4.41.0:
    resolution: {integrity: sha512-XMLeKjyH8NsEDCRptf6LO8lJk23o9wvB+dJwcXMaH6ZQbbkHu2dbGIUindbMtRN6ux1xKi16iXWu6q9mu7gDhQ==}
    cpu: [x64]
    os: [linux]
    requiresBuild: true
    optional: true

  /@rollup/rollup-linux-x64-musl@4.41.0:
    resolution: {integrity: sha512-m/P7LycHZTvSQeXhFmgmdqEiTqSV80zn6xHaQ1JSqwCtD1YGtwEK515Qmy9DcB2HK4dOUVypQxvhVSy06cJPEg==}
    cpu: [x64]
    os: [linux]
    requiresBuild: true
    optional: true

  /@rollup/rollup-win32-arm64-msvc@4.41.0:
    resolution: {integrity: sha512-4yodtcOrFHpbomJGVEqZ8fzD4kfBeCbpsUy5Pqk4RluXOdsWdjLnjhiKy2w3qzcASWd04fp52Xz7JKarVJ5BTg==}
    cpu: [arm64]
    os: [win32]
    requiresBuild: true
    optional: true

  /@rollup/rollup-win32-ia32-msvc@4.41.0:
    resolution: {integrity: sha512-tmazCrAsKzdkXssEc65zIE1oC6xPHwfy9d5Ta25SRCDOZS+I6RypVVShWALNuU9bxIfGA0aqrmzlzoM5wO5SPQ==}
    cpu: [ia32]
    os: [win32]
    requiresBuild: true
    optional: true

  /@rollup/rollup-win32-x64-msvc@4.41.0:
    resolution: {integrity: sha512-h1J+Yzjo/X+0EAvR2kIXJDuTuyT7drc+t2ALY0nIcGPbTatNOf0VWdhEA2Z4AAjv6X1NJV7SYo5oCTYRJhSlVA==}
    cpu: [x64]
    os: [win32]
    requiresBuild: true
    optional: true

  /@shikijs/core@2.5.0:
    resolution: {integrity: sha512-uu/8RExTKtavlpH7XqnVYBrfBkUc20ngXiX9NSrBhOVZYv/7XQRKUyhtkeflY5QsxC0GbJThCerruZfsUaSldg==}
    dependencies:
      '@shikijs/engine-javascript': 2.5.0
      '@shikijs/engine-oniguruma': 2.5.0
      '@shikijs/types': 2.5.0
      '@shikijs/vscode-textmate': 10.0.2
      '@types/hast': 3.0.4
      hast-util-to-html: 9.0.5
    dev: false

  /@shikijs/engine-javascript@2.5.0:
    resolution: {integrity: sha512-VjnOpnQf8WuCEZtNUdjjwGUbtAVKuZkVQ/5cHy/tojVVRIRtlWMYVjyWhxOmIq05AlSOv72z7hRNRGVBgQOl0w==}
    dependencies:
      '@shikijs/types': 2.5.0
      '@shikijs/vscode-textmate': 10.0.2
      oniguruma-to-es: 3.1.1
    dev: false

  /@shikijs/engine-oniguruma@2.5.0:
    resolution: {integrity: sha512-pGd1wRATzbo/uatrCIILlAdFVKdxImWJGQ5rFiB5VZi2ve5xj3Ax9jny8QvkaV93btQEwR/rSz5ERFpC5mKNIw==}
    dependencies:
      '@shikijs/types': 2.5.0
      '@shikijs/vscode-textmate': 10.0.2
    dev: false

  /@shikijs/langs@2.5.0:
    resolution: {integrity: sha512-Qfrrt5OsNH5R+5tJ/3uYBBZv3SuGmnRPejV9IlIbFH3HTGLDlkqgHymAlzklVmKBjAaVmkPkyikAV/sQ1wSL+w==}
    dependencies:
      '@shikijs/types': 2.5.0
    dev: false

  /@shikijs/themes@2.5.0:
    resolution: {integrity: sha512-wGrk+R8tJnO0VMzmUExHR+QdSaPUl/NKs+a4cQQRWyoc3YFbUzuLEi/KWK1hj+8BfHRKm2jNhhJck1dfstJpiw==}
    dependencies:
      '@shikijs/types': 2.5.0
    dev: false

  /@shikijs/twoslash@2.5.0(typescript@5.8.2):
    resolution: {integrity: sha512-OdyoZRbzTB80qHFHdaXT070OG9hiljxbsJMZmrMAPWXG2e4FV8wbC63VBM5BJXa1DH645nw20VX1MzASkO5V9g==}
    dependencies:
      '@shikijs/core': 2.5.0
      '@shikijs/types': 2.5.0
      twoslash: 0.2.12(typescript@5.8.2)
    transitivePeerDependencies:
      - supports-color
      - typescript
    dev: false

  /@shikijs/types@2.5.0:
    resolution: {integrity: sha512-ygl5yhxki9ZLNuNpPitBWvcy9fsSKKaRuO4BAlMyagszQidxcpLAr0qiW/q43DtSIDxO6hEbtYLiFZNXO/hdGw==}
    dependencies:
      '@shikijs/vscode-textmate': 10.0.2
      '@types/hast': 3.0.4
    dev: false

  /@shikijs/vscode-textmate@10.0.2:
    resolution: {integrity: sha512-83yeghZ2xxin3Nj8z1NMd/NCuca+gsYXswywDy5bHvwlWL8tpTQmzGeUuHd9FC3E/SBEMvzJRwWEOz5gGes9Qg==}
    dev: false

  /@swc/counter@0.1.3:
    resolution: {integrity: sha512-e2BR4lsJkkRlKZ/qCHPw9ZaSxc0MVUd7gtbtaB7aMvHeJVYe8sOB8DBZkP2DtISHGSku9sCK6T6cnY0CtXrOCQ==}
    dev: false

  /@swc/helpers@0.5.15:
    resolution: {integrity: sha512-JQ5TuMi45Owi4/BIMAJBoSQoOJu12oOk/gADqlcUL9JEdHB8vyjUSsxqeNXnmXHjYKMi2WcYtezGEEhqUI/E2g==}
    dependencies:
      tslib: 2.8.1
    dev: false

  /@tailwindcss/cli@4.1.5:
    resolution: {integrity: sha512-Kr567rDwDjY1VUnfqh5/+DCpRf4B8lPs5O9flP4kri7n4AM2aubrIxGSh5GN8s+awUKw/U4+6kNlEnZbBNfUeg==}
    hasBin: true
    dependencies:
      '@parcel/watcher': 2.5.1
      '@tailwindcss/node': 4.1.5
      '@tailwindcss/oxide': 4.1.5
      enhanced-resolve: 5.18.1
      mri: 1.2.0
      picocolors: 1.1.1
      tailwindcss: 4.1.5
    dev: true

  /@tailwindcss/node@4.1.5:
    resolution: {integrity: sha512-CBhSWo0vLnWhXIvpD0qsPephiaUYfHUX3U9anwDaHZAeuGpTiB3XmsxPAN6qX7bFhipyGBqOa1QYQVVhkOUGxg==}
    dependencies:
      enhanced-resolve: 5.18.1
      jiti: 2.4.2
      lightningcss: 1.29.2
      tailwindcss: 4.1.5
    dev: true

  /@tailwindcss/oxide-android-arm64@4.1.5:
    resolution: {integrity: sha512-LVvM0GirXHED02j7hSECm8l9GGJ1RfgpWCW+DRn5TvSaxVsv28gRtoL4aWKGnXqwvI3zu1GABeDNDVZeDPOQrw==}
    engines: {node: '>= 10'}
    cpu: [arm64]
    os: [android]
    requiresBuild: true
    dev: true
    optional: true

  /@tailwindcss/oxide-darwin-arm64@4.1.5:
    resolution: {integrity: sha512-//TfCA3pNrgnw4rRJOqavW7XUk8gsg9ddi8cwcsWXp99tzdBAZW0WXrD8wDyNbqjW316Pk2hiN/NJx/KWHl8oA==}
    engines: {node: '>= 10'}
    cpu: [arm64]
    os: [darwin]
    requiresBuild: true
    dev: true
    optional: true

  /@tailwindcss/oxide-darwin-x64@4.1.5:
    resolution: {integrity: sha512-XQorp3Q6/WzRd9OalgHgaqgEbjP3qjHrlSUb5k1EuS1Z9NE9+BbzSORraO+ecW432cbCN7RVGGL/lSnHxcd+7Q==}
    engines: {node: '>= 10'}
    cpu: [x64]
    os: [darwin]
    requiresBuild: true
    dev: true
    optional: true

  /@tailwindcss/oxide-freebsd-x64@4.1.5:
    resolution: {integrity: sha512-bPrLWbxo8gAo97ZmrCbOdtlz/Dkuy8NK97aFbVpkJ2nJ2Jo/rsCbu0TlGx8joCuA3q6vMWTSn01JY46iwG+clg==}
    engines: {node: '>= 10'}
    cpu: [x64]
    os: [freebsd]
    requiresBuild: true
    dev: true
    optional: true

  /@tailwindcss/oxide-linux-arm-gnueabihf@4.1.5:
    resolution: {integrity: sha512-1gtQJY9JzMAhgAfvd/ZaVOjh/Ju/nCoAsvOVJenWZfs05wb8zq+GOTnZALWGqKIYEtyNpCzvMk+ocGpxwdvaVg==}
    engines: {node: '>= 10'}
    cpu: [arm]
    os: [linux]
    requiresBuild: true
    dev: true
    optional: true

  /@tailwindcss/oxide-linux-arm64-gnu@4.1.5:
    resolution: {integrity: sha512-dtlaHU2v7MtdxBXoqhxwsWjav7oim7Whc6S9wq/i/uUMTWAzq/gijq1InSgn2yTnh43kR+SFvcSyEF0GCNu1PQ==}
    engines: {node: '>= 10'}
    cpu: [arm64]
    os: [linux]
    requiresBuild: true
    dev: true
    optional: true

  /@tailwindcss/oxide-linux-arm64-musl@4.1.5:
    resolution: {integrity: sha512-fg0F6nAeYcJ3CriqDT1iVrqALMwD37+sLzXs8Rjy8Z1ZHshJoYceodfyUwGJEsQoTyWbliFNRs2wMQNXtT7MVA==}
    engines: {node: '>= 10'}
    cpu: [arm64]
    os: [linux]
    requiresBuild: true
    dev: true
    optional: true

  /@tailwindcss/oxide-linux-x64-gnu@4.1.5:
    resolution: {integrity: sha512-SO+F2YEIAHa1AITwc8oPwMOWhgorPzzcbhWEb+4oLi953h45FklDmM8dPSZ7hNHpIk9p/SCZKUYn35t5fjGtHA==}
    engines: {node: '>= 10'}
    cpu: [x64]
    os: [linux]
    requiresBuild: true
    dev: true
    optional: true

  /@tailwindcss/oxide-linux-x64-musl@4.1.5:
    resolution: {integrity: sha512-6UbBBplywkk/R+PqqioskUeXfKcBht3KU7juTi1UszJLx0KPXUo10v2Ok04iBJIaDPkIFkUOVboXms5Yxvaz+g==}
    engines: {node: '>= 10'}
    cpu: [x64]
    os: [linux]
    requiresBuild: true
    dev: true
    optional: true

  /@tailwindcss/oxide-wasm32-wasi@4.1.5:
    resolution: {integrity: sha512-hwALf2K9FHuiXTPqmo1KeOb83fTRNbe9r/Ixv9ZNQ/R24yw8Ge1HOWDDgTdtzntIaIUJG5dfXCf4g9AD4RiyhQ==}
    engines: {node: '>=14.0.0'}
    cpu: [wasm32]
    requiresBuild: true
    dev: true
    optional: true
    bundledDependencies:
      - '@napi-rs/wasm-runtime'
      - '@emnapi/core'
      - '@emnapi/runtime'
      - '@tybys/wasm-util'
      - '@emnapi/wasi-threads'
      - tslib

  /@tailwindcss/oxide-win32-arm64-msvc@4.1.5:
    resolution: {integrity: sha512-oDKncffWzaovJbkuR7/OTNFRJQVdiw/n8HnzaCItrNQUeQgjy7oUiYpsm9HUBgpmvmDpSSbGaCa2Evzvk3eFmA==}
    engines: {node: '>= 10'}
    cpu: [arm64]
    os: [win32]
    requiresBuild: true
    dev: true
    optional: true

  /@tailwindcss/oxide-win32-x64-msvc@4.1.5:
    resolution: {integrity: sha512-WiR4dtyrFdbb+ov0LK+7XsFOsG+0xs0PKZKkt41KDn9jYpO7baE3bXiudPVkTqUEwNfiglCygQHl2jklvSBi7Q==}
    engines: {node: '>= 10'}
    cpu: [x64]
    os: [win32]
    requiresBuild: true
    dev: true
    optional: true

  /@tailwindcss/oxide@4.1.5:
    resolution: {integrity: sha512-1n4br1znquEvyW/QuqMKQZlBen+jxAbvyduU87RS8R3tUSvByAkcaMTkJepNIrTlYhD+U25K4iiCIxE6BGdRYA==}
    engines: {node: '>= 10'}
    optionalDependencies:
      '@tailwindcss/oxide-android-arm64': 4.1.5
      '@tailwindcss/oxide-darwin-arm64': 4.1.5
      '@tailwindcss/oxide-darwin-x64': 4.1.5
      '@tailwindcss/oxide-freebsd-x64': 4.1.5
      '@tailwindcss/oxide-linux-arm-gnueabihf': 4.1.5
      '@tailwindcss/oxide-linux-arm64-gnu': 4.1.5
      '@tailwindcss/oxide-linux-arm64-musl': 4.1.5
      '@tailwindcss/oxide-linux-x64-gnu': 4.1.5
      '@tailwindcss/oxide-linux-x64-musl': 4.1.5
      '@tailwindcss/oxide-wasm32-wasi': 4.1.5
      '@tailwindcss/oxide-win32-arm64-msvc': 4.1.5
      '@tailwindcss/oxide-win32-x64-msvc': 4.1.5
    dev: true

  /@tanstack/react-virtual@3.13.9(react-dom@19.1.0)(react@19.1.0):
    resolution: {integrity: sha512-SPWC8kwG/dWBf7Py7cfheAPOxuvIv4fFQ54PdmYbg7CpXfsKxkucak43Q0qKsxVthhUJQ1A7CIMAIplq4BjVwA==}
    peerDependencies:
      react: ^16.8.0 || ^17.0.0 || ^18.0.0 || ^19.0.0
      react-dom: ^16.8.0 || ^17.0.0 || ^18.0.0 || ^19.0.0
    dependencies:
      '@tanstack/virtual-core': 3.13.9
      react: 19.1.0
      react-dom: 19.1.0(react@19.1.0)
    dev: false

  /@tanstack/virtual-core@3.13.9:
    resolution: {integrity: sha512-3jztt0jpaoJO5TARe2WIHC1UQC3VMLAFUW5mmMo0yrkwtDB2AQP0+sh10BVUpWrnvHjSLvzFizydtEGLCJKFoQ==}
    dev: false

  /@theguild/remark-mermaid@0.2.0(react@19.1.0):
    resolution: {integrity: sha512-o8n57TJy0OI4PCrNw8z6S+vpHtrwoQZzTA5Y3fL0U1NDRIoMg/78duWgEBFsCZcWM1G6zjE91yg1aKCsDwgE2Q==}
    peerDependencies:
      react: ^18.2.0
    dependencies:
      mermaid: 11.6.0
      react: 19.1.0
      unist-util-visit: 5.0.0
    transitivePeerDependencies:
      - supports-color
    dev: false

  /@theguild/remark-npm2yarn@0.3.3:
    resolution: {integrity: sha512-ma6DvR03gdbvwqfKx1omqhg9May/VYGdMHvTzB4VuxkyS7KzfZ/lzrj43hmcsggpMje0x7SADA/pcMph0ejRnA==}
    dependencies:
      npm-to-yarn: 3.0.1
      unist-util-visit: 5.0.0
    dev: false

  /@tokenizer/token@0.3.0:
    resolution: {integrity: sha512-OvjF+z51L3ov0OyAU0duzsYuvO01PH7x4t6DJx+guahgTnBHkhJdG7soQeTSFLWN3efnHyibZ4Z8l2EuWwJN3A==}
    dev: false

  /@tremor/react@4.0.0-beta-tremor-v4.4(react-dom@19.1.0)(react@19.1.0)(tailwindcss@4.1.5):
    resolution: {integrity: sha512-S7HRQDSo4F30npQyhUqMsOZ8Lw+w1DNaUjftBCw+Psj2UHnoK8U/GVpw2kfWxrL5zh8Ym8v34MQMpgpfBU8mAQ==}
    peerDependencies:
      react: ^19.0.0
      react-dom: '>=16.6.0'
    dependencies:
      '@floating-ui/react': 0.19.2(react-dom@19.1.0)(react@19.1.0)
      '@headlessui/react': 2.2.0(react-dom@19.1.0)(react@19.1.0)
      date-fns: 3.6.0
      react: 19.1.0
      react-day-picker: 8.10.1(date-fns@3.6.0)(react@19.1.0)
      react-dom: 19.1.0(react@19.1.0)
      recharts: 2.15.3(react-dom@19.1.0)(react@19.1.0)
      tailwind-merge: 2.6.0
      tailwind-variants: 0.3.1(tailwindcss@4.1.5)
    transitivePeerDependencies:
      - tailwindcss
    dev: false

  /@tsconfig/node10@1.0.11:
    resolution: {integrity: sha512-DcRjDCujK/kCk/cUe8Xz8ZSpm8mS3mNNpta+jGCA6USEDfktlNvm1+IuZ9eTcDbNk41BHwpHHeW+N1lKCz4zOw==}
    dev: true

  /@tsconfig/node12@1.0.11:
    resolution: {integrity: sha512-cqefuRsh12pWyGsIoBKJA9luFu3mRxCA+ORZvA4ktLSzIuCUtWVxGIuXigEwO5/ywWFMZ2QEGKWvkZG1zDMTag==}
    dev: true

  /@tsconfig/node14@1.0.3:
    resolution: {integrity: sha512-ysT8mhdixWK6Hw3i1V2AeRqZ5WfXg1G43mqoYlM2nc6388Fq5jcXyr5mRsqViLx/GJYdoL0bfXD8nmF+Zn/Iow==}
    dev: true

  /@tsconfig/node16@1.0.4:
    resolution: {integrity: sha512-vxhUy4J8lyeyinH7Azl1pdd43GJhZH/tP2weN8TntQblOY+A0XbT8DJk1/oCPuOOyg/Ja757rG0CgHcWC8OfMA==}
    dev: true

  /@types/busboy@1.5.4:
    resolution: {integrity: sha512-kG7WrUuAKK0NoyxfQHsVE6j1m01s6kMma64E+OZenQABMQyTJop1DumUWcLwAQ2JzpefU7PDYoRDKl8uZosFjw==}
    dependencies:
      '@types/node': 22.15.21
    dev: false

  /@types/d3-array@3.2.1:
    resolution: {integrity: sha512-Y2Jn2idRrLzUfAKV2LyRImR+y4oa2AntrgID95SHJxuMUrkNXmanDSed71sRNZysveJVt1hLLemQZIady0FpEg==}
    dev: false

  /@types/d3-axis@3.0.6:
    resolution: {integrity: sha512-pYeijfZuBd87T0hGn0FO1vQ/cgLk6E1ALJjfkC0oJ8cbwkZl3TpgS8bVBLZN+2jjGgg38epgxb2zmoGtSfvgMw==}
    dependencies:
      '@types/d3-selection': 3.0.11
    dev: false

  /@types/d3-brush@3.0.6:
    resolution: {integrity: sha512-nH60IZNNxEcrh6L1ZSMNA28rj27ut/2ZmI3r96Zd+1jrZD++zD3LsMIjWlvg4AYrHn/Pqz4CF3veCxGjtbqt7A==}
    dependencies:
      '@types/d3-selection': 3.0.11
    dev: false

  /@types/d3-chord@3.0.6:
    resolution: {integrity: sha512-LFYWWd8nwfwEmTZG9PfQxd17HbNPksHBiJHaKuY1XeqscXacsS2tyoo6OdRsjf+NQYeB6XrNL3a25E3gH69lcg==}
    dev: false

  /@types/d3-color@3.1.3:
    resolution: {integrity: sha512-iO90scth9WAbmgv7ogoq57O9YpKmFBbmoEoCHDB2xMBY0+/KVrqAaCDyCE16dUspeOvIxFFRI+0sEtqDqy2b4A==}
    dev: false

  /@types/d3-contour@3.0.6:
    resolution: {integrity: sha512-BjzLgXGnCWjUSYGfH1cpdo41/hgdWETu4YxpezoztawmqsvCeep+8QGfiY6YbDvfgHz/DkjeIkkZVJavB4a3rg==}
    dependencies:
      '@types/d3-array': 3.2.1
      '@types/geojson': 7946.0.16
    dev: false

  /@types/d3-delaunay@6.0.4:
    resolution: {integrity: sha512-ZMaSKu4THYCU6sV64Lhg6qjf1orxBthaC161plr5KuPHo3CNm8DTHiLw/5Eq2b6TsNP0W0iJrUOFscY6Q450Hw==}
    dev: false

  /@types/d3-dispatch@3.0.6:
    resolution: {integrity: sha512-4fvZhzMeeuBJYZXRXrRIQnvUYfyXwYmLsdiN7XXmVNQKKw1cM8a5WdID0g1hVFZDqT9ZqZEY5pD44p24VS7iZQ==}
    dev: false

  /@types/d3-drag@3.0.7:
    resolution: {integrity: sha512-HE3jVKlzU9AaMazNufooRJ5ZpWmLIoc90A37WU2JMmeq28w1FQqCZswHZ3xR+SuxYftzHq6WU6KJHvqxKzTxxQ==}
    dependencies:
      '@types/d3-selection': 3.0.11
    dev: false

  /@types/d3-dsv@3.0.7:
    resolution: {integrity: sha512-n6QBF9/+XASqcKK6waudgL0pf/S5XHPPI8APyMLLUHd8NqouBGLsU8MgtO7NINGtPBtk9Kko/W4ea0oAspwh9g==}
    dev: false

  /@types/d3-ease@3.0.2:
    resolution: {integrity: sha512-NcV1JjO5oDzoK26oMzbILE6HW7uVXOHLQvHshBUW4UMdZGfiY6v5BeQwh9a9tCzv+CeefZQHJt5SRgK154RtiA==}
    dev: false

  /@types/d3-fetch@3.0.7:
    resolution: {integrity: sha512-fTAfNmxSb9SOWNB9IoG5c8Hg6R+AzUHDRlsXsDZsNp6sxAEOP0tkP3gKkNSO/qmHPoBFTxNrjDprVHDQDvo5aA==}
    dependencies:
      '@types/d3-dsv': 3.0.7
    dev: false

  /@types/d3-force@3.0.10:
    resolution: {integrity: sha512-ZYeSaCF3p73RdOKcjj+swRlZfnYpK1EbaDiYICEEp5Q6sUiqFaFQ9qgoshp5CzIyyb/yD09kD9o2zEltCexlgw==}
    dev: false

  /@types/d3-format@3.0.4:
    resolution: {integrity: sha512-fALi2aI6shfg7vM5KiR1wNJnZ7r6UuggVqtDA+xiEdPZQwy/trcQaHnwShLuLdta2rTymCNpxYTiMZX/e09F4g==}
    dev: false

  /@types/d3-geo@3.1.0:
    resolution: {integrity: sha512-856sckF0oP/diXtS4jNsiQw/UuK5fQG8l/a9VVLeSouf1/PPbBE1i1W852zVwKwYCBkFJJB7nCFTbk6UMEXBOQ==}
    dependencies:
      '@types/geojson': 7946.0.16
    dev: false

  /@types/d3-hierarchy@3.1.7:
    resolution: {integrity: sha512-tJFtNoYBtRtkNysX1Xq4sxtjK8YgoWUNpIiUee0/jHGRwqvzYxkq0hGVbbOGSz+JgFxxRu4K8nb3YpG3CMARtg==}
    dev: false

  /@types/d3-interpolate@3.0.4:
    resolution: {integrity: sha512-mgLPETlrpVV1YRJIglr4Ez47g7Yxjl1lj7YKsiMCb27VJH9W8NVM6Bb9d8kkpG/uAQS5AmbA48q2IAolKKo1MA==}
    dependencies:
      '@types/d3-color': 3.1.3
    dev: false

  /@types/d3-path@3.1.1:
    resolution: {integrity: sha512-VMZBYyQvbGmWyWVea0EHs/BwLgxc+MKi1zLDCONksozI4YJMcTt8ZEuIR4Sb1MMTE8MMW49v0IwI5+b7RmfWlg==}
    dev: false

  /@types/d3-polygon@3.0.2:
    resolution: {integrity: sha512-ZuWOtMaHCkN9xoeEMr1ubW2nGWsp4nIql+OPQRstu4ypeZ+zk3YKqQT0CXVe/PYqrKpZAi+J9mTs05TKwjXSRA==}
    dev: false

  /@types/d3-quadtree@3.0.6:
    resolution: {integrity: sha512-oUzyO1/Zm6rsxKRHA1vH0NEDG58HrT5icx/azi9MF1TWdtttWl0UIUsjEQBBh+SIkrpd21ZjEv7ptxWys1ncsg==}
    dev: false

  /@types/d3-random@3.0.3:
    resolution: {integrity: sha512-Imagg1vJ3y76Y2ea0871wpabqp613+8/r0mCLEBfdtqC7xMSfj9idOnmBYyMoULfHePJyxMAw3nWhJxzc+LFwQ==}
    dev: false

  /@types/d3-scale-chromatic@3.1.0:
    resolution: {integrity: sha512-iWMJgwkK7yTRmWqRB5plb1kadXyQ5Sj8V/zYlFGMUBbIPKQScw+Dku9cAAMgJG+z5GYDoMjWGLVOvjghDEFnKQ==}
    dev: false

  /@types/d3-scale@4.0.9:
    resolution: {integrity: sha512-dLmtwB8zkAeO/juAMfnV+sItKjlsw2lKdZVVy6LRr0cBmegxSABiLEpGVmSJJ8O08i4+sGR6qQtb6WtuwJdvVw==}
    dependencies:
      '@types/d3-time': 3.0.4
    dev: false

  /@types/d3-selection@3.0.11:
    resolution: {integrity: sha512-bhAXu23DJWsrI45xafYpkQ4NtcKMwWnAC/vKrd2l+nxMFuvOT3XMYTIj2opv8vq8AO5Yh7Qac/nSeP/3zjTK0w==}
    dev: false

  /@types/d3-shape@3.1.7:
    resolution: {integrity: sha512-VLvUQ33C+3J+8p+Daf+nYSOsjB4GXp19/S/aGo60m9h1v6XaxjiT82lKVWJCfzhtuZ3yD7i/TPeC/fuKLLOSmg==}
    dependencies:
      '@types/d3-path': 3.1.1
    dev: false

  /@types/d3-time-format@4.0.3:
    resolution: {integrity: sha512-5xg9rC+wWL8kdDj153qZcsJ0FWiFt0J5RB6LYUNZjwSnesfblqrI/bJ1wBdJ8OQfncgbJG5+2F+qfqnqyzYxyg==}
    dev: false

  /@types/d3-time@3.0.4:
    resolution: {integrity: sha512-yuzZug1nkAAaBlBBikKZTgzCeA+k1uy4ZFwWANOfKw5z5LRhV0gNA7gNkKm7HoK+HRN0wX3EkxGk0fpbWhmB7g==}
    dev: false

  /@types/d3-timer@3.0.2:
    resolution: {integrity: sha512-Ps3T8E8dZDam6fUyNiMkekK3XUsaUEik+idO9/YjPtfj2qruF8tFBXS7XhtE4iIXBLxhmLjP3SXpLhVf21I9Lw==}
    dev: false

  /@types/d3-transition@3.0.9:
    resolution: {integrity: sha512-uZS5shfxzO3rGlu0cC3bjmMFKsXv+SmZZcgp0KD22ts4uGXp5EVYGzu/0YdwZeKmddhcAccYtREJKkPfXkZuCg==}
    dependencies:
      '@types/d3-selection': 3.0.11
    dev: false

  /@types/d3-zoom@3.0.8:
    resolution: {integrity: sha512-iqMC4/YlFCSlO8+2Ii1GGGliCAY4XdeG748w5vQUbevlbDu0zSjH/+jojorQVBK/se0j6DUFNPBGSqD3YWYnDw==}
    dependencies:
      '@types/d3-interpolate': 3.0.4
      '@types/d3-selection': 3.0.11
    dev: false

  /@types/d3@7.4.3:
    resolution: {integrity: sha512-lZXZ9ckh5R8uiFVt8ogUNf+pIrK4EsWrx2Np75WvF/eTpJ0FMHNhjXk8CKEx/+gpHbNQyJWehbFaTvqmHWB3ww==}
    dependencies:
      '@types/d3-array': 3.2.1
      '@types/d3-axis': 3.0.6
      '@types/d3-brush': 3.0.6
      '@types/d3-chord': 3.0.6
      '@types/d3-color': 3.1.3
      '@types/d3-contour': 3.0.6
      '@types/d3-delaunay': 6.0.4
      '@types/d3-dispatch': 3.0.6
      '@types/d3-drag': 3.0.7
      '@types/d3-dsv': 3.0.7
      '@types/d3-ease': 3.0.2
      '@types/d3-fetch': 3.0.7
      '@types/d3-force': 3.0.10
      '@types/d3-format': 3.0.4
      '@types/d3-geo': 3.1.0
      '@types/d3-hierarchy': 3.1.7
      '@types/d3-interpolate': 3.0.4
      '@types/d3-path': 3.1.1
      '@types/d3-polygon': 3.0.2
      '@types/d3-quadtree': 3.0.6
      '@types/d3-random': 3.0.3
      '@types/d3-scale': 4.0.9
      '@types/d3-scale-chromatic': 3.1.0
      '@types/d3-selection': 3.0.11
      '@types/d3-shape': 3.1.7
      '@types/d3-time': 3.0.4
      '@types/d3-time-format': 4.0.3
      '@types/d3-timer': 3.0.2
      '@types/d3-transition': 3.0.9
      '@types/d3-zoom': 3.0.8
    dev: false

  /@types/debug@4.1.12:
    resolution: {integrity: sha512-vIChWdVG3LG1SMxEvI/AK+FWJthlrqlTu7fbrlywTkkaONwk/UAGaULXRlf8vkzFBLVm0zkMdCquhL5aOjhXPQ==}
    dependencies:
      '@types/ms': 2.1.0

  /@types/diff-match-patch@1.0.36:
    resolution: {integrity: sha512-xFdR6tkm0MWvBfO8xXCSsinYxHcqkQUlcHeSpMC2ukzOb6lwQAfDmW+Qt0AvlGd8HpsS28qKsB+oPeJn9I39jg==}
    dev: false

  /@types/estree-jsx@1.0.5:
    resolution: {integrity: sha512-52CcUVNFyfb1A2ALocQw/Dd1BQFNmSdkuC3BkZ6iqhdMfQz7JWOFRuJFloOzjk+6WijU56m9oKXFAXc7o3Towg==}
    dependencies:
      '@types/estree': 1.0.7

  /@types/estree@1.0.7:
    resolution: {integrity: sha512-w28IoSUCJpidD/TGviZwwMJckNESJZXFu7NBZ5YJ4mEUnNraUn9Pm8HSZm/jDF1pDWYKspWE7oVphigUPRakIQ==}

  /@types/geojson@7946.0.16:
    resolution: {integrity: sha512-6C8nqWur3j98U6+lXDfTUWIfgvZU+EumvpHKcYjujKH7woYyLj2sUmff0tRhrqM7BohUw7Pz3ZB1jj2gW9Fvmg==}
    dev: false

  /@types/hast@3.0.4:
    resolution: {integrity: sha512-WPs+bbQw5aCj+x6laNGWLH3wviHtoCv/P3+otBhbOhJgG8qtpdAMlTCxLtsTWA7LH1Oh/bFCHsBn0TPS5m30EQ==}
    dependencies:
      '@types/unist': 3.0.3

  /@types/json-schema@7.0.15:
    resolution: {integrity: sha512-5+fP8P8MFNC+AyZCDxrB2pkZFPGzqQWUzpSeuuVLvm8VMcorNYavBqoFcxK8bQz4Qsbn4oUEEem4wDLfcysGHA==}

  /@types/katex@0.16.7:
    resolution: {integrity: sha512-HMwFiRujE5PjrgwHQ25+bsLJgowjGjm5Z8FVSf0N6PwgJrwxH0QxzHYDcKsTfV3wva0vzrpqMTJS2jXPr5BMEQ==}
    dev: false

  /@types/lodash@4.17.16:
    resolution: {integrity: sha512-HX7Em5NYQAXKW+1T+FiuG27NGwzJfCX3s1GjOa7ujxZa52kjJLOr4FUxT+giF6Tgxv1e+/czV/iTtBw27WTU9g==}
    dev: false

  /@types/mdast@4.0.4:
    resolution: {integrity: sha512-kGaNbPh1k7AFzgpud/gMdvIm5xuECykRR+JnWKQno9TAXVa6WIVCGTPvYGekIDL4uwCZQSYbUxNBSb1aUo79oA==}
    dependencies:
      '@types/unist': 3.0.3

  /@types/mdx@2.0.13:
    resolution: {integrity: sha512-+OWZQfAYyio6YkJb3HLxDrvnx6SWWDbC0zVPfBRzUk0/nqoDyf6dNxQi3eArPe8rJ473nobTMQ/8Zk+LxJ+Yuw==}

  /@types/ms@2.1.0:
    resolution: {integrity: sha512-GsCCIZDE/p3i96vtEqx+7dBUGXrc7zeSK3wwPHIaRThS+9OhWIXRqzs4d6k1SVU8g91DrNRWxWUGhp5KXQb2VA==}

  /@types/nlcst@2.0.3:
    resolution: {integrity: sha512-vSYNSDe6Ix3q+6Z7ri9lyWqgGhJTmzRjZRqyq15N0Z/1/UnVsno9G/N40NBijoYx2seFDIl0+B2mgAb9mezUCA==}
    dependencies:
      '@types/unist': 3.0.3
    dev: false

  /@types/node@12.20.55:
    resolution: {integrity: sha512-J8xLz7q2OFulZ2cyGTLE1TbbZcjpno7FaN6zdJNrgAdrJ+DZzh/uFR6YrTb4C+nXakvud8Q4+rbhoIWlYQbUFQ==}
    dev: true

  /@types/node@20.17.49:
    resolution: {integrity: sha512-lu4U+g0EbSW2aPGksNyqcesB2D3eDD0mv8ig9youJsEs/DuMOdeqcEbFOBDCCurXNpa10NkKSSRfOQLBFCiD8w==}
    dependencies:
      undici-types: 6.19.8
    dev: true

  /@types/node@22.15.20:
    resolution: {integrity: sha512-A6BohGFRGHAscJsTslDCA9JG7qSJr/DWUvrvY8yi9IgnGtMxCyat7vvQ//MFa0DnLsyuS3wYTpLdw4Hf+Q5JXw==}
    dependencies:
      undici-types: 6.21.0
    dev: true

  /@types/node@22.15.21:
    resolution: {integrity: sha512-EV/37Td6c+MgKAbkcLG6vqZ2zEYHD7bvSrzqqs2RIhbA6w3x+Dqz8MZM3sP6kGTeLrdoOgKZe+Xja7tUB2DNkQ==}
    dependencies:
      undici-types: 6.21.0

  /@types/node@22.15.3:
    resolution: {integrity: sha512-lX7HFZeHf4QG/J7tBZqrCAXwz9J5RD56Y6MpP0eJkka8p+K0RY/yBTW7CYFJ4VGCclxqOLKmiGP5juQc6MKgcw==}
    dependencies:
      undici-types: 6.21.0
    dev: true

  /@types/prop-types@15.7.14:
    resolution: {integrity: sha512-gNMvNH49DJ7OJYv+KAKn0Xp45p8PLl6zo2YnvDIbTd4J6MER2BmWN49TG7n9LvkyihINxeKW8+3bfS2yDC9dzQ==}

  /@types/react-dom@19.1.1(@types/react@19.1.0):
    resolution: {integrity: sha512-jFf/woGTVTjUJsl2O7hcopJ1r0upqoq/vIOoCj0yLh3RIXxWcljlpuZ+vEBRXsymD1jhfeJrlyTy/S1UW+4y1w==}
    peerDependencies:
      '@types/react': ^19.0.0
    dependencies:
      '@types/react': 19.1.0
    dev: true

  /@types/react@18.3.21:
    resolution: {integrity: sha512-gXLBtmlcRJeT09/sI4PxVwyrku6SaNUj/6cMubjE6T6XdY1fDmBL7r0nX0jbSZPU/Xr0KuwLLZh6aOYY5d91Xw==}
    dependencies:
      '@types/prop-types': 15.7.14
      csstype: 3.1.3

  /@types/react@19.1.0:
    resolution: {integrity: sha512-UaicktuQI+9UKyA4njtDOGBD/67t8YEBt2xdfqu8+gP9hqPUPsiXlNPcpS2gVdjmis5GKPG3fCxbQLVgxsQZ8w==}
    dependencies:
      csstype: 3.1.3

  /@types/trusted-types@2.0.7:
    resolution: {integrity: sha512-ScaPdn1dQczgbl0QFTeTOmVHFULt394XJgOQNoyVhZ6r2vLnMLJfBPd53SB52T/3G36VI1/g2MZaX0cwDuXsfw==}
    requiresBuild: true
    dev: false
    optional: true

  /@types/unist@2.0.11:
    resolution: {integrity: sha512-CmBKiL6NNo/OqgmMn95Fk9Whlp2mtvIv+KNpQKN2F4SjvrEesubTRWGYSg+BnWZOnlCaSTU1sMpsBOzgbYhnsA==}

  /@types/unist@3.0.3:
    resolution: {integrity: sha512-ko/gIFJRv177XgZsZcBwnqJN5x/Gien8qNOn0D5bQU/zAzVf9Zt3BlcUiLqhV9y4ARk0GbT3tnUiPNgnTXzc/Q==}

  /@types/ws@8.18.1:
    resolution: {integrity: sha512-ThVF6DCVhA8kUGy+aazFQ4kXQ7E1Ty7A3ypFOe0IcJV8O/M511G99AW24irKrW56Wt44yG9+ij8FaqoBGkuBXg==}
    dependencies:
      '@types/node': 22.15.21
    dev: false

  /@typescript-eslint/eslint-plugin@8.32.0(@typescript-eslint/parser@8.32.0)(eslint@9.27.0)(typescript@5.8.2):
    resolution: {integrity: sha512-/jU9ettcntkBFmWUzzGgsClEi2ZFiikMX5eEQsmxIAWMOn4H3D4rvHssstmAHGVvrYnaMqdWWWg0b5M6IN/MTQ==}
    engines: {node: ^18.18.0 || ^20.9.0 || >=21.1.0}
    peerDependencies:
      '@typescript-eslint/parser': ^8.0.0 || ^8.0.0-alpha.0
      eslint: ^8.57.0 || ^9.0.0
      typescript: '>=4.8.4 <5.9.0'
    dependencies:
      '@eslint-community/regexpp': 4.12.1
      '@typescript-eslint/parser': 8.32.0(eslint@9.27.0)(typescript@5.8.2)
      '@typescript-eslint/scope-manager': 8.32.0
      '@typescript-eslint/type-utils': 8.32.0(eslint@9.27.0)(typescript@5.8.2)
      '@typescript-eslint/utils': 8.32.0(eslint@9.27.0)(typescript@5.8.2)
      '@typescript-eslint/visitor-keys': 8.32.0
      eslint: 9.27.0
      graphemer: 1.4.0
      ignore: 5.3.2
      natural-compare: 1.4.0
      ts-api-utils: 2.1.0(typescript@5.8.2)
      typescript: 5.8.2
    transitivePeerDependencies:
      - supports-color
    dev: true

  /@typescript-eslint/parser@8.32.0(eslint@9.27.0)(typescript@5.8.2):
    resolution: {integrity: sha512-B2MdzyWxCE2+SqiZHAjPphft+/2x2FlO9YBx7eKE1BCb+rqBlQdhtAEhzIEdozHd55DXPmxBdpMygFJjfjjA9A==}
    engines: {node: ^18.18.0 || ^20.9.0 || >=21.1.0}
    peerDependencies:
      eslint: ^8.57.0 || ^9.0.0
      typescript: '>=4.8.4 <5.9.0'
    dependencies:
      '@typescript-eslint/scope-manager': 8.32.0
      '@typescript-eslint/types': 8.32.0
      '@typescript-eslint/typescript-estree': 8.32.0(typescript@5.8.2)
      '@typescript-eslint/visitor-keys': 8.32.0
      debug: 4.4.1
      eslint: 9.27.0
      typescript: 5.8.2
    transitivePeerDependencies:
      - supports-color
    dev: true

  /@typescript-eslint/scope-manager@8.32.0:
    resolution: {integrity: sha512-jc/4IxGNedXkmG4mx4nJTILb6TMjL66D41vyeaPWvDUmeYQzF3lKtN15WsAeTr65ce4mPxwopPSo1yUUAWw0hQ==}
    engines: {node: ^18.18.0 || ^20.9.0 || >=21.1.0}
    dependencies:
      '@typescript-eslint/types': 8.32.0
      '@typescript-eslint/visitor-keys': 8.32.0
    dev: true

  /@typescript-eslint/type-utils@8.32.0(eslint@9.27.0)(typescript@5.8.2):
    resolution: {integrity: sha512-t2vouuYQKEKSLtJaa5bB4jHeha2HJczQ6E5IXPDPgIty9EqcJxpr1QHQ86YyIPwDwxvUmLfP2YADQ5ZY4qddZg==}
    engines: {node: ^18.18.0 || ^20.9.0 || >=21.1.0}
    peerDependencies:
      eslint: ^8.57.0 || ^9.0.0
      typescript: '>=4.8.4 <5.9.0'
    dependencies:
      '@typescript-eslint/typescript-estree': 8.32.0(typescript@5.8.2)
      '@typescript-eslint/utils': 8.32.0(eslint@9.27.0)(typescript@5.8.2)
      debug: 4.4.1
      eslint: 9.27.0
      ts-api-utils: 2.1.0(typescript@5.8.2)
      typescript: 5.8.2
    transitivePeerDependencies:
      - supports-color
    dev: true

  /@typescript-eslint/types@8.32.0:
    resolution: {integrity: sha512-O5Id6tGadAZEMThM6L9HmVf5hQUXNSxLVKeGJYWNhhVseps/0LddMkp7//VDkzwJ69lPL0UmZdcZwggj9akJaA==}
    engines: {node: ^18.18.0 || ^20.9.0 || >=21.1.0}
    dev: true

  /@typescript-eslint/typescript-estree@8.32.0(typescript@5.8.2):
    resolution: {integrity: sha512-pU9VD7anSCOIoBFnhTGfOzlVFQIA1XXiQpH/CezqOBaDppRwTglJzCC6fUQGpfwey4T183NKhF1/mfatYmjRqQ==}
    engines: {node: ^18.18.0 || ^20.9.0 || >=21.1.0}
    peerDependencies:
      typescript: '>=4.8.4 <5.9.0'
    dependencies:
      '@typescript-eslint/types': 8.32.0
      '@typescript-eslint/visitor-keys': 8.32.0
      debug: 4.4.1
      fast-glob: 3.3.3
      is-glob: 4.0.3
      minimatch: 9.0.5
      semver: 7.7.1
      ts-api-utils: 2.1.0(typescript@5.8.2)
      typescript: 5.8.2
    transitivePeerDependencies:
      - supports-color
    dev: true

  /@typescript-eslint/utils@8.32.0(eslint@9.27.0)(typescript@5.8.2):
    resolution: {integrity: sha512-8S9hXau6nQ/sYVtC3D6ISIDoJzS1NsCK+gluVhLN2YkBPX+/1wkwyUiDKnxRh15579WoOIyVWnoyIf3yGI9REw==}
    engines: {node: ^18.18.0 || ^20.9.0 || >=21.1.0}
    peerDependencies:
      eslint: ^8.57.0 || ^9.0.0
      typescript: '>=4.8.4 <5.9.0'
    dependencies:
      '@eslint-community/eslint-utils': 4.7.0(eslint@9.27.0)
      '@typescript-eslint/scope-manager': 8.32.0
      '@typescript-eslint/types': 8.32.0
      '@typescript-eslint/typescript-estree': 8.32.0(typescript@5.8.2)
      eslint: 9.27.0
      typescript: 5.8.2
    transitivePeerDependencies:
      - supports-color
    dev: true

  /@typescript-eslint/visitor-keys@8.32.0:
    resolution: {integrity: sha512-1rYQTCLFFzOI5Nl0c8LUpJT8HxpwVRn9E4CkMsYfuN6ctmQqExjSTzzSk0Tz2apmXy7WU6/6fyaZVVA/thPN+w==}
    engines: {node: ^18.18.0 || ^20.9.0 || >=21.1.0}
    dependencies:
      '@typescript-eslint/types': 8.32.0
      eslint-visitor-keys: 4.2.0
    dev: true

  /@typescript/vfs@1.6.1(typescript@5.8.2):
    resolution: {integrity: sha512-JwoxboBh7Oz1v38tPbkrZ62ZXNHAk9bJ7c9x0eI5zBfBnBYGhURdbnh7Z4smN/MV48Y5OCcZb58n972UtbazsA==}
    peerDependencies:
      typescript: '*'
    dependencies:
      debug: 4.4.1
      typescript: 5.8.2
    transitivePeerDependencies:
      - supports-color
    dev: false

  /@ungap/structured-clone@1.3.0:
    resolution: {integrity: sha512-WmoN8qaIAo7WTYWbAZuG8PYEhn5fkz7dZrqTBZ7dtt//lL2Gwms1IcnQ5yHqjDfX8Ft5j4YzDM23f87zBfDe9g==}

  /@vitest/expect@3.1.4:
    resolution: {integrity: sha512-xkD/ljeliyaClDYqHPNCiJ0plY5YIcM0OlRiZizLhlPmpXWpxnGMyTZXOHFhFeG7w9P5PBeL4IdtJ/HeQwTbQA==}
    dependencies:
      '@vitest/spy': 3.1.4
      '@vitest/utils': 3.1.4
      chai: 5.2.0
      tinyrainbow: 2.0.0
    dev: true

  /@vitest/mocker@3.1.4(vite@6.3.5):
    resolution: {integrity: sha512-8IJ3CvwtSw/EFXqWFL8aCMu+YyYXG2WUSrQbViOZkWTKTVicVwZ/YiEZDSqD00kX+v/+W+OnxhNWoeVKorHygA==}
    peerDependencies:
      msw: ^2.4.9
      vite: ^5.0.0 || ^6.0.0
    peerDependenciesMeta:
      msw:
        optional: true
      vite:
        optional: true
    dependencies:
      '@vitest/spy': 3.1.4
      estree-walker: 3.0.3
      magic-string: 0.30.17
      vite: 6.3.5(@types/node@20.17.49)
    dev: true

  /@vitest/pretty-format@3.1.4:
    resolution: {integrity: sha512-cqv9H9GvAEoTaoq+cYqUTCGscUjKqlJZC7PRwY5FMySVj5J+xOm1KQcCiYHJOEzOKRUhLH4R2pTwvFlWCEScsg==}
    dependencies:
      tinyrainbow: 2.0.0
    dev: true

  /@vitest/runner@3.1.4:
    resolution: {integrity: sha512-djTeF1/vt985I/wpKVFBMWUlk/I7mb5hmD5oP8K9ACRmVXgKTae3TUOtXAEBfslNKPzUQvnKhNd34nnRSYgLNQ==}
    dependencies:
      '@vitest/utils': 3.1.4
      pathe: 2.0.3
    dev: true

  /@vitest/snapshot@3.1.4:
    resolution: {integrity: sha512-JPHf68DvuO7vilmvwdPr9TS0SuuIzHvxeaCkxYcCD4jTk67XwL45ZhEHFKIuCm8CYstgI6LZ4XbwD6ANrwMpFg==}
    dependencies:
      '@vitest/pretty-format': 3.1.4
      magic-string: 0.30.17
      pathe: 2.0.3
    dev: true

  /@vitest/spy@3.1.4:
    resolution: {integrity: sha512-Xg1bXhu+vtPXIodYN369M86K8shGLouNjoVI78g8iAq2rFoHFdajNvJJ5A/9bPMFcfQqdaCpOgWKEoMQg/s0Yg==}
    dependencies:
      tinyspy: 3.0.2
    dev: true

  /@vitest/utils@3.1.4:
    resolution: {integrity: sha512-yriMuO1cfFhmiGc8ataN51+9ooHRuURdfAZfwFd3usWynjzpLslZdYnRegTv32qdgtJTsj15FoeZe2g15fY1gg==}
    dependencies:
      '@vitest/pretty-format': 3.1.4
      loupe: 3.1.3
      tinyrainbow: 2.0.0
    dev: true

  /@xmldom/xmldom@0.9.8:
    resolution: {integrity: sha512-p96FSY54r+WJ50FIOsCOjyj/wavs8921hG5+kVMmZgKcvIKxMXHTrjNJvRgWa/zuX3B6t2lijLNFaOyuxUH+2A==}
    engines: {node: '>=14.6'}
    dev: false

  /acorn-jsx@5.3.2(acorn@8.14.1):
    resolution: {integrity: sha512-rq9s+JNhf0IChjtDXxllJ7g41oZk5SlXtp0LHwyA5cejwn7vKmKp4pPri6YEePv2PU65sAsegbXtIinmDFDXgQ==}
    peerDependencies:
      acorn: ^6.0.0 || ^7.0.0 || ^8.0.0
    dependencies:
      acorn: 8.14.1

  /acorn-walk@8.3.4:
    resolution: {integrity: sha512-ueEepnujpqee2o5aIYnvHU6C0A42MNdsIDeqy5BydrkuC5R1ZuUFnm27EeFJGoEHJQgn3uleRvmTXaJgfXbt4g==}
    engines: {node: '>=0.4.0'}
    dependencies:
      acorn: 8.14.1
    dev: true

  /acorn@8.14.1:
    resolution: {integrity: sha512-OvQ/2pUDKmgfCg++xsTX1wGxfTaszcHVcTctW4UJB4hibJx2HXxxO5UmVgyjMa+ZDsiaf5wWLXYpRWMmBI0QHg==}
    engines: {node: '>=0.4.0'}
    hasBin: true

  /add@2.0.6:
    resolution: {integrity: sha512-j5QzrmsokwWWp6kUcJQySpbG+xfOBqqKnup3OIk1pz+kB/80SLorZ9V8zHFLO92Lcd+hbvq8bT+zOGoPkmBV0Q==}
    dev: false

  /ai@4.3.16(react@19.1.0)(zod@3.25.7):
    resolution: {integrity: sha512-KUDwlThJ5tr2Vw0A1ZkbDKNME3wzWhuVfAOwIvFUzl1TPVDFAXDFTXio3p+jaKneB+dKNCvFFlolYmmgHttG1g==}
    engines: {node: '>=18'}
    peerDependencies:
      react: ^18 || ^19 || ^19.0.0-rc
      zod: ^3.23.8
    peerDependenciesMeta:
      react:
        optional: true
    dependencies:
      '@ai-sdk/provider': 1.1.3
      '@ai-sdk/provider-utils': 2.2.8(zod@3.25.7)
      '@ai-sdk/react': 1.2.12(react@19.1.0)(zod@3.25.7)
      '@ai-sdk/ui-utils': 1.2.11(zod@3.25.7)
      '@opentelemetry/api': 1.9.0
      jsondiffpatch: 0.6.0
      react: 19.1.0
      zod: 3.25.7
    dev: false

  /ajv@6.12.6:
    resolution: {integrity: sha512-j3fVLgvTo527anyYyJOGTYJbG+vnnQYvE0m5mmkc1TK+nxAppkCLMIL0aZ4dblVCNoGShhm+kzE4ZUykBoMg4g==}
    dependencies:
      fast-deep-equal: 3.1.3
      fast-json-stable-stringify: 2.1.0
      json-schema-traverse: 0.4.1
      uri-js: 4.4.1
    dev: true

  /ajv@8.17.1:
    resolution: {integrity: sha512-B/gBuNg5SiMTrPkC+A2+cW0RszwxYmn6VYxB/inlBStS5nx6xHIt/ehKRhIMhqusl7a8LjQoZnjCs5vhwxOQ1g==}
    dependencies:
      fast-deep-equal: 3.1.3
      fast-uri: 3.0.6
      json-schema-traverse: 1.0.0
      require-from-string: 2.0.2
    dev: false

  /ansi-colors@4.1.3:
    resolution: {integrity: sha512-/6w/C21Pm1A7aZitlI5Ni/2J6FFQN8i1Cvz3kHABAAbw93v/NlvKdVOqz7CCWz/3iv/JplRSEEZ83XION15ovw==}
    engines: {node: '>=6'}
    dev: true

  /ansi-regex@5.0.1:
    resolution: {integrity: sha512-quJQXlTSUGL2LH9SUXo8VwsY4soanhgo6LNSm84E1LBcE8s3O0wpdiRzyR9z/ZZJMlMWv37qOOb9pdJlMUEKFQ==}
    engines: {node: '>=8'}

  /ansi-regex@6.1.0:
    resolution: {integrity: sha512-7HSX4QQb4CspciLpVFwyRe79O3xsIZDDLER21kERQ71oaPodF8jL725AgJMFAYbooIqolJoRLuM81SpeUkpkvA==}
    engines: {node: '>=12'}

  /ansi-styles@4.3.0:
    resolution: {integrity: sha512-zbB9rCJAT1rbjiVDb2hqKFHNYLxgtk8NURxZ3IZwD3F6NtxbXZQCnnSi1Lkx+IDohdPlFp222wVALIheZJQSEg==}
    engines: {node: '>=8'}
    dependencies:
      color-convert: 2.0.1

  /ansi-styles@6.2.1:
    resolution: {integrity: sha512-bN798gFfQX+viw3R7yrGWRqnrN2oRkEkUjjl4JNn4E8GxxbjtG3FbrEIIY3l8/hrwUwIeCZvi4QuOTP4MErVug==}
    engines: {node: '>=12'}

  /any-promise@1.3.0:
    resolution: {integrity: sha512-7UvmKalWRt1wgjL1RrGxoSJW/0QZFIegpeGvZG9kjp8vrRu55XTHbwnqq2GpXm9uLbcuhxm3IqX9OB4MZR1b2A==}

  /apis.do@0.0.1:
    resolution: {integrity: sha512-VghuOjKF/ElhSdqvJT2PIPGJ+AVdrX+rQkZuUCPTP9YzyvwxIaWDqKnr5cZxAlz8PXDUcmSGOXZSK5aPI0iwqA==}
    dev: false

  /arg@4.1.3:
    resolution: {integrity: sha512-58S9QDqG0Xx27YwPSt9fJxivjYl432YCwfDMfZ+71RAqUrZef7LrKQZ3LHLOwCS4FLNBplP533Zx895SeOCHvA==}
    dev: true

  /arg@5.0.2:
    resolution: {integrity: sha512-PYjyFOLKQ9y57JvQ6QLo8dAgNqswh8M1RMJYdQduT6xbWSgK36P/Z/v+p888pM69jMMfS8Xd8F6I1kQ/I9HUGg==}
    dev: false

  /argparse@1.0.10:
    resolution: {integrity: sha512-o5Roy6tNG4SL/FOkCAN6RzjiakZS25RLYFrcMttJqbdd8BWrnA+fGz57iN5Pb06pvBGvl5gQ0B48dJlslXvoTg==}
    dependencies:
      sprintf-js: 1.0.3

  /argparse@2.0.1:
    resolution: {integrity: sha512-8+9WqebbFzpX9OR+Wa6O29asIogeRMzcGtAINdpMHHyAg10f05aSFVBbcEqGf/PXw1EjAZ+q2/bEBg3DvurK3Q==}

  /aria-hidden@1.2.6:
    resolution: {integrity: sha512-ik3ZgC9dY/lYVVM++OISsaYDeg1tb0VtP5uL3ouh1koGOaUMDPpbFIei4JkFimWUFPn90sbMNMXQAIVOlnYKJA==}
    engines: {node: '>=10'}
    dependencies:
      tslib: 2.8.1
    dev: false

  /array-buffer-byte-length@1.0.2:
    resolution: {integrity: sha512-LHE+8BuR7RYGDKvnrmcuSq3tDcKv9OFEXQt/HpbZhY7V6h0zlUXutnAD82GiFx9rdieCMjkvtcsPqBwgUl1Iiw==}
    engines: {node: '>= 0.4'}
    dependencies:
      call-bound: 1.0.4
      is-array-buffer: 3.0.5
    dev: true

  /array-includes@3.1.8:
    resolution: {integrity: sha512-itaWrbYbqpGXkGhZPGUulwnhVf5Hpy1xiCFsGqyIGglbBxmG5vSjxQen3/WGOjPpNEv1RtBLKxbmVXm8HpJStQ==}
    engines: {node: '>= 0.4'}
    dependencies:
      call-bind: 1.0.8
      define-properties: 1.2.1
      es-abstract: 1.23.9
      es-object-atoms: 1.1.1
      get-intrinsic: 1.3.0
      is-string: 1.1.1
    dev: true

  /array-iterate@2.0.1:
    resolution: {integrity: sha512-I1jXZMjAgCMmxT4qxXfPXa6SthSoE8h6gkSI9BGGNv8mP8G/v0blc+qFnZu6K42vTOiuME596QaLO0TP3Lk0xg==}
    dev: false

  /array-union@2.1.0:
    resolution: {integrity: sha512-HGyxoOTYUyCM6stUe6EJgnd4EoewAI7zMdfqO+kGjnlZmBDz/cR5pf8r/cR4Wq60sL/p0IkcjUEEPwS3GFrIyw==}
    engines: {node: '>=8'}
    dev: true

  /array.prototype.findlast@1.2.5:
    resolution: {integrity: sha512-CVvd6FHg1Z3POpBLxO6E6zr+rSKEQ9L6rZHAaY7lLfhKsWYUBBOuMs0e9o24oopj6H+geRCX0YJ+TJLBK2eHyQ==}
    engines: {node: '>= 0.4'}
    dependencies:
      call-bind: 1.0.8
      define-properties: 1.2.1
      es-abstract: 1.23.9
      es-errors: 1.3.0
      es-object-atoms: 1.1.1
      es-shim-unscopables: 1.1.0
    dev: true

  /array.prototype.flat@1.3.3:
    resolution: {integrity: sha512-rwG/ja1neyLqCuGZ5YYrznA62D4mZXg0i1cIskIUKSiqF3Cje9/wXAls9B9s1Wa2fomMsIv8czB8jZcPmxCXFg==}
    engines: {node: '>= 0.4'}
    dependencies:
      call-bind: 1.0.8
      define-properties: 1.2.1
      es-abstract: 1.23.9
      es-shim-unscopables: 1.1.0
    dev: true

  /array.prototype.flatmap@1.3.3:
    resolution: {integrity: sha512-Y7Wt51eKJSyi80hFrJCePGGNo5ktJCslFuboqJsbf57CCPcm5zztluPlc4/aD8sWsKvlwatezpV4U1efk8kpjg==}
    engines: {node: '>= 0.4'}
    dependencies:
      call-bind: 1.0.8
      define-properties: 1.2.1
      es-abstract: 1.23.9
      es-shim-unscopables: 1.1.0
    dev: true

  /array.prototype.tosorted@1.1.4:
    resolution: {integrity: sha512-p6Fx8B7b7ZhL/gmUsAy0D15WhvDccw3mnGNbZpi3pmeJdxtWsj2jEaI4Y6oo3XiHfzuSgPwKc04MYt6KgvC/wA==}
    engines: {node: '>= 0.4'}
    dependencies:
      call-bind: 1.0.8
      define-properties: 1.2.1
      es-abstract: 1.23.9
      es-errors: 1.3.0
      es-shim-unscopables: 1.1.0
    dev: true

  /arraybuffer.prototype.slice@1.0.4:
    resolution: {integrity: sha512-BNoCY6SXXPQ7gF2opIP4GBE+Xw7U+pHMYKuzjgCN3GwiaIR09UUeKfheyIry77QtrCBlC0KK0q5/TER/tYh3PQ==}
    engines: {node: '>= 0.4'}
    dependencies:
      array-buffer-byte-length: 1.0.2
      call-bind: 1.0.8
      define-properties: 1.2.1
      es-abstract: 1.23.9
      es-errors: 1.3.0
      get-intrinsic: 1.3.0
      is-array-buffer: 3.0.5
    dev: true

  /assertion-error@2.0.1:
    resolution: {integrity: sha512-Izi8RQcffqCeNVgFigKli1ssklIbpHnCYc6AknXGYoB6grJqyeby7jv12JUQgmTAnIDnbck1uxksT4dzN3PWBA==}
    engines: {node: '>=12'}
    dev: true

  /astring@1.9.0:
    resolution: {integrity: sha512-LElXdjswlqjWrPpJFg1Fx4wpkOCxj1TDHlSV4PlaRxHGWko024xICaa97ZkMfs6DRKlCguiAI+rbXv5GWwXIkg==}
    hasBin: true

  /async-function@1.0.0:
    resolution: {integrity: sha512-hsU18Ae8CDTR6Kgu9DYf0EbCr/a5iGL0rytQDobUcdpYOKokk8LEjVphnXkDkgpi0wYVsqrXuP0bZxJaTqdgoA==}
    engines: {node: '>= 0.4'}
    dev: true

  /atomic-sleep@1.0.0:
    resolution: {integrity: sha512-kNOjDqAh7px0XWNI+4QbzoiR/nTkHAWNud2uvnJquD1/x5a7EQZMJT0AczqK0Qn67oY/TTQ1LbUKajZpp3I9tQ==}
    engines: {node: '>=8.0.0'}
    dev: false

  /available-typed-arrays@1.0.7:
    resolution: {integrity: sha512-wvUjBtSGN7+7SjNpq/9M2Tg350UZD3q62IFZLbRAR1bSMlCo1ZaeW+BJ+D090e4hIIZLBcTDWe4Mh4jvUDajzQ==}
    engines: {node: '>= 0.4'}
    dependencies:
      possible-typed-array-names: 1.1.0
    dev: true

  /bail@2.0.2:
    resolution: {integrity: sha512-0xO6mYd7JB2YesxDKplafRpsiOzPt9V02ddPCLbY1xYGPOX24NTyN50qnUxgCPcSoYMhKpAuBTjQoRZCAkUDRw==}

  /balanced-match@1.0.2:
    resolution: {integrity: sha512-3oSeUO0TMV67hN1AmbXsK4yaqU7tjiHlbxRDZOpH0KW9+CeX4bRAaX0Anxt0tx2MrpRpWwQaPwIlISEJhYU5Pw==}

  /better-path-resolve@1.0.0:
    resolution: {integrity: sha512-pbnl5XzGBdrFU/wT4jqmJVPn2B6UHPBOhzMQkY/SPUPB6QtUXtmBHBIwCbXJol93mOpGMnQyP/+BB19q04xj7g==}
    engines: {node: '>=4'}
    dependencies:
      is-windows: 1.0.2
    dev: true

  /better-react-mathjax@2.3.0(react@19.1.0):
    resolution: {integrity: sha512-K0ceQC+jQmB+NLDogO5HCpqmYf18AU2FxDbLdduYgkHYWZApFggkHE4dIaXCV1NqeoscESYXXo1GSkY6fA295w==}
    peerDependencies:
      react: '>=16.8'
    dependencies:
      mathjax-full: 3.2.2
      react: 19.1.0
    dev: false

  /brace-expansion@1.1.11:
    resolution: {integrity: sha512-iCuPHDFgrHX7H2vEI/5xpz07zSHB00TpugqhmYtVmMO6518mCuRMoOYFldEBl0g187ufozdaHgWKcYFb61qGiA==}
    dependencies:
      balanced-match: 1.0.2
      concat-map: 0.0.1
    dev: true

  /brace-expansion@2.0.1:
    resolution: {integrity: sha512-XnAIvQ8eM+kC6aULx6wuQiwVsnzsi9d3WxzV3FpWTGA19F621kwdbsAcFKXgKUHZWsy+mY6iL1sHTxWEFCytDA==}
    dependencies:
      balanced-match: 1.0.2

  /braces@3.0.3:
    resolution: {integrity: sha512-yQbXgO/OSZVD2IsiLlro+7Hf6Q18EJrKSEsdoMzKePKXct3gvD8oLcOQdIzGupr5Fj+EDe8gO/lxc1BzfMpxvA==}
    engines: {node: '>=8'}
    dependencies:
      fill-range: 7.1.1

  /bson-objectid@2.0.4:
    resolution: {integrity: sha512-vgnKAUzcDoa+AeyYwXCoHyF2q6u/8H46dxu5JN+4/TZeq/Dlinn0K6GvxsCLb3LHUJl0m/TLiEK31kUwtgocMQ==}
    dev: false

  /buffer-from@1.1.2:
    resolution: {integrity: sha512-E+XQCRwSbaaiChtv6k6Dwgc+bx+Bs6vuKJHHl5kox/BaKbhiXzqQOwK4cO22yElGp2OCmjwVhT3HmxgyPGnJfQ==}

  /bundle-require@5.1.0(esbuild@0.25.4):
    resolution: {integrity: sha512-3WrrOuZiyaaZPWiEt4G3+IffISVC9HYlWueJEBWED4ZH4aIAC2PnkdnuRrR94M+w6yGWn4AglWtJtBI8YqvgoA==}
    engines: {node: ^12.20.0 || ^14.13.1 || >=16.0.0}
    peerDependencies:
      esbuild: '>=0.18'
    dependencies:
      esbuild: 0.25.4
      load-tsconfig: 0.2.5

  /busboy@1.6.0:
    resolution: {integrity: sha512-8SFQbg/0hQ9xy3UNTB0YEnsNBbWfhf7RtnzpL7TkBiTBRfrQ9Fxcnz7VJsleJpyp6rVLvXiuORqjlHi5q+PYuA==}
    engines: {node: '>=10.16.0'}
    dependencies:
      streamsearch: 1.1.0
    dev: false

  /business-as-code@0.1.0:
    resolution: {integrity: sha512-PBrSLF4OXIgSvvGkjmgLBrwGsca/jJIbRQyPXxBPC2Iz68VyRd1mvHBvhmqgaO+67MqujgSmJsItogW/f8C0LQ==}
    dependencies:
      zod: 3.25.7
    dev: false

  /cac@6.7.14:
    resolution: {integrity: sha512-b6Ilus+c3RrdDk+JhLKUAQfzzgLEPy6wcXqS7f/xe1EETvsDP6GORG7SFuOs6cID5YkqchW/LXZbX5bc8j7ZcQ==}
    engines: {node: '>=8'}

  /call-bind-apply-helpers@1.0.2:
    resolution: {integrity: sha512-Sp1ablJ0ivDkSzjcaJdxEunN5/XvksFJ2sMBFfq6x0ryhQV/2b/KwFe21cMpmHtPOSij8K99/wSfoEuTObmuMQ==}
    engines: {node: '>= 0.4'}
    dependencies:
      es-errors: 1.3.0
      function-bind: 1.1.2
    dev: true

  /call-bind@1.0.8:
    resolution: {integrity: sha512-oKlSFMcMwpUg2ednkhQ454wfWiU/ul3CkJe/PEHcTKuiX6RpbehUiFMXu13HalGZxfUwCQzZG747YXBn1im9ww==}
    engines: {node: '>= 0.4'}
    dependencies:
      call-bind-apply-helpers: 1.0.2
      es-define-property: 1.0.1
      get-intrinsic: 1.3.0
      set-function-length: 1.2.2
    dev: true

  /call-bound@1.0.4:
    resolution: {integrity: sha512-+ys997U96po4Kx/ABpBCqhA9EuxJaQWDQg7295H4hBphv3IZg0boBKuwYpt4YXp6MZ5AmZQnU/tyMTlRpaSejg==}
    engines: {node: '>= 0.4'}
    dependencies:
      call-bind-apply-helpers: 1.0.2
      get-intrinsic: 1.3.0
    dev: true

  /callsites@3.1.0:
    resolution: {integrity: sha512-P8BjAsXvZS+VIDUI11hHCQEv74YT67YUi5JJFNWIqL235sBmjX4+qx9Muvls5ivyNENctx46xQLQ3aTuE7ssaQ==}
    engines: {node: '>=6'}
    dev: true

  /caniuse-lite@1.0.30001713:
    resolution: {integrity: sha512-wCIWIg+A4Xr7NfhTuHdX+/FKh3+Op3LBbSp2N5Pfx6T/LhdQy3GTyoTg48BReaW/MyMNZAkTadsBtai3ldWK0Q==}
    dev: false

  /ccount@2.0.1:
    resolution: {integrity: sha512-eyrF0jiFpY+3drT6383f1qhkbGsLSifNAjA61IUjZjmLCWjItY6LB9ft9YhoDgwfmclB2zhu51Lc7+95b8NRAg==}

  /chai@5.2.0:
    resolution: {integrity: sha512-mCuXncKXk5iCLhfhwTc0izo0gtEmpz5CtG2y8GiOINBlMVS6v8TMRc5TaLWKS6692m9+dVVfzgeVxR5UxWHTYw==}
    engines: {node: '>=12'}
    dependencies:
      assertion-error: 2.0.1
      check-error: 2.1.1
      deep-eql: 5.0.2
      loupe: 3.1.3
      pathval: 2.0.0
    dev: true

  /chalk@4.1.2:
    resolution: {integrity: sha512-oKnbhFyRIXpUuez8iBMmyEa4nbj4IOQyuhc/wy9kY7/WVPcwIO9VA668Pu8RkO7+0G76SLROeyw9CpQ061i4mA==}
    engines: {node: '>=10'}
    dependencies:
      ansi-styles: 4.3.0
      supports-color: 7.2.0
    dev: true

  /chalk@5.4.1:
    resolution: {integrity: sha512-zgVZuo2WcZgfUEmsn6eO3kINexW8RAE4maiQ8QNs8CtpPCSyMiYsULR3HQYkm3w8FIA3SberyMJMSldGsW+U3w==}
    engines: {node: ^12.17.0 || ^14.13 || >=16.0.0}
    dev: false

  /character-entities-html4@2.1.0:
    resolution: {integrity: sha512-1v7fgQRj6hnSwFpq1Eu0ynr/CDEw0rXo2B61qXrLNdHZmPKgb7fqS1a2JwF0rISo9q77jDI8VMEHoApn8qDoZA==}

  /character-entities-legacy@3.0.0:
    resolution: {integrity: sha512-RpPp0asT/6ufRm//AJVwpViZbGM/MkjQFxJccQRHmISF/22NBtsHqAWmL+/pmkPWoIUJdWyeVleTl1wydHATVQ==}

  /character-entities@2.0.2:
    resolution: {integrity: sha512-shx7oQ0Awen/BRIdkjkvz54PnEEI/EjwXDSIZp86/KKdbafHh1Df/RYGBhn4hbe2+uKC9FnT5UCEdyPz3ai9hQ==}

  /character-reference-invalid@2.0.1:
    resolution: {integrity: sha512-iBZ4F4wRbyORVsu0jPV7gXkOsGYjGHPmAyv+HiHG8gi5PtC9KI2j1+v8/tlibRvjoWX027ypmG/n0HtO5t7unw==}

  /chardet@0.7.0:
    resolution: {integrity: sha512-mT8iDcrh03qDGRRmoA2hmBJnxpllMR+0/0qlzjqZES6NdiWDcZkCNAk4rPFZ9Q85r27unkiNNg8ZOiwZXBHwcA==}
    dev: true

  /check-error@2.1.1:
    resolution: {integrity: sha512-OAlb+T7V4Op9OwdkjmguYRqncdlx5JiofwOAUkmTF+jNdHwzTaTs4sRAGpzLF3oOz5xAyDGrPgeIDFQmDOTiJw==}
    engines: {node: '>= 16'}
    dev: true

  /chevrotain-allstar@0.3.1(chevrotain@11.0.3):
    resolution: {integrity: sha512-b7g+y9A0v4mxCW1qUhf3BSVPg+/NvGErk/dOkrDaHA0nQIQGAtrOjlX//9OQtRlSCy+x9rfB5N8yC71lH1nvMw==}
    peerDependencies:
      chevrotain: ^11.0.0
    dependencies:
      chevrotain: 11.0.3
      lodash-es: 4.17.21
    dev: false

  /chevrotain@11.0.3:
    resolution: {integrity: sha512-ci2iJH6LeIkvP9eJW6gpueU8cnZhv85ELY8w8WiFtNjMHA5ad6pQLaJo9mEly/9qUyCpvqX8/POVUTf18/HFdw==}
    dependencies:
      '@chevrotain/cst-dts-gen': 11.0.3
      '@chevrotain/gast': 11.0.3
      '@chevrotain/regexp-to-ast': 11.0.3
      '@chevrotain/types': 11.0.3
      '@chevrotain/utils': 11.0.3
      lodash-es: 4.17.21
    dev: false

  /chokidar@4.0.3:
    resolution: {integrity: sha512-Qgzu8kfBvo+cA4962jnP1KkS6Dop5NS6g7R5LFYJr4b8Ub94PPQXUksCw9PvXoeXPRRddRNC5C1JQUR2SMGtnA==}
    engines: {node: '>= 14.16.0'}
    dependencies:
      readdirp: 4.1.2

  /ci-info@3.9.0:
    resolution: {integrity: sha512-NIxF55hv4nSqQswkAeiOi1r83xy8JldOFDTWiug55KBu9Jnblncd2U6ViHmYgHf01TPZS77NJBhBMKdWj9HQMQ==}
    engines: {node: '>=8'}
    dev: true

  /ci-info@4.2.0:
    resolution: {integrity: sha512-cYY9mypksY8NRqgDB1XD1RiJL338v/551niynFTGkZOO2LHuB2OmOYxDIe/ttN9AHwrqdum1360G3ald0W9kCg==}
    engines: {node: '>=8'}
    dev: false

  /class-variance-authority@0.7.1:
    resolution: {integrity: sha512-Ka+9Trutv7G8M6WT6SeiRWz792K5qEqIGEGzXKhAE6xOWAY6pPH8U+9IY3oCMv6kqTmLsv7Xh/2w2RigkePMsg==}
    dependencies:
      clsx: 2.1.1
    dev: true

  /client-only@0.0.1:
    resolution: {integrity: sha512-IV3Ou0jSMzZrd3pZ48nLkT9DA7Ag1pnPzaiQhpW7c3RbcqqzvzzVu+L8gfqMp/8IM2MQtSiqaCxrrcfu8I8rMA==}
    dev: false

  /clipboardy@4.0.0:
    resolution: {integrity: sha512-5mOlNS0mhX0707P2I0aZ2V/cmHUEO/fL7VFLqszkhUsxt7RwnmrInf/eEQKlf5GzvYeHIjT+Ov1HRfNmymlG0w==}
    engines: {node: '>=18'}
    dependencies:
      execa: 8.0.1
      is-wsl: 3.1.0
      is64bit: 2.0.0
    dev: false

  /clsx@2.1.1:
    resolution: {integrity: sha512-eYm0QWBtUrBWZWG0d386OGAw16Z995PiOVo2B7bjWSbHedGl5e0ZWaq65kOGgUSNesEIDkB9ISbTg/JK9dhCZA==}
    engines: {node: '>=6'}

  /collapse-white-space@2.1.0:
    resolution: {integrity: sha512-loKTxY1zCOuG4j9f6EPnuyyYkf58RnhhWTvRoZEokgB+WbdXehfjFviyOVYkqzEWz1Q5kRiZdBYS5SwxbQYwzw==}

  /color-convert@2.0.1:
    resolution: {integrity: sha512-RRECPsj7iu/xb5oKYcsFHSppFNnsj/52OVTRKb4zP5onXwVF3zVmmToNcOfGC+CRDpfK/U584fMg38ZHCaElKQ==}
    engines: {node: '>=7.0.0'}
    dependencies:
      color-name: 1.1.4

  /color-name@1.1.4:
    resolution: {integrity: sha512-dOy+3AuW3a2wNbZHIuMZpTcgjGuLU/uBL/ubcZF9OXbDo8ff4O8yVp5Bf0efS8uEoYo5q4Fx7dY9OgQGXgAsQA==}

  /color-string@1.9.1:
    resolution: {integrity: sha512-shrVawQFojnZv6xM40anx4CkoDP+fZsw/ZerEMsW/pyzsRbElpsL/DBVW7q3ExxwusdNXI3lXpuhEZkzs8p5Eg==}
    requiresBuild: true
    dependencies:
      color-name: 1.1.4
      simple-swizzle: 0.2.2

  /color@4.2.3:
    resolution: {integrity: sha512-1rXeuUUiGGrykh+CeBdu5Ie7OJwinCgQY0bc7GCRxy5xVHy+moaqkpL/jqQq0MtQOeYcrqEz4abc5f0KtU7W4A==}
    engines: {node: '>=12.5.0'}
    requiresBuild: true
    dependencies:
      color-convert: 2.0.1
      color-string: 1.9.1

  /colorette@2.0.20:
    resolution: {integrity: sha512-IfEDxwoWIjkeXL1eXcDiow4UbKjhLdq6/EuSVR9GMN7KVH3r9gQ83e73hsz1Nd1T3ijd5xv1wcWRYO+D6kCI2w==}
    dev: false

  /comma-separated-tokens@2.0.3:
    resolution: {integrity: sha512-Fu4hJdvzeylCfQPp9SGWidpzrMs7tTrlu6Vb8XGaRGck8QSNZJJp538Wrb60Lax4fPwR64ViY468OIUTbRlGZg==}

  /commander@11.1.0:
    resolution: {integrity: sha512-yPVavfyCcRhmorC7rWlkHn15b4wDVgVmBA7kV4QVBsF7kv/9TKJAbAXVTxvTnwP8HHKjRCJDClKbciiYS7p0DQ==}
    engines: {node: '>=16'}
    dev: false

  /commander@12.1.0:
    resolution: {integrity: sha512-Vw8qHK3bZM9y/P10u3Vib8o/DdkvA2OtPtZvD871QKjy74Wj1WSKFILMPRPSdUSx5RFK1arlJzEtA4PkFgnbuA==}
    engines: {node: '>=18'}
    dev: false

  /commander@13.1.0:
    resolution: {integrity: sha512-/rFeCpNJQbhSZjGVwO9RFV3xPqbnERS8MmIQzCtD/zl6gpJuV/bMLuN92oG3F7d8oDEHHRrujSXNUr8fpjntKw==}
    engines: {node: '>=18'}
    dev: false

  /commander@2.20.3:
    resolution: {integrity: sha512-GpVkmM8vF2vQUkj2LvZmD35JxeJOLCwJ9cUkugyk2nuhbv3+mJvpLYYt+0+USMxE+oj+ey/lJEnhZw75x/OMcQ==}

  /commander@4.1.1:
    resolution: {integrity: sha512-NOKm8xhkzAjzFx8B2v5OAHT+u5pRQc2UCa2Vq9jYL/31o2wi9mxBA7LIFs3sV5VSC49z6pEhfbMULvShKj26WA==}
    engines: {node: '>= 6'}

  /commander@7.2.0:
    resolution: {integrity: sha512-QrWXB+ZQSVPmIWIhtEO9H+gwHaMGYiF5ChvoJ+K9ZGHG/sVsa6yiesAD1GC/x46sET00Xlwo1u49RVVVzvcSkw==}
    engines: {node: '>= 10'}
    dev: false

  /commander@8.3.0:
    resolution: {integrity: sha512-OkTL9umf+He2DZkUq8f8J9of7yL6RJKI24dVITBmNfZBmri9zYZQrKkuXiKhyfPSu8tUhnVBB1iKXevvnlR4Ww==}
    engines: {node: '>= 12'}
    dev: false

  /compute-scroll-into-view@3.1.1:
    resolution: {integrity: sha512-VRhuHOLoKYOy4UbilLbUzbYg93XLjv2PncJC50EuTWPA3gaja1UjBsUP/D/9/juV3vQFr6XBEzn9KCAHdUvOHw==}
    dev: false

  /concat-map@0.0.1:
    resolution: {integrity: sha512-/Srv4dswyQNBfohGpz9o6Yb3Gz3SrUDqBH5rTuhGR7ahtlbYKnVxw2bCFMRljaA7EXHaXZ8wsHdodFvbkhKmqg==}
    dev: true

  /confbox@0.1.8:
    resolution: {integrity: sha512-RMtmw0iFkeR4YV+fUOSucriAQNb9g8zFR52MWCtl+cCZOFRNL6zeB395vPzFhEjjn4fMxXudmELnl/KF/WrK6w==}

  /confbox@0.2.2:
    resolution: {integrity: sha512-1NB+BKqhtNipMsov4xI/NnhCKp9XG9NamYp5PVm9klAT0fsrNPjaFICsCFhNhwZJKNh7zB/3q8qXz0E9oaMNtQ==}
    dev: false

  /consola@3.4.2:
    resolution: {integrity: sha512-5IKcdX0nnYavi6G7TtOhwkYzyjfJlatbjMjuLSfE2kYT5pMDOilZ4OvMhi637CcDICTmz3wARPoyhqyX1Y+XvA==}
    engines: {node: ^14.18.0 || >=16.10.0}

  /console-table-printer@2.12.1:
    resolution: {integrity: sha512-wKGOQRRvdnd89pCeH96e2Fn4wkbenSP6LMHfjfyNLMbGuHEFbMqQNuxXqd0oXG9caIOQ1FTvc5Uijp9/4jujnQ==}
    dependencies:
      simple-wcswidth: 1.0.1
    dev: false

  /cose-base@1.0.3:
    resolution: {integrity: sha512-s9whTXInMSgAp/NVXVNuVxVKzGH2qck3aQlVHxDCdAEPgtMKwc4Wq6/QKhgdEdgbLSi9rBTAcPoRa6JpiG4ksg==}
    dependencies:
      layout-base: 1.0.2
    dev: false

  /cose-base@2.2.0:
    resolution: {integrity: sha512-AzlgcsCbUMymkADOJtQm3wO9S3ltPfYOFD5033keQn9NJzIbtnZj+UdBJe7DYml/8TdbtHJW3j58SOnKhWY/5g==}
    dependencies:
      layout-base: 2.0.1
    dev: false

  /create-require@1.1.1:
    resolution: {integrity: sha512-dcKFX3jn0MpIaXjisoRvexIJVEKzaq7z2rZKxf+MSr9TkdmHmsU4m2lcLojrj/FHl8mk5VxMmYA+ftRkP/3oKQ==}
    dev: true

  /croner@9.0.0:
    resolution: {integrity: sha512-onMB0OkDjkXunhdW9htFjEhqrD54+M94i6ackoUkjHKbRnXdyEyKRelp4nJ1kAz32+s27jP1FsebpJCVl0BsvA==}
    engines: {node: '>=18.0'}
    dev: false

  /cross-spawn@7.0.6:
    resolution: {integrity: sha512-uV2QOWP2nWzsy2aMp8aRibhi9dlzF5Hgh5SHaB9OiTGEyDTiJJyx0uy51QXdyWbtAHNua4XJzUKca3OzKUd3vA==}
    engines: {node: '>= 8'}
    dependencies:
      path-key: 3.1.1
      shebang-command: 2.0.0
      which: 2.0.2

  /csstype@3.1.3:
    resolution: {integrity: sha512-M1uQkMl8rQK/szD0LNhtqxIPLpimGm8sOBwU7lLnCpSbTyY3yeU1Vc7l4KT5zT4s/yOxHH5O7tIuuLOCnLADRw==}

  /cytoscape-cose-bilkent@4.1.0(cytoscape@3.32.0):
    resolution: {integrity: sha512-wgQlVIUJF13Quxiv5e1gstZ08rnZj2XaLHGoFMYXz7SkNfCDOOteKBE6SYRfA9WxxI/iBc3ajfDoc6hb/MRAHQ==}
    peerDependencies:
      cytoscape: ^3.2.0
    dependencies:
      cose-base: 1.0.3
      cytoscape: 3.32.0
    dev: false

  /cytoscape-fcose@2.2.0(cytoscape@3.32.0):
    resolution: {integrity: sha512-ki1/VuRIHFCzxWNrsshHYPs6L7TvLu3DL+TyIGEsRcvVERmxokbf5Gdk7mFxZnTdiGtnA4cfSmjZJMviqSuZrQ==}
    peerDependencies:
      cytoscape: ^3.2.0
    dependencies:
      cose-base: 2.2.0
      cytoscape: 3.32.0
    dev: false

  /cytoscape@3.32.0:
    resolution: {integrity: sha512-5JHBC9n75kz5851jeklCPmZWcg3hUe6sjqJvyk3+hVqFaKcHwHgxsjeN1yLmggoUc6STbtm9/NQyabQehfjvWQ==}
    engines: {node: '>=0.10'}
    dev: false

  /d3-array@2.12.1:
    resolution: {integrity: sha512-B0ErZK/66mHtEsR1TkPEEkwdy+WDesimkM5gpZr5Dsg54BiTA5RXtYW5qTLIAcekaS9xfZrzBLF/OAkB3Qn1YQ==}
    dependencies:
      internmap: 1.0.1
    dev: false

  /d3-array@3.2.4:
    resolution: {integrity: sha512-tdQAmyA18i4J7wprpYq8ClcxZy3SC31QMeByyCFyRt7BVHdREQZ5lpzoe5mFEYZUWe+oq8HBvk9JjpibyEV4Jg==}
    engines: {node: '>=12'}
    dependencies:
      internmap: 2.0.3
    dev: false

  /d3-axis@3.0.0:
    resolution: {integrity: sha512-IH5tgjV4jE/GhHkRV0HiVYPDtvfjHQlQfJHs0usq7M30XcSBvOotpmH1IgkcXsO/5gEQZD43B//fc7SRT5S+xw==}
    engines: {node: '>=12'}
    dev: false

  /d3-brush@3.0.0:
    resolution: {integrity: sha512-ALnjWlVYkXsVIGlOsuWH1+3udkYFI48Ljihfnh8FZPF2QS9o+PzGLBslO0PjzVoHLZ2KCVgAM8NVkXPJB2aNnQ==}
    engines: {node: '>=12'}
    dependencies:
      d3-dispatch: 3.0.1
      d3-drag: 3.0.0
      d3-interpolate: 3.0.1
      d3-selection: 3.0.0
      d3-transition: 3.0.1(d3-selection@3.0.0)
    dev: false

  /d3-chord@3.0.1:
    resolution: {integrity: sha512-VE5S6TNa+j8msksl7HwjxMHDM2yNK3XCkusIlpX5kwauBfXuyLAtNg9jCp/iHH61tgI4sb6R/EIMWCqEIdjT/g==}
    engines: {node: '>=12'}
    dependencies:
      d3-path: 3.1.0
    dev: false

  /d3-color@3.1.0:
    resolution: {integrity: sha512-zg/chbXyeBtMQ1LbD/WSoW2DpC3I0mpmPdW+ynRTj/x2DAWYrIY7qeZIHidozwV24m4iavr15lNwIwLxRmOxhA==}
    engines: {node: '>=12'}
    dev: false

  /d3-contour@4.0.2:
    resolution: {integrity: sha512-4EzFTRIikzs47RGmdxbeUvLWtGedDUNkTcmzoeyg4sP/dvCexO47AaQL7VKy/gul85TOxw+IBgA8US2xwbToNA==}
    engines: {node: '>=12'}
    dependencies:
      d3-array: 3.2.4
    dev: false

  /d3-delaunay@6.0.4:
    resolution: {integrity: sha512-mdjtIZ1XLAM8bm/hx3WwjfHt6Sggek7qH043O8KEjDXN40xi3vx/6pYSVTwLjEgiXQTbvaouWKynLBiUZ6SK6A==}
    engines: {node: '>=12'}
    dependencies:
      delaunator: 5.0.1
    dev: false

  /d3-dispatch@3.0.1:
    resolution: {integrity: sha512-rzUyPU/S7rwUflMyLc1ETDeBj0NRuHKKAcvukozwhshr6g6c5d8zh4c2gQjY2bZ0dXeGLWc1PF174P2tVvKhfg==}
    engines: {node: '>=12'}
    dev: false

  /d3-drag@3.0.0:
    resolution: {integrity: sha512-pWbUJLdETVA8lQNJecMxoXfH6x+mO2UQo8rSmZ+QqxcbyA3hfeprFgIT//HW2nlHChWeIIMwS2Fq+gEARkhTkg==}
    engines: {node: '>=12'}
    dependencies:
      d3-dispatch: 3.0.1
      d3-selection: 3.0.0
    dev: false

  /d3-dsv@3.0.1:
    resolution: {integrity: sha512-UG6OvdI5afDIFP9w4G0mNq50dSOsXHJaRE8arAS5o9ApWnIElp8GZw1Dun8vP8OyHOZ/QJUKUJwxiiCCnUwm+Q==}
    engines: {node: '>=12'}
    hasBin: true
    dependencies:
      commander: 7.2.0
      iconv-lite: 0.6.3
      rw: 1.3.3
    dev: false

  /d3-ease@3.0.1:
    resolution: {integrity: sha512-wR/XK3D3XcLIZwpbvQwQ5fK+8Ykds1ip7A2Txe0yxncXSdq1L9skcG7blcedkOX+ZcgxGAmLX1FrRGbADwzi0w==}
    engines: {node: '>=12'}
    dev: false

  /d3-fetch@3.0.1:
    resolution: {integrity: sha512-kpkQIM20n3oLVBKGg6oHrUchHM3xODkTzjMoj7aWQFq5QEM+R6E4WkzT5+tojDY7yjez8KgCBRoj4aEr99Fdqw==}
    engines: {node: '>=12'}
    dependencies:
      d3-dsv: 3.0.1
    dev: false

  /d3-force@3.0.0:
    resolution: {integrity: sha512-zxV/SsA+U4yte8051P4ECydjD/S+qeYtnaIyAs9tgHCqfguma/aAQDjo85A9Z6EKhBirHRJHXIgJUlffT4wdLg==}
    engines: {node: '>=12'}
    dependencies:
      d3-dispatch: 3.0.1
      d3-quadtree: 3.0.1
      d3-timer: 3.0.1
    dev: false

  /d3-format@3.1.0:
    resolution: {integrity: sha512-YyUI6AEuY/Wpt8KWLgZHsIU86atmikuoOmCfommt0LYHiQSPjvX2AcFc38PX0CBpr2RCyZhjex+NS/LPOv6YqA==}
    engines: {node: '>=12'}
    dev: false

  /d3-geo@3.1.1:
    resolution: {integrity: sha512-637ln3gXKXOwhalDzinUgY83KzNWZRKbYubaG+fGVuc/dxO64RRljtCTnf5ecMyE1RIdtqpkVcq0IbtU2S8j2Q==}
    engines: {node: '>=12'}
    dependencies:
      d3-array: 3.2.4
    dev: false

  /d3-hierarchy@3.1.2:
    resolution: {integrity: sha512-FX/9frcub54beBdugHjDCdikxThEqjnR93Qt7PvQTOHxyiNCAlvMrHhclk3cD5VeAaq9fxmfRp+CnWw9rEMBuA==}
    engines: {node: '>=12'}
    dev: false

  /d3-interpolate@3.0.1:
    resolution: {integrity: sha512-3bYs1rOD33uo8aqJfKP3JWPAibgw8Zm2+L9vBKEHJ2Rg+viTR7o5Mmv5mZcieN+FRYaAOWX5SJATX6k1PWz72g==}
    engines: {node: '>=12'}
    dependencies:
      d3-color: 3.1.0
    dev: false

  /d3-path@1.0.9:
    resolution: {integrity: sha512-VLaYcn81dtHVTjEHd8B+pbe9yHWpXKZUC87PzoFmsFrJqgFwDe/qxfp5MlfsfM1V5E/iVt0MmEbWQ7FVIXh/bg==}
    dev: false

  /d3-path@3.1.0:
    resolution: {integrity: sha512-p3KP5HCf/bvjBSSKuXid6Zqijx7wIfNW+J/maPs+iwR35at5JCbLUT0LzF1cnjbCHWhqzQTIN2Jpe8pRebIEFQ==}
    engines: {node: '>=12'}
    dev: false

  /d3-polygon@3.0.1:
    resolution: {integrity: sha512-3vbA7vXYwfe1SYhED++fPUQlWSYTTGmFmQiany/gdbiWgU/iEyQzyymwL9SkJjFFuCS4902BSzewVGsHHmHtXg==}
    engines: {node: '>=12'}
    dev: false

  /d3-quadtree@3.0.1:
    resolution: {integrity: sha512-04xDrxQTDTCFwP5H6hRhsRcb9xxv2RzkcsygFzmkSIOJy3PeRJP7sNk3VRIbKXcog561P9oU0/rVH6vDROAgUw==}
    engines: {node: '>=12'}
    dev: false

  /d3-random@3.0.1:
    resolution: {integrity: sha512-FXMe9GfxTxqd5D6jFsQ+DJ8BJS4E/fT5mqqdjovykEB2oFbTMDVdg1MGFxfQW+FBOGoB++k8swBrgwSHT1cUXQ==}
    engines: {node: '>=12'}
    dev: false

  /d3-sankey@0.12.3:
    resolution: {integrity: sha512-nQhsBRmM19Ax5xEIPLMY9ZmJ/cDvd1BG3UVvt5h3WRxKg5zGRbvnteTyWAbzeSvlh3tW7ZEmq4VwR5mB3tutmQ==}
    dependencies:
      d3-array: 2.12.1
      d3-shape: 1.3.7
    dev: false

  /d3-scale-chromatic@3.1.0:
    resolution: {integrity: sha512-A3s5PWiZ9YCXFye1o246KoscMWqf8BsD9eRiJ3He7C9OBaxKhAd5TFCdEx/7VbKtxxTsu//1mMJFrEt572cEyQ==}
    engines: {node: '>=12'}
    dependencies:
      d3-color: 3.1.0
      d3-interpolate: 3.0.1
    dev: false

  /d3-scale@4.0.2:
    resolution: {integrity: sha512-GZW464g1SH7ag3Y7hXjf8RoUuAFIqklOAq3MRl4OaWabTFJY9PN/E1YklhXLh+OQ3fM9yS2nOkCoS+WLZ6kvxQ==}
    engines: {node: '>=12'}
    dependencies:
      d3-array: 3.2.4
      d3-format: 3.1.0
      d3-interpolate: 3.0.1
      d3-time: 3.1.0
      d3-time-format: 4.1.0
    dev: false

  /d3-selection@3.0.0:
    resolution: {integrity: sha512-fmTRWbNMmsmWq6xJV8D19U/gw/bwrHfNXxrIN+HfZgnzqTHp9jOmKMhsTUjXOJnZOdZY9Q28y4yebKzqDKlxlQ==}
    engines: {node: '>=12'}
    dev: false

  /d3-shape@1.3.7:
    resolution: {integrity: sha512-EUkvKjqPFUAZyOlhY5gzCxCeI0Aep04LwIRpsZ/mLFelJiUfnK56jo5JMDSE7yyP2kLSb6LtF+S5chMk7uqPqw==}
    dependencies:
      d3-path: 1.0.9
    dev: false

  /d3-shape@3.2.0:
    resolution: {integrity: sha512-SaLBuwGm3MOViRq2ABk3eLoxwZELpH6zhl3FbAoJ7Vm1gofKx6El1Ib5z23NUEhF9AsGl7y+dzLe5Cw2AArGTA==}
    engines: {node: '>=12'}
    dependencies:
      d3-path: 3.1.0
    dev: false

  /d3-time-format@4.1.0:
    resolution: {integrity: sha512-dJxPBlzC7NugB2PDLwo9Q8JiTR3M3e4/XANkreKSUxF8vvXKqm1Yfq4Q5dl8budlunRVlUUaDUgFt7eA8D6NLg==}
    engines: {node: '>=12'}
    dependencies:
      d3-time: 3.1.0
    dev: false

  /d3-time@3.1.0:
    resolution: {integrity: sha512-VqKjzBLejbSMT4IgbmVgDjpkYrNWUYJnbCGo874u7MMKIWsILRX+OpX/gTk8MqjpT1A/c6HY2dCA77ZN0lkQ2Q==}
    engines: {node: '>=12'}
    dependencies:
      d3-array: 3.2.4
    dev: false

  /d3-timer@3.0.1:
    resolution: {integrity: sha512-ndfJ/JxxMd3nw31uyKoY2naivF+r29V+Lc0svZxe1JvvIRmi8hUsrMvdOwgS1o6uBHmiz91geQ0ylPP0aj1VUA==}
    engines: {node: '>=12'}
    dev: false

  /d3-transition@3.0.1(d3-selection@3.0.0):
    resolution: {integrity: sha512-ApKvfjsSR6tg06xrL434C0WydLr7JewBB3V+/39RMHsaXTOG0zmt/OAXeng5M5LBm0ojmxJrpomQVZ1aPvBL4w==}
    engines: {node: '>=12'}
    peerDependencies:
      d3-selection: 2 - 3
    dependencies:
      d3-color: 3.1.0
      d3-dispatch: 3.0.1
      d3-ease: 3.0.1
      d3-interpolate: 3.0.1
      d3-selection: 3.0.0
      d3-timer: 3.0.1
    dev: false

  /d3-zoom@3.0.0:
    resolution: {integrity: sha512-b8AmV3kfQaqWAuacbPuNbL6vahnOJflOhexLzMMNLga62+/nh0JzvJ0aO/5a5MVgUFGS7Hu1P9P03o3fJkDCyw==}
    engines: {node: '>=12'}
    dependencies:
      d3-dispatch: 3.0.1
      d3-drag: 3.0.0
      d3-interpolate: 3.0.1
      d3-selection: 3.0.0
      d3-transition: 3.0.1(d3-selection@3.0.0)
    dev: false

  /d3@7.9.0:
    resolution: {integrity: sha512-e1U46jVP+w7Iut8Jt8ri1YsPOvFpg46k+K8TpCb0P+zjCkjkPnV7WzfDJzMHy1LnA+wj5pLT1wjO901gLXeEhA==}
    engines: {node: '>=12'}
    dependencies:
      d3-array: 3.2.4
      d3-axis: 3.0.0
      d3-brush: 3.0.0
      d3-chord: 3.0.1
      d3-color: 3.1.0
      d3-contour: 4.0.2
      d3-delaunay: 6.0.4
      d3-dispatch: 3.0.1
      d3-drag: 3.0.0
      d3-dsv: 3.0.1
      d3-ease: 3.0.1
      d3-fetch: 3.0.1
      d3-force: 3.0.0
      d3-format: 3.1.0
      d3-geo: 3.1.1
      d3-hierarchy: 3.1.2
      d3-interpolate: 3.0.1
      d3-path: 3.1.0
      d3-polygon: 3.0.1
      d3-quadtree: 3.0.1
      d3-random: 3.0.1
      d3-scale: 4.0.2
      d3-scale-chromatic: 3.1.0
      d3-selection: 3.0.0
      d3-shape: 3.2.0
      d3-time: 3.1.0
      d3-time-format: 4.1.0
      d3-timer: 3.0.1
      d3-transition: 3.0.1(d3-selection@3.0.0)
      d3-zoom: 3.0.0
    dev: false

  /dagre-d3-es@7.0.11:
    resolution: {integrity: sha512-tvlJLyQf834SylNKax8Wkzco/1ias1OPw8DcUMDE7oUIoSEW25riQVuiu/0OWEFqT0cxHT3Pa9/D82Jr47IONw==}
    dependencies:
      d3: 7.9.0
      lodash-es: 4.17.21
    dev: false

  /data-uri-to-buffer@4.0.1:
    resolution: {integrity: sha512-0R9ikRb668HB7QDxT1vkpuUBtqc53YyAwMwGeUFKRojY/NWKvdZ+9UYtRfGmhqNbRkTSVpMbmyhXipFFv2cb/A==}
    engines: {node: '>= 12'}
    dev: false

  /data-view-buffer@1.0.2:
    resolution: {integrity: sha512-EmKO5V3OLXh1rtK2wgXRansaK1/mtVdTUEiEI0W8RkvgT05kfxaH29PliLnpLP73yYO6142Q72QNa8Wx/A5CqQ==}
    engines: {node: '>= 0.4'}
    dependencies:
      call-bound: 1.0.4
      es-errors: 1.3.0
      is-data-view: 1.0.2
    dev: true

  /data-view-byte-length@1.0.2:
    resolution: {integrity: sha512-tuhGbE6CfTM9+5ANGf+oQb72Ky/0+s3xKUpHvShfiz2RxMFgFPjsXuRLBVMtvMs15awe45SRb83D6wH4ew6wlQ==}
    engines: {node: '>= 0.4'}
    dependencies:
      call-bound: 1.0.4
      es-errors: 1.3.0
      is-data-view: 1.0.2
    dev: true

  /data-view-byte-offset@1.0.1:
    resolution: {integrity: sha512-BS8PfmtDGnrgYdOonGZQdLZslWIeCGFP9tpan0hi1Co2Zr2NKADsvGYA8XxuG/4UWgJ6Cjtv+YJnB6MM69QGlQ==}
    engines: {node: '>= 0.4'}
    dependencies:
      call-bound: 1.0.4
      es-errors: 1.3.0
      is-data-view: 1.0.2
    dev: true

  /dataloader@2.2.3:
    resolution: {integrity: sha512-y2krtASINtPFS1rSDjacrFgn1dcUuoREVabwlOGOe4SdxenREqwjwjElAdwvbGM7kgZz9a3KVicWR7vcz8rnzA==}
    dev: false

  /date-fns@3.6.0:
    resolution: {integrity: sha512-fRHTG8g/Gif+kSh50gaGEdToemgfj74aRX3swtiouboip5JDLAyDE9F11nHMIcvOaXeOC6D7SpNhi7uFyB7Uww==}
    dev: false

  /date-fns@4.1.0:
    resolution: {integrity: sha512-Ukq0owbQXxa/U3EGtsdVBkR1w7KOQ5gIBqdH2hkvknzZPYvBxb/aa6E8L7tmjFtkwZBu3UXBbjIgPo/Ez4xaNg==}
    dev: false

  /dateformat@4.6.3:
    resolution: {integrity: sha512-2P0p0pFGzHS5EMnhdxQi7aJN+iMheud0UhG4dlE1DLAlvL8JHjJJTX/CSm4JXwV0Ka5nGk3zC5mcb5bUQUxxMA==}
    dev: false

  /dayjs@1.11.13:
    resolution: {integrity: sha512-oaMBel6gjolK862uaPQOVTA7q3TZhuSvuMQAAglQDOWYO9A91IrAOUJEyKVlqJlHE0vq5p5UXxzdPfMH/x6xNg==}
    dev: false

  /debug@4.4.1:
    resolution: {integrity: sha512-KcKCqiftBJcZr++7ykoDIEwSa3XWowTfNPo92BYxjXiyYEVrUQh2aLyhxBCwww+heortUFxEJYcRzosstTEBYQ==}
    engines: {node: '>=6.0'}
    peerDependencies:
      supports-color: '*'
    peerDependenciesMeta:
      supports-color:
        optional: true
    dependencies:
      ms: 2.1.3

  /decimal.js-light@2.5.1:
    resolution: {integrity: sha512-qIMFpTMZmny+MMIitAB6D7iVPEorVw6YQRWkvarTkT4tBeSLLiHzcwj6q0MmYSFCiVpiqPJTJEYIrpcPzVEIvg==}
    dev: false

  /decode-named-character-reference@1.1.0:
    resolution: {integrity: sha512-Wy+JTSbFThEOXQIR2L6mxJvEs+veIzpmqD7ynWxMXGpnk3smkHQOp6forLdHsKpAMW9iJpaBBIxz285t1n1C3w==}
    dependencies:
      character-entities: 2.0.2

  /deep-eql@5.0.2:
    resolution: {integrity: sha512-h5k/5U50IJJFpzfL6nO9jaaumfjO/f2NjK/oYB2Djzm4p9L+3T9qWpZqZ2hAbLPuuYq9wrU08WQyBTL5GbPk5Q==}
    engines: {node: '>=6'}
    dev: true

  /deep-is@0.1.4:
    resolution: {integrity: sha512-oIPzksmTg4/MriiaYGO+okXDT7ztn/w3Eptv/+gSIdMdKsJo0u4CfYNFJPy+4SKMuCqGw2wxnA+URMg3t8a/bQ==}
    dev: true

  /deepmerge@4.3.1:
    resolution: {integrity: sha512-3sUqbMEc77XqpdNO7FRyRog+eW3ph+GYCbj+rK+uYyRMuwsVy0rMiVtPn+QJlKFvWP/1PYpapqYn0Me2knFn+A==}
    engines: {node: '>=0.10.0'}
    dev: false

  /define-data-property@1.1.4:
    resolution: {integrity: sha512-rBMvIzlpA8v6E+SJZoo++HAYqsLrkg7MSfIinMPFhmkorw7X+dOXVJQs+QT69zGkzMyfDnIMN2Wid1+NbL3T+A==}
    engines: {node: '>= 0.4'}
    dependencies:
      es-define-property: 1.0.1
      es-errors: 1.3.0
      gopd: 1.2.0
    dev: true

  /define-properties@1.2.1:
    resolution: {integrity: sha512-8QmQKqEASLd5nx0U1B1okLElbUuuttJ/AnYmRXbbbGDWh6uS208EjD4Xqq/I9wK7u0v6O08XhTWnt5XtEbR6Dg==}
    engines: {node: '>= 0.4'}
    dependencies:
      define-data-property: 1.1.4
      has-property-descriptors: 1.0.2
      object-keys: 1.1.1
    dev: true

  /delaunator@5.0.1:
    resolution: {integrity: sha512-8nvh+XBe96aCESrGOqMp/84b13H9cdKbG5P2ejQCh4d4sK9RL4371qou9drQjMhvnPmhWl5hnmqbEE0fXr9Xnw==}
    dependencies:
      robust-predicates: 3.0.2
    dev: false

  /dequal@2.0.3:
    resolution: {integrity: sha512-0je+qPKHEMohvfRTCEo3CrPG6cAzAYgmzKyxRiYSSDkS6eGJdyVJm7WaYA5ECaAD9wLB2T4EEeymA5aFVcYXCA==}
    engines: {node: '>=6'}

  /detect-indent@6.1.0:
    resolution: {integrity: sha512-reYkTUJAZb9gUuZ2RvVCNhVHdg62RHnJ7WJl8ftMi4diZ6NWlciOzQN88pUhSELEwflJht4oQDv0F0BMlwaYtA==}
    engines: {node: '>=8'}
    dev: true

  /detect-libc@1.0.3:
    resolution: {integrity: sha512-pGjwhsmsp4kL2RTz08wcOlGN83otlqHeD/Z5T8GXZB+/YcpQ/dgo+lbU8ZsGxV0HIvqqxo9l7mqYwyYMD9bKDg==}
    engines: {node: '>=0.10'}
    hasBin: true
    dev: true

  /detect-libc@2.0.2:
    resolution: {integrity: sha512-UX6sGumvvqSaXgdKGUsgZWqcUyIXZ/vZTrlRT/iobiKhGL0zL4d3osHj3uqllWJK+i+sixDS/3COVEOFbupFyw==}
    engines: {node: '>=8'}
    dev: false

  /detect-libc@2.0.3:
    resolution: {integrity: sha512-bwy0MGW55bG41VqxxypOsdSdGqLwXPI/focwgTYCFMbdUiBAxLg9CFzG08sz2aqzknwiX7Hkl0bQENjg8iLByw==}
    engines: {node: '>=8'}

  /devlop@1.1.0:
    resolution: {integrity: sha512-RWmIqhcFf1lRYBvNmr7qTNuyCt/7/ns2jbpp1+PalgE/rDQcBT0fioSMUpJ93irlUhC5hrg4cYqe6U+0ImW0rA==}
    dependencies:
      dequal: 2.0.3

  /diff-match-patch@1.0.5:
    resolution: {integrity: sha512-IayShXAgj/QMXgB0IWmKx+rOPuGMhqm5w6jvFxmVenXKIzRqTAAsbBPT3kWQeGANj3jGgvcvv4yK6SxqYmikgw==}
    dev: false

  /diff@4.0.2:
    resolution: {integrity: sha512-58lmxKSA4BNyLz+HHMUzlOEpg09FV+ev6ZMe3vJihgdxzgcwZ8VoEEPmALCZG9LmqfVoNMMKpttIYTVG6uDY7A==}
    engines: {node: '>=0.3.1'}
    dev: true

  /dir-glob@3.0.1:
    resolution: {integrity: sha512-WkrWp9GR4KXfKGYzOLmTuGVi1UWFfws377n9cc55/tb6DuqyF6pcQ5AbiHEshaDpY9v6oaSr2XCDidGmMwdzIA==}
    engines: {node: '>=8'}
    dependencies:
      path-type: 4.0.0
    dev: true

  /doctrine@2.1.0:
    resolution: {integrity: sha512-35mSku4ZXK0vfCuHEDAwt55dg2jNajHZ1odvF+8SSr82EsZY4QmXfuWso8oEd8zRhVObSN18aM0CjSdoBX7zIw==}
    engines: {node: '>=0.10.0'}
    dependencies:
      esutils: 2.0.3
    dev: true

  /dom-helpers@5.2.1:
    resolution: {integrity: sha512-nRCa7CK3VTrM2NmGkIy4cbK7IZlgBE/PYMn55rrXefr5xXDP0LdtfPnblFDoVdcAfslJ7or6iqAUnx0CCGIWQA==}
    dependencies:
      '@babel/runtime': 7.27.1
      csstype: 3.1.3
    dev: false

  /dompurify@3.2.6:
    resolution: {integrity: sha512-/2GogDQlohXPZe6D6NOgQvXLPSYBqIWMnZ8zzOhn09REE4eyAzb+Hed3jhoM9OkuaJ8P6ZGTTVWQKAi8ieIzfQ==}
    optionalDependencies:
      '@types/trusted-types': 2.0.7
    dev: false

  /dotenv@16.0.3:
    resolution: {integrity: sha512-7GO6HghkA5fYG9TYnNxi14/7K9f5occMlp3zXAuSxn7CKCxt9xbNWG7yF8hTCSUchlfWSe3uLmlPfigevRItzQ==}
    engines: {node: '>=12'}
    dev: true

  /drizzle-kit@0.28.0:
    resolution: {integrity: sha512-KqI+CS2Ga9GYIrXpxpCDUJJrH/AT/k4UY0Pb4oRgQEGkgN1EdCnqp664cXgwPWjDr5RBtTsjZipw8+8C//K63A==}
    hasBin: true
    dependencies:
      '@drizzle-team/brocli': 0.10.2
      '@esbuild-kit/esm-loader': 2.6.5
      esbuild: 0.19.12
      esbuild-register: 3.6.0(esbuild@0.19.12)
    transitivePeerDependencies:
      - supports-color
    dev: false

  /drizzle-orm@0.36.1(@libsql/client@0.14.0):
    resolution: {integrity: sha512-F4hbimnMEhyWzDowQB4xEuVJJWXLHZYD7FYwvo8RImY+N7pStGqsbfmT95jDbec1s4qKmQbiuxEDZY90LRrfIw==}
    peerDependencies:
      '@aws-sdk/client-rds-data': '>=3'
      '@cloudflare/workers-types': '>=3'
      '@electric-sql/pglite': '>=0.2.0'
      '@libsql/client': '>=0.10.0'
      '@libsql/client-wasm': '>=0.10.0'
      '@neondatabase/serverless': '>=0.1'
      '@op-engineering/op-sqlite': '>=2'
      '@opentelemetry/api': ^1.4.1
      '@planetscale/database': '>=1'
      '@prisma/client': '*'
      '@tidbcloud/serverless': '*'
      '@types/better-sqlite3': '*'
      '@types/pg': '*'
      '@types/react': '>=18'
      '@types/sql.js': '*'
      '@vercel/postgres': '>=0.8.0'
      '@xata.io/client': '*'
      better-sqlite3: '>=7'
      bun-types: '*'
      expo-sqlite: '>=13.2.0'
      knex: '*'
      kysely: '*'
      mysql2: '>=2'
      pg: '>=8'
      postgres: '>=3'
      prisma: '*'
      react: '>=18'
      sql.js: '>=1'
      sqlite3: '>=5'
    peerDependenciesMeta:
      '@aws-sdk/client-rds-data':
        optional: true
      '@cloudflare/workers-types':
        optional: true
      '@electric-sql/pglite':
        optional: true
      '@libsql/client':
        optional: true
      '@libsql/client-wasm':
        optional: true
      '@neondatabase/serverless':
        optional: true
      '@op-engineering/op-sqlite':
        optional: true
      '@opentelemetry/api':
        optional: true
      '@planetscale/database':
        optional: true
      '@prisma/client':
        optional: true
      '@tidbcloud/serverless':
        optional: true
      '@types/better-sqlite3':
        optional: true
      '@types/pg':
        optional: true
      '@types/react':
        optional: true
      '@types/sql.js':
        optional: true
      '@vercel/postgres':
        optional: true
      '@xata.io/client':
        optional: true
      better-sqlite3:
        optional: true
      bun-types:
        optional: true
      expo-sqlite:
        optional: true
      knex:
        optional: true
      kysely:
        optional: true
      mysql2:
        optional: true
      pg:
        optional: true
      postgres:
        optional: true
      prisma:
        optional: true
      react:
        optional: true
      sql.js:
        optional: true
      sqlite3:
        optional: true
    dependencies:
      '@libsql/client': 0.14.0
    dev: false

  /dunder-proto@1.0.1:
    resolution: {integrity: sha512-KIN/nDJBQRcXw0MLVhZE9iQHmG68qAVIBg9CqmUYjmQIhgij9U5MFvrqkUL5FbtyyzZuOeOt0zdeRe4UY7ct+A==}
    engines: {node: '>= 0.4'}
    dependencies:
      call-bind-apply-helpers: 1.0.2
      es-errors: 1.3.0
      gopd: 1.2.0
    dev: true

  /eastasianwidth@0.2.0:
    resolution: {integrity: sha512-I88TYZWc9XiYHRQ4/3c5rjjfgkjhLyW2luGIheGERbNQ6OY7yTybanSpDXZa8y7VUP9YmDcYa+eyq4ca7iLqWA==}

  /emoji-regex-xs@1.0.0:
    resolution: {integrity: sha512-LRlerrMYoIDrT6jgpeZ2YYl/L8EulRTt5hQcYjy5AInh7HWXKimpqx68aknBFpGL2+/IcogTcaydJEgaTmOpDg==}
    dev: false

  /emoji-regex@8.0.0:
    resolution: {integrity: sha512-MSjYzcWNOA0ewAHpz0MxpYFvwg6yjy1NG3xteoqz644VCo/RPgnr1/GGt+ic3iJTzQ8Eu3TdM14SawnVUmGE6A==}

  /emoji-regex@9.2.2:
    resolution: {integrity: sha512-L18DaJsXSUk2+42pv8mLs5jJT2hqFkFE4j21wOmgbUqsZ2hL72NsUU785g9RXgo3s0ZNgVl42TiHp3ZtOv/Vyg==}

  /end-of-stream@1.4.4:
    resolution: {integrity: sha512-+uw1inIHVPQoaVuHzRyXd21icM+cnt4CzD5rW+NC1wjOUSTOs+Te7FOv7AhN7vS9x/oIyhLP5PR1H+phQAHu5Q==}
    dependencies:
      once: 1.4.0
    dev: false

  /enhanced-resolve@5.18.1:
    resolution: {integrity: sha512-ZSW3ma5GkcQBIpwZTSRAI8N71Uuwgs93IezB7mf7R60tC8ZbJideoDNKjHn2O9KIlx6rkGTTEk1xUCK2E1Y2Yg==}
    engines: {node: '>=10.13.0'}
    dependencies:
      graceful-fs: 4.2.11
      tapable: 2.2.1
    dev: true

  /enquirer@2.4.1:
    resolution: {integrity: sha512-rRqJg/6gd538VHvR3PSrdRBb/1Vy2YfzHqzvbhGIQpDRKIa4FgV/54b5Q1xYSxOOwKvjXweS26E0Q+nAMwp2pQ==}
    engines: {node: '>=8.6'}
    dependencies:
      ansi-colors: 4.1.3
      strip-ansi: 6.0.1
    dev: true

  /entities@6.0.0:
    resolution: {integrity: sha512-aKstq2TDOndCn4diEyp9Uq/Flu2i1GlLkc6XIDQSDMuaFE3OPW5OphLCyQ5SpSJZTb4reN+kTcYru5yIfXoRPw==}
    engines: {node: '>=0.12'}
    dev: false

  /es-abstract@1.23.9:
    resolution: {integrity: sha512-py07lI0wjxAC/DcfK1S6G7iANonniZwTISvdPzk9hzeH0IZIshbuuFxLIU96OyF89Yb9hiqWn8M/bY83KY5vzA==}
    engines: {node: '>= 0.4'}
    dependencies:
      array-buffer-byte-length: 1.0.2
      arraybuffer.prototype.slice: 1.0.4
      available-typed-arrays: 1.0.7
      call-bind: 1.0.8
      call-bound: 1.0.4
      data-view-buffer: 1.0.2
      data-view-byte-length: 1.0.2
      data-view-byte-offset: 1.0.1
      es-define-property: 1.0.1
      es-errors: 1.3.0
      es-object-atoms: 1.1.1
      es-set-tostringtag: 2.1.0
      es-to-primitive: 1.3.0
      function.prototype.name: 1.1.8
      get-intrinsic: 1.3.0
      get-proto: 1.0.1
      get-symbol-description: 1.1.0
      globalthis: 1.0.4
      gopd: 1.2.0
      has-property-descriptors: 1.0.2
      has-proto: 1.2.0
      has-symbols: 1.1.0
      hasown: 2.0.2
      internal-slot: 1.1.0
      is-array-buffer: 3.0.5
      is-callable: 1.2.7
      is-data-view: 1.0.2
      is-regex: 1.2.1
      is-shared-array-buffer: 1.0.4
      is-string: 1.1.1
      is-typed-array: 1.1.15
      is-weakref: 1.1.1
      math-intrinsics: 1.1.0
      object-inspect: 1.13.4
      object-keys: 1.1.1
      object.assign: 4.1.7
      own-keys: 1.0.1
      regexp.prototype.flags: 1.5.4
      safe-array-concat: 1.1.3
      safe-push-apply: 1.0.0
      safe-regex-test: 1.1.0
      set-proto: 1.0.0
      string.prototype.trim: 1.2.10
      string.prototype.trimend: 1.0.9
      string.prototype.trimstart: 1.0.8
      typed-array-buffer: 1.0.3
      typed-array-byte-length: 1.0.3
      typed-array-byte-offset: 1.0.4
      typed-array-length: 1.0.7
      unbox-primitive: 1.1.0
      which-typed-array: 1.1.18
    dev: true

  /es-define-property@1.0.1:
    resolution: {integrity: sha512-e3nRfgfUZ4rNGL232gUgX06QNyyez04KdjFrF+LTRoOXmrOgFKDg4BCdsjW8EnT69eqdYGmRpJwiPVYNrCaW3g==}
    engines: {node: '>= 0.4'}
    dev: true

  /es-errors@1.3.0:
    resolution: {integrity: sha512-Zf5H2Kxt2xjTvbJvP2ZWLEICxA6j+hAmMzIlypy4xcBg1vKVnx89Wy0GbS+kf5cwCVFFzdCFh2XSCFNULS6csw==}
    engines: {node: '>= 0.4'}
    dev: true

  /es-iterator-helpers@1.2.1:
    resolution: {integrity: sha512-uDn+FE1yrDzyC0pCo961B2IHbdM8y/ACZsKD4dG6WqrjV53BADjwa7D+1aom2rsNVfLyDgU/eigvlJGJ08OQ4w==}
    engines: {node: '>= 0.4'}
    dependencies:
      call-bind: 1.0.8
      call-bound: 1.0.4
      define-properties: 1.2.1
      es-abstract: 1.23.9
      es-errors: 1.3.0
      es-set-tostringtag: 2.1.0
      function-bind: 1.1.2
      get-intrinsic: 1.3.0
      globalthis: 1.0.4
      gopd: 1.2.0
      has-property-descriptors: 1.0.2
      has-proto: 1.2.0
      has-symbols: 1.1.0
      internal-slot: 1.1.0
      iterator.prototype: 1.1.5
      safe-array-concat: 1.1.3
    dev: true

  /es-module-lexer@1.7.0:
    resolution: {integrity: sha512-jEQoCwk8hyb2AZziIOLhDqpm5+2ww5uIE6lkO/6jcOCusfk6LhMHpXXfBLXTZ7Ydyt0j4VoUQv6uGNYbdW+kBA==}
    dev: true

  /es-object-atoms@1.1.1:
    resolution: {integrity: sha512-FGgH2h8zKNim9ljj7dankFPcICIK9Cp5bm+c2gQSYePhpaG5+esrLODihIorn+Pe6FGJzWhXQotPv73jTaldXA==}
    engines: {node: '>= 0.4'}
    dependencies:
      es-errors: 1.3.0
    dev: true

  /es-set-tostringtag@2.1.0:
    resolution: {integrity: sha512-j6vWzfrGVfyXxge+O0x5sh6cvxAog0a/4Rdd2K36zCMV5eJ+/+tOAngRO8cODMNWbVRdVlmGZQL2YS3yR8bIUA==}
    engines: {node: '>= 0.4'}
    dependencies:
      es-errors: 1.3.0
      get-intrinsic: 1.3.0
      has-tostringtag: 1.0.2
      hasown: 2.0.2
    dev: true

  /es-shim-unscopables@1.1.0:
    resolution: {integrity: sha512-d9T8ucsEhh8Bi1woXCf+TIKDIROLG5WCkxg8geBCbvk22kzwC5G2OnXVMO6FUsvQlgUUXQ2itephWDLqDzbeCw==}
    engines: {node: '>= 0.4'}
    dependencies:
      hasown: 2.0.2
    dev: true

  /es-to-primitive@1.3.0:
    resolution: {integrity: sha512-w+5mJ3GuFL+NjVtJlvydShqE1eN3h3PbI7/5LAsYJP/2qtuMXjfL2LpHSRqo4b4eSF5K/DH1JXKUAHSB2UW50g==}
    engines: {node: '>= 0.4'}
    dependencies:
      is-callable: 1.2.7
      is-date-object: 1.1.0
      is-symbol: 1.1.1
    dev: true

  /esast-util-from-estree@2.0.0:
    resolution: {integrity: sha512-4CyanoAudUSBAn5K13H4JhsMH6L9ZP7XbLVe/dKybkxMO7eDyLsT8UHl9TRNrU2Gr9nz+FovfSIjuXWJ81uVwQ==}
    dependencies:
      '@types/estree-jsx': 1.0.5
      devlop: 1.1.0
      estree-util-visit: 2.0.0
      unist-util-position-from-estree: 2.0.0

  /esast-util-from-js@2.0.1:
    resolution: {integrity: sha512-8Ja+rNJ0Lt56Pcf3TAmpBZjmx8ZcK5Ts4cAzIOjsjevg9oSXJnl6SUQ2EevU8tv3h6ZLWmoKL5H4fgWvdvfETw==}
    dependencies:
      '@types/estree-jsx': 1.0.5
      acorn: 8.14.1
      esast-util-from-estree: 2.0.0
      vfile-message: 4.0.2

  /esbuild-register@3.6.0(esbuild@0.19.12):
    resolution: {integrity: sha512-H2/S7Pm8a9CL1uhp9OvjwrBh5Pvx0H8qVOxNu8Wed9Y7qv56MPtq+GGM8RJpq6glYJn9Wspr8uw7l55uyinNeg==}
    peerDependencies:
      esbuild: '>=0.12 <1'
    dependencies:
      debug: 4.4.1
      esbuild: 0.19.12
    transitivePeerDependencies:
      - supports-color
    dev: false

  /esbuild@0.18.20:
    resolution: {integrity: sha512-ceqxoedUrcayh7Y7ZX6NdbbDzGROiyVBgC4PriJThBKSVPWnnFHZAkfI1lJT8QFkOwH4qOS2SJkS4wvpGl8BpA==}
    engines: {node: '>=12'}
    hasBin: true
    requiresBuild: true
    optionalDependencies:
      '@esbuild/android-arm': 0.18.20
      '@esbuild/android-arm64': 0.18.20
      '@esbuild/android-x64': 0.18.20
      '@esbuild/darwin-arm64': 0.18.20
      '@esbuild/darwin-x64': 0.18.20
      '@esbuild/freebsd-arm64': 0.18.20
      '@esbuild/freebsd-x64': 0.18.20
      '@esbuild/linux-arm': 0.18.20
      '@esbuild/linux-arm64': 0.18.20
      '@esbuild/linux-ia32': 0.18.20
      '@esbuild/linux-loong64': 0.18.20
      '@esbuild/linux-mips64el': 0.18.20
      '@esbuild/linux-ppc64': 0.18.20
      '@esbuild/linux-riscv64': 0.18.20
      '@esbuild/linux-s390x': 0.18.20
      '@esbuild/linux-x64': 0.18.20
      '@esbuild/netbsd-x64': 0.18.20
      '@esbuild/openbsd-x64': 0.18.20
      '@esbuild/sunos-x64': 0.18.20
      '@esbuild/win32-arm64': 0.18.20
      '@esbuild/win32-ia32': 0.18.20
      '@esbuild/win32-x64': 0.18.20
    dev: false

  /esbuild@0.19.12:
    resolution: {integrity: sha512-aARqgq8roFBj054KvQr5f1sFu0D65G+miZRCuJyJ0G13Zwx7vRar5Zhn2tkQNzIXcBrNVsv/8stehpj+GAjgbg==}
    engines: {node: '>=12'}
    hasBin: true
    requiresBuild: true
    optionalDependencies:
      '@esbuild/aix-ppc64': 0.19.12
      '@esbuild/android-arm': 0.19.12
      '@esbuild/android-arm64': 0.19.12
      '@esbuild/android-x64': 0.19.12
      '@esbuild/darwin-arm64': 0.19.12
      '@esbuild/darwin-x64': 0.19.12
      '@esbuild/freebsd-arm64': 0.19.12
      '@esbuild/freebsd-x64': 0.19.12
      '@esbuild/linux-arm': 0.19.12
      '@esbuild/linux-arm64': 0.19.12
      '@esbuild/linux-ia32': 0.19.12
      '@esbuild/linux-loong64': 0.19.12
      '@esbuild/linux-mips64el': 0.19.12
      '@esbuild/linux-ppc64': 0.19.12
      '@esbuild/linux-riscv64': 0.19.12
      '@esbuild/linux-s390x': 0.19.12
      '@esbuild/linux-x64': 0.19.12
      '@esbuild/netbsd-x64': 0.19.12
      '@esbuild/openbsd-x64': 0.19.12
      '@esbuild/sunos-x64': 0.19.12
      '@esbuild/win32-arm64': 0.19.12
      '@esbuild/win32-ia32': 0.19.12
      '@esbuild/win32-x64': 0.19.12
    dev: false

  /esbuild@0.20.2:
    resolution: {integrity: sha512-WdOOppmUNU+IbZ0PaDiTst80zjnrOkyJNHoKupIcVyU8Lvla3Ugx94VzkQ32Ijqd7UhHJy75gNWDMUekcrSJ6g==}
    engines: {node: '>=12'}
    hasBin: true
    requiresBuild: true
    optionalDependencies:
      '@esbuild/aix-ppc64': 0.20.2
      '@esbuild/android-arm': 0.20.2
      '@esbuild/android-arm64': 0.20.2
      '@esbuild/android-x64': 0.20.2
      '@esbuild/darwin-arm64': 0.20.2
      '@esbuild/darwin-x64': 0.20.2
      '@esbuild/freebsd-arm64': 0.20.2
      '@esbuild/freebsd-x64': 0.20.2
      '@esbuild/linux-arm': 0.20.2
      '@esbuild/linux-arm64': 0.20.2
      '@esbuild/linux-ia32': 0.20.2
      '@esbuild/linux-loong64': 0.20.2
      '@esbuild/linux-mips64el': 0.20.2
      '@esbuild/linux-ppc64': 0.20.2
      '@esbuild/linux-riscv64': 0.20.2
      '@esbuild/linux-s390x': 0.20.2
      '@esbuild/linux-x64': 0.20.2
      '@esbuild/netbsd-x64': 0.20.2
      '@esbuild/openbsd-x64': 0.20.2
      '@esbuild/sunos-x64': 0.20.2
      '@esbuild/win32-arm64': 0.20.2
      '@esbuild/win32-ia32': 0.20.2
      '@esbuild/win32-x64': 0.20.2
    dev: false

  /esbuild@0.23.1:
    resolution: {integrity: sha512-VVNz/9Sa0bs5SELtn3f7qhJCDPCF5oMEl5cO9/SSinpE9hbPVvxbd572HH5AKiP7WD8INO53GgfDDhRjkylHEg==}
    engines: {node: '>=18'}
    hasBin: true
    requiresBuild: true
    optionalDependencies:
      '@esbuild/aix-ppc64': 0.23.1
      '@esbuild/android-arm': 0.23.1
      '@esbuild/android-arm64': 0.23.1
      '@esbuild/android-x64': 0.23.1
      '@esbuild/darwin-arm64': 0.23.1
      '@esbuild/darwin-x64': 0.23.1
      '@esbuild/freebsd-arm64': 0.23.1
      '@esbuild/freebsd-x64': 0.23.1
      '@esbuild/linux-arm': 0.23.1
      '@esbuild/linux-arm64': 0.23.1
      '@esbuild/linux-ia32': 0.23.1
      '@esbuild/linux-loong64': 0.23.1
      '@esbuild/linux-mips64el': 0.23.1
      '@esbuild/linux-ppc64': 0.23.1
      '@esbuild/linux-riscv64': 0.23.1
      '@esbuild/linux-s390x': 0.23.1
      '@esbuild/linux-x64': 0.23.1
      '@esbuild/netbsd-x64': 0.23.1
      '@esbuild/openbsd-arm64': 0.23.1
      '@esbuild/openbsd-x64': 0.23.1
      '@esbuild/sunos-x64': 0.23.1
      '@esbuild/win32-arm64': 0.23.1
      '@esbuild/win32-ia32': 0.23.1
      '@esbuild/win32-x64': 0.23.1
    dev: false

  /esbuild@0.25.4:
    resolution: {integrity: sha512-8pgjLUcUjcgDg+2Q4NYXnPbo/vncAY4UmyaCm0jZevERqCHZIaWwdJHkf8XQtu4AxSKCdvrUbT0XUr1IdZzI8Q==}
    engines: {node: '>=18'}
    hasBin: true
    requiresBuild: true
    optionalDependencies:
      '@esbuild/aix-ppc64': 0.25.4
      '@esbuild/android-arm': 0.25.4
      '@esbuild/android-arm64': 0.25.4
      '@esbuild/android-x64': 0.25.4
      '@esbuild/darwin-arm64': 0.25.4
      '@esbuild/darwin-x64': 0.25.4
      '@esbuild/freebsd-arm64': 0.25.4
      '@esbuild/freebsd-x64': 0.25.4
      '@esbuild/linux-arm': 0.25.4
      '@esbuild/linux-arm64': 0.25.4
      '@esbuild/linux-ia32': 0.25.4
      '@esbuild/linux-loong64': 0.25.4
      '@esbuild/linux-mips64el': 0.25.4
      '@esbuild/linux-ppc64': 0.25.4
      '@esbuild/linux-riscv64': 0.25.4
      '@esbuild/linux-s390x': 0.25.4
      '@esbuild/linux-x64': 0.25.4
      '@esbuild/netbsd-arm64': 0.25.4
      '@esbuild/netbsd-x64': 0.25.4
      '@esbuild/openbsd-arm64': 0.25.4
      '@esbuild/openbsd-x64': 0.25.4
      '@esbuild/sunos-x64': 0.25.4
      '@esbuild/win32-arm64': 0.25.4
      '@esbuild/win32-ia32': 0.25.4
      '@esbuild/win32-x64': 0.25.4
<<<<<<< HEAD
=======

  /escalade@3.2.0:
    resolution: {integrity: sha512-WUj2qlxaQtO4g6Pq5c29GTcWGDyd8itL8zTlipgECz3JesAiiOKotd8JU6otB3PACgG6xkJUyVhboMS+bje/jA==}
    engines: {node: '>=6'}
    dev: true
>>>>>>> 451951a7

  /escape-string-regexp@4.0.0:
    resolution: {integrity: sha512-TtpcNJ3XAzx3Gq8sWRzJaVajRs0uVxA2YAkdb1jm2YkPz4G6egUFAyA3n5vtEIZefPk5Wa4UXbKuS5fKkJWdgA==}
    engines: {node: '>=10'}
    dev: true

  /escape-string-regexp@5.0.0:
    resolution: {integrity: sha512-/veY75JbMK4j1yjvuUxuVsiS/hr/4iHs9FTT6cgTexxdE0Ly/glccBAkloH/DofkjRbZU3bnoj38mOmhkZ0lHw==}
    engines: {node: '>=12'}
    dev: false

  /eslint-config-prettier@10.1.1(eslint@9.27.0):
    resolution: {integrity: sha512-4EQQr6wXwS+ZJSzaR5ZCrYgLxqvUjdXctaEtBqHcbkW944B1NQyO4qpdHQbXBONfwxXdkAY81HH4+LUfrg+zPw==}
    hasBin: true
    peerDependencies:
      eslint: '>=7.0.0'
    dependencies:
      eslint: 9.27.0
    dev: true

  /eslint-plugin-only-warn@1.1.0:
    resolution: {integrity: sha512-2tktqUAT+Q3hCAU0iSf4xAN1k9zOpjK5WO8104mB0rT/dGhOa09582HN5HlbxNbPRZ0THV7nLGvzugcNOSjzfA==}
    engines: {node: '>=6'}
    dev: true

  /eslint-plugin-react-hooks@5.2.0(eslint@9.27.0):
    resolution: {integrity: sha512-+f15FfK64YQwZdJNELETdn5ibXEUQmW1DZL6KXhNnc2heoy/sg9VJJeT7n8TlMWouzWqSWavFkIhHyIbIAEapg==}
    engines: {node: '>=10'}
    peerDependencies:
      eslint: ^3.0.0 || ^4.0.0 || ^5.0.0 || ^6.0.0 || ^7.0.0 || ^8.0.0-0 || ^9.0.0
    dependencies:
      eslint: 9.27.0
    dev: true

  /eslint-plugin-react@7.37.4(eslint@9.27.0):
    resolution: {integrity: sha512-BGP0jRmfYyvOyvMoRX/uoUeW+GqNj9y16bPQzqAHf3AYII/tDs+jMN0dBVkl88/OZwNGwrVFxE7riHsXVfy/LQ==}
    engines: {node: '>=4'}
    peerDependencies:
      eslint: ^3 || ^4 || ^5 || ^6 || ^7 || ^8 || ^9.7
    dependencies:
      array-includes: 3.1.8
      array.prototype.findlast: 1.2.5
      array.prototype.flatmap: 1.3.3
      array.prototype.tosorted: 1.1.4
      doctrine: 2.1.0
      es-iterator-helpers: 1.2.1
      eslint: 9.27.0
      estraverse: 5.3.0
      hasown: 2.0.2
      jsx-ast-utils: 3.3.5
      minimatch: 3.1.2
      object.entries: 1.1.8
      object.fromentries: 2.0.8
      object.values: 1.2.1
      prop-types: 15.8.1
      resolve: 2.0.0-next.5
      semver: 6.3.1
      string.prototype.matchall: 4.0.12
      string.prototype.repeat: 1.0.0
    dev: true

  /eslint-plugin-turbo@2.5.0(eslint@9.27.0)(turbo@2.5.3):
    resolution: {integrity: sha512-qQk54MrUZv0gnpxV23sccTc+FL3UJ8q7vG7HmXuS2RP8gdjWDwI1CCJTJD8EdRIDjsMxF0xi0AKcMY0CwIlXVg==}
    peerDependencies:
      eslint: '>6.6.0'
      turbo: '>2.0.0'
    dependencies:
      dotenv: 16.0.3
      eslint: 9.27.0
      turbo: 2.5.3
    dev: true

  /eslint-scope@8.3.0:
    resolution: {integrity: sha512-pUNxi75F8MJ/GdeKtVLSbYg4ZI34J6C0C7sbL4YOp2exGwen7ZsuBqKzUhXd0qMQ362yET3z+uPwKeg/0C2XCQ==}
    engines: {node: ^18.18.0 || ^20.9.0 || >=21.1.0}
    dependencies:
      esrecurse: 4.3.0
      estraverse: 5.3.0
    dev: true

  /eslint-visitor-keys@3.4.3:
    resolution: {integrity: sha512-wpc+LXeiyiisxPlEkUzU6svyS1frIO3Mgxj1fdy7Pm8Ygzguax2N3Fa/D/ag1WqbOprdI+uY6wMUl8/a2G+iag==}
    engines: {node: ^12.22.0 || ^14.17.0 || >=16.0.0}
    dev: true

  /eslint-visitor-keys@4.2.0:
    resolution: {integrity: sha512-UyLnSehNt62FFhSwjZlHmeokpRK59rcz29j+F1/aDgbkbRTk7wIc9XzdoasMUbRNKDM0qQt/+BJ4BrpFeABemw==}
    engines: {node: ^18.18.0 || ^20.9.0 || >=21.1.0}
    dev: true

  /eslint@9.27.0:
    resolution: {integrity: sha512-ixRawFQuMB9DZ7fjU3iGGganFDp3+45bPOdaRurcFHSXO1e/sYwUX/FtQZpLZJR6SjMoJH8hR2pPEAfDyCoU2Q==}
    engines: {node: ^18.18.0 || ^20.9.0 || >=21.1.0}
    hasBin: true
    peerDependencies:
      jiti: '*'
    peerDependenciesMeta:
      jiti:
        optional: true
    dependencies:
      '@eslint-community/eslint-utils': 4.7.0(eslint@9.27.0)
      '@eslint-community/regexpp': 4.12.1
      '@eslint/config-array': 0.20.0
      '@eslint/config-helpers': 0.2.2
      '@eslint/core': 0.14.0
      '@eslint/eslintrc': 3.3.1
      '@eslint/js': 9.27.0
      '@eslint/plugin-kit': 0.3.1
      '@humanfs/node': 0.16.6
      '@humanwhocodes/module-importer': 1.0.1
      '@humanwhocodes/retry': 0.4.3
      '@types/estree': 1.0.7
      '@types/json-schema': 7.0.15
      ajv: 6.12.6
      chalk: 4.1.2
      cross-spawn: 7.0.6
      debug: 4.4.1
      escape-string-regexp: 4.0.0
      eslint-scope: 8.3.0
      eslint-visitor-keys: 4.2.0
      espree: 10.3.0
      esquery: 1.6.0
      esutils: 2.0.3
      fast-deep-equal: 3.1.3
      file-entry-cache: 8.0.0
      find-up: 5.0.0
      glob-parent: 6.0.2
      ignore: 5.3.2
      imurmurhash: 0.1.4
      is-glob: 4.0.3
      json-stable-stringify-without-jsonify: 1.0.1
      lodash.merge: 4.6.2
      minimatch: 3.1.2
      natural-compare: 1.4.0
      optionator: 0.9.4
    transitivePeerDependencies:
      - supports-color
    dev: true

  /esm@3.2.25:
    resolution: {integrity: sha512-U1suiZ2oDVWv4zPO56S0NcR5QriEahGtdN2OR6FiOG4WJvcjBVFB0qI4+eKoWFH483PKGuLuu6V8Z4T5g63UVA==}
    engines: {node: '>=6'}
    dev: false

  /espree@10.3.0:
    resolution: {integrity: sha512-0QYC8b24HWY8zjRnDTL6RiHfDbAWn63qb4LMj1Z4b076A4une81+z03Kg7l7mn/48PUTqoLptSXez8oknU8Clg==}
    engines: {node: ^18.18.0 || ^20.9.0 || >=21.1.0}
    dependencies:
      acorn: 8.14.1
      acorn-jsx: 5.3.2(acorn@8.14.1)
      eslint-visitor-keys: 4.2.0
    dev: true

  /esprima@4.0.1:
    resolution: {integrity: sha512-eGuFFw7Upda+g4p+QHvnW0RyTX/SVeJBDM/gCtMARO0cLuT2HcEKnTPvhjV6aGeqrCB/sbNop0Kszm0jsaWU4A==}
    engines: {node: '>=4'}
    hasBin: true

  /esquery@1.6.0:
    resolution: {integrity: sha512-ca9pw9fomFcKPvFLXhBKUK90ZvGibiGOvRJNbjljY7s7uq/5YO4BOzcYtJqExdx99rF6aAcnRxHmcUHcz6sQsg==}
    engines: {node: '>=0.10'}
    dependencies:
      estraverse: 5.3.0
    dev: true

  /esrecurse@4.3.0:
    resolution: {integrity: sha512-KmfKL3b6G+RXvP8N1vr3Tq1kL/oCFgn2NYXEtqP8/L3pKapUA4G8cFVaoF3SU323CD4XypR/ffioHmkti6/Tag==}
    engines: {node: '>=4.0'}
    dependencies:
      estraverse: 5.3.0
    dev: true

  /estraverse@5.3.0:
    resolution: {integrity: sha512-MMdARuVEQziNTeJD8DgMqmhwR11BRQ/cBP+pLtYdSTnf3MIO8fFeiINEbX36ZdNlfU/7A9f3gUw49B3oQsvwBA==}
    engines: {node: '>=4.0'}
    dev: true

  /estree-util-attach-comments@3.0.0:
    resolution: {integrity: sha512-cKUwm/HUcTDsYh/9FgnuFqpfquUbwIqwKM26BVCGDPVgvaCl/nDCCjUfiLlx6lsEZ3Z4RFxNbOQ60pkaEwFxGw==}
    dependencies:
      '@types/estree': 1.0.7

  /estree-util-build-jsx@3.0.1:
    resolution: {integrity: sha512-8U5eiL6BTrPxp/CHbs2yMgP8ftMhR5ww1eIKoWRMlqvltHF8fZn5LRDvTKuxD3DUn+shRbLGqXemcP51oFCsGQ==}
    dependencies:
      '@types/estree-jsx': 1.0.5
      devlop: 1.1.0
      estree-util-is-identifier-name: 3.0.0
      estree-walker: 3.0.3

  /estree-util-is-identifier-name@2.1.0:
    resolution: {integrity: sha512-bEN9VHRyXAUOjkKVQVvArFym08BTWB0aJPppZZr0UNyAqWsLaVfAqP7hbaTJjzHifmB5ebnR8Wm7r7yGN/HonQ==}
    dev: false

  /estree-util-is-identifier-name@3.0.0:
    resolution: {integrity: sha512-hFtqIDZTIUZ9BXLb8y4pYGyk6+wekIivNVTcmvk8NoOh+VeRn5y6cEHzbURrWbfp1fIqdVipilzj+lfaadNZmg==}

  /estree-util-scope@1.0.0:
    resolution: {integrity: sha512-2CAASclonf+JFWBNJPndcOpA8EMJwa0Q8LUFJEKqXLW6+qBvbFZuF5gItbQOs/umBUkjviCSDCbBwU2cXbmrhQ==}
    dependencies:
      '@types/estree': 1.0.7
      devlop: 1.1.0

  /estree-util-to-js@2.0.0:
    resolution: {integrity: sha512-WDF+xj5rRWmD5tj6bIqRi6CkLIXbbNQUcxQHzGysQzvHmdYG2G7p/Tf0J0gpxGgkeMZNTIjT/AoSvC9Xehcgdg==}
    dependencies:
      '@types/estree-jsx': 1.0.5
      astring: 1.9.0
      source-map: 0.7.4

  /estree-util-value-to-estree@3.4.0:
    resolution: {integrity: sha512-Zlp+gxis+gCfK12d3Srl2PdX2ybsEA8ZYy6vQGVQTNNYLEGRQQ56XB64bjemN8kxIKXP1nC9ip4Z+ILy9LGzvQ==}
    dependencies:
      '@types/estree': 1.0.7
    dev: false

  /estree-util-visit@2.0.0:
    resolution: {integrity: sha512-m5KgiH85xAhhW8Wta0vShLcUvOsh3LLPI2YVwcbio1l7E09NTLL1EyMZFM1OyWowoH0skScNbhOPl4kcBgzTww==}
    dependencies:
      '@types/estree-jsx': 1.0.5
      '@types/unist': 3.0.3

  /estree-walker@3.0.3:
    resolution: {integrity: sha512-7RUKfXgSMMkzt6ZuXmqapOurLGPPfgj6l9uRZ7lRGolvk0y2yocc35LdcxKC5PQZdn2DMqioAQ2NoWcrTKmm6g==}
    dependencies:
      '@types/estree': 1.0.7

  /esutils@2.0.3:
    resolution: {integrity: sha512-kVscqXk4OCp68SZ0dkgEKVi6/8ij300KBWTJq32P/dYeWTSwK41WyTxalN1eRmA5Z9UU/LX9D7FWSmV9SAYx6g==}
    engines: {node: '>=0.10.0'}
    dev: true

  /eventemitter3@4.0.7:
    resolution: {integrity: sha512-8guHBZCwKnFhYdHr2ysuRWErTwhoN2X8XELRlrRwpmfeY2jjuUN4taQMsULKUVo1K4DvZl+0pgfyoysHxvmvEw==}
    dev: false

  /execa@8.0.1:
    resolution: {integrity: sha512-VyhnebXciFV2DESc+p6B+y0LjSm0krU4OgJN44qFAhBY0TJ+1V61tYD2+wHusZ6F9n5K+vl8k0sTy7PEfV4qpg==}
    engines: {node: '>=16.17'}
    dependencies:
      cross-spawn: 7.0.6
      get-stream: 8.0.1
      human-signals: 5.0.0
      is-stream: 3.0.0
      merge-stream: 2.0.0
      npm-run-path: 5.3.0
      onetime: 6.0.0
      signal-exit: 4.1.0
      strip-final-newline: 3.0.0
    dev: false

  /expect-type@1.2.1:
    resolution: {integrity: sha512-/kP8CAwxzLVEeFrMm4kMmy4CCDlpipyA7MYLVrdJIkV0fYF0UaigQHRsxHiuY/GEea+bh4KSv3TIlgr+2UL6bw==}
    engines: {node: '>=12.0.0'}
    dev: true

  /exsolve@1.0.5:
    resolution: {integrity: sha512-pz5dvkYYKQ1AHVrgOzBKWeP4u4FRb3a6DNK2ucr0OoNwYIU4QWsJ+NM36LLzORT+z845MzKHHhpXiUF5nvQoJg==}
    dev: false

  /extend-shallow@2.0.1:
    resolution: {integrity: sha512-zCnTtlxNoAiDc3gqY2aYAWFx7XWWiasuF2K8Me5WbN8otHKTUKBwjPtNpRs/rbUZm7KxWAaNj7P1a/p52GbVug==}
    engines: {node: '>=0.10.0'}
    dependencies:
      is-extendable: 0.1.1
    dev: false

  /extend@3.0.2:
    resolution: {integrity: sha512-fjquC59cD7CyW6urNXK0FBufkZcoiGG80wTuPujX590cB5Ttln20E2UB4S/WARVqhXffZl2LNgS+gQdPIIim/g==}

  /extendable-error@0.1.7:
    resolution: {integrity: sha512-UOiS2in6/Q0FK0R0q6UY9vYpQ21mr/Qn1KOnte7vsACuNJf514WvCCUHSRCPcgjPT2bAhNIJdlE6bVap1GKmeg==}
    dev: true

  /external-editor@3.1.0:
    resolution: {integrity: sha512-hMQ4CX1p1izmuLYyZqLMO/qGNw10wSv9QDCPfzXfyFrOaCSSoRfqE1Kf1s5an66J5JZC62NewG+mK49jOCtQew==}
    engines: {node: '>=4'}
    dependencies:
      chardet: 0.7.0
      iconv-lite: 0.4.24
      tmp: 0.0.33
    dev: true

  /fast-copy@3.0.2:
    resolution: {integrity: sha512-dl0O9Vhju8IrcLndv2eU4ldt1ftXMqqfgN4H1cpmGV7P6jeB9FwpN9a2c8DPGE1Ys88rNUJVYDHq73CGAGOPfQ==}
    dev: false

  /fast-deep-equal@3.1.3:
    resolution: {integrity: sha512-f3qQ9oQy9j2AhBe/H9VC91wLmKBCCU/gDOnKNAYG5hswO7BLKj09Hc5HYNz9cGI++xlpDCIgDaitVs03ATR84Q==}

  /fast-equals@5.2.2:
    resolution: {integrity: sha512-V7/RktU11J3I36Nwq2JnZEM7tNm17eBJz+u25qdxBZeCKiX6BkVSZQjwWIr+IobgnZy+ag73tTZgZi7tr0LrBw==}
    engines: {node: '>=6.0.0'}
    dev: false

  /fast-glob@3.3.1:
    resolution: {integrity: sha512-kNFPyjhh5cKjrUltxs+wFx+ZkbRaxxmZ+X0ZU31SOsxCEtP9VPgtq2teZw1DebupL5GmDaNQ6yKMMVcM41iqDg==}
    engines: {node: '>=8.6.0'}
    dependencies:
      '@nodelib/fs.stat': 2.0.5
      '@nodelib/fs.walk': 1.2.8
      glob-parent: 5.1.2
      merge2: 1.4.1
      micromatch: 4.0.8
    dev: true

  /fast-glob@3.3.3:
    resolution: {integrity: sha512-7MptL8U0cqcFdzIzwOTHoilX9x5BrNqye7Z/LuC7kCMRio1EMSyqRK3BEAUD7sXRq4iT4AzTVuZdhgQ2TCvYLg==}
    engines: {node: '>=8.6.0'}
    dependencies:
      '@nodelib/fs.stat': 2.0.5
      '@nodelib/fs.walk': 1.2.8
      glob-parent: 5.1.2
      merge2: 1.4.1
      micromatch: 4.0.8

  /fast-json-stable-stringify@2.1.0:
    resolution: {integrity: sha512-lhd/wF+Lk98HZoTCtlVraHtfh5XYijIjalXck7saUtuanSDyLMxnHhSXEDJqHxD7msR8D0uCmqlkwjCV8xvwHw==}
    dev: true

  /fast-levenshtein@2.0.6:
    resolution: {integrity: sha512-DCXu6Ifhqcks7TZKY3Hxp3y6qphY5SJZmrWMDrKcERSOXWQdMhU9Ig/PYrzyw/ul9jOIyh0N4M0tbC5hodg8dw==}
    dev: true

  /fast-redact@3.5.0:
    resolution: {integrity: sha512-dwsoQlS7h9hMeYUq1W++23NDcBLV4KqONnITDV9DjfS3q1SgDGVrBdvvTLUotWtPSD7asWDV9/CmsZPy8Hf70A==}
    engines: {node: '>=6'}
    dev: false

  /fast-safe-stringify@2.1.1:
    resolution: {integrity: sha512-W+KJc2dmILlPplD/H4K9l9LcAHAfPtP6BY84uVLXQ6Evcz9Lcg33Y2z1IVblT6xdY54PXYVHEv+0Wpq8Io6zkA==}
    dev: false

  /fast-uri@3.0.6:
    resolution: {integrity: sha512-Atfo14OibSv5wAp4VWNsFYE1AchQRTv9cBGWET4pZWHzYshFSS9NQI6I57rdKn9croWVMbYFbLhJ+yJvmZIIHw==}
    dev: false

  /fastq@1.19.1:
    resolution: {integrity: sha512-GwLTyxkCXjXbxqIhTsMI2Nui8huMPtnxg7krajPJAjnEG/iiOS7i+zCtWGZR9G0NBKbXKh6X9m9UIsYX/N6vvQ==}
    dependencies:
      reusify: 1.1.0

  /fault@2.0.1:
    resolution: {integrity: sha512-WtySTkS4OKev5JtpHXnib4Gxiurzh5NCGvWrFaZ34m6JehfTUhKZvn9njTfw48t6JumVQOmrKqpmGcdwxnhqBQ==}
    dependencies:
      format: 0.2.2
    dev: false

  /fdir@6.4.4(picomatch@4.0.2):
    resolution: {integrity: sha512-1NZP+GK4GfuAv3PqKvxQRDMjdSRZjnkq7KfhlNrCNNlZ0ygQFpebfrnfnq/W7fpUnAv9aGWmY1zKx7FYL3gwhg==}
    peerDependencies:
      picomatch: ^3 || ^4
    peerDependenciesMeta:
      picomatch:
        optional: true
    dependencies:
      picomatch: 4.0.2

  /fetch-blob@3.2.0:
    resolution: {integrity: sha512-7yAQpD2UMJzLi1Dqv7qFYnPbaPx7ZfFK6PiIxQ4PfkGPyNyl2Ugx+a/umUonmKqjhM4DnfbMvdX6otXq83soQQ==}
    engines: {node: ^12.20 || >= 14.13}
    dependencies:
      node-domexception: 1.0.0
      web-streams-polyfill: 3.3.3
    dev: false

  /file-entry-cache@8.0.0:
    resolution: {integrity: sha512-XXTUwCvisa5oacNGRP9SfNtYBNAMi+RPwBFmblZEF7N7swHYQS6/Zfk7SRwx4D5j3CH211YNRco1DEMNVfZCnQ==}
    engines: {node: '>=16.0.0'}
    dependencies:
      flat-cache: 4.0.1
    dev: true

  /file-type@19.3.0:
    resolution: {integrity: sha512-mROwiKLZf/Kwa/2Rol+OOZQn1eyTkPB3ZTwC0ExY6OLFCbgxHYZvBm7xI77NvfZFMKBsmuXfmLJnD4eEftEhrA==}
    engines: {node: '>=18'}
    dependencies:
      strtok3: 8.1.0
      token-types: 6.0.0
      uint8array-extras: 1.4.0
    dev: false

  /fill-range@7.1.1:
    resolution: {integrity: sha512-YsGpe3WHLK8ZYi4tWDg2Jy3ebRz2rXowDxnld4bkQB00cc/1Zw9AWnC0i9ztDJitivtQvaI9KaLyKrc+hBW0yg==}
    engines: {node: '>=8'}
    dependencies:
      to-regex-range: 5.0.1

  /find-up@4.1.0:
    resolution: {integrity: sha512-PpOwAdQ/YlXQ2vj8a3h8IipDuYRi3wceVQQGYWxNINccq40Anw7BlsEXCMbt1Zt+OLA6Fq9suIpIWD0OsnISlw==}
    engines: {node: '>=8'}
    dependencies:
      locate-path: 5.0.0
      path-exists: 4.0.0
    dev: true

  /find-up@5.0.0:
    resolution: {integrity: sha512-78/PXT1wlLLDgTzDs7sjq9hzz0vXD+zn+7wypEe4fXQxCmdmqfGsEPQxmiCSQI3ajFV91bVSsvNtrJRiW6nGng==}
    engines: {node: '>=10'}
    dependencies:
      locate-path: 6.0.0
      path-exists: 4.0.0
    dev: true

  /fix-dts-default-cjs-exports@1.0.1:
    resolution: {integrity: sha512-pVIECanWFC61Hzl2+oOCtoJ3F17kglZC/6N94eRWycFgBH35hHx0Li604ZIzhseh97mf2p0cv7vVrOZGoqhlEg==}
    dependencies:
      magic-string: 0.30.17
      mlly: 1.7.4
      rollup: 4.41.0

  /flat-cache@4.0.1:
    resolution: {integrity: sha512-f7ccFPK3SXFHpx15UIGyRJ/FJQctuKZ0zVuN3frBo4HnK3cay9VEW0R6yPYFHC0AgqhukPzKjq22t5DmAyqGyw==}
    engines: {node: '>=16'}
    dependencies:
      flatted: 3.3.3
      keyv: 4.5.4
    dev: true

  /flatted@3.3.3:
    resolution: {integrity: sha512-GX+ysw4PBCz0PzosHDepZGANEuFCMLrnRTiEy9McGjmkCQYwRq4A/X786G/fjM/+OjsWSU1ZrY5qyARZmO/uwg==}
    dev: true

  /for-each@0.3.5:
    resolution: {integrity: sha512-dKx12eRCVIzqCxFGplyFKJMPvLEWgmNtUrpTiJIR5u97zEhRG8ySrtboPHZXx7daLxQVrl643cTzbab2tkQjxg==}
    engines: {node: '>= 0.4'}
    dependencies:
      is-callable: 1.2.7
    dev: true

  /foreground-child@3.3.1:
    resolution: {integrity: sha512-gIXjKqtFuWEgzFRJA9WCQeSJLZDjgJUOMCMzxtvFq/37KojM1BFGufqsCy0r4qSQmYLsZYMeyRqzIWOMup03sw==}
    engines: {node: '>=14'}
    dependencies:
      cross-spawn: 7.0.6
      signal-exit: 4.1.0

  /format@0.2.2:
    resolution: {integrity: sha512-wzsgA6WOq+09wrU1tsJ09udeR/YZRaeArL9e1wPbFg3GG2yDnC2ldKpxs4xunpFF9DgqCqOIra3bc1HWrJ37Ww==}
    engines: {node: '>=0.4.x'}
    dev: false

  /formdata-polyfill@4.0.10:
    resolution: {integrity: sha512-buewHzMvYL29jdeQTVILecSaZKnt/RJWjoZCF5OW60Z67/GmSLBkOFM7qh1PI3zFNtJbaZL5eQu1vLfazOwj4g==}
    engines: {node: '>=12.20.0'}
    dependencies:
      fetch-blob: 3.2.0
    dev: false

  /fs-extra@7.0.1:
    resolution: {integrity: sha512-YJDaCJZEnBmcbw13fvdAM9AwNOJwOzrE4pqMqBq5nFiEqXUqHwlK4B+3pUw6JNvfSPtX05xFHtYy/1ni01eGCw==}
    engines: {node: '>=6 <7 || >=8'}
    dependencies:
      graceful-fs: 4.2.11
      jsonfile: 4.0.0
      universalify: 0.1.2
    dev: true

  /fs-extra@8.1.0:
    resolution: {integrity: sha512-yhlQgA6mnOJUKOsRUFsgJdQCvkKhcz8tlZG5HBQfReYZy46OwLcY+Zia0mtdHsOo9y/hP+CxMN0TU9QxoOtG4g==}
    engines: {node: '>=6 <7 || >=8'}
    dependencies:
      graceful-fs: 4.2.11
      jsonfile: 4.0.0
      universalify: 0.1.2
    dev: true

  /fsevents@2.3.3:
    resolution: {integrity: sha512-5xoDfX+fL7faATnagmWPpbFtwh/R77WmMMqqHGS65C3vvB0YHrgF+B1YmZ3441tMj5n63k0212XNoJwzlhffQw==}
    engines: {node: ^8.16.0 || ^10.6.0 || >=11.0.0}
    os: [darwin]
    requiresBuild: true
    optional: true

  /function-bind@1.1.2:
    resolution: {integrity: sha512-7XHNxH7qX9xG5mIwxkhumTox/MIRNcOgDrxWsMt2pAr23WHp6MrRlN7FBSFpCpr+oVO0F744iUgR82nJMfG2SA==}
    dev: true

  /function.prototype.name@1.1.8:
    resolution: {integrity: sha512-e5iwyodOHhbMr/yNrc7fDYG4qlbIvI5gajyzPnb5TCwyhjApznQh1BMFou9b30SevY43gCJKXycoCBjMbsuW0Q==}
    engines: {node: '>= 0.4'}
    dependencies:
      call-bind: 1.0.8
      call-bound: 1.0.4
      define-properties: 1.2.1
      functions-have-names: 1.2.3
      hasown: 2.0.2
      is-callable: 1.2.7
    dev: true

  /functions-have-names@1.2.3:
    resolution: {integrity: sha512-xckBUXyTIqT97tq2x2AMb+g163b5JFysYk0x4qxNFwbfQkmNZoiRHb6sPzI9/QV33WeuvVYBUIiD4NzNIyqaRQ==}
    dev: true

  /functions.do@0.0.5:
    resolution: {integrity: sha512-e6ujw9AvbeWqZVM1m/TXgvp5m6TPkOZneyXZPTBBeJ+SSJw4sQv43USORss1WPSNDYOWsWL/QqfrSRk7lQp5lg==}
    dev: false

  /get-intrinsic@1.3.0:
    resolution: {integrity: sha512-9fSjSaos/fRIVIp+xSJlE6lfwhES7LNtKaCBIamHsjr2na1BiABJPo0mOjjz8GJDURarmCPGqaiVg5mfjb98CQ==}
    engines: {node: '>= 0.4'}
    dependencies:
      call-bind-apply-helpers: 1.0.2
      es-define-property: 1.0.1
      es-errors: 1.3.0
      es-object-atoms: 1.1.1
      function-bind: 1.1.2
      get-proto: 1.0.1
      gopd: 1.2.0
      has-symbols: 1.1.0
      hasown: 2.0.2
      math-intrinsics: 1.1.0
    dev: true

  /get-proto@1.0.1:
    resolution: {integrity: sha512-sTSfBjoXBp89JvIKIefqw7U2CCebsc74kiY6awiGogKtoSGbgjYE/G/+l9sF3MWFPNc9IcoOC4ODfKHfxFmp0g==}
    engines: {node: '>= 0.4'}
    dependencies:
      dunder-proto: 1.0.1
      es-object-atoms: 1.1.1
    dev: true

  /get-stream@8.0.1:
    resolution: {integrity: sha512-VaUJspBffn/LMCJVoMvSAdmscJyS1auj5Zulnn5UoYcY531UWmdwhRWkcGKnGU93m5HSXP9LP2usOryrBtQowA==}
    engines: {node: '>=16'}
    dev: false

  /get-symbol-description@1.1.0:
    resolution: {integrity: sha512-w9UMqWwJxHNOvoNzSJ2oPF5wvYcvP7jUvYzhp67yEhTi17ZDBBC1z9pTdGuzjD+EFIqLSYRweZjqfiPzQ06Ebg==}
    engines: {node: '>= 0.4'}
    dependencies:
      call-bound: 1.0.4
      es-errors: 1.3.0
      get-intrinsic: 1.3.0
    dev: true

  /get-tsconfig@4.10.0:
    resolution: {integrity: sha512-kGzZ3LWWQcGIAmg6iWvXn0ei6WDtV26wzHRMwDSzmAbcXrTEXxHy6IehI6/4eT6VRKyMP1eF1VqwrVUmE/LR7A==}
    dependencies:
      resolve-pkg-maps: 1.0.0

  /get-tsconfig@4.8.1:
    resolution: {integrity: sha512-k9PN+cFBmaLWtVz29SkUoqU5O0slLuHJXt/2P+tMVFT+phsSGXGkp9t3rQIqdz0e+06EHNGs3oM6ZX1s2zHxRg==}
    dependencies:
      resolve-pkg-maps: 1.0.0
    dev: false

  /github-slugger@2.0.0:
    resolution: {integrity: sha512-IaOQ9puYtjrkq7Y0Ygl9KDZnrf/aiUJYUpVf89y8kyaxbRG7Y1SrX/jaumrv81vc61+kiMempujsM3Yw7w5qcw==}
    dev: false

  /glob-parent@5.1.2:
    resolution: {integrity: sha512-AOIgSQCepiJYwP3ARnGx+5VnTu2HBYdzbGP45eLw1vr3zB3vZLeyed1sC9hnbcOc9/SrMyM5RPQrkGz4aS9Zow==}
    engines: {node: '>= 6'}
    dependencies:
      is-glob: 4.0.3

  /glob-parent@6.0.2:
    resolution: {integrity: sha512-XxwI8EOhVQgWp6iDL+3b0r86f4d6AX6zSU55HfB4ydCEuXLXc5FcYeOu+nnGftS4TEju/11rt4KJPTMgbfmv4A==}
    engines: {node: '>=10.13.0'}
    dependencies:
      is-glob: 4.0.3
    dev: true

  /glob@10.4.5:
    resolution: {integrity: sha512-7Bv8RF0k6xjo7d4A/PxYLbUCfb6c+Vpd2/mB2yRDlew7Jb5hEXiCD9ibfO7wpk8i4sevK6DFny9h7EYbM3/sHg==}
    hasBin: true
    dependencies:
      foreground-child: 3.3.1
      jackspeak: 3.4.3
      minimatch: 9.0.5
      minipass: 7.1.2
      package-json-from-dist: 1.0.1
      path-scurry: 1.11.1

  /globals@14.0.0:
    resolution: {integrity: sha512-oahGvuMGQlPw/ivIYBjVSrWAfWLBeku5tpPE2fOPLi+WHffIWbuh2tCjhyQhTBPMf5E9jDEH4FOmTYgYwbKwtQ==}
    engines: {node: '>=18'}
    dev: true

  /globals@15.15.0:
    resolution: {integrity: sha512-7ACyT3wmyp3I61S4fG682L0VA2RGD9otkqGJIwNUMF1SWUombIIk+af1unuDYgMm082aHYwD+mzJvv9Iu8dsgg==}
    engines: {node: '>=18'}
    dev: false

  /globals@16.1.0:
    resolution: {integrity: sha512-aibexHNbb/jiUSObBgpHLj+sIuUmJnYcgXBlrfsiDZ9rt4aF2TFRbyLgZ2iFQuVZ1K5Mx3FVkbKRSgKrbK3K2g==}
    engines: {node: '>=18'}
    dev: true

  /globalthis@1.0.4:
    resolution: {integrity: sha512-DpLKbNU4WylpxJykQujfCcwYWiV/Jhm50Goo0wrVILAv5jOr9d+H+UR3PhSCD2rCCEIg0uc+G+muBTwD54JhDQ==}
    engines: {node: '>= 0.4'}
    dependencies:
      define-properties: 1.2.1
      gopd: 1.2.0
    dev: true

  /globby@11.1.0:
    resolution: {integrity: sha512-jhIXaOzy1sb8IyocaruWSn1TjmnBVs8Ayhcy83rmxNJ8q2uWKCAj3CnJY+KpGSXCueAPc0i05kVvVKtP1t9S3g==}
    engines: {node: '>=10'}
    dependencies:
      array-union: 2.1.0
      dir-glob: 3.0.1
      fast-glob: 3.3.3
      ignore: 5.3.2
      merge2: 1.4.1
      slash: 3.0.0
    dev: true

  /gopd@1.2.0:
    resolution: {integrity: sha512-ZUKRh6/kUFoAiTAtTYPZJ3hw9wNxx+BIBOijnlG9PnrJsCcSjs1wyyD6vJpaYtgnzDrKYRSqf3OO6Rfa93xsRg==}
    engines: {node: '>= 0.4'}
    dev: true

  /graceful-fs@4.2.11:
    resolution: {integrity: sha512-RbJ5/jmFcNNCcDV5o9eTnBLJ/HszWV0P73bc+Ff4nS/rJj+YaS6IGyiOL0VoBYX+l1Wrl3k63h/KrH+nhJ0XvQ==}
    dev: true

  /graphemer@1.4.0:
    resolution: {integrity: sha512-EtKwoO6kxCL9WO5xipiHTZlSzBm7WLT627TqC/uVRd0HKmq8NXyebnNYxDoBi7wt8eTWrUrKXCOVaFq9x1kgag==}
    dev: true

  /graphql@16.11.0:
    resolution: {integrity: sha512-mS1lbMsxgQj6hge1XZ6p7GPhbrtFwUFYi3wRzXAC/FmYnyXMTvvI3td3rjmQ2u8ewXueaSvRPWaEcgVVOT9Jnw==}
    engines: {node: ^12.22.0 || ^14.16.0 || ^16.0.0 || >=17.0.0}
    dev: false

  /gray-matter@4.0.3:
    resolution: {integrity: sha512-5v6yZd4JK3eMI3FqqCouswVqwugaA9r4dNZB1wwcmrD02QkV5H0y7XBQW8QwQqEaZY1pM9aqORSORhJRdNK44Q==}
    engines: {node: '>=6.0'}
    dependencies:
      js-yaml: 3.14.1
      kind-of: 6.0.3
      section-matter: 1.0.0
      strip-bom-string: 1.0.0
    dev: false

  /hachure-fill@0.5.2:
    resolution: {integrity: sha512-3GKBOn+m2LX9iq+JC1064cSFprJY4jL1jCXTcpnfER5HYE2l/4EfWSGzkPa/ZDBmYI0ZOEj5VHV/eKnPGkHuOg==}
    dev: false

  /has-bigints@1.1.0:
    resolution: {integrity: sha512-R3pbpkcIqv2Pm3dUwgjclDRVmWpTJW2DcMzcIhEXEx1oh/CEMObMm3KLmRJOdvhM7o4uQBnwr8pzRK2sJWIqfg==}
    engines: {node: '>= 0.4'}
    dev: true

  /has-flag@4.0.0:
    resolution: {integrity: sha512-EykJT/Q1KjTWctppgIAgfSO0tKVuZUjhgMr17kqTumMl6Afv3EISleU7qZUzoXDFTAHTDC4NOoG/ZxU3EvlMPQ==}
    engines: {node: '>=8'}
    dev: true

  /has-property-descriptors@1.0.2:
    resolution: {integrity: sha512-55JNKuIW+vq4Ke1BjOTjM2YctQIvCT7GFzHwmfZPGo5wnrgkid0YQtnAleFSqumZm4az3n2BS+erby5ipJdgrg==}
    dependencies:
      es-define-property: 1.0.1
    dev: true

  /has-proto@1.2.0:
    resolution: {integrity: sha512-KIL7eQPfHQRC8+XluaIw7BHUwwqL19bQn4hzNgdr+1wXoU0KKj6rufu47lhY7KbJR2C6T6+PfyN0Ea7wkSS+qQ==}
    engines: {node: '>= 0.4'}
    dependencies:
      dunder-proto: 1.0.1
    dev: true

  /has-symbols@1.1.0:
    resolution: {integrity: sha512-1cDNdwJ2Jaohmb3sg4OmKaMBwuC48sYni5HUw2DvsC8LjGTLK9h+eb1X6RyuOHe4hT0ULCW68iomhjUoKUqlPQ==}
    engines: {node: '>= 0.4'}
    dev: true

  /has-tostringtag@1.0.2:
    resolution: {integrity: sha512-NqADB8VjPFLM2V0VvHUewwwsw0ZWBaIdgo+ieHtK3hasLz4qeCRjYcqfB6AQrBggRKppKF8L52/VqdVsO47Dlw==}
    engines: {node: '>= 0.4'}
    dependencies:
      has-symbols: 1.1.0
    dev: true

  /hasown@2.0.2:
    resolution: {integrity: sha512-0hJU9SCPvmMzIBdZFqNPXWa6dqh7WdH0cII9y+CyS8rG3nL48Bclra9HmKhVVUHyPWNH5Y7xDwAB7bfgSjkUMQ==}
    engines: {node: '>= 0.4'}
    dependencies:
      function-bind: 1.1.2
    dev: true

  /hast-util-from-dom@5.0.1:
    resolution: {integrity: sha512-N+LqofjR2zuzTjCPzyDUdSshy4Ma6li7p/c3pA78uTwzFgENbgbUrm2ugwsOdcjI1muO+o6Dgzp9p8WHtn/39Q==}
    dependencies:
      '@types/hast': 3.0.4
      hastscript: 9.0.1
      web-namespaces: 2.0.1
    dev: false

  /hast-util-from-html-isomorphic@2.0.0:
    resolution: {integrity: sha512-zJfpXq44yff2hmE0XmwEOzdWin5xwH+QIhMLOScpX91e/NSGPsAzNCvLQDIEPyO2TXi+lBmU6hjLIhV8MwP2kw==}
    dependencies:
      '@types/hast': 3.0.4
      hast-util-from-dom: 5.0.1
      hast-util-from-html: 2.0.3
      unist-util-remove-position: 5.0.0
    dev: false

  /hast-util-from-html@2.0.3:
    resolution: {integrity: sha512-CUSRHXyKjzHov8yKsQjGOElXy/3EKpyX56ELnkHH34vDVw1N1XSQ1ZcAvTyAPtGqLTuKP/uxM+aLkSPqF/EtMw==}
    dependencies:
      '@types/hast': 3.0.4
      devlop: 1.1.0
      hast-util-from-parse5: 8.0.3
      parse5: 7.3.0
      vfile: 6.0.3
      vfile-message: 4.0.2
    dev: false

  /hast-util-from-parse5@8.0.3:
    resolution: {integrity: sha512-3kxEVkEKt0zvcZ3hCRYI8rqrgwtlIOFMWkbclACvjlDw8Li9S2hk/d51OI0nr/gIpdMHNepwgOKqZ/sy0Clpyg==}
    dependencies:
      '@types/hast': 3.0.4
      '@types/unist': 3.0.3
      devlop: 1.1.0
      hastscript: 9.0.1
      property-information: 7.1.0
      vfile: 6.0.3
      vfile-location: 5.0.3
      web-namespaces: 2.0.1
    dev: false

  /hast-util-is-element@3.0.0:
    resolution: {integrity: sha512-Val9mnv2IWpLbNPqc/pUem+a7Ipj2aHacCwgNfTiK0vJKl0LF+4Ba4+v1oPHFpf3bLYmreq0/l3Gud9S5OH42g==}
    dependencies:
      '@types/hast': 3.0.4
    dev: false

  /hast-util-parse-selector@4.0.0:
    resolution: {integrity: sha512-wkQCkSYoOGCRKERFWcxMVMOcYE2K1AaNLU8DXS9arxnLOUEWbOXKXiJUNzEpqZ3JOKpnha3jkFrumEjVliDe7A==}
    dependencies:
      '@types/hast': 3.0.4
    dev: false

  /hast-util-raw@9.1.0:
    resolution: {integrity: sha512-Y8/SBAHkZGoNkpzqqfCldijcuUKh7/su31kEBp67cFY09Wy0mTRgtsLYsiIxMJxlu0f6AA5SUTbDR8K0rxnbUw==}
    dependencies:
      '@types/hast': 3.0.4
      '@types/unist': 3.0.3
      '@ungap/structured-clone': 1.3.0
      hast-util-from-parse5: 8.0.3
      hast-util-to-parse5: 8.0.0
      html-void-elements: 3.0.0
      mdast-util-to-hast: 13.2.0
      parse5: 7.3.0
      unist-util-position: 5.0.0
      unist-util-visit: 5.0.0
      vfile: 6.0.3
      web-namespaces: 2.0.1
      zwitch: 2.0.4
    dev: false

  /hast-util-to-estree@3.1.3:
    resolution: {integrity: sha512-48+B/rJWAp0jamNbAAf9M7Uf//UVqAoMmgXhBdxTDJLGKY+LRnZ99qcG+Qjl5HfMpYNzS5v4EAwVEF34LeAj7w==}
    dependencies:
      '@types/estree': 1.0.7
      '@types/estree-jsx': 1.0.5
      '@types/hast': 3.0.4
      comma-separated-tokens: 2.0.3
      devlop: 1.1.0
      estree-util-attach-comments: 3.0.0
      estree-util-is-identifier-name: 3.0.0
      hast-util-whitespace: 3.0.0
      mdast-util-mdx-expression: 2.0.1
      mdast-util-mdx-jsx: 3.2.0
      mdast-util-mdxjs-esm: 2.0.1
      property-information: 7.1.0
      space-separated-tokens: 2.0.2
      style-to-js: 1.1.16
      unist-util-position: 5.0.0
      zwitch: 2.0.4
    transitivePeerDependencies:
      - supports-color

  /hast-util-to-html@9.0.5:
    resolution: {integrity: sha512-OguPdidb+fbHQSU4Q4ZiLKnzWo8Wwsf5bZfbvu7//a9oTYoqD/fWpe96NuHkoS9h0ccGOTe0C4NGXdtS0iObOw==}
    dependencies:
      '@types/hast': 3.0.4
      '@types/unist': 3.0.3
      ccount: 2.0.1
      comma-separated-tokens: 2.0.3
      hast-util-whitespace: 3.0.0
      html-void-elements: 3.0.0
      mdast-util-to-hast: 13.2.0
      property-information: 7.1.0
      space-separated-tokens: 2.0.2
      stringify-entities: 4.0.4
      zwitch: 2.0.4
    dev: false

  /hast-util-to-jsx-runtime@2.3.6:
    resolution: {integrity: sha512-zl6s8LwNyo1P9uw+XJGvZtdFF1GdAkOg8ujOw+4Pyb76874fLps4ueHXDhXWdk6YHQ6OgUtinliG7RsYvCbbBg==}
    dependencies:
      '@types/estree': 1.0.7
      '@types/hast': 3.0.4
      '@types/unist': 3.0.3
      comma-separated-tokens: 2.0.3
      devlop: 1.1.0
      estree-util-is-identifier-name: 3.0.0
      hast-util-whitespace: 3.0.0
      mdast-util-mdx-expression: 2.0.1
      mdast-util-mdx-jsx: 3.2.0
      mdast-util-mdxjs-esm: 2.0.1
      property-information: 7.1.0
      space-separated-tokens: 2.0.2
      style-to-js: 1.1.16
      unist-util-position: 5.0.0
      vfile-message: 4.0.2
    transitivePeerDependencies:
      - supports-color

  /hast-util-to-parse5@8.0.0:
    resolution: {integrity: sha512-3KKrV5ZVI8if87DVSi1vDeByYrkGzg4mEfeu4alwgmmIeARiBLKCZS2uw5Gb6nU9x9Yufyj3iudm6i7nl52PFw==}
    dependencies:
      '@types/hast': 3.0.4
      comma-separated-tokens: 2.0.3
      devlop: 1.1.0
      property-information: 6.5.0
      space-separated-tokens: 2.0.2
      web-namespaces: 2.0.1
      zwitch: 2.0.4
    dev: false

  /hast-util-to-string@3.0.1:
    resolution: {integrity: sha512-XelQVTDWvqcl3axRfI0xSeoVKzyIFPwsAGSLIsKdJKQMXDYJS4WYrBNF/8J7RdhIcFI2BOHgAifggsvsxp/3+A==}
    dependencies:
      '@types/hast': 3.0.4
    dev: false

  /hast-util-to-text@4.0.2:
    resolution: {integrity: sha512-KK6y/BN8lbaq654j7JgBydev7wuNMcID54lkRav1P0CaE1e47P72AWWPiGKXTJU271ooYzcvTAn/Zt0REnvc7A==}
    dependencies:
      '@types/hast': 3.0.4
      '@types/unist': 3.0.3
      hast-util-is-element: 3.0.0
      unist-util-find-after: 5.0.0
    dev: false

  /hast-util-whitespace@3.0.0:
    resolution: {integrity: sha512-88JUN06ipLwsnv+dVn+OIYOvAuvBMy/Qoi6O7mQHxdPXpjy+Cd6xRkWwux7DKO+4sYILtLBRIKgsdpS2gQc7qw==}
    dependencies:
      '@types/hast': 3.0.4

  /hastscript@9.0.1:
    resolution: {integrity: sha512-g7df9rMFX/SPi34tyGCyUBREQoKkapwdY/T04Qn9TDWfHhAYt4/I0gMVirzK5wEzeUqIjEB+LXC/ypb7Aqno5w==}
    dependencies:
      '@types/hast': 3.0.4
      comma-separated-tokens: 2.0.3
      hast-util-parse-selector: 4.0.0
      property-information: 7.1.0
      space-separated-tokens: 2.0.2
    dev: false

  /help-me@5.0.0:
    resolution: {integrity: sha512-7xgomUX6ADmcYzFik0HzAxh/73YlKR9bmFzf51CZwR+b6YtzU2m0u49hQCqV6SvlqIqsaxovfwdvbnsw3b/zpg==}
    dev: false

  /html-void-elements@3.0.0:
    resolution: {integrity: sha512-bEqo66MRXsUGxWHV5IP0PUiAWwoEjba4VCzg0LjFJBpchPaTfyfCKTG6bc5F8ucKec3q5y6qOdGyYTSBEvhCrg==}
    dev: false

  /http-status@2.1.0:
    resolution: {integrity: sha512-O5kPr7AW7wYd/BBiOezTwnVAnmSNFY+J7hlZD2X5IOxVBetjcHAiTXhzj0gMrnojQlwy+UT1/Y3H3vJ3UlmvLA==}
    engines: {node: '>= 0.4.0'}
    dev: false

  /human-id@4.1.1:
    resolution: {integrity: sha512-3gKm/gCSUipeLsRYZbbdA1BD83lBoWUkZ7G9VFrhWPAU76KwYo5KR8V28bpoPm/ygy0x5/GCbpRQdY7VLYCoIg==}
    hasBin: true
    dev: true

  /human-signals@5.0.0:
    resolution: {integrity: sha512-AXcZb6vzzrFAUE61HnN4mpLqd/cSIwNQjtNWR0euPm6y0iqx3G4gOXaIDdtdDwZmhwe82LA6+zinmW4UBWVePQ==}
    engines: {node: '>=16.17.0'}
    dev: false

  /iconv-lite@0.4.24:
    resolution: {integrity: sha512-v3MXnZAcvnywkTUEZomIActle7RXXeedOR31wwl7VlyoXO4Qi9arvSenNQWne1TcRwhCL1HwLI21bEqdpj8/rA==}
    engines: {node: '>=0.10.0'}
    dependencies:
      safer-buffer: 2.1.2
    dev: true

  /iconv-lite@0.6.3:
    resolution: {integrity: sha512-4fCk79wshMdzMp2rH06qWrJE4iolqLhCUH+OiuIgU++RB0+94NlDL81atO7GX55uUKueo0txHNtvEyI6D7WdMw==}
    engines: {node: '>=0.10.0'}
    dependencies:
      safer-buffer: 2.1.2
    dev: false

  /ieee754@1.2.1:
    resolution: {integrity: sha512-dcyqhDvX1C46lXZcVqCpK+FtMRQVdIMN6/Df5js2zouUsqG7I6sFxitIC+7KYK29KdXOLHdu9zL4sFnoVQnqaA==}
    dev: false

  /ignore@5.3.2:
    resolution: {integrity: sha512-hsBTNUqQTDwkWtcdYI2i06Y/nUBEsNEDJKjWdigLvegy8kDuJAS8uRlpkkcQpyEXL0Z/pjDy5HBmMjRCJ2gq+g==}
    engines: {node: '>= 4'}
    dev: true

  /image-size@2.0.2:
    resolution: {integrity: sha512-IRqXKlaXwgSMAMtpNzZa1ZAe8m+Sa1770Dhk8VkSsP9LS+iHD62Zd8FQKs8fbPiagBE7BzoFX23cxFnwshpV6w==}
    engines: {node: '>=16.x'}
    hasBin: true
    dev: false

  /import-fresh@3.3.1:
    resolution: {integrity: sha512-TR3KfrTZTYLPB6jUjfx6MF9WcWrHL9su5TObK4ZkYgBdWKPOFoSoQIdEuTuR82pmtxH2spWG9h6etwfr1pLBqQ==}
    engines: {node: '>=6'}
    dependencies:
      parent-module: 1.0.1
      resolve-from: 4.0.0
    dev: true

  /imurmurhash@0.1.4:
    resolution: {integrity: sha512-JmXMZ6wuvDmLiHEml9ykzqO6lwFbof0GG4IkcGaENdCRDDmMVnny7s5HsIgHCbaq0w2MyPhDqkhTUgS2LU2PHA==}
    engines: {node: '>=0.8.19'}
    dev: true

  /inline-style-parser@0.2.4:
    resolution: {integrity: sha512-0aO8FkhNZlj/ZIbNi7Lxxr12obT7cL1moPfE4tg1LkX7LlLfC6DeX4l2ZEud1ukP9jNQyNnfzQVqwbwmAATY4Q==}

  /internal-slot@1.1.0:
    resolution: {integrity: sha512-4gd7VpWNQNB4UKKCFFVcp1AVv+FMOgs9NKzjHKusc8jTMhd5eL1NqQqOpE0KzMds804/yHlglp3uxgluOqAPLw==}
    engines: {node: '>= 0.4'}
    dependencies:
      es-errors: 1.3.0
      hasown: 2.0.2
      side-channel: 1.1.0
    dev: true

  /internmap@1.0.1:
    resolution: {integrity: sha512-lDB5YccMydFBtasVtxnZ3MRBHuaoE8GKsppq+EchKL2U4nK/DmEpPHNH8MZe5HkMtpSiTSOZwfN0tzYjO/lJEw==}
    dev: false

  /internmap@2.0.3:
    resolution: {integrity: sha512-5Hh7Y1wQbvY5ooGgPbDaL5iYLAPzMTUrjMulskHLH6wnv/A+1q5rgEaiuqEjB+oxGXIVZs1FF+R/KPN3ZSQYYg==}
    engines: {node: '>=12'}
    dev: false

  /is-alphabetical@2.0.1:
    resolution: {integrity: sha512-FWyyY60MeTNyeSRpkM2Iry0G9hpr7/9kD40mD/cGQEuilcZYS4okz8SN2Q6rLCJ8gbCt6fN+rC+6tMGS99LaxQ==}

  /is-alphanumerical@2.0.1:
    resolution: {integrity: sha512-hmbYhX/9MUMF5uh7tOXyK/n0ZvWpad5caBA17GsC6vyuCqaWliRG5K1qS9inmUhEMaOBIW7/whAnSwveW/LtZw==}
    dependencies:
      is-alphabetical: 2.0.1
      is-decimal: 2.0.1

  /is-array-buffer@3.0.5:
    resolution: {integrity: sha512-DDfANUiiG2wC1qawP66qlTugJeL5HyzMpfr8lLK+jMQirGzNod0B12cFB/9q838Ru27sBwfw78/rdoU7RERz6A==}
    engines: {node: '>= 0.4'}
    dependencies:
      call-bind: 1.0.8
      call-bound: 1.0.4
      get-intrinsic: 1.3.0
    dev: true

  /is-arrayish@0.3.2:
    resolution: {integrity: sha512-eVRqCvVlZbuw3GrM63ovNSNAeA1K16kaR/LRY/92w0zxQ5/1YzwblUX652i4Xs9RwAGjW9d9y6X88t8OaAJfWQ==}
    requiresBuild: true

  /is-async-function@2.1.1:
    resolution: {integrity: sha512-9dgM/cZBnNvjzaMYHVoxxfPj2QXt22Ev7SuuPrs+xav0ukGB0S6d4ydZdEiM48kLx5kDV+QBPrpVnFyefL8kkQ==}
    engines: {node: '>= 0.4'}
    dependencies:
      async-function: 1.0.0
      call-bound: 1.0.4
      get-proto: 1.0.1
      has-tostringtag: 1.0.2
      safe-regex-test: 1.1.0
    dev: true

  /is-bigint@1.1.0:
    resolution: {integrity: sha512-n4ZT37wG78iz03xPRKJrHTdZbe3IicyucEtdRsV5yglwc3GyUfbAfpSeD0FJ41NbUNSt5wbhqfp1fS+BgnvDFQ==}
    engines: {node: '>= 0.4'}
    dependencies:
      has-bigints: 1.1.0
    dev: true

  /is-boolean-object@1.2.2:
    resolution: {integrity: sha512-wa56o2/ElJMYqjCjGkXri7it5FbebW5usLw/nPmCMs5DeZ7eziSYZhSmPRn0txqeW4LnAmQQU7FgqLpsEFKM4A==}
    engines: {node: '>= 0.4'}
    dependencies:
      call-bound: 1.0.4
      has-tostringtag: 1.0.2
    dev: true

  /is-callable@1.2.7:
    resolution: {integrity: sha512-1BC0BVFhS/p0qtw6enp8e+8OD0UrK0oFLztSjNzhcKA3WDuJxxAPXzPuPtKkjEY9UUoEWlX/8fgKeu2S8i9JTA==}
    engines: {node: '>= 0.4'}
    dev: true

  /is-core-module@2.16.1:
    resolution: {integrity: sha512-UfoeMA6fIJ8wTYFEUjelnaGI67v6+N7qXJEvQuIGa99l4xsCruSYOVSQ0uPANn4dAzm8lkYPaKLrrijLq7x23w==}
    engines: {node: '>= 0.4'}
    dependencies:
      hasown: 2.0.2
    dev: true

  /is-data-view@1.0.2:
    resolution: {integrity: sha512-RKtWF8pGmS87i2D6gqQu/l7EYRlVdfzemCJN/P3UOs//x1QE7mfhvzHIApBTRf7axvT6DMGwSwBXYCT0nfB9xw==}
    engines: {node: '>= 0.4'}
    dependencies:
      call-bound: 1.0.4
      get-intrinsic: 1.3.0
      is-typed-array: 1.1.15
    dev: true

  /is-date-object@1.1.0:
    resolution: {integrity: sha512-PwwhEakHVKTdRNVOw+/Gyh0+MzlCl4R6qKvkhuvLtPMggI1WAHt9sOwZxQLSGpUaDnrdyDsomoRgNnCfKNSXXg==}
    engines: {node: '>= 0.4'}
    dependencies:
      call-bound: 1.0.4
      has-tostringtag: 1.0.2
    dev: true

  /is-decimal@2.0.1:
    resolution: {integrity: sha512-AAB9hiomQs5DXWcRB1rqsxGUstbRroFOPPVAomNk/3XHR5JyEZChOyTWe2oayKnsSsr/kcGqF+z6yuH6HHpN0A==}

  /is-docker@3.0.0:
    resolution: {integrity: sha512-eljcgEDlEns/7AXFosB5K/2nCM4P7FQPkGc/DWLy5rmFEWvZayGrik1d9/QIY5nJ4f9YsVvBkA6kJpHn9rISdQ==}
    engines: {node: ^12.20.0 || ^14.13.1 || >=16.0.0}
    hasBin: true
    dev: false

  /is-extendable@0.1.1:
    resolution: {integrity: sha512-5BMULNob1vgFX6EjQw5izWDxrecWK9AM72rugNr0TFldMOi0fj6Jk+zeKIt0xGj4cEfQIJth4w3OKWOJ4f+AFw==}
    engines: {node: '>=0.10.0'}
    dev: false

  /is-extglob@2.1.1:
    resolution: {integrity: sha512-SbKbANkN603Vi4jEZv49LeVJMn4yGwsbzZworEoyEiutsN3nJYdbO36zfhGJ6QEDpOZIFkDtnq5JRxmvl3jsoQ==}
    engines: {node: '>=0.10.0'}

  /is-finalizationregistry@1.1.1:
    resolution: {integrity: sha512-1pC6N8qWJbWoPtEjgcL2xyhQOP491EQjeUo3qTKcmV8YSDDJrOepfG8pcC7h/QgnQHYSv0mJ3Z/ZWxmatVrysg==}
    engines: {node: '>= 0.4'}
    dependencies:
      call-bound: 1.0.4
    dev: true

  /is-fullwidth-code-point@3.0.0:
    resolution: {integrity: sha512-zymm5+u+sCsSWyD9qNaejV3DFvhCKclKdizYaJUuHA83RLjb7nSuGnddCHGv0hk+KY7BMAlsWeK4Ueg6EV6XQg==}
    engines: {node: '>=8'}

  /is-generator-function@1.1.0:
    resolution: {integrity: sha512-nPUB5km40q9e8UfN/Zc24eLlzdSf9OfKByBw9CIdw4H1giPMeA0OIJvbchsCu4npfI2QcMVBsGEBHKZ7wLTWmQ==}
    engines: {node: '>= 0.4'}
    dependencies:
      call-bound: 1.0.4
      get-proto: 1.0.1
      has-tostringtag: 1.0.2
      safe-regex-test: 1.1.0
    dev: true

  /is-glob@4.0.3:
    resolution: {integrity: sha512-xelSayHH36ZgE7ZWhli7pW34hNbNl8Ojv5KVmkJD4hBdD3th8Tfk9vYasLM+mXWOZhFkgZfxhLSnrwRr4elSSg==}
    engines: {node: '>=0.10.0'}
    dependencies:
      is-extglob: 2.1.1

  /is-hexadecimal@2.0.1:
    resolution: {integrity: sha512-DgZQp241c8oO6cA1SbTEWiXeoxV42vlcJxgH+B3hi1AiqqKruZR3ZGF8In3fj4+/y/7rHvlOZLZtgJ/4ttYGZg==}

  /is-inside-container@1.0.0:
    resolution: {integrity: sha512-KIYLCCJghfHZxqjYBE7rEy0OBuTd5xCHS7tHVgvCLkx7StIoaxwNW3hCALgEUjFfeRk+MG/Qxmp/vtETEF3tRA==}
    engines: {node: '>=14.16'}
    hasBin: true
    dependencies:
      is-docker: 3.0.0
    dev: false

  /is-map@2.0.3:
    resolution: {integrity: sha512-1Qed0/Hr2m+YqxnM09CjA2d/i6YZNfF6R2oRAOj36eUdS6qIV/huPJNSEpKbupewFs+ZsJlxsjjPbc0/afW6Lw==}
    engines: {node: '>= 0.4'}
    dev: true

  /is-number-object@1.1.1:
    resolution: {integrity: sha512-lZhclumE1G6VYD8VHe35wFaIif+CTy5SJIi5+3y4psDgWu4wPDoBhF8NxUOinEc7pHgiTsT6MaBb92rKhhD+Xw==}
    engines: {node: '>= 0.4'}
    dependencies:
      call-bound: 1.0.4
      has-tostringtag: 1.0.2
    dev: true

  /is-number@7.0.0:
    resolution: {integrity: sha512-41Cifkg6e8TylSpdtTpeLVMqvSBEVzTttHvERD741+pnZ8ANv0004MRL43QKPDlK9cGvNp6NZWZUBlbGXYxxng==}
    engines: {node: '>=0.12.0'}

  /is-plain-obj@4.1.0:
    resolution: {integrity: sha512-+Pgi+vMuUNkJyExiMBt5IlFoMyKnr5zhJ4Uspz58WOhBF5QoIZkFyNHIbBAtHwzVAgk5RtndVNsDRN61/mmDqg==}
    engines: {node: '>=12'}

  /is-regex@1.2.1:
    resolution: {integrity: sha512-MjYsKHO5O7mCsmRGxWcLWheFqN9DJ/2TmngvjKXihe6efViPqc274+Fx/4fYj/r03+ESvBdTXK0V6tA3rgez1g==}
    engines: {node: '>= 0.4'}
    dependencies:
      call-bound: 1.0.4
      gopd: 1.2.0
      has-tostringtag: 1.0.2
      hasown: 2.0.2
    dev: true

  /is-set@2.0.3:
    resolution: {integrity: sha512-iPAjerrse27/ygGLxw+EBR9agv9Y6uLeYVJMu+QNCoouJ1/1ri0mGrcWpfCqFZuzzx3WjtwxG098X+n4OuRkPg==}
    engines: {node: '>= 0.4'}
    dev: true

  /is-shared-array-buffer@1.0.4:
    resolution: {integrity: sha512-ISWac8drv4ZGfwKl5slpHG9OwPNty4jOWPRIhBpxOoD+hqITiwuipOQ2bNthAzwA3B4fIjO4Nln74N0S9byq8A==}
    engines: {node: '>= 0.4'}
    dependencies:
      call-bound: 1.0.4
    dev: true

  /is-stream@3.0.0:
    resolution: {integrity: sha512-LnQR4bZ9IADDRSkvpqMGvt/tEJWclzklNgSw48V5EAaAeDd6qGvN8ei6k5p0tvxSR171VmGyHuTiAOfxAbr8kA==}
    engines: {node: ^12.20.0 || ^14.13.1 || >=16.0.0}
    dev: false

  /is-string@1.1.1:
    resolution: {integrity: sha512-BtEeSsoaQjlSPBemMQIrY1MY0uM6vnS1g5fmufYOtnxLGUZM2178PKbhsk7Ffv58IX+ZtcvoGwccYsh0PglkAA==}
    engines: {node: '>= 0.4'}
    dependencies:
      call-bound: 1.0.4
      has-tostringtag: 1.0.2
    dev: true

  /is-subdir@1.2.0:
    resolution: {integrity: sha512-2AT6j+gXe/1ueqbW6fLZJiIw3F8iXGJtt0yDrZaBhAZEG1raiTxKWU+IPqMCzQAXOUCKdA4UDMgacKH25XG2Cw==}
    engines: {node: '>=4'}
    dependencies:
      better-path-resolve: 1.0.0
    dev: true

  /is-symbol@1.1.1:
    resolution: {integrity: sha512-9gGx6GTtCQM73BgmHQXfDmLtfjjTUDSyoxTCbp5WtoixAhfgsDirWIcVQ/IHpvI5Vgd5i/J5F7B9cN/WlVbC/w==}
    engines: {node: '>= 0.4'}
    dependencies:
      call-bound: 1.0.4
      has-symbols: 1.1.0
      safe-regex-test: 1.1.0
    dev: true

  /is-typed-array@1.1.15:
    resolution: {integrity: sha512-p3EcsicXjit7SaskXHs1hA91QxgTw46Fv6EFKKGS5DRFLD8yKnohjF3hxoju94b/OcMZoQukzpPpBE9uLVKzgQ==}
    engines: {node: '>= 0.4'}
    dependencies:
      which-typed-array: 1.1.18
    dev: true

  /is-weakmap@2.0.2:
    resolution: {integrity: sha512-K5pXYOm9wqY1RgjpL3YTkF39tni1XajUIkawTLUo9EZEVUFga5gSQJF8nNS7ZwJQ02y+1YCNYcMh+HIf1ZqE+w==}
    engines: {node: '>= 0.4'}
    dev: true

  /is-weakref@1.1.1:
    resolution: {integrity: sha512-6i9mGWSlqzNMEqpCp93KwRS1uUOodk2OJ6b+sq7ZPDSy2WuI5NFIxp/254TytR8ftefexkWn5xNiHUNpPOfSew==}
    engines: {node: '>= 0.4'}
    dependencies:
      call-bound: 1.0.4
    dev: true

  /is-weakset@2.0.4:
    resolution: {integrity: sha512-mfcwb6IzQyOKTs84CQMrOwW4gQcaTOAWJ0zzJCl2WSPDrWk/OzDaImWFH3djXhb24g4eudZfLRozAvPGw4d9hQ==}
    engines: {node: '>= 0.4'}
    dependencies:
      call-bound: 1.0.4
      get-intrinsic: 1.3.0
    dev: true

  /is-windows@1.0.2:
    resolution: {integrity: sha512-eXK1UInq2bPmjyX6e3VHIzMLobc4J94i4AWn+Hpq3OU5KkrRC96OAcR3PRJ/pGu6m8TRnBHP9dkXQVsT/COVIA==}
    engines: {node: '>=0.10.0'}
    dev: true

  /is-wsl@3.1.0:
    resolution: {integrity: sha512-UcVfVfaK4Sc4m7X3dUSoHoozQGBEFeDC+zVo06t98xe8CzHSZZBekNXH+tu0NalHolcJ/QAGqS46Hef7QXBIMw==}
    engines: {node: '>=16'}
    dependencies:
      is-inside-container: 1.0.0
    dev: false

  /is64bit@2.0.0:
    resolution: {integrity: sha512-jv+8jaWCl0g2lSBkNSVXdzfBA0npK1HGC2KtWM9FumFRoGS94g3NbCCLVnCYHLjp4GrW2KZeeSTMo5ddtznmGw==}
    engines: {node: '>=18'}
    dependencies:
      system-architecture: 0.1.0
    dev: false

  /isarray@2.0.5:
    resolution: {integrity: sha512-xHjhDr3cNBK0BzdUJSPXZntQUx/mwMS5Rw4A7lPJ90XGAO6ISP/ePDNuo0vhqOZU+UD5JoodwCAAoZQd3FeAKw==}
    dev: true

  /isexe@2.0.0:
    resolution: {integrity: sha512-RHxMLp9lnKHGHRng9QFhRCMbYAcVpn69smSGcq3f36xjgVVWThj4qqLbTLlq7Ssj8B+fIQ1EuCEGI2lKsyQeIw==}

  /iterator.prototype@1.1.5:
    resolution: {integrity: sha512-H0dkQoCa3b2VEeKQBOxFph+JAbcrQdE7KC0UkqwpLmv2EC4P41QXP+rqo9wYodACiG5/WM5s9oDApTU8utwj9g==}
    engines: {node: '>= 0.4'}
    dependencies:
      define-data-property: 1.1.4
      es-object-atoms: 1.1.1
      get-intrinsic: 1.3.0
      get-proto: 1.0.1
      has-symbols: 1.1.0
      set-function-name: 2.0.2
    dev: true

  /jackspeak@3.4.3:
    resolution: {integrity: sha512-OGlZQpz2yfahA/Rd1Y8Cd9SIEsqvXkLVoSw/cgwhnhFMDbsQFeZYoJJ7bIZBS9BcamUW96asq/npPWugM+RQBw==}
    dependencies:
      '@isaacs/cliui': 8.0.2
    optionalDependencies:
      '@pkgjs/parseargs': 0.11.0

  /jiti@2.4.2:
    resolution: {integrity: sha512-rg9zJN+G4n2nfJl5MW3BMygZX56zKPNVEYYqq7adpmMh4Jn2QNEwhvQlFy6jPVdcod7txZtKHWnyZiA3a0zP7A==}
    dev: true

  /jose@5.9.6:
    resolution: {integrity: sha512-AMlnetc9+CV9asI19zHmrgS/WYsWUwCn2R7RzlbJWD7F9eWYUTGyBmU9o6PxngtLGOiDGPRu+Uc4fhKzbpteZQ==}
    dev: false

  /joycon@3.1.1:
    resolution: {integrity: sha512-34wB/Y7MW7bzjKRjUKTa46I2Z7eV62Rkhva+KkopW7Qvv/OSWBqvkSY7vusOPrNuZcUG3tApvdVgNB8POj3SPw==}
    engines: {node: '>=10'}

  /js-base64@3.7.7:
    resolution: {integrity: sha512-7rCnleh0z2CkXhH67J8K1Ytz0b2Y+yxTPL+/KOJoa20hfnVQ/3/T6W/KflYI4bRHRagNeXeU2bkNGI3v1oS/lw==}
    dev: false

  /js-tokens@4.0.0:
    resolution: {integrity: sha512-RdJUflcE3cUzKiMqQgsCu06FPu9UdIJO0beYbPhHN4k6apgJtifcoCtT9bcxOpYBtpD2kCM6Sbzg4CausW/PKQ==}

  /js-yaml@3.14.1:
    resolution: {integrity: sha512-okMH7OXXJ7YrN9Ok3/SXrnu4iX9yOk+25nqX4imS2npuvTYDmo/QEZoqwZkYaIDk3jVvBOTOIEgEhaLOynBS9g==}
    hasBin: true
    dependencies:
      argparse: 1.0.10
      esprima: 4.0.1

  /js-yaml@4.1.0:
    resolution: {integrity: sha512-wpxZs9NoxZaJESJGIZTyDEaYpl0FKSA+FB9aJiyemKhMwkxQg63h4T1KJgUGHpTqPDNRcmmYLugrRjJlBtWvRA==}
    dependencies:
      argparse: 2.0.1

  /json-buffer@3.0.1:
    resolution: {integrity: sha512-4bV5BfR2mqfQTJm+V5tPPdf+ZpuhiIvTuAB5g8kcrXOZpTT/QwwVRWBywX1ozr6lEuPdbHxwaJlm9G6mI2sfSQ==}
    dev: true

  /json-schema-to-typescript@15.0.3:
    resolution: {integrity: sha512-iOKdzTUWEVM4nlxpFudFsWyUiu/Jakkga4OZPEt7CGoSEsAsUgdOZqR6pcgx2STBek9Gm4hcarJpXSzIvZ/hKA==}
    engines: {node: '>=16.0.0'}
    hasBin: true
    dependencies:
      '@apidevtools/json-schema-ref-parser': 11.9.3
      '@types/json-schema': 7.0.15
      '@types/lodash': 4.17.16
      is-glob: 4.0.3
      js-yaml: 4.1.0
      lodash: 4.17.21
      minimist: 1.2.8
      prettier: 3.5.3
      tinyglobby: 0.2.13
    dev: false

  /json-schema-traverse@0.4.1:
    resolution: {integrity: sha512-xbbCH5dCYU5T8LcEhhuh7HJ88HXuW3qsI3Y0zOZFKfZEHcpWiHU/Jxzk629Brsab/mMiHQti9wMP+845RPe3Vg==}
    dev: true

  /json-schema-traverse@1.0.0:
    resolution: {integrity: sha512-NM8/P9n3XjXhIZn1lLhkFaACTOURQXjWhV4BA/RnOv8xvgqtqpAX9IO4mRQxSx1Rlo4tqzeqb0sOlruaOy3dug==}
    dev: false

  /json-schema@0.4.0:
    resolution: {integrity: sha512-es94M3nTIfsEPisRafak+HDLfHXnKBhV3vU5eqPcS3flIWqcxJWgXHXiey3YrpaNsanY5ei1VoYEbOzijuq9BA==}
    dev: false

  /json-stable-stringify-without-jsonify@1.0.1:
    resolution: {integrity: sha512-Bdboy+l7tA3OGW6FjyFHWkP5LuByj1Tk33Ljyq0axyzdk9//JSi2u3fP1QSmd1KNwq6VOKYGlAu87CisVir6Pw==}
    dev: true

  /jsondiffpatch@0.6.0:
    resolution: {integrity: sha512-3QItJOXp2AP1uv7waBkao5nCvhEv+QmJAd38Ybq7wNI74Q+BBmnLn4EDKz6yI9xGAIQoUF87qHt+kc1IVxB4zQ==}
    engines: {node: ^18.0.0 || >=20.0.0}
    hasBin: true
    dependencies:
      '@types/diff-match-patch': 1.0.36
      chalk: 5.4.1
      diff-match-patch: 1.0.5
    dev: false

  /jsonfile@4.0.0:
    resolution: {integrity: sha512-m6F1R3z8jjlf2imQHS2Qez5sjKWQzbuuhuJ/FKYFRZvPE3PuHcSMVZzfsLhGVOkfd20obL5SWEBew5ShlquNxg==}
    optionalDependencies:
      graceful-fs: 4.2.11
    dev: true

  /jsx-ast-utils@3.3.5:
    resolution: {integrity: sha512-ZZow9HBI5O6EPgSJLUb8n2NKgmVWTwCvHGwFuJlMjvLFqlGG6pjirPhtdsseaLZjSibD8eegzmYpUZwoIlj2cQ==}
    engines: {node: '>=4.0'}
    dependencies:
      array-includes: 3.1.8
      array.prototype.flat: 1.3.3
      object.assign: 4.1.7
      object.values: 1.2.1
    dev: true

  /katex@0.16.22:
    resolution: {integrity: sha512-XCHRdUw4lf3SKBaJe4EvgqIuWwkPSo9XoeO8GjQW94Bp7TWv9hNhzZjZ+OH9yf1UmLygb7DIT5GSFQiyt16zYg==}
    hasBin: true
    dependencies:
      commander: 8.3.0
    dev: false

  /keyv@4.5.4:
    resolution: {integrity: sha512-oxVHkHR/EJf2CNXnWxRLW6mg7JyCCUcG0DtEGmL2ctUo1PNTin1PUil+r/+4r5MpVgC/fn1kjsx7mjSujKqIpw==}
    dependencies:
      json-buffer: 3.0.1
    dev: true

  /khroma@2.1.0:
    resolution: {integrity: sha512-Ls993zuzfayK269Svk9hzpeGUKob/sIgZzyHYdjQoAdQetRKpOLj+k/QQQ/6Qi0Yz65mlROrfd+Ev+1+7dz9Kw==}
    dev: false

  /kind-of@6.0.3:
    resolution: {integrity: sha512-dcS1ul+9tmeD95T+x28/ehLgd9mENa3LsvDTtzm3vyBEO7RPptvAD+t44WVXaUjTBRcrpFeFlC8WCruUR456hw==}
    engines: {node: '>=0.10.0'}
    dev: false

  /kleur@3.0.3:
    resolution: {integrity: sha512-eTIzlVOSUR+JxdDFepEYcBMtZ9Qqdef+rnzWdRZuMbOywu5tO2w2N7rqjoANZ5k9vywhL6Br1VRjUIgTQx4E8w==}
    engines: {node: '>=6'}
    dev: false

  /kolorist@1.8.0:
    resolution: {integrity: sha512-Y+60/zizpJ3HRH8DCss+q95yr6145JXZo46OTpFvDZWLfRCE4qChOyk1b26nMaNpfHHgxagk9dXT5OP0Tfe+dQ==}
    dev: false

  /langium@3.3.1:
    resolution: {integrity: sha512-QJv/h939gDpvT+9SiLVlY7tZC3xB2qK57v0J04Sh9wpMb6MP1q8gB21L3WIo8T5P1MSMg3Ep14L7KkDCFG3y4w==}
    engines: {node: '>=16.0.0'}
    dependencies:
      chevrotain: 11.0.3
      chevrotain-allstar: 0.3.1(chevrotain@11.0.3)
      vscode-languageserver: 9.0.1
      vscode-languageserver-textdocument: 1.0.12
      vscode-uri: 3.0.8
    dev: false

  /layout-base@1.0.2:
    resolution: {integrity: sha512-8h2oVEZNktL4BH2JCOI90iD1yXwL6iNW7KcCKT2QZgQJR2vbqDsldCTPRU9NifTCqHZci57XvQQ15YTu+sTYPg==}
    dev: false

  /layout-base@2.0.1:
    resolution: {integrity: sha512-dp3s92+uNI1hWIpPGH3jK2kxE2lMjdXdr+DH8ynZHpd6PUlH6x6cbuXnoMmiNumznqaNO31xu9e79F0uuZ0JFg==}
    dev: false

  /levn@0.4.1:
    resolution: {integrity: sha512-+bT2uH4E5LGE7h/n3evcS/sQlJXCpIp6ym8OWJ5eV6+67Dsql/LaaT7qJBAt2rzfoa/5QBGBhxDix1dMt2kQKQ==}
    engines: {node: '>= 0.8.0'}
    dependencies:
      prelude-ls: 1.2.1
      type-check: 0.4.0
    dev: true

  /libsql@0.4.7:
    resolution: {integrity: sha512-T9eIRCs6b0J1SHKYIvD8+KCJMcWZ900iZyxdnSCdqxN12Z1ijzT+jY5nrk72Jw4B0HGzms2NgpryArlJqvc3Lw==}
    cpu: [x64, arm64, wasm32]
    os: [darwin, linux, win32]
    dependencies:
      '@neon-rs/load': 0.0.4
      detect-libc: 2.0.2
    optionalDependencies:
      '@libsql/darwin-arm64': 0.4.7
      '@libsql/darwin-x64': 0.4.7
      '@libsql/linux-arm64-gnu': 0.4.7
      '@libsql/linux-arm64-musl': 0.4.7
      '@libsql/linux-x64-gnu': 0.4.7
      '@libsql/linux-x64-musl': 0.4.7
      '@libsql/win32-x64-msvc': 0.4.7
    dev: false

  /libsql@0.5.11:
    resolution: {integrity: sha512-P2xY1nL2Jl7oM75LcguAEYqouVcevWhLWT8RU/p9ldaqQx5s/chF9t5ZFXPWP0x9myQQ4SguRqPO+FqdnCzKQg==}
    cpu: [x64, arm64, wasm32, arm]
    os: [darwin, linux, win32]
    dependencies:
      '@neon-rs/load': 0.0.4
      detect-libc: 2.0.2
    optionalDependencies:
      '@libsql/darwin-arm64': 0.5.11
      '@libsql/darwin-x64': 0.5.11
      '@libsql/linux-arm-gnueabihf': 0.5.11
      '@libsql/linux-arm-musleabihf': 0.5.11
      '@libsql/linux-arm64-gnu': 0.5.11
      '@libsql/linux-arm64-musl': 0.5.11
      '@libsql/linux-x64-gnu': 0.5.11
      '@libsql/linux-x64-musl': 0.5.11
      '@libsql/win32-x64-msvc': 0.5.11
    dev: false

  /lightningcss-darwin-arm64@1.29.2:
    resolution: {integrity: sha512-cK/eMabSViKn/PG8U/a7aCorpeKLMlK0bQeNHmdb7qUnBkNPnL+oV5DjJUo0kqWsJUapZsM4jCfYItbqBDvlcA==}
    engines: {node: '>= 12.0.0'}
    cpu: [arm64]
    os: [darwin]
    requiresBuild: true
    dev: true
    optional: true

  /lightningcss-darwin-x64@1.29.2:
    resolution: {integrity: sha512-j5qYxamyQw4kDXX5hnnCKMf3mLlHvG44f24Qyi2965/Ycz829MYqjrVg2H8BidybHBp9kom4D7DR5VqCKDXS0w==}
    engines: {node: '>= 12.0.0'}
    cpu: [x64]
    os: [darwin]
    requiresBuild: true
    dev: true
    optional: true

  /lightningcss-freebsd-x64@1.29.2:
    resolution: {integrity: sha512-wDk7M2tM78Ii8ek9YjnY8MjV5f5JN2qNVO+/0BAGZRvXKtQrBC4/cn4ssQIpKIPP44YXw6gFdpUF+Ps+RGsCwg==}
    engines: {node: '>= 12.0.0'}
    cpu: [x64]
    os: [freebsd]
    requiresBuild: true
    dev: true
    optional: true

  /lightningcss-linux-arm-gnueabihf@1.29.2:
    resolution: {integrity: sha512-IRUrOrAF2Z+KExdExe3Rz7NSTuuJ2HvCGlMKoquK5pjvo2JY4Rybr+NrKnq0U0hZnx5AnGsuFHjGnNT14w26sg==}
    engines: {node: '>= 12.0.0'}
    cpu: [arm]
    os: [linux]
    requiresBuild: true
    dev: true
    optional: true

  /lightningcss-linux-arm64-gnu@1.29.2:
    resolution: {integrity: sha512-KKCpOlmhdjvUTX/mBuaKemp0oeDIBBLFiU5Fnqxh1/DZ4JPZi4evEH7TKoSBFOSOV3J7iEmmBaw/8dpiUvRKlQ==}
    engines: {node: '>= 12.0.0'}
    cpu: [arm64]
    os: [linux]
    requiresBuild: true
    dev: true
    optional: true

  /lightningcss-linux-arm64-musl@1.29.2:
    resolution: {integrity: sha512-Q64eM1bPlOOUgxFmoPUefqzY1yV3ctFPE6d/Vt7WzLW4rKTv7MyYNky+FWxRpLkNASTnKQUaiMJ87zNODIrrKQ==}
    engines: {node: '>= 12.0.0'}
    cpu: [arm64]
    os: [linux]
    requiresBuild: true
    dev: true
    optional: true

  /lightningcss-linux-x64-gnu@1.29.2:
    resolution: {integrity: sha512-0v6idDCPG6epLXtBH/RPkHvYx74CVziHo6TMYga8O2EiQApnUPZsbR9nFNrg2cgBzk1AYqEd95TlrsL7nYABQg==}
    engines: {node: '>= 12.0.0'}
    cpu: [x64]
    os: [linux]
    requiresBuild: true
    dev: true
    optional: true

  /lightningcss-linux-x64-musl@1.29.2:
    resolution: {integrity: sha512-rMpz2yawkgGT8RULc5S4WiZopVMOFWjiItBT7aSfDX4NQav6M44rhn5hjtkKzB+wMTRlLLqxkeYEtQ3dd9696w==}
    engines: {node: '>= 12.0.0'}
    cpu: [x64]
    os: [linux]
    requiresBuild: true
    dev: true
    optional: true

  /lightningcss-win32-arm64-msvc@1.29.2:
    resolution: {integrity: sha512-nL7zRW6evGQqYVu/bKGK+zShyz8OVzsCotFgc7judbt6wnB2KbiKKJwBE4SGoDBQ1O94RjW4asrCjQL4i8Fhbw==}
    engines: {node: '>= 12.0.0'}
    cpu: [arm64]
    os: [win32]
    requiresBuild: true
    dev: true
    optional: true

  /lightningcss-win32-x64-msvc@1.29.2:
    resolution: {integrity: sha512-EdIUW3B2vLuHmv7urfzMI/h2fmlnOQBk1xlsDxkN1tCWKjNFjfLhGxYk8C8mzpSfr+A6jFFIi8fU6LbQGsRWjA==}
    engines: {node: '>= 12.0.0'}
    cpu: [x64]
    os: [win32]
    requiresBuild: true
    dev: true
    optional: true

  /lightningcss@1.29.2:
    resolution: {integrity: sha512-6b6gd/RUXKaw5keVdSEtqFVdzWnU5jMxTUjA2bVcMNPLwSQ08Sv/UodBVtETLCn7k4S1Ibxwh7k68IwLZPgKaA==}
    engines: {node: '>= 12.0.0'}
    dependencies:
      detect-libc: 2.0.3
    optionalDependencies:
      lightningcss-darwin-arm64: 1.29.2
      lightningcss-darwin-x64: 1.29.2
      lightningcss-freebsd-x64: 1.29.2
      lightningcss-linux-arm-gnueabihf: 1.29.2
      lightningcss-linux-arm64-gnu: 1.29.2
      lightningcss-linux-arm64-musl: 1.29.2
      lightningcss-linux-x64-gnu: 1.29.2
      lightningcss-linux-x64-musl: 1.29.2
      lightningcss-win32-arm64-msvc: 1.29.2
      lightningcss-win32-x64-msvc: 1.29.2
    dev: true

  /lilconfig@3.1.3:
    resolution: {integrity: sha512-/vlFKAoH5Cgt3Ie+JLhRbwOsCQePABiU3tJ1egGvyQ+33R/vcwM2Zl2QR/LzjsBeItPt3oSVXapn+m4nQDvpzw==}
    engines: {node: '>=14'}

  /lines-and-columns@1.2.4:
    resolution: {integrity: sha512-7ylylesZQ/PV29jhEDl3Ufjo6ZX7gCqJr5F7PKrqc93v7fzSymt1BpwEU8nAUXs8qzzvqhbjhK5QZg6Mt/HkBg==}

  /load-tsconfig@0.2.5:
    resolution: {integrity: sha512-IXO6OCs9yg8tMKzfPZ1YmheJbZCiEsnBdcB03l0OcfK9prKnJb96siuHCr5Fl37/yo9DnKU+TLpxzTUspw9shg==}
    engines: {node: ^12.20.0 || ^14.13.1 || >=16.0.0}

  /local-pkg@1.1.1:
    resolution: {integrity: sha512-WunYko2W1NcdfAFpuLUoucsgULmgDBRkdxHxWQ7mK0cQqwPiy8E1enjuRBrhLtZkB5iScJ1XIPdhVEFK8aOLSg==}
    engines: {node: '>=14'}
    dependencies:
      mlly: 1.7.4
      pkg-types: 2.1.0
      quansync: 0.2.10
    dev: false

  /locate-path@5.0.0:
    resolution: {integrity: sha512-t7hw9pI+WvuwNJXwk5zVHpyhIqzg2qTlklJOf0mVxGSbe3Fp2VieZcduNYjaLDoy6p9uGpQEGWG87WpMKlNq8g==}
    engines: {node: '>=8'}
    dependencies:
      p-locate: 4.1.0
    dev: true

  /locate-path@6.0.0:
    resolution: {integrity: sha512-iPZK6eYjbxRu3uB4/WZ3EsEIMJFMqAoopl3R+zuq0UjcAm/MO6KCweDgPfP3elTztoKP3KtnVHxTn2NHBSDVUw==}
    engines: {node: '>=10'}
    dependencies:
      p-locate: 5.0.0
    dev: true

  /lodash-es@4.17.21:
    resolution: {integrity: sha512-mKnC+QJ9pWVzv+C4/U3rRsHapFfHvQFoFB92e52xeyGMcX6/OlIl78je1u8vePzYZSkkogMPJ2yjxxsb89cxyw==}
    dev: false

  /lodash.merge@4.6.2:
    resolution: {integrity: sha512-0KpjqXRVvrYyCsX1swR/XTK0va6VQkQM6MNo7PqW77ByjAhoARA8EfrP1N4+KlKj8YS0ZUCtRT/YUuhyYDujIQ==}
    dev: true

  /lodash.sortby@4.7.0:
    resolution: {integrity: sha512-HDWXG8isMntAyRF5vZ7xKuEvOhT4AhlRt/3czTSjvGUxjYCBVRQY48ViDHyfYz9VIoBkW4TMGQNapx+l3RUwdA==}

  /lodash.startcase@4.4.0:
    resolution: {integrity: sha512-+WKqsK294HMSc2jEbNgpHpd0JfIBhp7rEV4aqXWqFr6AlXov+SlcgB1Fv01y2kGe3Gc8nMW7VA0SrGuSkRfIEg==}
    dev: true

  /lodash@4.17.21:
    resolution: {integrity: sha512-v2kDEe57lecTulaDIuNTPy3Ry4gLGJ6Z1O3vE1krgXZNrsQ+LFTGHVxVjcXPs17LhbZVGedAJv8XZ1tvj5FvSg==}
    dev: false

  /longest-streak@3.1.0:
    resolution: {integrity: sha512-9Ri+o0JYgehTaVBBDoMqIl8GXtbWg711O3srftcHhZ0dqnETqLaoIK0x17fUw9rFSlK/0NlsKe0Ahhyl5pXE2g==}

  /loose-envify@1.4.0:
    resolution: {integrity: sha512-lyuxPGr/Wfhrlem2CL/UcnUc1zcqKAImBDzukY7Y5F/yQiNdko6+fRLevlw1HgMySw7f611UIY408EtxRSoK3Q==}
    hasBin: true
    dependencies:
      js-tokens: 4.0.0

  /loupe@3.1.3:
    resolution: {integrity: sha512-kkIp7XSkP78ZxJEsSxW3712C6teJVoeHHwgo9zJ380de7IYyJ2ISlxojcH2pC5OFLewESmnRi/+XCDIEEVyoug==}
    dev: true

  /lru-cache@10.4.3:
    resolution: {integrity: sha512-JNAzZcXrCt42VGLuYz0zfAzDfAvJWW6AfYlDBQyDV5DClI2m5sAmK+OIO7s59XfsRsWHp02jAJrRadPRGTt6SQ==}

  /lucide-react@0.330.0(react@19.1.0):
    resolution: {integrity: sha512-CQwY+Fpbt2kxCoVhuN0RCZDCYlbYnqB870Bl/vIQf3ER/cnDDQ6moLmEkguRyruAUGd4j3Lc4mtnJosXnqHheA==}
    peerDependencies:
      react: ^16.5.1 || ^17.0.0 || ^18.0.0
    dependencies:
      react: 19.1.0
    dev: true

  /magic-string@0.30.17:
    resolution: {integrity: sha512-sNPKHvyjVf7gyjwS4xGTaW/mCnF8wnjtifKBEhxfZ7E/S8tQ0rssrwGNn6q8JH/ohItJfSQp9mBtQYuTlH5QnA==}
    dependencies:
      '@jridgewell/sourcemap-codec': 1.5.0

  /make-error@1.3.6:
    resolution: {integrity: sha512-s8UhlNe7vPKomQhC1qFelMokr/Sc3AgNbso3n74mVPA5LTZwkB9NlXf4XPamLxJE8h0gh73rM94xvwRT2CVInw==}
    dev: true

  /markdown-extensions@2.0.0:
    resolution: {integrity: sha512-o5vL7aDWatOTX8LzaS1WMoaoxIiLRQJuIKKe2wAw6IeULDHaqbiqiggmx+pKvZDb1Sj+pE46Sn1T7lCqfFtg1Q==}
    engines: {node: '>=16'}

  /markdown-table@3.0.4:
    resolution: {integrity: sha512-wiYz4+JrLyb/DqW2hkFJxP7Vd7JuTDm77fvbM8VfEQdmSMqcImWeeRbHwZjBjIFki/VaMK2BhFi7oUUZeM5bqw==}
    dev: false

  /marked@15.0.12:
    resolution: {integrity: sha512-8dD6FusOQSrpv9Z1rdNMdlSgQOIP880DHqnohobOmYLElGEqAL/JvxvuxZO16r4HtjTlfPRDC1hbvxC9dPN2nA==}
    engines: {node: '>= 18'}
    hasBin: true
    dev: false

  /math-intrinsics@1.1.0:
    resolution: {integrity: sha512-/IXtbwEk5HTPyEwyKX6hGkYXxM9nbj64B+ilVJnC/R6B0pH5G4V3b0pVbL7DBj4tkhBAppbQUlf6F6Xl9LHu1g==}
    engines: {node: '>= 0.4'}
    dev: true

  /mathjax-full@3.2.2:
    resolution: {integrity: sha512-+LfG9Fik+OuI8SLwsiR02IVdjcnRCy5MufYLi0C3TdMT56L/pjB0alMVGgoWJF8pN9Rc7FESycZB9BMNWIid5w==}
    dependencies:
      esm: 3.2.25
      mhchemparser: 4.2.1
      mj-context-menu: 0.6.1
      speech-rule-engine: 4.1.2
    dev: false

  /mdast-util-find-and-replace@3.0.2:
    resolution: {integrity: sha512-Tmd1Vg/m3Xz43afeNxDIhWRtFZgM2VLyaf4vSTYwudTyeuTneoL3qtWMA5jeLyz/O1vDJmmV4QuScFCA2tBPwg==}
    dependencies:
      '@types/mdast': 4.0.4
      escape-string-regexp: 5.0.0
      unist-util-is: 6.0.0
      unist-util-visit-parents: 6.0.1
    dev: false

  /mdast-util-from-markdown@2.0.2:
    resolution: {integrity: sha512-uZhTV/8NBuw0WHkPTrCqDOl0zVe1BIng5ZtHoDk49ME1qqcjYmmLmOf0gELgcRMxN4w2iuIeVso5/6QymSrgmA==}
    dependencies:
      '@types/mdast': 4.0.4
      '@types/unist': 3.0.3
      decode-named-character-reference: 1.1.0
      devlop: 1.1.0
      mdast-util-to-string: 4.0.0
      micromark: 4.0.2
      micromark-util-decode-numeric-character-reference: 2.0.2
      micromark-util-decode-string: 2.0.1
      micromark-util-normalize-identifier: 2.0.1
      micromark-util-symbol: 2.0.1
      micromark-util-types: 2.0.2
      unist-util-stringify-position: 4.0.0
    transitivePeerDependencies:
      - supports-color

  /mdast-util-frontmatter@2.0.1:
    resolution: {integrity: sha512-LRqI9+wdgC25P0URIJY9vwocIzCcksduHQ9OF2joxQoyTNVduwLAFUzjoopuRJbJAReaKrNQKAZKL3uCMugWJA==}
    dependencies:
      '@types/mdast': 4.0.4
      devlop: 1.1.0
      escape-string-regexp: 5.0.0
      mdast-util-from-markdown: 2.0.2
      mdast-util-to-markdown: 2.1.2
      micromark-extension-frontmatter: 2.0.0
    transitivePeerDependencies:
      - supports-color
    dev: false

  /mdast-util-gfm-autolink-literal@2.0.1:
    resolution: {integrity: sha512-5HVP2MKaP6L+G6YaxPNjuL0BPrq9orG3TsrZ9YXbA3vDw/ACI4MEsnoDpn6ZNm7GnZgtAcONJyPhOP8tNJQavQ==}
    dependencies:
      '@types/mdast': 4.0.4
      ccount: 2.0.1
      devlop: 1.1.0
      mdast-util-find-and-replace: 3.0.2
      micromark-util-character: 2.1.1
    dev: false

  /mdast-util-gfm-footnote@2.1.0:
    resolution: {integrity: sha512-sqpDWlsHn7Ac9GNZQMeUzPQSMzR6Wv0WKRNvQRg0KqHh02fpTz69Qc1QSseNX29bhz1ROIyNyxExfawVKTm1GQ==}
    dependencies:
      '@types/mdast': 4.0.4
      devlop: 1.1.0
      mdast-util-from-markdown: 2.0.2
      mdast-util-to-markdown: 2.1.2
      micromark-util-normalize-identifier: 2.0.1
    transitivePeerDependencies:
      - supports-color
    dev: false

  /mdast-util-gfm-strikethrough@2.0.0:
    resolution: {integrity: sha512-mKKb915TF+OC5ptj5bJ7WFRPdYtuHv0yTRxK2tJvi+BDqbkiG7h7u/9SI89nRAYcmap2xHQL9D+QG/6wSrTtXg==}
    dependencies:
      '@types/mdast': 4.0.4
      mdast-util-from-markdown: 2.0.2
      mdast-util-to-markdown: 2.1.2
    transitivePeerDependencies:
      - supports-color
    dev: false

  /mdast-util-gfm-table@2.0.0:
    resolution: {integrity: sha512-78UEvebzz/rJIxLvE7ZtDd/vIQ0RHv+3Mh5DR96p7cS7HsBhYIICDBCu8csTNWNO6tBWfqXPWekRuj2FNOGOZg==}
    dependencies:
      '@types/mdast': 4.0.4
      devlop: 1.1.0
      markdown-table: 3.0.4
      mdast-util-from-markdown: 2.0.2
      mdast-util-to-markdown: 2.1.2
    transitivePeerDependencies:
      - supports-color
    dev: false

  /mdast-util-gfm-task-list-item@2.0.0:
    resolution: {integrity: sha512-IrtvNvjxC1o06taBAVJznEnkiHxLFTzgonUdy8hzFVeDun0uTjxxrRGVaNFqkU1wJR3RBPEfsxmU6jDWPofrTQ==}
    dependencies:
      '@types/mdast': 4.0.4
      devlop: 1.1.0
      mdast-util-from-markdown: 2.0.2
      mdast-util-to-markdown: 2.1.2
    transitivePeerDependencies:
      - supports-color
    dev: false

  /mdast-util-gfm@3.1.0:
    resolution: {integrity: sha512-0ulfdQOM3ysHhCJ1p06l0b0VKlhU0wuQs3thxZQagjcjPrlFRqY215uZGHHJan9GEAXd9MbfPjFJz+qMkVR6zQ==}
    dependencies:
      mdast-util-from-markdown: 2.0.2
      mdast-util-gfm-autolink-literal: 2.0.1
      mdast-util-gfm-footnote: 2.1.0
      mdast-util-gfm-strikethrough: 2.0.0
      mdast-util-gfm-table: 2.0.0
      mdast-util-gfm-task-list-item: 2.0.0
      mdast-util-to-markdown: 2.1.2
    transitivePeerDependencies:
      - supports-color
    dev: false

  /mdast-util-math@3.0.0:
    resolution: {integrity: sha512-Tl9GBNeG/AhJnQM221bJR2HPvLOSnLE/T9cJI9tlc6zwQk2nPk/4f0cHkOdEixQPC/j8UtKDdITswvLAy1OZ1w==}
    dependencies:
      '@types/hast': 3.0.4
      '@types/mdast': 4.0.4
      devlop: 1.1.0
      longest-streak: 3.1.0
      mdast-util-from-markdown: 2.0.2
      mdast-util-to-markdown: 2.1.2
      unist-util-remove-position: 5.0.0
    transitivePeerDependencies:
      - supports-color
    dev: false

  /mdast-util-mdx-expression@2.0.1:
    resolution: {integrity: sha512-J6f+9hUp+ldTZqKRSg7Vw5V6MqjATc+3E4gf3CFNcuZNWD8XdyI6zQ8GqH7f8169MM6P7hMBRDVGnn7oHB9kXQ==}
    dependencies:
      '@types/estree-jsx': 1.0.5
      '@types/hast': 3.0.4
      '@types/mdast': 4.0.4
      devlop: 1.1.0
      mdast-util-from-markdown: 2.0.2
      mdast-util-to-markdown: 2.1.2
    transitivePeerDependencies:
      - supports-color

  /mdast-util-mdx-jsx@3.2.0:
    resolution: {integrity: sha512-lj/z8v0r6ZtsN/cGNNtemmmfoLAFZnjMbNyLzBafjzikOM+glrjNHPlf6lQDOTccj9n5b0PPihEBbhneMyGs1Q==}
    dependencies:
      '@types/estree-jsx': 1.0.5
      '@types/hast': 3.0.4
      '@types/mdast': 4.0.4
      '@types/unist': 3.0.3
      ccount: 2.0.1
      devlop: 1.1.0
      mdast-util-from-markdown: 2.0.2
      mdast-util-to-markdown: 2.1.2
      parse-entities: 4.0.2
      stringify-entities: 4.0.4
      unist-util-stringify-position: 4.0.0
      vfile-message: 4.0.2
    transitivePeerDependencies:
      - supports-color

  /mdast-util-mdx@3.0.0:
    resolution: {integrity: sha512-JfbYLAW7XnYTTbUsmpu0kdBUVe+yKVJZBItEjwyYJiDJuZ9w4eeaqks4HQO+R7objWgS2ymV60GYpI14Ug554w==}
    dependencies:
      mdast-util-from-markdown: 2.0.2
      mdast-util-mdx-expression: 2.0.1
      mdast-util-mdx-jsx: 3.2.0
      mdast-util-mdxjs-esm: 2.0.1
      mdast-util-to-markdown: 2.1.2
    transitivePeerDependencies:
      - supports-color

  /mdast-util-mdxjs-esm@2.0.1:
    resolution: {integrity: sha512-EcmOpxsZ96CvlP03NghtH1EsLtr0n9Tm4lPUJUBccV9RwUOneqSycg19n5HGzCf+10LozMRSObtVr3ee1WoHtg==}
    dependencies:
      '@types/estree-jsx': 1.0.5
      '@types/hast': 3.0.4
      '@types/mdast': 4.0.4
      devlop: 1.1.0
      mdast-util-from-markdown: 2.0.2
      mdast-util-to-markdown: 2.1.2
    transitivePeerDependencies:
      - supports-color

  /mdast-util-phrasing@4.1.0:
    resolution: {integrity: sha512-TqICwyvJJpBwvGAMZjj4J2n0X8QWp21b9l0o7eXyVJ25YNWYbJDVIyD1bZXE6WtV6RmKJVYmQAKWa0zWOABz2w==}
    dependencies:
      '@types/mdast': 4.0.4
      unist-util-is: 6.0.0

  /mdast-util-to-hast@13.2.0:
    resolution: {integrity: sha512-QGYKEuUsYT9ykKBCMOEDLsU5JRObWQusAolFMeko/tYPufNkRffBAQjIE+99jbA87xv6FgmjLtwjh9wBWajwAA==}
    dependencies:
      '@types/hast': 3.0.4
      '@types/mdast': 4.0.4
      '@ungap/structured-clone': 1.3.0
      devlop: 1.1.0
      micromark-util-sanitize-uri: 2.0.1
      trim-lines: 3.0.1
      unist-util-position: 5.0.0
      unist-util-visit: 5.0.0
      vfile: 6.0.3

  /mdast-util-to-markdown@2.1.2:
    resolution: {integrity: sha512-xj68wMTvGXVOKonmog6LwyJKrYXZPvlwabaryTjLh9LuvovB/KAH+kvi8Gjj+7rJjsFi23nkUxRQv1KqSroMqA==}
    dependencies:
      '@types/mdast': 4.0.4
      '@types/unist': 3.0.3
      longest-streak: 3.1.0
      mdast-util-phrasing: 4.1.0
      mdast-util-to-string: 4.0.0
      micromark-util-classify-character: 2.0.1
      micromark-util-decode-string: 2.0.1
      unist-util-visit: 5.0.0
      zwitch: 2.0.4

  /mdast-util-to-string@4.0.0:
    resolution: {integrity: sha512-0H44vDimn51F0YwvxSJSm0eCDOJTRlmN0R1yBh4HLj9wiV1Dn0QoXGbvFAWj2hSItVTlCmBF1hqKlIyUBVFLPg==}
    dependencies:
      '@types/mdast': 4.0.4

  /merge-stream@2.0.0:
    resolution: {integrity: sha512-abv/qOcuPfk3URPfDzmZU1LKmuw8kT+0nIHvKrKgFrwifol/doWcdA4ZqsWQ8ENrFKkd67Mfpo/LovbIUsbt3w==}
    dev: false

  /merge2@1.4.1:
    resolution: {integrity: sha512-8q7VEgMJW4J8tcfVPy8g09NcQwZdbwFEqhe/WZkoIzjn/3TGDwtOCYtXGxA3O8tPzpczCCDgv+P2P5y00ZJOOg==}
    engines: {node: '>= 8'}

  /mermaid@11.6.0:
    resolution: {integrity: sha512-PE8hGUy1LDlWIHWBP05SFdqUHGmRcCcK4IzpOKPE35eOw+G9zZgcnMpyunJVUEOgb//KBORPjysKndw8bFLuRg==}
    dependencies:
      '@braintree/sanitize-url': 7.1.1
      '@iconify/utils': 2.3.0
      '@mermaid-js/parser': 0.4.0
      '@types/d3': 7.4.3
      cytoscape: 3.32.0
      cytoscape-cose-bilkent: 4.1.0(cytoscape@3.32.0)
      cytoscape-fcose: 2.2.0(cytoscape@3.32.0)
      d3: 7.9.0
      d3-sankey: 0.12.3
      dagre-d3-es: 7.0.11
      dayjs: 1.11.13
      dompurify: 3.2.6
      katex: 0.16.22
      khroma: 2.1.0
      lodash-es: 4.17.21
      marked: 15.0.12
      roughjs: 4.6.6
      stylis: 4.3.6
      ts-dedent: 2.2.0
      uuid: 11.1.0
    transitivePeerDependencies:
      - supports-color
    dev: false

  /mhchemparser@4.2.1:
    resolution: {integrity: sha512-kYmyrCirqJf3zZ9t/0wGgRZ4/ZJw//VwaRVGA75C4nhE60vtnIzhl9J9ndkX/h6hxSN7pjg/cE0VxbnNM+bnDQ==}
    dev: false

  /micromark-core-commonmark@2.0.3:
    resolution: {integrity: sha512-RDBrHEMSxVFLg6xvnXmb1Ayr2WzLAWjeSATAoxwKYJV94TeNavgoIdA0a9ytzDSVzBy2YKFK+emCPOEibLeCrg==}
    dependencies:
      decode-named-character-reference: 1.1.0
      devlop: 1.1.0
      micromark-factory-destination: 2.0.1
      micromark-factory-label: 2.0.1
      micromark-factory-space: 2.0.1
      micromark-factory-title: 2.0.1
      micromark-factory-whitespace: 2.0.1
      micromark-util-character: 2.1.1
      micromark-util-chunked: 2.0.1
      micromark-util-classify-character: 2.0.1
      micromark-util-html-tag-name: 2.0.1
      micromark-util-normalize-identifier: 2.0.1
      micromark-util-resolve-all: 2.0.1
      micromark-util-subtokenize: 2.1.0
      micromark-util-symbol: 2.0.1
      micromark-util-types: 2.0.2

  /micromark-extension-frontmatter@2.0.0:
    resolution: {integrity: sha512-C4AkuM3dA58cgZha7zVnuVxBhDsbttIMiytjgsM2XbHAB2faRVaHRle40558FBN+DJcrLNCoqG5mlrpdU4cRtg==}
    dependencies:
      fault: 2.0.1
      micromark-util-character: 2.1.1
      micromark-util-symbol: 2.0.1
      micromark-util-types: 2.0.2
    dev: false

  /micromark-extension-gfm-autolink-literal@2.1.0:
    resolution: {integrity: sha512-oOg7knzhicgQ3t4QCjCWgTmfNhvQbDDnJeVu9v81r7NltNCVmhPy1fJRX27pISafdjL+SVc4d3l48Gb6pbRypw==}
    dependencies:
      micromark-util-character: 2.1.1
      micromark-util-sanitize-uri: 2.0.1
      micromark-util-symbol: 2.0.1
      micromark-util-types: 2.0.2
    dev: false

  /micromark-extension-gfm-footnote@2.1.0:
    resolution: {integrity: sha512-/yPhxI1ntnDNsiHtzLKYnE3vf9JZ6cAisqVDauhp4CEHxlb4uoOTxOCJ+9s51bIB8U1N1FJ1RXOKTIlD5B/gqw==}
    dependencies:
      devlop: 1.1.0
      micromark-core-commonmark: 2.0.3
      micromark-factory-space: 2.0.1
      micromark-util-character: 2.1.1
      micromark-util-normalize-identifier: 2.0.1
      micromark-util-sanitize-uri: 2.0.1
      micromark-util-symbol: 2.0.1
      micromark-util-types: 2.0.2
    dev: false

  /micromark-extension-gfm-strikethrough@2.1.0:
    resolution: {integrity: sha512-ADVjpOOkjz1hhkZLlBiYA9cR2Anf8F4HqZUO6e5eDcPQd0Txw5fxLzzxnEkSkfnD0wziSGiv7sYhk/ktvbf1uw==}
    dependencies:
      devlop: 1.1.0
      micromark-util-chunked: 2.0.1
      micromark-util-classify-character: 2.0.1
      micromark-util-resolve-all: 2.0.1
      micromark-util-symbol: 2.0.1
      micromark-util-types: 2.0.2
    dev: false

  /micromark-extension-gfm-table@2.1.1:
    resolution: {integrity: sha512-t2OU/dXXioARrC6yWfJ4hqB7rct14e8f7m0cbI5hUmDyyIlwv5vEtooptH8INkbLzOatzKuVbQmAYcbWoyz6Dg==}
    dependencies:
      devlop: 1.1.0
      micromark-factory-space: 2.0.1
      micromark-util-character: 2.1.1
      micromark-util-symbol: 2.0.1
      micromark-util-types: 2.0.2
    dev: false

  /micromark-extension-gfm-tagfilter@2.0.0:
    resolution: {integrity: sha512-xHlTOmuCSotIA8TW1mDIM6X2O1SiX5P9IuDtqGonFhEK0qgRI4yeC6vMxEV2dgyr2TiD+2PQ10o+cOhdVAcwfg==}
    dependencies:
      micromark-util-types: 2.0.2
    dev: false

  /micromark-extension-gfm-task-list-item@2.1.0:
    resolution: {integrity: sha512-qIBZhqxqI6fjLDYFTBIa4eivDMnP+OZqsNwmQ3xNLE4Cxwc+zfQEfbs6tzAo2Hjq+bh6q5F+Z8/cksrLFYWQQw==}
    dependencies:
      devlop: 1.1.0
      micromark-factory-space: 2.0.1
      micromark-util-character: 2.1.1
      micromark-util-symbol: 2.0.1
      micromark-util-types: 2.0.2
    dev: false

  /micromark-extension-gfm@3.0.0:
    resolution: {integrity: sha512-vsKArQsicm7t0z2GugkCKtZehqUm31oeGBV/KVSorWSy8ZlNAv7ytjFhvaryUiCUJYqs+NoE6AFhpQvBTM6Q4w==}
    dependencies:
      micromark-extension-gfm-autolink-literal: 2.1.0
      micromark-extension-gfm-footnote: 2.1.0
      micromark-extension-gfm-strikethrough: 2.1.0
      micromark-extension-gfm-table: 2.1.1
      micromark-extension-gfm-tagfilter: 2.0.0
      micromark-extension-gfm-task-list-item: 2.1.0
      micromark-util-combine-extensions: 2.0.1
      micromark-util-types: 2.0.2
    dev: false

  /micromark-extension-math@3.1.0:
    resolution: {integrity: sha512-lvEqd+fHjATVs+2v/8kg9i5Q0AP2k85H0WUOwpIVvUML8BapsMvh1XAogmQjOCsLpoKRCVQqEkQBB3NhVBcsOg==}
    dependencies:
      '@types/katex': 0.16.7
      devlop: 1.1.0
      katex: 0.16.22
      micromark-factory-space: 2.0.1
      micromark-util-character: 2.1.1
      micromark-util-symbol: 2.0.1
      micromark-util-types: 2.0.2
    dev: false

  /micromark-extension-mdx-expression@3.0.1:
    resolution: {integrity: sha512-dD/ADLJ1AeMvSAKBwO22zG22N4ybhe7kFIZ3LsDI0GlsNr2A3KYxb0LdC1u5rj4Nw+CHKY0RVdnHX8vj8ejm4Q==}
    dependencies:
      '@types/estree': 1.0.7
      devlop: 1.1.0
      micromark-factory-mdx-expression: 2.0.3
      micromark-factory-space: 2.0.1
      micromark-util-character: 2.1.1
      micromark-util-events-to-acorn: 2.0.3
      micromark-util-symbol: 2.0.1
      micromark-util-types: 2.0.2

  /micromark-extension-mdx-jsx@3.0.2:
    resolution: {integrity: sha512-e5+q1DjMh62LZAJOnDraSSbDMvGJ8x3cbjygy2qFEi7HCeUT4BDKCvMozPozcD6WmOt6sVvYDNBKhFSz3kjOVQ==}
    dependencies:
      '@types/estree': 1.0.7
      devlop: 1.1.0
      estree-util-is-identifier-name: 3.0.0
      micromark-factory-mdx-expression: 2.0.3
      micromark-factory-space: 2.0.1
      micromark-util-character: 2.1.1
      micromark-util-events-to-acorn: 2.0.3
      micromark-util-symbol: 2.0.1
      micromark-util-types: 2.0.2
      vfile-message: 4.0.2

  /micromark-extension-mdx-md@2.0.0:
    resolution: {integrity: sha512-EpAiszsB3blw4Rpba7xTOUptcFeBFi+6PY8VnJ2hhimH+vCQDirWgsMpz7w1XcZE7LVrSAUGb9VJpG9ghlYvYQ==}
    dependencies:
      micromark-util-types: 2.0.2

  /micromark-extension-mdxjs-esm@3.0.0:
    resolution: {integrity: sha512-DJFl4ZqkErRpq/dAPyeWp15tGrcrrJho1hKK5uBS70BCtfrIFg81sqcTVu3Ta+KD1Tk5vAtBNElWxtAa+m8K9A==}
    dependencies:
      '@types/estree': 1.0.7
      devlop: 1.1.0
      micromark-core-commonmark: 2.0.3
      micromark-util-character: 2.1.1
      micromark-util-events-to-acorn: 2.0.3
      micromark-util-symbol: 2.0.1
      micromark-util-types: 2.0.2
      unist-util-position-from-estree: 2.0.0
      vfile-message: 4.0.2

  /micromark-extension-mdxjs@3.0.0:
    resolution: {integrity: sha512-A873fJfhnJ2siZyUrJ31l34Uqwy4xIFmvPY1oj+Ean5PHcPBYzEsvqvWGaWcfEIr11O5Dlw3p2y0tZWpKHDejQ==}
    dependencies:
      acorn: 8.14.1
      acorn-jsx: 5.3.2(acorn@8.14.1)
      micromark-extension-mdx-expression: 3.0.1
      micromark-extension-mdx-jsx: 3.0.2
      micromark-extension-mdx-md: 2.0.0
      micromark-extension-mdxjs-esm: 3.0.0
      micromark-util-combine-extensions: 2.0.1
      micromark-util-types: 2.0.2

  /micromark-factory-destination@2.0.1:
    resolution: {integrity: sha512-Xe6rDdJlkmbFRExpTOmRj9N3MaWmbAgdpSrBQvCFqhezUn4AHqJHbaEnfbVYYiexVSs//tqOdY/DxhjdCiJnIA==}
    dependencies:
      micromark-util-character: 2.1.1
      micromark-util-symbol: 2.0.1
      micromark-util-types: 2.0.2

  /micromark-factory-label@2.0.1:
    resolution: {integrity: sha512-VFMekyQExqIW7xIChcXn4ok29YE3rnuyveW3wZQWWqF4Nv9Wk5rgJ99KzPvHjkmPXF93FXIbBp6YdW3t71/7Vg==}
    dependencies:
      devlop: 1.1.0
      micromark-util-character: 2.1.1
      micromark-util-symbol: 2.0.1
      micromark-util-types: 2.0.2

  /micromark-factory-mdx-expression@2.0.3:
    resolution: {integrity: sha512-kQnEtA3vzucU2BkrIa8/VaSAsP+EJ3CKOvhMuJgOEGg9KDC6OAY6nSnNDVRiVNRqj7Y4SlSzcStaH/5jge8JdQ==}
    dependencies:
      '@types/estree': 1.0.7
      devlop: 1.1.0
      micromark-factory-space: 2.0.1
      micromark-util-character: 2.1.1
      micromark-util-events-to-acorn: 2.0.3
      micromark-util-symbol: 2.0.1
      micromark-util-types: 2.0.2
      unist-util-position-from-estree: 2.0.0
      vfile-message: 4.0.2

  /micromark-factory-space@2.0.1:
    resolution: {integrity: sha512-zRkxjtBxxLd2Sc0d+fbnEunsTj46SWXgXciZmHq0kDYGnck/ZSGj9/wULTV95uoeYiK5hRXP2mJ98Uo4cq/LQg==}
    dependencies:
      micromark-util-character: 2.1.1
      micromark-util-types: 2.0.2

  /micromark-factory-title@2.0.1:
    resolution: {integrity: sha512-5bZ+3CjhAd9eChYTHsjy6TGxpOFSKgKKJPJxr293jTbfry2KDoWkhBb6TcPVB4NmzaPhMs1Frm9AZH7OD4Cjzw==}
    dependencies:
      micromark-factory-space: 2.0.1
      micromark-util-character: 2.1.1
      micromark-util-symbol: 2.0.1
      micromark-util-types: 2.0.2

  /micromark-factory-whitespace@2.0.1:
    resolution: {integrity: sha512-Ob0nuZ3PKt/n0hORHyvoD9uZhr+Za8sFoP+OnMcnWK5lngSzALgQYKMr9RJVOWLqQYuyn6ulqGWSXdwf6F80lQ==}
    dependencies:
      micromark-factory-space: 2.0.1
      micromark-util-character: 2.1.1
      micromark-util-symbol: 2.0.1
      micromark-util-types: 2.0.2

  /micromark-util-character@2.1.1:
    resolution: {integrity: sha512-wv8tdUTJ3thSFFFJKtpYKOYiGP2+v96Hvk4Tu8KpCAsTMs6yi+nVmGh1syvSCsaxz45J6Jbw+9DD6g97+NV67Q==}
    dependencies:
      micromark-util-symbol: 2.0.1
      micromark-util-types: 2.0.2

  /micromark-util-chunked@2.0.1:
    resolution: {integrity: sha512-QUNFEOPELfmvv+4xiNg2sRYeS/P84pTW0TCgP5zc9FpXetHY0ab7SxKyAQCNCc1eK0459uoLI1y5oO5Vc1dbhA==}
    dependencies:
      micromark-util-symbol: 2.0.1

  /micromark-util-classify-character@2.0.1:
    resolution: {integrity: sha512-K0kHzM6afW/MbeWYWLjoHQv1sgg2Q9EccHEDzSkxiP/EaagNzCm7T/WMKZ3rjMbvIpvBiZgwR3dKMygtA4mG1Q==}
    dependencies:
      micromark-util-character: 2.1.1
      micromark-util-symbol: 2.0.1
      micromark-util-types: 2.0.2

  /micromark-util-combine-extensions@2.0.1:
    resolution: {integrity: sha512-OnAnH8Ujmy59JcyZw8JSbK9cGpdVY44NKgSM7E9Eh7DiLS2E9RNQf0dONaGDzEG9yjEl5hcqeIsj4hfRkLH/Bg==}
    dependencies:
      micromark-util-chunked: 2.0.1
      micromark-util-types: 2.0.2

  /micromark-util-decode-numeric-character-reference@2.0.2:
    resolution: {integrity: sha512-ccUbYk6CwVdkmCQMyr64dXz42EfHGkPQlBj5p7YVGzq8I7CtjXZJrubAYezf7Rp+bjPseiROqe7G6foFd+lEuw==}
    dependencies:
      micromark-util-symbol: 2.0.1

  /micromark-util-decode-string@2.0.1:
    resolution: {integrity: sha512-nDV/77Fj6eH1ynwscYTOsbK7rR//Uj0bZXBwJZRfaLEJ1iGBR6kIfNmlNqaqJf649EP0F3NWNdeJi03elllNUQ==}
    dependencies:
      decode-named-character-reference: 1.1.0
      micromark-util-character: 2.1.1
      micromark-util-decode-numeric-character-reference: 2.0.2
      micromark-util-symbol: 2.0.1

  /micromark-util-encode@2.0.1:
    resolution: {integrity: sha512-c3cVx2y4KqUnwopcO9b/SCdo2O67LwJJ/UyqGfbigahfegL9myoEFoDYZgkT7f36T0bLrM9hZTAaAyH+PCAXjw==}

  /micromark-util-events-to-acorn@2.0.3:
    resolution: {integrity: sha512-jmsiEIiZ1n7X1Rr5k8wVExBQCg5jy4UXVADItHmNk1zkwEVhBuIUKRu3fqv+hs4nxLISi2DQGlqIOGiFxgbfHg==}
    dependencies:
      '@types/estree': 1.0.7
      '@types/unist': 3.0.3
      devlop: 1.1.0
      estree-util-visit: 2.0.0
      micromark-util-symbol: 2.0.1
      micromark-util-types: 2.0.2
      vfile-message: 4.0.2

  /micromark-util-html-tag-name@2.0.1:
    resolution: {integrity: sha512-2cNEiYDhCWKI+Gs9T0Tiysk136SnR13hhO8yW6BGNyhOC4qYFnwF1nKfD3HFAIXA5c45RrIG1ub11GiXeYd1xA==}

  /micromark-util-normalize-identifier@2.0.1:
    resolution: {integrity: sha512-sxPqmo70LyARJs0w2UclACPUUEqltCkJ6PhKdMIDuJ3gSf/Q+/GIe3WKl0Ijb/GyH9lOpUkRAO2wp0GVkLvS9Q==}
    dependencies:
      micromark-util-symbol: 2.0.1

  /micromark-util-resolve-all@2.0.1:
    resolution: {integrity: sha512-VdQyxFWFT2/FGJgwQnJYbe1jjQoNTS4RjglmSjTUlpUMa95Htx9NHeYW4rGDJzbjvCsl9eLjMQwGeElsqmzcHg==}
    dependencies:
      micromark-util-types: 2.0.2

  /micromark-util-sanitize-uri@2.0.1:
    resolution: {integrity: sha512-9N9IomZ/YuGGZZmQec1MbgxtlgougxTodVwDzzEouPKo3qFWvymFHWcnDi2vzV1ff6kas9ucW+o3yzJK9YB1AQ==}
    dependencies:
      micromark-util-character: 2.1.1
      micromark-util-encode: 2.0.1
      micromark-util-symbol: 2.0.1

  /micromark-util-subtokenize@2.1.0:
    resolution: {integrity: sha512-XQLu552iSctvnEcgXw6+Sx75GflAPNED1qx7eBJ+wydBb2KCbRZe+NwvIEEMM83uml1+2WSXpBAcp9IUCgCYWA==}
    dependencies:
      devlop: 1.1.0
      micromark-util-chunked: 2.0.1
      micromark-util-symbol: 2.0.1
      micromark-util-types: 2.0.2

  /micromark-util-symbol@2.0.1:
    resolution: {integrity: sha512-vs5t8Apaud9N28kgCrRUdEed4UJ+wWNvicHLPxCa9ENlYuAY31M0ETy5y1vA33YoNPDFTghEbnh6efaE8h4x0Q==}

  /micromark-util-types@2.0.2:
    resolution: {integrity: sha512-Yw0ECSpJoViF1qTU4DC6NwtC4aWGt1EkzaQB8KPPyCRR8z9TWeV0HbEFGTO+ZY1wB22zmxnJqhPyTpOVCpeHTA==}

  /micromark@4.0.2:
    resolution: {integrity: sha512-zpe98Q6kvavpCr1NPVSCMebCKfD7CA2NqZ+rykeNhONIJBpc1tFKt9hucLGwha3jNTNI8lHpctWJWoimVF4PfA==}
    dependencies:
      '@types/debug': 4.1.12
      debug: 4.4.1
      decode-named-character-reference: 1.1.0
      devlop: 1.1.0
      micromark-core-commonmark: 2.0.3
      micromark-factory-space: 2.0.1
      micromark-util-character: 2.1.1
      micromark-util-chunked: 2.0.1
      micromark-util-combine-extensions: 2.0.1
      micromark-util-decode-numeric-character-reference: 2.0.2
      micromark-util-encode: 2.0.1
      micromark-util-normalize-identifier: 2.0.1
      micromark-util-resolve-all: 2.0.1
      micromark-util-sanitize-uri: 2.0.1
      micromark-util-subtokenize: 2.1.0
      micromark-util-symbol: 2.0.1
      micromark-util-types: 2.0.2
    transitivePeerDependencies:
      - supports-color

  /micromatch@4.0.8:
    resolution: {integrity: sha512-PXwfBhYu0hBCPw8Dn0E+WDYb7af3dSLVWKi3HGv84IdF4TyFoC0ysxFd0Goxw7nSv4T/PzEJQxsYsEiFCKo2BA==}
    engines: {node: '>=8.6'}
    dependencies:
      braces: 3.0.3
      picomatch: 2.3.1

  /mimic-fn@4.0.0:
    resolution: {integrity: sha512-vqiC06CuhBTUdZH+RYl8sFrL096vA45Ok5ISO6sE/Mr1jRbGH4Csnhi8f3wKVl7x8mO4Au7Ir9D3Oyv1VYMFJw==}
    engines: {node: '>=12'}
    dev: false

  /minimatch@3.1.2:
    resolution: {integrity: sha512-J7p63hRiAjw1NDEww1W7i37+ByIrOWO5XQQAzZ3VOcL0PNybwpfmV/N05zFAzwQ9USyEcX6t3UO+K5aqBQOIHw==}
    dependencies:
      brace-expansion: 1.1.11
    dev: true

  /minimatch@9.0.5:
    resolution: {integrity: sha512-G6T0ZX48xgozx7587koeX9Ys2NYy6Gmv//P89sEte9V9whIapMNF4idKxnW2QtCcLiTWlb/wfCabAtAFWhhBow==}
    engines: {node: '>=16 || 14 >=14.17'}
    dependencies:
      brace-expansion: 2.0.1

  /minimist@1.2.8:
    resolution: {integrity: sha512-2yyAR8qBkN3YuheJanUpWC5U3bb5osDywNB8RzDVlDwDHbocAJveqqj1u8+SVD7jkWT4yvsHCpWqqWqAxb0zCA==}
    dev: false

  /minipass@7.1.2:
    resolution: {integrity: sha512-qOOzS1cBTWYF4BH8fVePDBOO9iptMnGUEZwNc/cMWnTV2nVLZ7VoNWEPHkYczZA0pdoA7dl6e7FL659nX9S2aw==}
    engines: {node: '>=16 || 14 >=14.17'}

  /mj-context-menu@0.6.1:
    resolution: {integrity: sha512-7NO5s6n10TIV96d4g2uDpG7ZDpIhMh0QNfGdJw/W47JswFcosz457wqz/b5sAKvl12sxINGFCn80NZHKwxQEXA==}
    dev: false

  /mlly@1.7.4:
    resolution: {integrity: sha512-qmdSIPC4bDJXgZTCR7XosJiNKySV7O215tsPtDN9iEO/7q/76b/ijtgRu/+epFXSJhijtTCCGp3DWS549P3xKw==}
    dependencies:
      acorn: 8.14.1
      pathe: 2.0.3
      pkg-types: 1.3.1
      ufo: 1.6.1

  /mri@1.2.0:
    resolution: {integrity: sha512-tzzskb3bG8LvYGFF/mDTpq3jpI6Q9wc3LEmBaghu+DdCssd1FakN7Bc0hVNmEyGq1bq3RgfkCb3cmQLpNPOroA==}
    engines: {node: '>=4'}
    dev: true

  /ms@2.1.3:
    resolution: {integrity: sha512-6FlzubTLZG3J2a/NVCAleEhjzq5oxgHyaCU9yYXvcLsvoVaHJq/s5xXI6/XXP6tz7R9xAOtHnSO/tXtF3WRTlA==}

  /mz@2.7.0:
    resolution: {integrity: sha512-z81GNO7nnYMEhrGh9LeymoE4+Yr0Wn5McHIZMK5cfQCl+NDX08sCZgUc9/6MHni9IWuFLm1Z3HTCXu2z9fN62Q==}
    dependencies:
      any-promise: 1.3.0
      object-assign: 4.1.1
      thenify-all: 1.6.0

  /nanoid@3.3.11:
    resolution: {integrity: sha512-N8SpfPUnUp1bK+PMYW8qSWdl9U+wwNWI4QKxOYDy9JAro3WMX7p2OeVRF9v+347pnakNevPmiHhNmZ2HbFA76w==}
    engines: {node: ^10 || ^12 || ^13.7 || ^14 || >=15.0.1}
    hasBin: true
    dev: false

  /nanoid@3.3.8:
    resolution: {integrity: sha512-WNLf5Sd8oZxOm+TzppcYk8gVOgP+l58xNy58D0nbUnOxOWRWvlcCV4kUF7ltmI6PsrLl/BgKEyS4mqsGChFN0w==}
    engines: {node: ^10 || ^12 || ^13.7 || ^14 || >=15.0.1}
    dev: true

  /natural-compare@1.4.0:
    resolution: {integrity: sha512-OWND8ei3VtNC9h7V60qff3SVobHr996CTwgxubgyQYEpg290h9J0buyECNNJexkFm5sOajh5G116RYA1c8ZMSw==}
    dev: true

  /negotiator@1.0.0:
    resolution: {integrity: sha512-8Ofs/AUQh8MaEcrlq5xOX0CQ9ypTF5dl78mjlMNfOK08fzpgTHQRQPBxcPlEtIw0yRpws+Zo/3r+5WRby7u3Gg==}
    engines: {node: '>= 0.6'}
    dev: false

  /next-mdx-remote-client@2.1.2(@types/react@18.3.21)(acorn@8.14.1)(react-dom@18.3.1)(react@18.3.1):
    resolution: {integrity: sha512-isNeqjdW+aeJR8cUAReb4niGr4UYU8zOIzSpKNEHoQUqnABrns6j5QwkMdAOLhQa+efoVSZzqygnQAhLkjSqKg==}
    engines: {node: '>=18.18.0'}
    peerDependencies:
      react: ^19.1.0
      react-dom: ^19.1.0
    dependencies:
      '@babel/code-frame': 7.27.1
      '@mdx-js/mdx': 3.1.0(acorn@8.14.1)
      '@mdx-js/react': 3.1.0(@types/react@18.3.21)(react@18.3.1)
      react: 18.3.1
      react-dom: 18.3.1(react@18.3.1)
      remark-mdx-remove-esm: 1.1.0
      serialize-error: 12.0.0
      vfile: 6.0.3
      vfile-matter: 5.0.1
    transitivePeerDependencies:
      - '@types/react'
      - acorn
      - supports-color
    dev: false

  /next-themes@0.4.6(react-dom@19.1.0)(react@19.1.0):
    resolution: {integrity: sha512-pZvgD5L0IEvX5/9GWyHMf3m8BKiVQwsCMHfoFosXtXBMnaS0ZnIJ9ST4b4NqLVKDEm8QBxoNNGNaBv2JNF6XNA==}
    peerDependencies:
      react: ^16.8 || ^17 || ^18 || ^19 || ^19.0.0-rc
      react-dom: ^16.8 || ^17 || ^18 || ^19 || ^19.0.0-rc
    dependencies:
      react: 19.1.0
      react-dom: 19.1.0(react@19.1.0)
    dev: false

  /next@15.3.0(react-dom@19.1.0)(react@19.1.0):
    resolution: {integrity: sha512-k0MgP6BsK8cZ73wRjMazl2y2UcXj49ZXLDEgx6BikWuby/CN+nh81qFFI16edgd7xYpe/jj2OZEIwCoqnzz0bQ==}
    engines: {node: ^18.18.0 || ^19.8.0 || >= 20.0.0}
    hasBin: true
    peerDependencies:
      '@opentelemetry/api': ^1.1.0
      '@playwright/test': ^1.41.2
      babel-plugin-react-compiler: '*'
      react: ^18.2.0 || 19.0.0-rc-de68d2f4-20241204 || ^19.0.0
      react-dom: ^18.2.0 || 19.0.0-rc-de68d2f4-20241204 || ^19.0.0
      sass: ^1.3.0
    peerDependenciesMeta:
      '@opentelemetry/api':
        optional: true
      '@playwright/test':
        optional: true
      babel-plugin-react-compiler:
        optional: true
      sass:
        optional: true
    dependencies:
      '@next/env': 15.3.0
      '@swc/counter': 0.1.3
      '@swc/helpers': 0.5.15
      busboy: 1.6.0
      caniuse-lite: 1.0.30001713
      postcss: 8.4.31
      react: 19.1.0
      react-dom: 19.1.0(react@19.1.0)
      styled-jsx: 5.1.6(react@19.1.0)
    optionalDependencies:
      '@next/swc-darwin-arm64': 15.3.0
      '@next/swc-darwin-x64': 15.3.0
      '@next/swc-linux-arm64-gnu': 15.3.0
      '@next/swc-linux-arm64-musl': 15.3.0
      '@next/swc-linux-x64-gnu': 15.3.0
      '@next/swc-linux-x64-musl': 15.3.0
      '@next/swc-win32-arm64-msvc': 15.3.0
      '@next/swc-win32-x64-msvc': 15.3.0
      sharp: 0.34.1
    transitivePeerDependencies:
      - '@babel/core'
      - babel-plugin-macros
    dev: false

  /nextra-theme-docs@4.2.17(@types/react@19.1.0)(next@15.3.0)(nextra@4.2.17)(react-dom@19.1.0)(react@19.1.0):
    resolution: {integrity: sha512-QQ7iPHQ7zqh7dKJZ3SQbxqoFt7r8RHD9v7dFtJ+x8evEfxwM23oBGHNBqIjBoPl5uSwtvufEiVd7WMhK+Dxdww==}
    peerDependencies:
      next: '>=14'
      nextra: 4.2.17
      react: '>=18'
      react-dom: '>=18'
    dependencies:
      '@headlessui/react': 2.2.3(react-dom@19.1.0)(react@19.1.0)
      clsx: 2.1.1
      next: 15.3.0(react-dom@19.1.0)(react@19.1.0)
      next-themes: 0.4.6(react-dom@19.1.0)(react@19.1.0)
      nextra: 4.2.17(acorn@8.14.1)(next@15.3.0)(react-dom@19.1.0)(react@19.1.0)(typescript@5.8.2)
      react: 19.1.0
      react-compiler-runtime: 0.0.0-experimental-22c6e49-20241219(react@19.1.0)
      react-dom: 19.1.0(react@19.1.0)
      scroll-into-view-if-needed: 3.1.0
      zod: 3.25.7
      zod-validation-error: 3.4.1(zod@3.25.7)
      zustand: 5.0.4(@types/react@19.1.0)(react@19.1.0)
    transitivePeerDependencies:
      - '@types/react'
      - immer
      - use-sync-external-store
    dev: false

  /nextra@4.2.17(acorn@8.14.1)(next@15.3.0)(react-dom@19.1.0)(react@19.1.0)(typescript@5.8.2):
    resolution: {integrity: sha512-WBZGSUeUJqkYm3F3F7+4N1oMP84r/YK/rAg96wkywu/MIsuUREY8fLXQgQbKkvcLbBl/7Wk2Iy+9xlhDu+weNg==}
    engines: {node: '>=18'}
    peerDependencies:
      next: '>=14'
      react: '>=18'
      react-dom: '>=18'
    dependencies:
      '@formatjs/intl-localematcher': 0.6.1
      '@headlessui/react': 2.2.3(react-dom@19.1.0)(react@19.1.0)
      '@mdx-js/mdx': 3.1.0(acorn@8.14.1)
      '@napi-rs/simple-git': 0.1.19
      '@shikijs/twoslash': 2.5.0(typescript@5.8.2)
      '@theguild/remark-mermaid': 0.2.0(react@19.1.0)
      '@theguild/remark-npm2yarn': 0.3.3
      better-react-mathjax: 2.3.0(react@19.1.0)
      clsx: 2.1.1
      estree-util-to-js: 2.0.0
      estree-util-value-to-estree: 3.4.0
      fast-glob: 3.3.3
      github-slugger: 2.0.0
      hast-util-to-estree: 3.1.3
      katex: 0.16.22
      mdast-util-from-markdown: 2.0.2
      mdast-util-gfm: 3.1.0
      mdast-util-to-hast: 13.2.0
      negotiator: 1.0.0
      next: 15.3.0(react-dom@19.1.0)(react@19.1.0)
      react: 19.1.0
      react-compiler-runtime: 0.0.0-experimental-22c6e49-20241219(react@19.1.0)
      react-dom: 19.1.0(react@19.1.0)
      react-medium-image-zoom: 5.2.14(react-dom@19.1.0)(react@19.1.0)
      rehype-katex: 7.0.1
      rehype-pretty-code: 0.14.1(shiki@2.5.0)
      rehype-raw: 7.0.0
      remark-frontmatter: 5.0.0
      remark-gfm: 4.0.1
      remark-math: 6.0.0
      remark-reading-time: 2.0.2
      remark-smartypants: 3.0.2
      shiki: 2.5.0
      slash: 5.1.0
      title: 4.0.1
      unist-util-remove: 4.0.0
      unist-util-visit: 5.0.0
      unist-util-visit-children: 3.0.0
      yaml: 2.8.0
      zod: 3.25.7
      zod-validation-error: 3.4.1(zod@3.25.7)
    transitivePeerDependencies:
      - acorn
      - supports-color
      - typescript
    dev: false

  /nlcst-to-string@4.0.0:
    resolution: {integrity: sha512-YKLBCcUYKAg0FNlOBT6aI91qFmSiFKiluk655WzPF+DDMA02qIyy8uiRqI8QXtcFpEvll12LpL5MXqEmAZ+dcA==}
    dependencies:
      '@types/nlcst': 2.0.3
    dev: false

  /node-addon-api@7.1.1:
    resolution: {integrity: sha512-5m3bsyrjFWE1xf7nz7YXdN4udnVtXK6/Yfgn5qnahL6bCkf2yKt4k3nuTKAtT4r3IG8JNR2ncsIMdZuAzJjHQQ==}
    dev: true

  /node-domexception@1.0.0:
    resolution: {integrity: sha512-/jKZoMpw0F8GRwl4/eLROPA3cfcXtLApP0QzLmUT/HuPCZWyB7IY9ZrMeKw2O/nFIqPQB3PVM9aYm0F312AXDQ==}
    engines: {node: '>=10.5.0'}
    deprecated: Use your platform's native DOMException instead
    dev: false

  /node-fetch@3.3.2:
    resolution: {integrity: sha512-dRB78srN/l6gqWulah9SrxeYnxeddIG30+GOqK/9OlLVyLg3HPnr6SqOWTWOXKRwC2eGYCkZ59NNuSgvSrpgOA==}
    engines: {node: ^12.20.0 || ^14.13.1 || >=16.0.0}
    dependencies:
      data-uri-to-buffer: 4.0.1
      fetch-blob: 3.2.0
      formdata-polyfill: 4.0.10
    dev: false

  /npm-run-path@5.3.0:
    resolution: {integrity: sha512-ppwTtiJZq0O/ai0z7yfudtBpWIoxM8yE6nHi1X47eFR2EWORqfbu6CnPlNsjeN683eT0qG6H/Pyf9fCcvjnnnQ==}
    engines: {node: ^12.20.0 || ^14.13.1 || >=16.0.0}
    dependencies:
      path-key: 4.0.0
    dev: false

  /npm-to-yarn@3.0.1:
    resolution: {integrity: sha512-tt6PvKu4WyzPwWUzy/hvPFqn+uwXO0K1ZHka8az3NnrhWJDmSqI8ncWq0fkL0k/lmmi5tAC11FXwXuh0rFbt1A==}
    engines: {node: ^12.22.0 || ^14.17.0 || >=16.0.0}
    dev: false

  /object-assign@4.1.1:
    resolution: {integrity: sha512-rJgTQnkUnH1sFw8yT6VSU3zD3sWmu6sZhIseY8VX+GRu3P6F7Fu+JNDoXfklElbLJSnc3FUQHVe4cU5hj+BcUg==}
    engines: {node: '>=0.10.0'}

  /object-inspect@1.13.4:
    resolution: {integrity: sha512-W67iLl4J2EXEGTbfeHCffrjDfitvLANg0UlX3wFUUSTx92KXRFegMHUVgSqE+wvhAbi4WqjGg9czysTV2Epbew==}
    engines: {node: '>= 0.4'}
    dev: true

  /object-keys@1.1.1:
    resolution: {integrity: sha512-NuAESUOUMrlIXOfHKzD6bpPu3tYt3xvjNdRIQ+FeT0lNb4K8WR70CaDxhuNguS2XG+GjkyMwOzsN5ZktImfhLA==}
    engines: {node: '>= 0.4'}
    dev: true

  /object.assign@4.1.7:
    resolution: {integrity: sha512-nK28WOo+QIjBkDduTINE4JkF/UJJKyf2EJxvJKfblDpyg0Q+pkOHNTL0Qwy6NP6FhE/EnzV73BxxqcJaXY9anw==}
    engines: {node: '>= 0.4'}
    dependencies:
      call-bind: 1.0.8
      call-bound: 1.0.4
      define-properties: 1.2.1
      es-object-atoms: 1.1.1
      has-symbols: 1.1.0
      object-keys: 1.1.1
    dev: true

  /object.entries@1.1.8:
    resolution: {integrity: sha512-cmopxi8VwRIAw/fkijJohSfpef5PdN0pMQJN6VC/ZKvn0LIknWD8KtgY6KlQdEc4tIjcQ3HxSMmnvtzIscdaYQ==}
    engines: {node: '>= 0.4'}
    dependencies:
      call-bind: 1.0.8
      define-properties: 1.2.1
      es-object-atoms: 1.1.1
    dev: true

  /object.fromentries@2.0.8:
    resolution: {integrity: sha512-k6E21FzySsSK5a21KRADBd/NGneRegFO5pLHfdQLpRDETUNJueLXs3WCzyQ3tFRDYgbq3KHGXfTbi2bs8WQ6rQ==}
    engines: {node: '>= 0.4'}
    dependencies:
      call-bind: 1.0.8
      define-properties: 1.2.1
      es-abstract: 1.23.9
      es-object-atoms: 1.1.1
    dev: true

  /object.values@1.2.1:
    resolution: {integrity: sha512-gXah6aZrcUxjWg2zR2MwouP2eHlCBzdV4pygudehaKXSGW4v2AsRQUK+lwwXhii6KFZcunEnmSUoYp5CXibxtA==}
    engines: {node: '>= 0.4'}
    dependencies:
      call-bind: 1.0.8
      call-bound: 1.0.4
      define-properties: 1.2.1
      es-object-atoms: 1.1.1
    dev: true

  /on-exit-leak-free@2.1.2:
    resolution: {integrity: sha512-0eJJY6hXLGf1udHwfNftBqH+g73EU4B504nZeKpz1sYRKafAghwxEJunB2O7rDZkL4PGfsMVnTXZ2EjibbqcsA==}
    engines: {node: '>=14.0.0'}
    dev: false

  /once@1.4.0:
    resolution: {integrity: sha512-lNaJgI+2Q5URQBkccEKHTQOPaXdUxnZZElQTZY0MFUAuaEqe1E+Nyvgdz/aIyNi6Z9MzO5dv1H8n58/GELp3+w==}
    dependencies:
      wrappy: 1.0.2
    dev: false

  /onetime@6.0.0:
    resolution: {integrity: sha512-1FlR+gjXK7X+AsAHso35MnyN5KqGwJRi/31ft6x0M194ht7S+rWAvd7PHss9xSKMzE0asv1pyIHaJYq+BbacAQ==}
    engines: {node: '>=12'}
    dependencies:
      mimic-fn: 4.0.0
    dev: false

  /oniguruma-to-es@3.1.1:
    resolution: {integrity: sha512-bUH8SDvPkH3ho3dvwJwfonjlQ4R80vjyvrU8YpxuROddv55vAEJrTuCuCVUhhsHbtlD9tGGbaNApGQckXhS8iQ==}
    dependencies:
      emoji-regex-xs: 1.0.0
      regex: 6.0.1
      regex-recursion: 6.0.2
    dev: false

  /optionator@0.9.4:
    resolution: {integrity: sha512-6IpQ7mKUxRcZNLIObR0hz7lxsapSSIYNZJwXPGeF0mTVqGKFIXj1DQcMoT22S3ROcLyY/rz0PWaWZ9ayWmad9g==}
    engines: {node: '>= 0.8.0'}
    dependencies:
      deep-is: 0.1.4
      fast-levenshtein: 2.0.6
      levn: 0.4.1
      prelude-ls: 1.2.1
      type-check: 0.4.0
      word-wrap: 1.2.5
    dev: true

  /os-tmpdir@1.0.2:
    resolution: {integrity: sha512-D2FR03Vir7FIu45XBY20mTb+/ZSWB00sjU9jdQXt83gDrI4Ztz5Fs7/yy74g2N5SVQY4xY1qDr4rNddwYRVX0g==}
    engines: {node: '>=0.10.0'}
    dev: true

  /outdent@0.5.0:
    resolution: {integrity: sha512-/jHxFIzoMXdqPzTaCpFzAAWhpkSjZPF4Vsn6jAfNpmbH/ymsmd7Qc6VE9BGn0L6YMj6uwpQLxCECpus4ukKS9Q==}
    dev: true

  /own-keys@1.0.1:
    resolution: {integrity: sha512-qFOyK5PjiWZd+QQIh+1jhdb9LpxTF0qs7Pm8o5QHYZ0M3vKqSqzsZaEB6oWlxZ+q2sJBMI/Ktgd2N5ZwQoRHfg==}
    engines: {node: '>= 0.4'}
    dependencies:
      get-intrinsic: 1.3.0
      object-keys: 1.1.1
      safe-push-apply: 1.0.0
    dev: true

  /p-filter@2.1.0:
    resolution: {integrity: sha512-ZBxxZ5sL2HghephhpGAQdoskxplTwr7ICaehZwLIlfL6acuVgZPm8yBNuRAFBGEqtD/hmUeq9eqLg2ys9Xr/yw==}
    engines: {node: '>=8'}
    dependencies:
      p-map: 2.1.0
    dev: true

  /p-limit@2.3.0:
    resolution: {integrity: sha512-//88mFWSJx8lxCzwdAABTJL2MyWB12+eIY7MDL2SqLmAkeKU9qxRvWuSyTjm3FUmpBEMuFfckAIqEaVGUDxb6w==}
    engines: {node: '>=6'}
    dependencies:
      p-try: 2.2.0
    dev: true

  /p-limit@3.1.0:
    resolution: {integrity: sha512-TYOanM3wGwNGsZN2cVTYPArw454xnXj5qmWF1bEoAc4+cU/ol7GVh7odevjp1FNHduHc3KZMcFduxU5Xc6uJRQ==}
    engines: {node: '>=10'}
    dependencies:
      yocto-queue: 0.1.0
    dev: true

  /p-locate@4.1.0:
    resolution: {integrity: sha512-R79ZZ/0wAxKGu3oYMlz8jy/kbhsNrS7SKZ7PxEHBgJ5+F2mtFW2fK2cOtBh1cHYkQsbzFV7I+EoRKe6Yt0oK7A==}
    engines: {node: '>=8'}
    dependencies:
      p-limit: 2.3.0
    dev: true

  /p-locate@5.0.0:
    resolution: {integrity: sha512-LaNjtRWUBY++zB5nE/NwcaoMylSPk+S+ZHNB1TzdbMJMny6dynpAGt7X/tl/QYq3TIeE6nxHppbo2LGymrG5Pw==}
    engines: {node: '>=10'}
    dependencies:
      p-limit: 3.1.0
    dev: true

  /p-map@2.1.0:
    resolution: {integrity: sha512-y3b8Kpd8OAN444hxfBbFfj1FY/RjtTd8tzYwhUqNYXx0fXx2iX4maP4Qr6qhIKbQXI02wTLAda4fYUbDagTUFw==}
    engines: {node: '>=6'}
    dev: true

  /p-try@2.2.0:
    resolution: {integrity: sha512-R4nPAVTAU0B9D35/Gk3uJf/7XYbQcyohSKdvAxIRSNghFl4e71hVoGnBNQz9cWaXxO2I10KTC+3jMdvvoKw6dQ==}
    engines: {node: '>=6'}
    dev: true

  /package-json-from-dist@1.0.1:
    resolution: {integrity: sha512-UEZIS3/by4OC8vL3P2dTXRETpebLI2NiI5vIrjaD/5UtrkFX/tNbwjTSRAGC/+7CAo2pIcBaRgWmcBBHcsaCIw==}

  /package-manager-detector@0.2.11:
    resolution: {integrity: sha512-BEnLolu+yuz22S56CU1SUKq3XC3PkwD5wv4ikR4MfGvnRVcmzXR9DwSlW2fEamyTPyXHomBJRzgapeuBvRNzJQ==}
    dependencies:
      quansync: 0.2.10
    dev: true

  /package-manager-detector@1.3.0:
    resolution: {integrity: sha512-ZsEbbZORsyHuO00lY1kV3/t72yp6Ysay6Pd17ZAlNGuGwmWDLCJxFpRs0IzfXfj1o4icJOkUEioexFHzyPurSQ==}
    dev: false

  /pagefind@1.3.0:
    resolution: {integrity: sha512-8KPLGT5g9s+olKMRTU9LFekLizkVIu9tes90O1/aigJ0T5LmyPqTzGJrETnSw3meSYg58YH7JTzhTTW/3z6VAw==}
    hasBin: true
    optionalDependencies:
      '@pagefind/darwin-arm64': 1.3.0
      '@pagefind/darwin-x64': 1.3.0
      '@pagefind/linux-arm64': 1.3.0
      '@pagefind/linux-x64': 1.3.0
      '@pagefind/windows-x64': 1.3.0
    dev: true

  /parent-module@1.0.1:
    resolution: {integrity: sha512-GQ2EWRpQV8/o+Aw8YqtfZZPfNRWZYkbidE9k5rpl/hC3vtHHBfGm2Ifi6qWV+coDGkrUKZAxE3Lot5kcsRlh+g==}
    engines: {node: '>=6'}
    dependencies:
      callsites: 3.1.0
    dev: true

  /parse-entities@4.0.2:
    resolution: {integrity: sha512-GG2AQYWoLgL877gQIKeRPGO1xF9+eG1ujIb5soS5gPvLQ1y2o8FL90w2QWNdf9I361Mpp7726c+lj3U0qK1uGw==}
    dependencies:
      '@types/unist': 2.0.11
      character-entities-legacy: 3.0.0
      character-reference-invalid: 2.0.1
      decode-named-character-reference: 1.1.0
      is-alphanumerical: 2.0.1
      is-decimal: 2.0.1
      is-hexadecimal: 2.0.1

  /parse-latin@7.0.0:
    resolution: {integrity: sha512-mhHgobPPua5kZ98EF4HWiH167JWBfl4pvAIXXdbaVohtK7a6YBOy56kvhCqduqyo/f3yrHFWmqmiMg/BkBkYYQ==}
    dependencies:
      '@types/nlcst': 2.0.3
      '@types/unist': 3.0.3
      nlcst-to-string: 4.0.0
      unist-util-modify-children: 4.0.0
      unist-util-visit-children: 3.0.0
      vfile: 6.0.3
    dev: false

  /parse-numeric-range@1.3.0:
    resolution: {integrity: sha512-twN+njEipszzlMJd4ONUYgSfZPDxgHhT9Ahed5uTigpQn90FggW4SA/AIPq/6a149fTbE9qBEcSwE3FAEp6wQQ==}
    dev: false

  /parse5@7.3.0:
    resolution: {integrity: sha512-IInvU7fabl34qmi9gY8XOVxhYyMyuH2xUNpb2q8/Y+7552KlejkRvqvD19nMoUW/uQGGbqNpA6Tufu5FL5BZgw==}
    dependencies:
      entities: 6.0.0
    dev: false

  /path-data-parser@0.1.0:
    resolution: {integrity: sha512-NOnmBpt5Y2RWbuv0LMzsayp3lVylAHLPUTut412ZA3l+C4uw4ZVkQbjShYCQ8TCpUMdPapr4YjUqLYD6v68j+w==}
    dev: false

  /path-exists@4.0.0:
    resolution: {integrity: sha512-ak9Qy5Q7jYb2Wwcey5Fpvg2KoAc/ZIhLSLOSBmRmygPsGwkVVt0fZa0qrtMz+m6tJTAHfZQ8FnmB4MG4LWy7/w==}
    engines: {node: '>=8'}
    dev: true

  /path-key@3.1.1:
    resolution: {integrity: sha512-ojmeN0qd+y0jszEtoY48r0Peq5dwMEkIlCOu6Q5f41lfkswXuKtYrhgoTpLnyIcHm24Uhqx+5Tqm2InSwLhE6Q==}
    engines: {node: '>=8'}

  /path-key@4.0.0:
    resolution: {integrity: sha512-haREypq7xkM7ErfgIyA0z+Bj4AGKlMSdlQE2jvJo6huWD1EdkKYV+G/T4nq0YEF2vgTT8kqMFKo1uHn950r4SQ==}
    engines: {node: '>=12'}
    dev: false

  /path-parse@1.0.7:
    resolution: {integrity: sha512-LDJzPVEEEPR+y48z93A0Ed0yXb8pAByGWo/k5YYdYgpY2/2EsOsksJrq7lOHxryrVOn1ejG6oAp8ahvOIQD8sw==}
    dev: true

  /path-scurry@1.11.1:
    resolution: {integrity: sha512-Xa4Nw17FS9ApQFJ9umLiJS4orGjm7ZzwUrwamcGQuHSzDyth9boKDaycYdDcZDuqYATXw4HFXgaqWTctW/v1HA==}
    engines: {node: '>=16 || 14 >=14.18'}
    dependencies:
      lru-cache: 10.4.3
      minipass: 7.1.2

  /path-to-regexp@6.3.0:
    resolution: {integrity: sha512-Yhpw4T9C6hPpgPeA28us07OJeqZ5EzQTkbfwuhsUg0c237RomFoETJgmp2sa3F/41gfLE6G5cqcYwznmeEeOlQ==}
    dev: false

  /path-type@4.0.0:
    resolution: {integrity: sha512-gDKb8aZMDeD/tZWs9P6+q0J9Mwkdl6xMV8TjnGP3qJVJ06bdMgkbBlLU8IdfOsIsFz2BW1rNVT3XuNEl8zPAvw==}
    engines: {node: '>=8'}
    dev: true

  /pathe@2.0.3:
    resolution: {integrity: sha512-WUjGcAqP1gQacoQe+OBJsFA7Ld4DyXuUIjZ5cc75cLHvJ7dtNsTugphxIADwspS+AraAUePCKrSVtPLFj/F88w==}

  /pathval@2.0.0:
    resolution: {integrity: sha512-vE7JKRyES09KiunauX7nd2Q9/L7lhok4smP9RZTDeD4MVs72Dp2qNFVz39Nz5a0FVEW0BJR6C0DYrq6unoziZA==}
    engines: {node: '>= 14.16'}
    dev: true

  /payload@3.38.0(graphql@16.11.0)(typescript@5.8.3):
    resolution: {integrity: sha512-A+KpKyn05Y4vlWTH4uAxkMySfBw4rtES1GydzFtjYEN8gxht1yXiK6zhfldGPyJrFuwPkzVpYC/7Lvg20Np7EA==}
    engines: {node: ^18.20.2 || >=20.9.0}
    hasBin: true
    peerDependencies:
      graphql: ^16.8.1
    dependencies:
      '@next/env': 15.3.0
      '@payloadcms/translations': 3.38.0
      '@types/busboy': 1.5.4
      ajv: 8.17.1
      bson-objectid: 2.0.4
      busboy: 1.6.0
      ci-info: 4.2.0
      console-table-printer: 2.12.1
      croner: 9.0.0
      dataloader: 2.2.3
      deepmerge: 4.3.1
      file-type: 19.3.0
      get-tsconfig: 4.8.1
      graphql: 16.11.0
      http-status: 2.1.0
      image-size: 2.0.2
      jose: 5.9.6
      json-schema-to-typescript: 15.0.3
      minimist: 1.2.8
      path-to-regexp: 6.3.0
      pino: 9.5.0
      pino-pretty: 13.0.0
      pluralize: 8.0.0
      qs-esm: 7.0.2
      sanitize-filename: 1.6.3
      scmp: 2.1.0
      ts-essentials: 10.0.3(typescript@5.8.3)
      tsx: 4.19.2
      uuid: 10.0.0
      ws: 8.18.2
    transitivePeerDependencies:
      - bufferutil
      - typescript
      - utf-8-validate
    dev: false

  /peek-readable@5.4.2:
    resolution: {integrity: sha512-peBp3qZyuS6cNIJ2akRNG1uo1WJ1d0wTxg/fxMdZ0BqCVhx242bSFHM9eNqflfJVS9SsgkzgT/1UgnsurBOTMg==}
    engines: {node: '>=14.16'}
    dev: false

  /picocolors@1.1.1:
    resolution: {integrity: sha512-xceH2snhtb5M9liqDsmEw56le376mTZkEX/jEb/RxNFyegNul7eNslCXP9FDj/Lcu0X8KEyMceP2ntpaHrDEVA==}

  /picomatch@2.3.1:
    resolution: {integrity: sha512-JU3teHTNjmE2VCGFzuY8EXzCDVwEqB2a8fsIvwaStHhAWJEeVd1o1QD80CU6+ZdEXXSLbSsuLwJjkCBWqRQUVA==}
    engines: {node: '>=8.6'}

  /picomatch@4.0.2:
    resolution: {integrity: sha512-M7BAV6Rlcy5u+m6oPhAPFgJTzAioX/6B0DxyvDlo9l8+T3nLKbrczg2WLUyzd45L8RqfUMyGPzekbMvX2Ldkwg==}
    engines: {node: '>=12'}

  /pify@4.0.1:
    resolution: {integrity: sha512-uB80kBFb/tfd68bVleG9T5GGsGPjJrLAUpR5PZIrhBnIaRTQRjqdJSsIKkOP6OAIFbj7GOrcudc5pNjZ+geV2g==}
    engines: {node: '>=6'}
    dev: true

  /pino-abstract-transport@2.0.0:
    resolution: {integrity: sha512-F63x5tizV6WCh4R6RHyi2Ml+M70DNRXt/+HANowMflpgGFMAym/VKm6G7ZOQRjqN7XbGxK1Lg9t6ZrtzOaivMw==}
    dependencies:
      split2: 4.2.0
    dev: false

  /pino-pretty@13.0.0:
    resolution: {integrity: sha512-cQBBIVG3YajgoUjo1FdKVRX6t9XPxwB9lcNJVD5GCnNM4Y6T12YYx8c6zEejxQsU0wrg9TwmDulcE9LR7qcJqA==}
    hasBin: true
    dependencies:
      colorette: 2.0.20
      dateformat: 4.6.3
      fast-copy: 3.0.2
      fast-safe-stringify: 2.1.1
      help-me: 5.0.0
      joycon: 3.1.1
      minimist: 1.2.8
      on-exit-leak-free: 2.1.2
      pino-abstract-transport: 2.0.0
      pump: 3.0.2
      secure-json-parse: 2.7.0
      sonic-boom: 4.2.0
      strip-json-comments: 3.1.1
    dev: false

  /pino-std-serializers@7.0.0:
    resolution: {integrity: sha512-e906FRY0+tV27iq4juKzSYPbUj2do2X2JX4EzSca1631EB2QJQUqGbDuERal7LCtOpxl6x3+nvo9NPZcmjkiFA==}
    dev: false

  /pino@9.5.0:
    resolution: {integrity: sha512-xSEmD4pLnV54t0NOUN16yCl7RIB1c5UUOse5HSyEXtBp+FgFQyPeDutc+Q2ZO7/22vImV7VfEjH/1zV2QuqvYw==}
    hasBin: true
    dependencies:
      atomic-sleep: 1.0.0
      fast-redact: 3.5.0
      on-exit-leak-free: 2.1.2
      pino-abstract-transport: 2.0.0
      pino-std-serializers: 7.0.0
      process-warning: 4.0.1
      quick-format-unescaped: 4.0.4
      real-require: 0.2.0
      safe-stable-stringify: 2.5.0
      sonic-boom: 4.2.0
      thread-stream: 3.1.0
    dev: false

  /pirates@4.0.7:
    resolution: {integrity: sha512-TfySrs/5nm8fQJDcBDuUng3VOUKsd7S+zqvbOTiGXHfxX4wK31ard+hoNuvkicM/2YFzlpDgABOevKSsB4G/FA==}
    engines: {node: '>= 6'}

  /pkg-types@1.3.1:
    resolution: {integrity: sha512-/Jm5M4RvtBFVkKWRu2BLUTNP8/M2a+UwuAX+ae4770q1qVGtfjG+WTCupoZixokjmHiry8uI+dlY8KXYV5HVVQ==}
    dependencies:
      confbox: 0.1.8
      mlly: 1.7.4
      pathe: 2.0.3

  /pkg-types@2.1.0:
    resolution: {integrity: sha512-wmJwA+8ihJixSoHKxZJRBQG1oY8Yr9pGLzRmSsNms0iNWyHHAlZCa7mmKiFR10YPZuz/2k169JiS/inOjBCZ2A==}
    dependencies:
      confbox: 0.2.2
      exsolve: 1.0.5
      pathe: 2.0.3
    dev: false

  /pluralize@8.0.0:
    resolution: {integrity: sha512-Nc3IT5yHzflTfbjgqWcCPpo7DaKy4FnpB0l/zCAW0Tc7jxAiuqSxHasntB3D7887LSrA93kDJ9IXovxJYxyLCA==}
    engines: {node: '>=4'}
    dev: false

  /pnpm@10.11.0:
    resolution: {integrity: sha512-ZUBYP0HMX2KOs9l3Ps7oAvT575kjzEW2mJD7R5kdSwkpZGlOw6T3OKQgyRijMwYsi5JdMS9C5PDCY+tgNVH5dw==}
    engines: {node: '>=18.12'}
    hasBin: true
    dev: false

  /points-on-curve@0.2.0:
    resolution: {integrity: sha512-0mYKnYYe9ZcqMCWhUjItv/oHjvgEsfKvnUTg8sAtnHr3GVy7rGkXCb6d5cSyqrWqL4k81b9CPg3urd+T7aop3A==}
    dev: false

  /points-on-path@0.2.1:
    resolution: {integrity: sha512-25ClnWWuw7JbWZcgqY/gJ4FQWadKxGWk+3kR/7kD0tCaDtPPMj7oHu2ToLaVhfpnHrZzYby2w6tUA0eOIuUg8g==}
    dependencies:
      path-data-parser: 0.1.0
      points-on-curve: 0.2.0
    dev: false

  /possible-typed-array-names@1.1.0:
    resolution: {integrity: sha512-/+5VFTchJDoVj3bhoqi6UeymcD00DAwb1nJwamzPvHEszJ4FpF6SNNbUbOS8yI56qHzdV8eK0qEfOSiodkTdxg==}
    engines: {node: '>= 0.4'}
    dev: true

  /postcss-load-config@6.0.1:
    resolution: {integrity: sha512-oPtTM4oerL+UXmx+93ytZVN82RrlY/wPUV8IeDxFrzIjXOLF1pN+EmKPLbubvKHT2HC20xXsCAH2Z+CKV6Oz/g==}
    engines: {node: '>= 18'}
    peerDependencies:
      jiti: '>=1.21.0'
      postcss: '>=8.0.9'
      tsx: ^4.8.1
      yaml: ^2.4.2
    peerDependenciesMeta:
      jiti:
        optional: true
      postcss:
        optional: true
      tsx:
        optional: true
      yaml:
        optional: true
    dependencies:
      lilconfig: 3.1.3

  /postcss-load-config@6.0.1(tsx@4.19.4):
    resolution: {integrity: sha512-oPtTM4oerL+UXmx+93ytZVN82RrlY/wPUV8IeDxFrzIjXOLF1pN+EmKPLbubvKHT2HC20xXsCAH2Z+CKV6Oz/g==}
    engines: {node: '>= 18'}
    peerDependencies:
      jiti: '>=1.21.0'
      postcss: '>=8.0.9'
      tsx: ^4.8.1
      yaml: ^2.4.2
    peerDependenciesMeta:
      jiti:
        optional: true
      postcss:
        optional: true
      tsx:
        optional: true
      yaml:
        optional: true
    dependencies:
      lilconfig: 3.1.3
      tsx: 4.19.4
    dev: true

  /postcss-load-config@6.0.1(yaml@2.8.0):
    resolution: {integrity: sha512-oPtTM4oerL+UXmx+93ytZVN82RrlY/wPUV8IeDxFrzIjXOLF1pN+EmKPLbubvKHT2HC20xXsCAH2Z+CKV6Oz/g==}
    engines: {node: '>= 18'}
    peerDependencies:
      jiti: '>=1.21.0'
      postcss: '>=8.0.9'
      tsx: ^4.8.1
      yaml: ^2.4.2
    peerDependenciesMeta:
      jiti:
        optional: true
      postcss:
        optional: true
      tsx:
        optional: true
      yaml:
        optional: true
    dependencies:
      lilconfig: 3.1.3
      yaml: 2.8.0
    dev: true

  /postcss@8.4.31:
    resolution: {integrity: sha512-PS08Iboia9mts/2ygV3eLpY5ghnUcfLV/EXTOW1E2qYxJKGGBUtNjN76FYHnMs36RmARn41bC0AZmn+rR0OVpQ==}
    engines: {node: ^10 || ^12 || >=14}
    dependencies:
      nanoid: 3.3.11
      picocolors: 1.1.1
      source-map-js: 1.2.1
    dev: false

  /postcss@8.5.3:
    resolution: {integrity: sha512-dle9A3yYxlBSrt8Fu+IpjGT8SY8hN0mlaA6GY8t0P5PjIOZemULz/E2Bnm/2dcUOena75OTNkHI76uZBNUUq3A==}
    engines: {node: ^10 || ^12 || >=14}
    dependencies:
      nanoid: 3.3.8
      picocolors: 1.1.1
      source-map-js: 1.2.1
    dev: true

  /prelude-ls@1.2.1:
    resolution: {integrity: sha512-vkcDPrRZo1QZLbn5RLGPpg/WmIQ65qoWWhcGKf/b5eplkkarX0m9z8ppCat4mlOqUsWpyNuYgO3VRyrYHSzX5g==}
    engines: {node: '>= 0.8.0'}
    dev: true

  /prettier-plugin-tailwindcss@0.6.11(prettier@3.5.3):
    resolution: {integrity: sha512-YxaYSIvZPAqhrrEpRtonnrXdghZg1irNg4qrjboCXrpybLWVs55cW2N3juhspVJiO0JBvYJT8SYsJpc8OQSnsA==}
    engines: {node: '>=14.21.3'}
    peerDependencies:
      '@ianvs/prettier-plugin-sort-imports': '*'
      '@prettier/plugin-pug': '*'
      '@shopify/prettier-plugin-liquid': '*'
      '@trivago/prettier-plugin-sort-imports': '*'
      '@zackad/prettier-plugin-twig': '*'
      prettier: ^3.0
      prettier-plugin-astro: '*'
      prettier-plugin-css-order: '*'
      prettier-plugin-import-sort: '*'
      prettier-plugin-jsdoc: '*'
      prettier-plugin-marko: '*'
      prettier-plugin-multiline-arrays: '*'
      prettier-plugin-organize-attributes: '*'
      prettier-plugin-organize-imports: '*'
      prettier-plugin-sort-imports: '*'
      prettier-plugin-style-order: '*'
      prettier-plugin-svelte: '*'
    peerDependenciesMeta:
      '@ianvs/prettier-plugin-sort-imports':
        optional: true
      '@prettier/plugin-pug':
        optional: true
      '@shopify/prettier-plugin-liquid':
        optional: true
      '@trivago/prettier-plugin-sort-imports':
        optional: true
      '@zackad/prettier-plugin-twig':
        optional: true
      prettier-plugin-astro:
        optional: true
      prettier-plugin-css-order:
        optional: true
      prettier-plugin-import-sort:
        optional: true
      prettier-plugin-jsdoc:
        optional: true
      prettier-plugin-marko:
        optional: true
      prettier-plugin-multiline-arrays:
        optional: true
      prettier-plugin-organize-attributes:
        optional: true
      prettier-plugin-organize-imports:
        optional: true
      prettier-plugin-sort-imports:
        optional: true
      prettier-plugin-style-order:
        optional: true
      prettier-plugin-svelte:
        optional: true
    dependencies:
      prettier: 3.5.3
    dev: true

  /prettier@2.8.8:
    resolution: {integrity: sha512-tdN8qQGvNjw4CHbY+XXk0JgCXn9QiF21a55rBe5LJAU+kDyC4WQn4+awm2Xfk2lQMk5fKup9XgzTZtGkjBdP9Q==}
    engines: {node: '>=10.13.0'}
    hasBin: true
    dev: true

  /prettier@3.5.3:
    resolution: {integrity: sha512-QQtaxnoDJeAkDvDKWCLiwIXkTgRhwYDEQCghU9Z6q03iyek/rxRh/2lC3HB7P8sWT2xC/y5JDctPLBIGzHKbhw==}
    engines: {node: '>=14'}

  /process-warning@4.0.1:
    resolution: {integrity: sha512-3c2LzQ3rY9d0hc1emcsHhfT9Jwz0cChib/QN89oME2R451w5fy3f0afAhERFZAwrbDU43wk12d0ORBpDVME50Q==}
    dev: false

  /promise-limit@2.7.0:
    resolution: {integrity: sha512-7nJ6v5lnJsXwGprnGXga4wx6d1POjvi5Qmf1ivTRxTjH4Z/9Czja/UCMLVmB9N93GeWOU93XaFaEt6jbuoagNw==}
    dev: false

  /prompts@2.4.2:
    resolution: {integrity: sha512-NxNv/kLguCA7p3jE8oL2aEBsrJWgAakBpgmgK6lpPWV+WuOmY6r2/zbAVnP+T8bQlA0nzHXSJSJW0Hq7ylaD2Q==}
    engines: {node: '>= 6'}
    dependencies:
      kleur: 3.0.3
      sisteransi: 1.0.5
    dev: false

  /prop-types@15.8.1:
    resolution: {integrity: sha512-oj87CgZICdulUohogVAR7AjlC0327U4el4L6eAvOqCeudMDVU0NThNaV+b9Df4dXgSP1gXMTnPdhfe/2qDH5cg==}
    dependencies:
      loose-envify: 1.4.0
      object-assign: 4.1.1
      react-is: 16.13.1

  /property-information@6.5.0:
    resolution: {integrity: sha512-PgTgs/BlvHxOu8QuEN7wi5A0OmXaBcHpmCSTehcs6Uuu9IkDIEo13Hy7n898RHfrQ49vKCoGeWZSaAK01nwVig==}
    dev: false

  /property-information@7.1.0:
    resolution: {integrity: sha512-TwEZ+X+yCJmYfL7TPUOcvBZ4QfoT5YenQiJuX//0th53DE6w0xxLEtfK3iyryQFddXuvkIk51EEgrJQ0WJkOmQ==}

  /pump@3.0.2:
    resolution: {integrity: sha512-tUPXtzlGM8FE3P0ZL6DVs/3P58k9nk8/jZeQCurTJylQA8qFYzHFfhBJkuqyE0FifOsQ0uKWekiZ5g8wtr28cw==}
    dependencies:
      end-of-stream: 1.4.4
      once: 1.4.0
    dev: false

  /punycode@2.3.1:
    resolution: {integrity: sha512-vYt7UD1U9Wg6138shLtLOvdAu+8DsC/ilFtEVHcH+wydcSpNE20AfSOduf6MkRFahL5FY7X1oU7nKVZFtfq8Fg==}
    engines: {node: '>=6'}

  /qs-esm@7.0.2:
    resolution: {integrity: sha512-D8NAthKSD7SGn748v+GLaaO6k08Mvpoqroa35PqIQC4gtUa8/Pb/k+r0m0NnGBVbHDP1gKZ2nVywqfMisRhV5A==}
    engines: {node: '>=18'}
    dev: false

  /quansync@0.2.10:
    resolution: {integrity: sha512-t41VRkMYbkHyCYmOvx/6URnN80H7k4X0lLdBMGsz+maAwrJQYB1djpV6vHrQIBE0WBSGqhtEHrK9U3DWWH8v7A==}

  /queue-microtask@1.2.3:
    resolution: {integrity: sha512-NuaNSa6flKT5JaSYQzJok04JzTL1CA6aGhv5rfLW3PgqA+M2ChpZQnAC8h8i4ZFkBS8X5RqkDBHA7r4hej3K9A==}

  /quick-format-unescaped@4.0.4:
    resolution: {integrity: sha512-tYC1Q1hgyRuHgloV/YXs2w15unPVh8qfu/qCTfhTYamaw7fyhumKa2yGpdSo87vY32rIclj+4fWYQXUMs9EHvg==}
    dev: false

  /react-compiler-runtime@0.0.0-experimental-22c6e49-20241219(react@19.1.0):
    resolution: {integrity: sha512-bOAGaRL1ldfIIpbDsl+uV025Ta6RS6/cOjvvh8r2Vo7KtqB+RSvihVYRsWQz7ECKNPWdq5MClS845acwAwieDw==}
    peerDependencies:
      react: ^17.0.0 || ^18.0.0 || ^19.0.0
    dependencies:
      react: 19.1.0
    dev: false

  /react-day-picker@8.10.1(date-fns@3.6.0)(react@19.1.0):
    resolution: {integrity: sha512-TMx7fNbhLk15eqcMt+7Z7S2KF7mfTId/XJDjKE8f+IUcFn0l08/kI4FiYTL/0yuOLmEcbR4Fwe3GJf/NiiMnPA==}
    peerDependencies:
      date-fns: ^2.28.0 || ^3.0.0
      react: ^16.8.0 || ^17.0.0 || ^18.0.0
    dependencies:
      date-fns: 3.6.0
      react: 19.1.0
    dev: false

  /react-dom@18.3.1(react@18.3.1):
    resolution: {integrity: sha512-5m4nQKp+rZRb09LNH59GM4BxTh9251/ylbKIbpe7TpGxfJ+9kv6BLkLBXIjjspbgbnIBNqlI23tRnTWT0snUIw==}
    peerDependencies:
      react: ^18.3.1
    dependencies:
      loose-envify: 1.4.0
      react: 18.3.1
      scheduler: 0.23.2
    dev: false

  /react-dom@19.1.0(react@19.1.0):
    resolution: {integrity: sha512-Xs1hdnE+DyKgeHJeJznQmYMIBG3TKIHJJT95Q58nHLSrElKlGQqDTR2HQ9fx5CN/Gk6Vh/kupBTDLU11/nDk/g==}
    peerDependencies:
      react: ^19.1.0
    dependencies:
      react: 19.1.0
      scheduler: 0.26.0
    dev: false

  /react-is@16.13.1:
    resolution: {integrity: sha512-24e6ynE2H+OKt4kqsOvNd8kBpV65zoxbA4BVsEOB3ARVWQki/DHzaUoC5KuON/BiccDaCCTZBuOcfZs70kR8bQ==}

  /react-is@18.3.1:
    resolution: {integrity: sha512-/LLMVyas0ljjAtoYiPqYiL8VWXzUUdThrmU5+n20DZv+a+ClRoevUzw5JxU+Ieh5/c87ytoTBV9G1FiKfNJdmg==}
    dev: false

  /react-medium-image-zoom@5.2.14(react-dom@19.1.0)(react@19.1.0):
    resolution: {integrity: sha512-nfTVYcAUnBzXQpPDcZL+cG/e6UceYUIG+zDcnemL7jtAqbJjVVkA85RgneGtJeni12dTyiRPZVM6Szkmwd/o8w==}
    peerDependencies:
      react: ^16.8.0 || ^17.0.0 || ^18.0.0 || ^19.0.0
      react-dom: ^16.8.0 || ^17.0.0 || ^18.0.0 || ^19.0.0
    dependencies:
      react: 19.1.0
      react-dom: 19.1.0(react@19.1.0)
    dev: false

  /react-smooth@4.0.4(react-dom@19.1.0)(react@19.1.0):
    resolution: {integrity: sha512-gnGKTpYwqL0Iii09gHobNolvX4Kiq4PKx6eWBCYYix+8cdw+cGo3do906l1NBPKkSWx1DghC1dlWG9L2uGd61Q==}
    peerDependencies:
      react: ^16.8.0 || ^17.0.0 || ^18.0.0 || ^19.0.0
      react-dom: ^16.8.0 || ^17.0.0 || ^18.0.0 || ^19.0.0
    dependencies:
      fast-equals: 5.2.2
      prop-types: 15.8.1
      react: 19.1.0
      react-dom: 19.1.0(react@19.1.0)
      react-transition-group: 4.4.5(react-dom@19.1.0)(react@19.1.0)
    dev: false

  /react-transition-group@4.4.5(react-dom@19.1.0)(react@19.1.0):
    resolution: {integrity: sha512-pZcd1MCJoiKiBR2NRxeCRg13uCXbydPnmB4EOeRrY7480qNWO8IIgQG6zlDkm6uRMsURXPuKq0GWtiM59a5Q6g==}
    peerDependencies:
      react: '>=16.6.0'
      react-dom: '>=16.6.0'
    dependencies:
      '@babel/runtime': 7.27.1
      dom-helpers: 5.2.1
      loose-envify: 1.4.0
      prop-types: 15.8.1
      react: 19.1.0
      react-dom: 19.1.0(react@19.1.0)
    dev: false

  /react@18.3.1:
    resolution: {integrity: sha512-wS+hAgJShR0KhEvPJArfuPVN1+Hz1t0Y6n5jLrGQbkb4urgPE/0Rve+1kMB1v/oWgHgm4WIcV+i7F2pTVj+2iQ==}
    engines: {node: '>=0.10.0'}
    dependencies:
      loose-envify: 1.4.0
    dev: false

  /react@19.1.0:
    resolution: {integrity: sha512-FS+XFBNvn3GTAWq26joslQgWNoFu08F4kl0J4CgdNKADkdSGXQyTCnKteIAJy96Br6YbpEU1LSzV5dYtjMkMDg==}
    engines: {node: '>=0.10.0'}

  /read-yaml-file@1.1.0:
    resolution: {integrity: sha512-VIMnQi/Z4HT2Fxuwg5KrY174U1VdUIASQVWXXyqtNRtxSr9IYkn1rsI6Tb6HsrHCmB7gVpNwX6JxPTHcH6IoTA==}
    engines: {node: '>=6'}
    dependencies:
      graceful-fs: 4.2.11
      js-yaml: 3.14.1
      pify: 4.0.1
      strip-bom: 3.0.0
    dev: true

  /readdirp@4.1.2:
    resolution: {integrity: sha512-GDhwkLfywWL2s6vEjyhri+eXmfH6j1L7JE27WhqLeYzoh/A3DBaYGEj2H/HFZCn/kMfim73FXxEJTw06WtxQwg==}
    engines: {node: '>= 14.18.0'}

  /reading-time@1.5.0:
    resolution: {integrity: sha512-onYyVhBNr4CmAxFsKS7bz+uTLRakypIe4R+5A824vBSkQy/hB3fZepoVEf8OVAxzLvK+H/jm9TzpI3ETSm64Kg==}
    dev: false

  /real-require@0.2.0:
    resolution: {integrity: sha512-57frrGM/OCTLqLOAh0mhVA9VBMHd+9U7Zb2THMGdBUoZVOtGbJzjxsYGDJ3A9AYYCP4hn6y1TVbaOfzWtm5GFg==}
    engines: {node: '>= 12.13.0'}
    dev: false

  /recharts-scale@0.4.5:
    resolution: {integrity: sha512-kivNFO+0OcUNu7jQquLXAxz1FIwZj8nrj+YkOKc5694NbjCvcT6aSZiIzNzd2Kul4o4rTto8QVR9lMNtxD4G1w==}
    dependencies:
      decimal.js-light: 2.5.1
    dev: false

  /recharts@2.15.3(react-dom@19.1.0)(react@19.1.0):
    resolution: {integrity: sha512-EdOPzTwcFSuqtvkDoaM5ws/Km1+WTAO2eizL7rqiG0V2UVhTnz0m7J2i0CjVPUCdEkZImaWvXLbZDS2H5t6GFQ==}
    engines: {node: '>=14'}
    peerDependencies:
      react: ^16.0.0 || ^17.0.0 || ^18.0.0 || ^19.0.0
      react-dom: ^16.0.0 || ^17.0.0 || ^18.0.0 || ^19.0.0
    dependencies:
      clsx: 2.1.1
      eventemitter3: 4.0.7
      lodash: 4.17.21
      react: 19.1.0
      react-dom: 19.1.0(react@19.1.0)
      react-is: 18.3.1
      react-smooth: 4.0.4(react-dom@19.1.0)(react@19.1.0)
      recharts-scale: 0.4.5
      tiny-invariant: 1.3.3
      victory-vendor: 36.9.2
    dev: false

  /recma-build-jsx@1.0.0:
    resolution: {integrity: sha512-8GtdyqaBcDfva+GUKDr3nev3VpKAhup1+RvkMvUxURHpW7QyIvk9F5wz7Vzo06CEMSilw6uArgRqhpiUcWp8ew==}
    dependencies:
      '@types/estree': 1.0.7
      estree-util-build-jsx: 3.0.1
      vfile: 6.0.3

  /recma-jsx@1.0.0(acorn@8.14.1):
    resolution: {integrity: sha512-5vwkv65qWwYxg+Atz95acp8DMu1JDSqdGkA2Of1j6rCreyFUE/gp15fC8MnGEuG1W68UKjM6x6+YTWIh7hZM/Q==}
    dependencies:
      acorn-jsx: 5.3.2(acorn@8.14.1)
      estree-util-to-js: 2.0.0
      recma-parse: 1.0.0
      recma-stringify: 1.0.0
      unified: 11.0.5
    transitivePeerDependencies:
      - acorn

  /recma-parse@1.0.0:
    resolution: {integrity: sha512-OYLsIGBB5Y5wjnSnQW6t3Xg7q3fQ7FWbw/vcXtORTnyaSFscOtABg+7Pnz6YZ6c27fG1/aN8CjfwoUEUIdwqWQ==}
    dependencies:
      '@types/estree': 1.0.7
      esast-util-from-js: 2.0.1
      unified: 11.0.5
      vfile: 6.0.3

  /recma-stringify@1.0.0:
    resolution: {integrity: sha512-cjwII1MdIIVloKvC9ErQ+OgAtwHBmcZ0Bg4ciz78FtbT8In39aAYbaA7zvxQ61xVMSPE8WxhLwLbhif4Js2C+g==}
    dependencies:
      '@types/estree': 1.0.7
      estree-util-to-js: 2.0.0
      unified: 11.0.5
      vfile: 6.0.3

  /reflect.getprototypeof@1.0.10:
    resolution: {integrity: sha512-00o4I+DVrefhv+nX0ulyi3biSHCPDe+yLv5o/p6d/UVlirijB8E16FtfwSAi4g3tcqrQ4lRAqQSoFEZJehYEcw==}
    engines: {node: '>= 0.4'}
    dependencies:
      call-bind: 1.0.8
      define-properties: 1.2.1
      es-abstract: 1.23.9
      es-errors: 1.3.0
      es-object-atoms: 1.1.1
      get-intrinsic: 1.3.0
      get-proto: 1.0.1
      which-builtin-type: 1.2.1
    dev: true

  /regex-recursion@6.0.2:
    resolution: {integrity: sha512-0YCaSCq2VRIebiaUviZNs0cBz1kg5kVS2UKUfNIx8YVs1cN3AV7NTctO5FOKBA+UT2BPJIWZauYHPqJODG50cg==}
    dependencies:
      regex-utilities: 2.3.0
    dev: false

  /regex-utilities@2.3.0:
    resolution: {integrity: sha512-8VhliFJAWRaUiVvREIiW2NXXTmHs4vMNnSzuJVhscgmGav3g9VDxLrQndI3dZZVVdp0ZO/5v0xmX516/7M9cng==}
    dev: false

  /regex@6.0.1:
    resolution: {integrity: sha512-uorlqlzAKjKQZ5P+kTJr3eeJGSVroLKoHmquUj4zHWuR+hEyNqlXsSKlYYF5F4NI6nl7tWCs0apKJ0lmfsXAPA==}
    dependencies:
      regex-utilities: 2.3.0
    dev: false

  /regexp.prototype.flags@1.5.4:
    resolution: {integrity: sha512-dYqgNSZbDwkaJ2ceRd9ojCGjBq+mOm9LmtXnAnEGyHhN/5R7iDW2TRw3h+o/jCFxus3P2LfWIIiwowAjANm7IA==}
    engines: {node: '>= 0.4'}
    dependencies:
      call-bind: 1.0.8
      define-properties: 1.2.1
      es-errors: 1.3.0
      get-proto: 1.0.1
      gopd: 1.2.0
      set-function-name: 2.0.2
    dev: true

  /rehype-katex@7.0.1:
    resolution: {integrity: sha512-OiM2wrZ/wuhKkigASodFoo8wimG3H12LWQaH8qSPVJn9apWKFSH3YOCtbKpBorTVw/eI7cuT21XBbvwEswbIOA==}
    dependencies:
      '@types/hast': 3.0.4
      '@types/katex': 0.16.7
      hast-util-from-html-isomorphic: 2.0.0
      hast-util-to-text: 4.0.2
      katex: 0.16.22
      unist-util-visit-parents: 6.0.1
      vfile: 6.0.3
    dev: false

  /rehype-parse@9.0.1:
    resolution: {integrity: sha512-ksCzCD0Fgfh7trPDxr2rSylbwq9iYDkSn8TCDmEJ49ljEUBxDVCzCHv7QNzZOfODanX4+bWQ4WZqLCRWYLfhag==}
    dependencies:
      '@types/hast': 3.0.4
      hast-util-from-html: 2.0.3
      unified: 11.0.5
    dev: false

  /rehype-pretty-code@0.14.1(shiki@2.5.0):
    resolution: {integrity: sha512-IpG4OL0iYlbx78muVldsK86hdfNoht0z63AP7sekQNW2QOTmjxB7RbTO+rhIYNGRljgHxgVZoPwUl6bIC9SbjA==}
    engines: {node: '>=18'}
    peerDependencies:
      shiki: ^1.0.0 || ^2.0.0 || ^3.0.0
    dependencies:
      '@types/hast': 3.0.4
      hast-util-to-string: 3.0.1
      parse-numeric-range: 1.3.0
      rehype-parse: 9.0.1
      shiki: 2.5.0
      unified: 11.0.5
      unist-util-visit: 5.0.0
    dev: false

  /rehype-raw@7.0.0:
    resolution: {integrity: sha512-/aE8hCfKlQeA8LmyeyQvQF3eBiLRGNlfBJEvWH7ivp9sBqs7TNqBL5X3v157rM4IFETqDnIOO+z5M/biZbo9Ww==}
    dependencies:
      '@types/hast': 3.0.4
      hast-util-raw: 9.1.0
      vfile: 6.0.3
    dev: false

  /rehype-recma@1.0.0:
    resolution: {integrity: sha512-lqA4rGUf1JmacCNWWZx0Wv1dHqMwxzsDWYMTowuplHF3xH0N/MmrZ/G3BDZnzAkRmxDadujCjaKM2hqYdCBOGw==}
    dependencies:
      '@types/estree': 1.0.7
      '@types/hast': 3.0.4
      hast-util-to-estree: 3.1.3
    transitivePeerDependencies:
      - supports-color

  /remark-frontmatter@5.0.0:
    resolution: {integrity: sha512-XTFYvNASMe5iPN0719nPrdItC9aU0ssC4v14mH1BCi1u0n1gAocqcujWUrByftZTbLhRtiKRyjYTSIOcr69UVQ==}
    dependencies:
      '@types/mdast': 4.0.4
      mdast-util-frontmatter: 2.0.1
      micromark-extension-frontmatter: 2.0.0
      unified: 11.0.5
    transitivePeerDependencies:
      - supports-color
    dev: false

  /remark-gfm@4.0.1:
    resolution: {integrity: sha512-1quofZ2RQ9EWdeN34S79+KExV1764+wCUGop5CPL1WGdD0ocPpu91lzPGbwWMECpEpd42kJGQwzRfyov9j4yNg==}
    dependencies:
      '@types/mdast': 4.0.4
      mdast-util-gfm: 3.1.0
      micromark-extension-gfm: 3.0.0
      remark-parse: 11.0.0
      remark-stringify: 11.0.0
      unified: 11.0.5
    transitivePeerDependencies:
      - supports-color
    dev: false

  /remark-math@6.0.0:
    resolution: {integrity: sha512-MMqgnP74Igy+S3WwnhQ7kqGlEerTETXMvJhrUzDikVZ2/uogJCb+WHUg97hK9/jcfc0dkD73s3LN8zU49cTEtA==}
    dependencies:
      '@types/mdast': 4.0.4
      mdast-util-math: 3.0.0
      micromark-extension-math: 3.1.0
      unified: 11.0.5
    transitivePeerDependencies:
      - supports-color
    dev: false

  /remark-mdx-remove-esm@1.1.0:
    resolution: {integrity: sha512-oN3F9QRuPKSdzZi+wvEodBVjKwya63sl403pWzJvm0+c503iUjCDR+JAnP3Ho/4205IWbQ2NujPQi/B9kU6ZrA==}
    dependencies:
      '@types/mdast': 4.0.4
      mdast-util-mdxjs-esm: 2.0.1
      unist-util-remove: 4.0.0
    transitivePeerDependencies:
      - supports-color
    dev: false

  /remark-mdx@3.1.0:
    resolution: {integrity: sha512-Ngl/H3YXyBV9RcRNdlYsZujAmhsxwzxpDzpDEhFBVAGthS4GDgnctpDjgFl/ULx5UEDzqtW1cyBSNKqYYrqLBA==}
    dependencies:
      mdast-util-mdx: 3.0.0
      micromark-extension-mdxjs: 3.0.0
    transitivePeerDependencies:
      - supports-color

  /remark-parse@11.0.0:
    resolution: {integrity: sha512-FCxlKLNGknS5ba/1lmpYijMUzX2esxW5xQqjWxw2eHFfS2MSdaHVINFmhjo+qN1WhZhNimq0dZATN9pH0IDrpA==}
    dependencies:
      '@types/mdast': 4.0.4
      mdast-util-from-markdown: 2.0.2
      micromark-util-types: 2.0.2
      unified: 11.0.5
    transitivePeerDependencies:
      - supports-color

  /remark-reading-time@2.0.2:
    resolution: {integrity: sha512-ILjIuR0dQQ8pELPgaFvz7ralcSN62rD/L1pTUJgWb4gfua3ZwYEI8mnKGxEQCbrXSUF/OvycTkcUbifGOtOn5A==}
    dependencies:
      estree-util-is-identifier-name: 2.1.0
      estree-util-value-to-estree: 3.4.0
      reading-time: 1.5.0
      unist-util-visit: 3.1.0
    dev: false

  /remark-rehype@11.1.2:
    resolution: {integrity: sha512-Dh7l57ianaEoIpzbp0PC9UKAdCSVklD8E5Rpw7ETfbTl3FqcOOgq5q2LVDhgGCkaBv7p24JXikPdvhhmHvKMsw==}
    dependencies:
      '@types/hast': 3.0.4
      '@types/mdast': 4.0.4
      mdast-util-to-hast: 13.2.0
      unified: 11.0.5
      vfile: 6.0.3

  /remark-smartypants@3.0.2:
    resolution: {integrity: sha512-ILTWeOriIluwEvPjv67v7Blgrcx+LZOkAUVtKI3putuhlZm84FnqDORNXPPm+HY3NdZOMhyDwZ1E+eZB/Df5dA==}
    engines: {node: '>=16.0.0'}
    dependencies:
      retext: 9.0.0
      retext-smartypants: 6.2.0
      unified: 11.0.5
      unist-util-visit: 5.0.0
    dev: false

  /remark-stringify@11.0.0:
    resolution: {integrity: sha512-1OSmLd3awB/t8qdoEOMazZkNsfVTeY4fTsgzcQFdXNq8ToTN4ZGwrMnlda4K6smTFKD+GRV6O48i6Z4iKgPPpw==}
    dependencies:
      '@types/mdast': 4.0.4
      mdast-util-to-markdown: 2.1.2
      unified: 11.0.5
    dev: false

  /require-from-string@2.0.2:
    resolution: {integrity: sha512-Xf0nWe6RseziFMu+Ap9biiUbmplq6S9/p+7w7YXP/JBHhrUDDUhwa+vANyubuqfZWTveU//DYVGsDG7RKL/vEw==}
    engines: {node: '>=0.10.0'}
    dev: false

  /resolve-from@4.0.0:
    resolution: {integrity: sha512-pb/MYmXstAkysRFx8piNI1tGFNQIFA3vkE3Gq4EuA1dF6gHp/+vgZqsCGJapvy8N3Q+4o7FwvquPJcnZ7RYy4g==}
    engines: {node: '>=4'}
    dev: true

  /resolve-from@5.0.0:
    resolution: {integrity: sha512-qYg9KP24dD5qka9J47d0aVky0N+b4fTU89LN9iDnjB5waksiC49rvMB0PrUJQGoTmH50XPiqOvAjDfaijGxYZw==}
    engines: {node: '>=8'}

  /resolve-pkg-maps@1.0.0:
    resolution: {integrity: sha512-seS2Tj26TBVOC2NIc2rOe2y2ZO7efxITtLZcGSOnHHNOQ7CkiUBfw0Iw2ck6xkIhPwLhKNLS8BO+hEpngQlqzw==}

  /resolve@2.0.0-next.5:
    resolution: {integrity: sha512-U7WjGVG9sH8tvjW5SmGbQuui75FiyjAX72HX15DwBBwF9dNiQZRQAg9nnPhYy+TUnE0+VcrttuvNI8oSxZcocA==}
    hasBin: true
    dependencies:
      is-core-module: 2.16.1
      path-parse: 1.0.7
      supports-preserve-symlinks-flag: 1.0.0
    dev: true

  /retext-latin@4.0.0:
    resolution: {integrity: sha512-hv9woG7Fy0M9IlRQloq/N6atV82NxLGveq+3H2WOi79dtIYWN8OaxogDm77f8YnVXJL2VD3bbqowu5E3EMhBYA==}
    dependencies:
      '@types/nlcst': 2.0.3
      parse-latin: 7.0.0
      unified: 11.0.5
    dev: false

  /retext-smartypants@6.2.0:
    resolution: {integrity: sha512-kk0jOU7+zGv//kfjXEBjdIryL1Acl4i9XNkHxtM7Tm5lFiCog576fjNC9hjoR7LTKQ0DsPWy09JummSsH1uqfQ==}
    dependencies:
      '@types/nlcst': 2.0.3
      nlcst-to-string: 4.0.0
      unist-util-visit: 5.0.0
    dev: false

  /retext-stringify@4.0.0:
    resolution: {integrity: sha512-rtfN/0o8kL1e+78+uxPTqu1Klt0yPzKuQ2BfWwwfgIUSayyzxpM1PJzkKt4V8803uB9qSy32MvI7Xep9khTpiA==}
    dependencies:
      '@types/nlcst': 2.0.3
      nlcst-to-string: 4.0.0
      unified: 11.0.5
    dev: false

  /retext@9.0.0:
    resolution: {integrity: sha512-sbMDcpHCNjvlheSgMfEcVrZko3cDzdbe1x/e7G66dFp0Ff7Mldvi2uv6JkJQzdRcvLYE8CA8Oe8siQx8ZOgTcA==}
    dependencies:
      '@types/nlcst': 2.0.3
      retext-latin: 4.0.0
      retext-stringify: 4.0.0
      unified: 11.0.5
    dev: false

  /reusify@1.1.0:
    resolution: {integrity: sha512-g6QUff04oZpHs0eG5p83rFLhHeV00ug/Yf9nZM6fLeUrPguBTkTQOdpAWWspMh55TZfVQDPaN3NQJfbVRAxdIw==}
    engines: {iojs: '>=1.0.0', node: '>=0.10.0'}

  /robust-predicates@3.0.2:
    resolution: {integrity: sha512-IXgzBWvWQwE6PrDI05OvmXUIruQTcoMDzRsOd5CDvHCVLcLHMTSYvOK5Cm46kWqlV3yAbuSpBZdJ5oP5OUoStg==}
    dev: false

  /rollup@4.41.0:
    resolution: {integrity: sha512-HqMFpUbWlf/tvcxBFNKnJyzc7Lk+XO3FGc3pbNBLqEbOz0gPLRgcrlS3UF4MfUrVlstOaP/q0kM6GVvi+LrLRg==}
    engines: {node: '>=18.0.0', npm: '>=8.0.0'}
    hasBin: true
    dependencies:
      '@types/estree': 1.0.7
    optionalDependencies:
      '@rollup/rollup-android-arm-eabi': 4.41.0
      '@rollup/rollup-android-arm64': 4.41.0
      '@rollup/rollup-darwin-arm64': 4.41.0
      '@rollup/rollup-darwin-x64': 4.41.0
      '@rollup/rollup-freebsd-arm64': 4.41.0
      '@rollup/rollup-freebsd-x64': 4.41.0
      '@rollup/rollup-linux-arm-gnueabihf': 4.41.0
      '@rollup/rollup-linux-arm-musleabihf': 4.41.0
      '@rollup/rollup-linux-arm64-gnu': 4.41.0
      '@rollup/rollup-linux-arm64-musl': 4.41.0
      '@rollup/rollup-linux-loongarch64-gnu': 4.41.0
      '@rollup/rollup-linux-powerpc64le-gnu': 4.41.0
      '@rollup/rollup-linux-riscv64-gnu': 4.41.0
      '@rollup/rollup-linux-riscv64-musl': 4.41.0
      '@rollup/rollup-linux-s390x-gnu': 4.41.0
      '@rollup/rollup-linux-x64-gnu': 4.41.0
      '@rollup/rollup-linux-x64-musl': 4.41.0
      '@rollup/rollup-win32-arm64-msvc': 4.41.0
      '@rollup/rollup-win32-ia32-msvc': 4.41.0
      '@rollup/rollup-win32-x64-msvc': 4.41.0
      fsevents: 2.3.3

  /roughjs@4.6.6:
    resolution: {integrity: sha512-ZUz/69+SYpFN/g/lUlo2FXcIjRkSu3nDarreVdGGndHEBJ6cXPdKguS8JGxwj5HA5xIbVKSmLgr5b3AWxtRfvQ==}
    dependencies:
      hachure-fill: 0.5.2
      path-data-parser: 0.1.0
      points-on-curve: 0.2.0
      points-on-path: 0.2.1
    dev: false

  /run-parallel@1.2.0:
    resolution: {integrity: sha512-5l4VyZR86LZ/lDxZTR6jqL8AFE2S0IFLMP26AbjsLVADxHdhB/c0GUsH+y39UfCi3dzz8OlQuPmnaJOMoDHQBA==}
    dependencies:
      queue-microtask: 1.2.3

  /rw@1.3.3:
    resolution: {integrity: sha512-PdhdWy89SiZogBLaw42zdeqtRJ//zFd2PgQavcICDUgJT5oW10QCRKbJ6bg4r0/UY2M6BWd5tkxuGFRvCkgfHQ==}
    dev: false

  /safe-array-concat@1.1.3:
    resolution: {integrity: sha512-AURm5f0jYEOydBj7VQlVvDrjeFgthDdEF5H1dP+6mNpoXOMo1quQqJ4wvJDyRZ9+pO3kGWoOdmV08cSv2aJV6Q==}
    engines: {node: '>=0.4'}
    dependencies:
      call-bind: 1.0.8
      call-bound: 1.0.4
      get-intrinsic: 1.3.0
      has-symbols: 1.1.0
      isarray: 2.0.5
    dev: true

  /safe-push-apply@1.0.0:
    resolution: {integrity: sha512-iKE9w/Z7xCzUMIZqdBsp6pEQvwuEebH4vdpjcDWnyzaI6yl6O9FHvVpmGelvEHNsoY6wGblkxR6Zty/h00WiSA==}
    engines: {node: '>= 0.4'}
    dependencies:
      es-errors: 1.3.0
      isarray: 2.0.5
    dev: true

  /safe-regex-test@1.1.0:
    resolution: {integrity: sha512-x/+Cz4YrimQxQccJf5mKEbIa1NzeCRNI5Ecl/ekmlYaampdNLPalVyIcCZNNH3MvmqBugV5TMYZXv0ljslUlaw==}
    engines: {node: '>= 0.4'}
    dependencies:
      call-bound: 1.0.4
      es-errors: 1.3.0
      is-regex: 1.2.1
    dev: true

  /safe-stable-stringify@2.5.0:
    resolution: {integrity: sha512-b3rppTKm9T+PsVCBEOUR46GWI7fdOs00VKZ1+9c1EWDaDMvjQc6tUwuFyIprgGgTcWoVHSKrU8H31ZHA2e0RHA==}
    engines: {node: '>=10'}
    dev: false

  /safer-buffer@2.1.2:
    resolution: {integrity: sha512-YZo3K82SD7Riyi0E1EQPojLz7kpepnSQI9IyPbHHg1XXXevb5dJI7tpyN2ADxGcQbHG7vcyRHk0cbwqcQriUtg==}

  /sanitize-filename@1.6.3:
    resolution: {integrity: sha512-y/52Mcy7aw3gRm7IrcGDFx/bCk4AhRh2eI9luHOQM86nZsqwiRkkq2GekHXBBD+SmPidc8i2PqtYZl+pWJ8Oeg==}
    dependencies:
      truncate-utf8-bytes: 1.0.2
    dev: false

  /scheduler@0.23.2:
    resolution: {integrity: sha512-UOShsPwz7NrMUqhR6t0hWjFduvOzbtv7toDH1/hIrfRNIDBnnBWd0CwJTGvTpngVlmwGCdP9/Zl/tVrDqcuYzQ==}
    dependencies:
      loose-envify: 1.4.0
    dev: false

  /scheduler@0.26.0:
    resolution: {integrity: sha512-NlHwttCI/l5gCPR3D1nNXtWABUmBwvZpEQiD4IXSbIDq8BzLIK/7Ir5gTFSGZDUu37K5cMNp0hFtzO38sC7gWA==}
    dev: false

  /schema-dts@1.1.5:
    resolution: {integrity: sha512-RJr9EaCmsLzBX2NDiO5Z3ux2BVosNZN5jo0gWgsyKvxKIUL5R3swNvoorulAeL9kLB0iTSX7V6aokhla2m7xbg==}
    dev: false

  /scmp@2.1.0:
    resolution: {integrity: sha512-o/mRQGk9Rcer/jEEw/yw4mwo3EU/NvYvp577/Btqrym9Qy5/MdWGBqipbALgd2lrdWTJ5/gqDusxfnQBxOxT2Q==}
    dev: false

  /scroll-into-view-if-needed@3.1.0:
    resolution: {integrity: sha512-49oNpRjWRvnU8NyGVmUaYG4jtTkNonFZI86MmGRDqBphEK2EXT9gdEUoQPZhuBM8yWHxCWbobltqYO5M4XrUvQ==}
    dependencies:
      compute-scroll-into-view: 3.1.1
    dev: false

  /section-matter@1.0.0:
    resolution: {integrity: sha512-vfD3pmTzGpufjScBh50YHKzEu2lxBWhVEHsNGoEXmCmn2hKGfeNLYMzCJpe8cD7gqX7TJluOVpBkAequ6dgMmA==}
    engines: {node: '>=4'}
    dependencies:
      extend-shallow: 2.0.1
      kind-of: 6.0.3
    dev: false

  /secure-json-parse@2.7.0:
    resolution: {integrity: sha512-6aU+Rwsezw7VR8/nyvKTx8QpWH9FrcYiXXlqC4z5d5XQBDRqtbfsRjnwGyqbi3gddNtWHuEk9OANUotL26qKUw==}
    dev: false

  /semver@6.3.1:
    resolution: {integrity: sha512-BR7VvDCVHO+q2xBEWskxS6DJE1qRnb7DxzUrogb71CWoSficBxYsiAGd+Kl0mmq/MprG9yArRkyrQxTO6XjMzA==}
    hasBin: true
    dev: true

  /semver@7.7.1:
    resolution: {integrity: sha512-hlq8tAfn0m/61p4BVRcPzIGr6LKiMwo4VM6dGi6pt4qcRkmNzTcWq6eCEjEh+qXjkMDvPlOFFSGwQjoEa6gyMA==}
    engines: {node: '>=10'}
    hasBin: true

  /serialize-error@12.0.0:
    resolution: {integrity: sha512-ZYkZLAvKTKQXWuh5XpBw7CdbSzagarX39WyZ2H07CDLC5/KfsRGlIXV8d4+tfqX1M7916mRqR1QfNHSij+c9Pw==}
    engines: {node: '>=18'}
    dependencies:
      type-fest: 4.41.0
    dev: false

  /set-function-length@1.2.2:
    resolution: {integrity: sha512-pgRc4hJ4/sNjWCSS9AmnS40x3bNMDTknHgL5UaMBTMyJnU90EgWh1Rz+MC9eFu4BuN/UwZjKQuY/1v3rM7HMfg==}
    engines: {node: '>= 0.4'}
    dependencies:
      define-data-property: 1.1.4
      es-errors: 1.3.0
      function-bind: 1.1.2
      get-intrinsic: 1.3.0
      gopd: 1.2.0
      has-property-descriptors: 1.0.2
    dev: true

  /set-function-name@2.0.2:
    resolution: {integrity: sha512-7PGFlmtwsEADb0WYyvCMa1t+yke6daIG4Wirafur5kcf+MhUnPms1UeR0CKQdTZD81yESwMHbtn+TR+dMviakQ==}
    engines: {node: '>= 0.4'}
    dependencies:
      define-data-property: 1.1.4
      es-errors: 1.3.0
      functions-have-names: 1.2.3
      has-property-descriptors: 1.0.2
    dev: true

  /set-proto@1.0.0:
    resolution: {integrity: sha512-RJRdvCo6IAnPdsvP/7m6bsQqNnn1FCBX5ZNtFL98MmFF/4xAIJTIg1YbHW5DC2W5SKZanrC6i4HsJqlajw/dZw==}
    engines: {node: '>= 0.4'}
    dependencies:
      dunder-proto: 1.0.1
      es-errors: 1.3.0
      es-object-atoms: 1.1.1
    dev: true

  /sharp@0.34.1:
    resolution: {integrity: sha512-1j0w61+eVxu7DawFJtnfYcvSv6qPFvfTaqzTQ2BLknVhHTwGS8sc63ZBF4rzkWMBVKybo4S5OBtDdZahh2A1xg==}
    engines: {node: ^18.17.0 || ^20.3.0 || >=21.0.0}
    requiresBuild: true
    dependencies:
      color: 4.2.3
      detect-libc: 2.0.3
      semver: 7.7.1
    optionalDependencies:
      '@img/sharp-darwin-arm64': 0.34.1
      '@img/sharp-darwin-x64': 0.34.1
      '@img/sharp-libvips-darwin-arm64': 1.1.0
      '@img/sharp-libvips-darwin-x64': 1.1.0
      '@img/sharp-libvips-linux-arm': 1.1.0
      '@img/sharp-libvips-linux-arm64': 1.1.0
      '@img/sharp-libvips-linux-ppc64': 1.1.0
      '@img/sharp-libvips-linux-s390x': 1.1.0
      '@img/sharp-libvips-linux-x64': 1.1.0
      '@img/sharp-libvips-linuxmusl-arm64': 1.1.0
      '@img/sharp-libvips-linuxmusl-x64': 1.1.0
      '@img/sharp-linux-arm': 0.34.1
      '@img/sharp-linux-arm64': 0.34.1
      '@img/sharp-linux-s390x': 0.34.1
      '@img/sharp-linux-x64': 0.34.1
      '@img/sharp-linuxmusl-arm64': 0.34.1
      '@img/sharp-linuxmusl-x64': 0.34.1
      '@img/sharp-wasm32': 0.34.1
      '@img/sharp-win32-ia32': 0.34.1
      '@img/sharp-win32-x64': 0.34.1

  /shebang-command@2.0.0:
    resolution: {integrity: sha512-kHxr2zZpYtdmrN1qDjrrX/Z1rR1kG8Dx+gkpK1G4eXmvXswmcE1hTWBWYUzlraYw1/yZp6YuDY77YtvbN0dmDA==}
    engines: {node: '>=8'}
    dependencies:
      shebang-regex: 3.0.0

  /shebang-regex@3.0.0:
    resolution: {integrity: sha512-7++dFhtcx3353uBaq8DDR4NuxBetBzC7ZQOhmTQInHEd6bSrXdiEyzCvG07Z44UYdLShWUyXt5M/yhz8ekcb1A==}
    engines: {node: '>=8'}

  /shiki@2.5.0:
    resolution: {integrity: sha512-mI//trrsaiCIPsja5CNfsyNOqgAZUb6VpJA+340toL42UpzQlXpwRV9nch69X6gaUxrr9kaOOa6e3y3uAkGFxQ==}
    dependencies:
      '@shikijs/core': 2.5.0
      '@shikijs/engine-javascript': 2.5.0
      '@shikijs/engine-oniguruma': 2.5.0
      '@shikijs/langs': 2.5.0
      '@shikijs/themes': 2.5.0
      '@shikijs/types': 2.5.0
      '@shikijs/vscode-textmate': 10.0.2
      '@types/hast': 3.0.4
    dev: false

  /side-channel-list@1.0.0:
    resolution: {integrity: sha512-FCLHtRD/gnpCiCHEiJLOwdmFP+wzCmDEkc9y7NsYxeF4u7Btsn1ZuwgwJGxImImHicJArLP4R0yX4c2KCrMrTA==}
    engines: {node: '>= 0.4'}
    dependencies:
      es-errors: 1.3.0
      object-inspect: 1.13.4
    dev: true

  /side-channel-map@1.0.1:
    resolution: {integrity: sha512-VCjCNfgMsby3tTdo02nbjtM/ewra6jPHmpThenkTYh8pG9ucZ/1P8So4u4FGBek/BjpOVsDCMoLA/iuBKIFXRA==}
    engines: {node: '>= 0.4'}
    dependencies:
      call-bound: 1.0.4
      es-errors: 1.3.0
      get-intrinsic: 1.3.0
      object-inspect: 1.13.4
    dev: true

  /side-channel-weakmap@1.0.2:
    resolution: {integrity: sha512-WPS/HvHQTYnHisLo9McqBHOJk2FkHO/tlpvldyrnem4aeQp4hai3gythswg6p01oSoTl58rcpiFAjF2br2Ak2A==}
    engines: {node: '>= 0.4'}
    dependencies:
      call-bound: 1.0.4
      es-errors: 1.3.0
      get-intrinsic: 1.3.0
      object-inspect: 1.13.4
      side-channel-map: 1.0.1
    dev: true

  /side-channel@1.1.0:
    resolution: {integrity: sha512-ZX99e6tRweoUXqR+VBrslhda51Nh5MTQwou5tnUDgbtyM0dBgmhEDtWGP/xbKn6hqfPRHujUNwz5fy/wbbhnpw==}
    engines: {node: '>= 0.4'}
    dependencies:
      es-errors: 1.3.0
      object-inspect: 1.13.4
      side-channel-list: 1.0.0
      side-channel-map: 1.0.1
      side-channel-weakmap: 1.0.2
    dev: true

  /siginfo@2.0.0:
    resolution: {integrity: sha512-ybx0WO1/8bSBLEWXZvEd7gMW3Sn3JFlW3TvX1nREbDLRNQNaeNN8WK0meBwPdAaOI7TtRRRJn/Es1zhrrCHu7g==}
    dev: true

  /signal-exit@4.1.0:
    resolution: {integrity: sha512-bzyZ1e88w9O1iNJbKnOlvYTrWPDl46O1bG0D3XInv+9tkPrxrN8jUUTiFlDkkmKWgn1M6CfIA13SuGqOa9Korw==}
    engines: {node: '>=14'}

  /simple-git@3.27.0:
    resolution: {integrity: sha512-ivHoFS9Yi9GY49ogc6/YAi3Fl9ROnF4VyubNylgCkA+RVqLaKWnDSzXOVzya8csELIaWaYNutsEuAhZrtOjozA==}
    dependencies:
      '@kwsites/file-exists': 1.1.1
      '@kwsites/promise-deferred': 1.1.1
      debug: 4.4.1
    transitivePeerDependencies:
      - supports-color
    dev: false

  /simple-swizzle@0.2.2:
    resolution: {integrity: sha512-JA//kQgZtbuY83m+xT+tXJkmJncGMTFT+C+g2h2R9uxkYIrE2yy9sgmcLhCnw57/WSD+Eh3J97FPEDFnbXnDUg==}
    requiresBuild: true
    dependencies:
      is-arrayish: 0.3.2

  /simple-wcswidth@1.0.1:
    resolution: {integrity: sha512-xMO/8eNREtaROt7tJvWJqHBDTMFN4eiQ5I4JRMuilwfnFcV5W9u7RUkueNkdw0jPqGMX36iCywelS5yilTuOxg==}
    dev: false

  /sisteransi@1.0.5:
    resolution: {integrity: sha512-bLGGlR1QxBcynn2d5YmDX4MGjlZvy2MRBDRNHLJ8VI6l6+9FUiyTFNJ0IveOSP0bcXgVDPRcfGqA0pjaqUpfVg==}
    dev: false

  /slash@3.0.0:
    resolution: {integrity: sha512-g9Q1haeby36OSStwb4ntCGGGaKsaVSjQ68fBxoQcutl5fS1vuY18H3wSt3jFyFtrkx+Kz0V1G85A4MyAdDMi2Q==}
    engines: {node: '>=8'}
    dev: true

  /slash@5.1.0:
    resolution: {integrity: sha512-ZA6oR3T/pEyuqwMgAKT0/hAv8oAXckzbkmR0UkUosQ+Mc4RxGoJkRmwHgHufaenlyAgE1Mxgpdcrf75y6XcnDg==}
    engines: {node: '>=14.16'}
    dev: false

  /sonic-boom@4.2.0:
    resolution: {integrity: sha512-INb7TM37/mAcsGmc9hyyI6+QR3rR1zVRu36B0NeGXKnOOLiZOfER5SA+N7X7k3yUYRzLWafduTDvJAfDswwEww==}
    dependencies:
      atomic-sleep: 1.0.0
    dev: false

  /source-map-js@1.2.1:
    resolution: {integrity: sha512-UXWMKhLOwVKb728IUtQPXxfYU+usdybtUrK/8uGE8CQMvrhOpwvzDBwj0QhSL7MQc7vIsISBG8VQ8+IDQxpfQA==}
    engines: {node: '>=0.10.0'}

  /source-map-support@0.5.21:
    resolution: {integrity: sha512-uBHU3L3czsIyYXKX88fdrGovxdSCoTGDRZ6SYXtSRxLZUzHg5P/66Ht6uoUlHu9EZod+inXhKo3qQgwXUT/y1w==}
    dependencies:
      buffer-from: 1.1.2
      source-map: 0.6.1

  /source-map@0.6.1:
    resolution: {integrity: sha512-UjgapumWlbMhkBgzT7Ykc5YXUT46F0iKu8SGXq0bcwP5dz/h0Plj6enJqjz1Zbq2l5WaqYnrVbwWOWMyF3F47g==}
    engines: {node: '>=0.10.0'}

  /source-map@0.7.4:
    resolution: {integrity: sha512-l3BikUxvPOcn5E74dZiq5BGsTb5yEwhaTSzccU6t4sDOH8NWJCstKO5QT2CvtFoK6F0saL7p9xHAqHOlCPJygA==}
    engines: {node: '>= 8'}

  /source-map@0.8.0-beta.0:
    resolution: {integrity: sha512-2ymg6oRBpebeZi9UUNsgQ89bhx01TcTkmNTGnNO88imTmbSgy4nfujrgVEFKWpMTEGA11EDkTt7mqObTPdigIA==}
    engines: {node: '>= 8'}
    dependencies:
      whatwg-url: 7.1.0

  /space-separated-tokens@2.0.2:
    resolution: {integrity: sha512-PEGlAwrG8yXGXRjW32fGbg66JAlOAwbObuqVoJpv/mRgoWDQfgH1wDPvtzWyUSNAXBGSk8h755YDbbcEy3SH2Q==}

  /spawndamnit@3.0.1:
    resolution: {integrity: sha512-MmnduQUuHCoFckZoWnXsTg7JaiLBJrKFj9UI2MbRPGaJeVpsLcVBu6P/IGZovziM/YBsellCmsprgNA+w0CzVg==}
    dependencies:
      cross-spawn: 7.0.6
      signal-exit: 4.1.0
    dev: true

  /speech-rule-engine@4.1.2:
    resolution: {integrity: sha512-S6ji+flMEga+1QU79NDbwZ8Ivf0S/MpupQQiIC0rTpU/ZTKgcajijJJb1OcByBQDjrXCN1/DJtGz4ZJeBMPGJw==}
    hasBin: true
    dependencies:
      '@xmldom/xmldom': 0.9.8
      commander: 13.1.0
      wicked-good-xpath: 1.3.0
    dev: false

  /split2@4.2.0:
    resolution: {integrity: sha512-UcjcJOWknrNkF6PLX83qcHM6KHgVKNkV62Y8a5uYDVv9ydGQVwAHMKqHdJje1VTWpljG0WYpCDhrCdAOYH4TWg==}
    engines: {node: '>= 10.x'}
    dev: false

  /sprintf-js@1.0.3:
    resolution: {integrity: sha512-D9cPgkvLlV3t3IzL0D0YLvGA9Ahk4PcvVwUbN0dSGr1aP0Nrt4AEnTUbuGvquEC0mA64Gqt1fzirlRs5ibXx8g==}

  /stackback@0.0.2:
    resolution: {integrity: sha512-1XMJE5fQo1jGH6Y/7ebnwPOBEkIEnT4QF32d5R1+VXdXveM0IBMJt8zfaxX1P3QhVwrYe+576+jkANtSS2mBbw==}
    dev: true

  /std-env@3.9.0:
    resolution: {integrity: sha512-UGvjygr6F6tpH7o2qyqR6QYpwraIjKSdtzyBdyytFOHmPZY917kwdwLG0RbOjWOnKmnm3PeHjaoLLMie7kPLQw==}
    dev: true

  /streamsearch@1.1.0:
    resolution: {integrity: sha512-Mcc5wHehp9aXz1ax6bZUyY5afg9u2rv5cqQI3mRrYkGC8rW2hM02jWuwjtL++LS5qinSyhj2QfLyNsuc+VsExg==}
    engines: {node: '>=10.0.0'}
    dev: false

  /string-width@4.2.3:
    resolution: {integrity: sha512-wKyQRQpjJ0sIp62ErSZdGsjMJWsap5oRNihHhu6G7JVO/9jIB6UyevL+tXuOqrng8j/cxKTWyWUwvSTriiZz/g==}
    engines: {node: '>=8'}
    dependencies:
      emoji-regex: 8.0.0
      is-fullwidth-code-point: 3.0.0
      strip-ansi: 6.0.1

  /string-width@5.1.2:
    resolution: {integrity: sha512-HnLOCR3vjcY8beoNLtcjZ5/nxn2afmME6lhrDrebokqMap+XbeW8n9TXpPDOqdGK5qcI3oT0GKTW6wC7EMiVqA==}
    engines: {node: '>=12'}
    dependencies:
      eastasianwidth: 0.2.0
      emoji-regex: 9.2.2
      strip-ansi: 7.1.0

  /string.prototype.matchall@4.0.12:
    resolution: {integrity: sha512-6CC9uyBL+/48dYizRf7H7VAYCMCNTBeM78x/VTUe9bFEaxBepPJDa1Ow99LqI/1yF7kuy7Q3cQsYMrcjGUcskA==}
    engines: {node: '>= 0.4'}
    dependencies:
      call-bind: 1.0.8
      call-bound: 1.0.4
      define-properties: 1.2.1
      es-abstract: 1.23.9
      es-errors: 1.3.0
      es-object-atoms: 1.1.1
      get-intrinsic: 1.3.0
      gopd: 1.2.0
      has-symbols: 1.1.0
      internal-slot: 1.1.0
      regexp.prototype.flags: 1.5.4
      set-function-name: 2.0.2
      side-channel: 1.1.0
    dev: true

  /string.prototype.repeat@1.0.0:
    resolution: {integrity: sha512-0u/TldDbKD8bFCQ/4f5+mNRrXwZ8hg2w7ZR8wa16e8z9XpePWl3eGEcUD0OXpEH/VJH/2G3gjUtR3ZOiBe2S/w==}
    dependencies:
      define-properties: 1.2.1
      es-abstract: 1.23.9
    dev: true

  /string.prototype.trim@1.2.10:
    resolution: {integrity: sha512-Rs66F0P/1kedk5lyYyH9uBzuiI/kNRmwJAR9quK6VOtIpZ2G+hMZd+HQbbv25MgCA6gEffoMZYxlTod4WcdrKA==}
    engines: {node: '>= 0.4'}
    dependencies:
      call-bind: 1.0.8
      call-bound: 1.0.4
      define-data-property: 1.1.4
      define-properties: 1.2.1
      es-abstract: 1.23.9
      es-object-atoms: 1.1.1
      has-property-descriptors: 1.0.2
    dev: true

  /string.prototype.trimend@1.0.9:
    resolution: {integrity: sha512-G7Ok5C6E/j4SGfyLCloXTrngQIQU3PWtXGst3yM7Bea9FRURf1S42ZHlZZtsNque2FN2PoUhfZXYLNWwEr4dLQ==}
    engines: {node: '>= 0.4'}
    dependencies:
      call-bind: 1.0.8
      call-bound: 1.0.4
      define-properties: 1.2.1
      es-object-atoms: 1.1.1
    dev: true

  /string.prototype.trimstart@1.0.8:
    resolution: {integrity: sha512-UXSH262CSZY1tfu3G3Secr6uGLCFVPMhIqHjlgCUtCCcgihYc/xKs9djMTMUOb2j1mVSeU8EU6NWc/iQKU6Gfg==}
    engines: {node: '>= 0.4'}
    dependencies:
      call-bind: 1.0.8
      define-properties: 1.2.1
      es-object-atoms: 1.1.1
    dev: true

  /stringify-entities@4.0.4:
    resolution: {integrity: sha512-IwfBptatlO+QCJUo19AqvrPNqlVMpW9YEL2LIVY+Rpv2qsjCGxaDLNRgeGsQWJhfItebuJhsGSLjaBbNSQ+ieg==}
    dependencies:
      character-entities-html4: 2.1.0
      character-entities-legacy: 3.0.0

  /strip-ansi@6.0.1:
    resolution: {integrity: sha512-Y38VPSHcqkFrCpFnQ9vuSXmquuv5oXOKpGeT6aGrr3o3Gc9AlVa6JBfUSOCnbxGGZF+/0ooI7KrPuUSztUdU5A==}
    engines: {node: '>=8'}
    dependencies:
      ansi-regex: 5.0.1

  /strip-ansi@7.1.0:
    resolution: {integrity: sha512-iq6eVVI64nQQTRYq2KtEg2d2uU7LElhTJwsH4YzIHZshxlgZms/wIc4VoDQTlG/IvVIrBKG06CrZnp0qv7hkcQ==}
    engines: {node: '>=12'}
    dependencies:
      ansi-regex: 6.1.0

  /strip-bom-string@1.0.0:
    resolution: {integrity: sha512-uCC2VHvQRYu+lMh4My/sFNmF2klFymLX1wHJeXnbEJERpV/ZsVuonzerjfrGpIGF7LBVa1O7i9kjiWvJiFck8g==}
    engines: {node: '>=0.10.0'}
    dev: false

  /strip-bom@3.0.0:
    resolution: {integrity: sha512-vavAMRXOgBVNF6nyEEmL3DBK19iRpDcoIwW+swQ+CbGiu7lju6t+JklA1MHweoWtadgt4ISVUsXLyDq34ddcwA==}
    engines: {node: '>=4'}
    dev: true

  /strip-final-newline@3.0.0:
    resolution: {integrity: sha512-dOESqjYr96iWYylGObzd39EuNTa5VJxyvVAEm5Jnh7KGo75V43Hk1odPQkNDyXNmUR6k+gEiDVXnjB8HJ3crXw==}
    engines: {node: '>=12'}
    dev: false

  /strip-json-comments@3.1.1:
    resolution: {integrity: sha512-6fPc+R4ihwqP6N/aIv2f1gMH8lOVtWQHoqC4yK6oSDVVocumAsfCqjkXnqiYMhmMwS/mEHLp7Vehlt3ql6lEig==}
    engines: {node: '>=8'}

  /strtok3@8.1.0:
    resolution: {integrity: sha512-ExzDvHYPj6F6QkSNe/JxSlBxTh3OrI6wrAIz53ulxo1c4hBJ1bT9C/JrAthEKHWG9riVH3Xzg7B03Oxty6S2Lw==}
    engines: {node: '>=16'}
    dependencies:
      '@tokenizer/token': 0.3.0
      peek-readable: 5.4.2
    dev: false

  /style-to-js@1.1.16:
    resolution: {integrity: sha512-/Q6ld50hKYPH3d/r6nr117TZkHR0w0kGGIVfpG9N6D8NymRPM9RqCUv4pRpJ62E5DqOYx2AFpbZMyCPnjQCnOw==}
    dependencies:
      style-to-object: 1.0.8

  /style-to-object@1.0.8:
    resolution: {integrity: sha512-xT47I/Eo0rwJmaXC4oilDGDWLohVhR6o/xAQcPQN8q6QBuZVL8qMYL85kLmST5cPjAorwvqIA4qXTRQoYHaL6g==}
    dependencies:
      inline-style-parser: 0.2.4

  /styled-jsx@5.1.6(react@19.1.0):
    resolution: {integrity: sha512-qSVyDTeMotdvQYoHWLNGwRFJHC+i+ZvdBRYosOFgC+Wg1vx4frN2/RG/NA7SYqqvKNLf39P2LSRA2pu6n0XYZA==}
    engines: {node: '>= 12.0.0'}
    peerDependencies:
      '@babel/core': '*'
      babel-plugin-macros: '*'
      react: '>= 16.8.0 || 17.x.x || ^18.0.0-0 || ^19.0.0-0'
    peerDependenciesMeta:
      '@babel/core':
        optional: true
      babel-plugin-macros:
        optional: true
    dependencies:
      client-only: 0.0.1
      react: 19.1.0
    dev: false

  /stylis@4.3.6:
    resolution: {integrity: sha512-yQ3rwFWRfwNUY7H5vpU0wfdkNSnvnJinhF9830Swlaxl03zsOjCfmX0ugac+3LtK0lYSgwL/KXc8oYL3mG4YFQ==}
    dev: false

  /sucrase@3.35.0:
    resolution: {integrity: sha512-8EbVDiu9iN/nESwxeSxDKe0dunta1GOlHufmSSXxMD2z2/tMZpDMpvXQGsc+ajGo8y2uYUmixaSRUc/QPoQ0GA==}
    engines: {node: '>=16 || 14 >=14.17'}
    hasBin: true
    dependencies:
      '@jridgewell/gen-mapping': 0.3.8
      commander: 4.1.1
      glob: 10.4.5
      lines-and-columns: 1.2.4
      mz: 2.7.0
      pirates: 4.0.7
      ts-interface-checker: 0.1.13

  /supports-color@7.2.0:
    resolution: {integrity: sha512-qpCAvRl9stuOHveKsn7HncJRvv501qIacKzQlO/+Lwxc9+0q2wLyv4Dfvt80/DPn2pqOBsJdDiogXGR9+OvwRw==}
    engines: {node: '>=8'}
    dependencies:
      has-flag: 4.0.0
    dev: true

  /supports-preserve-symlinks-flag@1.0.0:
    resolution: {integrity: sha512-ot0WnXS9fgdkgIcePe6RHNk1WA8+muPa6cSjeR3V8K27q9BB1rTE3R1p7Hv0z1ZyAc8s6Vvv8DIyWf681MAt0w==}
    engines: {node: '>= 0.4'}
    dev: true

  /swr@2.3.3(react@19.1.0):
    resolution: {integrity: sha512-dshNvs3ExOqtZ6kJBaAsabhPdHyeY4P2cKwRCniDVifBMoG/SVI7tfLWqPXriVspf2Rg4tPzXJTnwaihIeFw2A==}
    peerDependencies:
      react: ^16.11.0 || ^17.0.0 || ^18.0.0 || ^19.0.0
    dependencies:
      dequal: 2.0.3
      react: 19.1.0
      use-sync-external-store: 1.5.0(react@19.1.0)
    dev: false

  /system-architecture@0.1.0:
    resolution: {integrity: sha512-ulAk51I9UVUyJgxlv9M6lFot2WP3e7t8Kz9+IS6D4rVba1tR9kON+Ey69f+1R4Q8cd45Lod6a4IcJIxnzGc/zA==}
    engines: {node: '>=18'}
    dev: false

  /tabbable@6.2.0:
    resolution: {integrity: sha512-Cat63mxsVJlzYvN51JmVXIgNoUokrIaT2zLclCXjRd8boZ0004U4KCs/sToJ75C6sdlByWxpYnb5Boif1VSFew==}
    dev: false

  /tailwind-merge@2.5.4:
    resolution: {integrity: sha512-0q8cfZHMu9nuYP/b5Shb7Y7Sh1B7Nnl5GqNr1U+n2p6+mybvRtayrQ+0042Z5byvTA8ihjlP8Odo8/VnHbZu4Q==}
    dev: false

  /tailwind-merge@2.6.0:
    resolution: {integrity: sha512-P+Vu1qXfzediirmHOC3xKGAYeZtPcV9g76X+xg2FD4tYgR71ewMA35Y3sCz3zhiN/dwefRpJX0yBcgwi1fXNQA==}

  /tailwind-variants@0.3.1(tailwindcss@4.1.5):
    resolution: {integrity: sha512-krn67M3FpPwElg4FsZrOQd0U26o7UDH/QOkK8RNaiCCrr052f6YJPBUfNKnPo/s/xRzNPtv1Mldlxsg8Tb46BQ==}
    engines: {node: '>=16.x', pnpm: '>=7.x'}
    peerDependencies:
      tailwindcss: '*'
    dependencies:
      tailwind-merge: 2.5.4
      tailwindcss: 4.1.5
    dev: false

  /tailwindcss@4.1.5:
    resolution: {integrity: sha512-nYtSPfWGDiWgCkwQG/m+aX83XCwf62sBgg3bIlNiiOcggnS1x3uVRDAuyelBFL+vJdOPPCGElxv9DjHJjRHiVA==}

  /tapable@2.2.1:
    resolution: {integrity: sha512-GNzQvQTOIP6RyTfE2Qxb8ZVlNmw0n88vp1szwWRimP02mnTsx3Wtn5qRdqY9w2XduFNUgvOwhNnQsjwCp+kqaQ==}
    engines: {node: '>=6'}
    dev: true

  /term-size@2.2.1:
    resolution: {integrity: sha512-wK0Ri4fOGjv/XPy8SBHZChl8CM7uMc5VML7SqiQ0zG7+J5Vr+RMQDoHa2CNT6KHUnTGIXH34UDMkPzAUyapBZg==}
    engines: {node: '>=8'}
    dev: true

  /terser@5.39.2:
    resolution: {integrity: sha512-yEPUmWve+VA78bI71BW70Dh0TuV4HHd+I5SHOAfS1+QBOmvmCiiffgjR8ryyEd3KIfvPGFqoADt8LdQ6XpXIvg==}
    engines: {node: '>=10'}
    hasBin: true
    dependencies:
      '@jridgewell/source-map': 0.3.6
      acorn: 8.14.1
      commander: 2.20.3
      source-map-support: 0.5.21

  /thenify-all@1.6.0:
    resolution: {integrity: sha512-RNxQH/qI8/t3thXJDwcstUO4zeqo64+Uy/+sNVRBx4Xn2OX+OZ9oP+iJnNFqplFra2ZUVeKCSa2oVWi3T4uVmA==}
    engines: {node: '>=0.8'}
    dependencies:
      thenify: 3.3.1

  /thenify@3.3.1:
    resolution: {integrity: sha512-RVZSIV5IG10Hk3enotrhvz0T9em6cyHBLkH/YAZuKqd8hRkKhSfCGIcP2KUY0EPxndzANBmNllzWPwak+bheSw==}
    dependencies:
      any-promise: 1.3.0

  /thread-stream@3.1.0:
    resolution: {integrity: sha512-OqyPZ9u96VohAyMfJykzmivOrY2wfMSf3C5TtFJVgN+Hm6aj+voFhlK+kZEIv2FBh1X6Xp3DlnCOfEQ3B2J86A==}
    dependencies:
      real-require: 0.2.0
    dev: false

  /throttleit@2.1.0:
    resolution: {integrity: sha512-nt6AMGKW1p/70DF/hGBdJB57B8Tspmbp5gfJ8ilhLnt7kkr2ye7hzD6NVG8GGErk2HWF34igrL2CXmNIkzKqKw==}
    engines: {node: '>=18'}
    dev: false

  /tiny-invariant@1.3.3:
    resolution: {integrity: sha512-+FbBPE1o9QAYvviau/qC5SE3caw21q3xkvWKBtja5vgqOWIHHJ3ioaq1VPfn/Szqctz2bU/oYeKd9/z5BL+PVg==}
    dev: false

  /tinybench@2.9.0:
    resolution: {integrity: sha512-0+DUvqWMValLmha6lr4kD8iAMK1HzV0/aKnCtWb9v9641TnP/MFb7Pc2bxoxQjTXAErryXVgUOfv2YqNllqGeg==}
    dev: true

  /tinyexec@0.3.2:
    resolution: {integrity: sha512-KQQR9yN7R5+OSwaK0XQoj22pwHoTlgYqmUscPYoknOoWCWfj/5/ABTMRi69FrKU5ffPVh5QcFikpWJI/P1ocHA==}

  /tinyexec@1.0.1:
    resolution: {integrity: sha512-5uC6DDlmeqiOwCPmK9jMSdOuZTh8bU39Ys6yidB+UTt5hfZUPGAypSgFRiEp+jbi9qH40BLDvy85jIU88wKSqw==}
    dev: false

  /tinyglobby@0.2.13:
    resolution: {integrity: sha512-mEwzpUgrLySlveBwEVDMKk5B57bhLPYovRfPAXD5gA/98Opn0rCDj3GtLwFvCvH5RK9uPCExUROW5NjDwvqkxw==}
    engines: {node: '>=12.0.0'}
    dependencies:
      fdir: 6.4.4(picomatch@4.0.2)
      picomatch: 4.0.2

  /tinypool@1.0.2:
    resolution: {integrity: sha512-al6n+QEANGFOMf/dmUMsuS5/r9B06uwlyNjZZql/zv8J7ybHCgoihBNORZCY2mzUuAnomQa2JdhyHKzZxPCrFA==}
    engines: {node: ^18.0.0 || >=20.0.0}
    dev: true

  /tinyrainbow@2.0.0:
    resolution: {integrity: sha512-op4nsTR47R6p0vMUUoYl/a+ljLFVtlfaXkLQmqfLR1qHma1h/ysYk4hEXZ880bf2CYgTskvTa/e196Vd5dDQXw==}
    engines: {node: '>=14.0.0'}
    dev: true

  /tinyspy@3.0.2:
    resolution: {integrity: sha512-n1cw8k1k0x4pgA2+9XrOkFydTerNcJ1zWCO5Nn9scWHTD+5tp8dghT2x1uduQePZTZgd3Tupf+x9BxJjeJi77Q==}
    engines: {node: '>=14.0.0'}
    dev: true

  /title@4.0.1:
    resolution: {integrity: sha512-xRnPkJx9nvE5MF6LkB5e8QJjE2FW8269wTu/LQdf7zZqBgPly0QJPf/CWAo7srj5so4yXfoLEdCFgurlpi47zg==}
    hasBin: true
    dependencies:
      arg: 5.0.2
      chalk: 5.4.1
      clipboardy: 4.0.0
    dev: false

  /tmp@0.0.33:
    resolution: {integrity: sha512-jRCJlojKnZ3addtTOjdIqoRuPEKBvNXcGYqzO6zWZX8KfKEpnGY5jfggJQ3EjKuu8D4bJRr0y+cYJFmYbImXGw==}
    engines: {node: '>=0.6.0'}
    dependencies:
      os-tmpdir: 1.0.2
    dev: true

  /to-no-case@1.0.2:
    resolution: {integrity: sha512-Z3g735FxuZY8rodxV4gH7LxClE4H0hTIyHNIHdk+vpQxjLm0cwnKXq/OFVZ76SOQmto7txVcwSCwkU5kqp+FKg==}
    dev: false

  /to-regex-range@5.0.1:
    resolution: {integrity: sha512-65P7iz6X5yEr1cwcgvQxbbIw7Uk3gOy5dIdtZ4rDveLqhrdJP+Li/Hx6tyK0NEb+2GCyneCMJiGqrADCSNk8sQ==}
    engines: {node: '>=8.0'}
    dependencies:
      is-number: 7.0.0

  /to-snake-case@1.0.0:
    resolution: {integrity: sha512-joRpzBAk1Bhi2eGEYBjukEWHOe/IvclOkiJl3DtA91jV6NwQ3MwXA4FHYeqk8BNp/D8bmi9tcNbRu/SozP0jbQ==}
    dependencies:
      to-space-case: 1.0.0
    dev: false

  /to-space-case@1.0.0:
    resolution: {integrity: sha512-rLdvwXZ39VOn1IxGL3V6ZstoTbwLRckQmn/U8ZDLuWwIXNpuZDhQ3AiRUlhTbOXFVE9C+dR51wM0CBDhk31VcA==}
    dependencies:
      to-no-case: 1.0.2
    dev: false

  /token-types@6.0.0:
    resolution: {integrity: sha512-lbDrTLVsHhOMljPscd0yitpozq7Ga2M5Cvez5AjGg8GASBjtt6iERCAJ93yommPmz62fb45oFIXHEZ3u9bfJEA==}
    engines: {node: '>=14.16'}
    dependencies:
      '@tokenizer/token': 0.3.0
      ieee754: 1.2.1
    dev: false

  /tr46@1.0.1:
    resolution: {integrity: sha512-dTpowEjclQ7Kgx5SdBkqRzVhERQXov8/l9Ft9dVM9fmg0W0KQSVaXX9T4i6twCPNtYiZM53lpSSUAwJbFPOHxA==}
    dependencies:
      punycode: 2.3.1

  /tree-kill@1.2.2:
    resolution: {integrity: sha512-L0Orpi8qGpRG//Nd+H90vFB+3iHnue1zSSGmNOOCh1GLJ7rUKVwV2HvijphGQS2UmhUZewS9VgvxYIdgr+fG1A==}
    hasBin: true

  /trim-lines@3.0.1:
    resolution: {integrity: sha512-kRj8B+YHZCc9kQYdWfJB2/oUl9rA99qbowYYBtr4ui4mZyAQ2JpvVBd/6U2YloATfqBhBTSMhTpgBHtU0Mf3Rg==}

  /trough@2.2.0:
    resolution: {integrity: sha512-tmMpK00BjZiUyVyvrBK7knerNgmgvcV/KLVyuma/SC+TQN167GrMRciANTz09+k3zW8L8t60jWO1GpfkZdjTaw==}

  /truncate-utf8-bytes@1.0.2:
    resolution: {integrity: sha512-95Pu1QXQvruGEhv62XCMO3Mm90GscOCClvrIUwCM0PYOXK3kaF3l3sIHxx71ThJfcbM2O5Au6SO3AWCSEfW4mQ==}
    dependencies:
      utf8-byte-length: 1.0.5
    dev: false

  /ts-api-utils@2.1.0(typescript@5.8.2):
    resolution: {integrity: sha512-CUgTZL1irw8u29bzrOD/nH85jqyc74D6SshFgujOIA7osm2Rz7dYH77agkx7H4FBNxDq7Cjf+IjaX/8zwFW+ZQ==}
    engines: {node: '>=18.12'}
    peerDependencies:
      typescript: '>=4.8.4'
    dependencies:
      typescript: 5.8.2
    dev: true

  /ts-dedent@2.2.0:
    resolution: {integrity: sha512-q5W7tVM71e2xjHZTlgfTDoPF/SmqKG5hddq9SzR49CH2hayqRKJtQ4mtRlSxKaJlR/+9rEM+mnBHf7I2/BQcpQ==}
    engines: {node: '>=6.10'}
    dev: false

  /ts-essentials@10.0.3(typescript@5.8.3):
    resolution: {integrity: sha512-/FrVAZ76JLTWxJOERk04fm8hYENDo0PWSP3YLQKxevLwWtxemGcl5JJEzN4iqfDlRve0ckyfFaOBu4xbNH/wZw==}
    peerDependencies:
      typescript: '>=4.5.0'
    peerDependenciesMeta:
      typescript:
        optional: true
    dependencies:
      typescript: 5.8.3
    dev: false

  /ts-interface-checker@0.1.13:
    resolution: {integrity: sha512-Y/arvbn+rrz3JCKl9C4kVNfTfSm2/mEp5FSz5EsZSANGPSlQrpRI5M4PKF+mJnE52jOO90PnPSc3Ur3bTQw0gA==}

  /ts-node@10.9.2(@types/node@20.17.49)(typescript@5.8.3):
    resolution: {integrity: sha512-f0FFpIdcHgn8zcPSbf1dRevwt047YMnaiJM3u2w2RewrB+fob/zePZcrOyQoLMMO7aBIddLcQIEK5dYjkLnGrQ==}
    hasBin: true
    peerDependencies:
      '@swc/core': '>=1.2.50'
      '@swc/wasm': '>=1.2.50'
      '@types/node': '*'
      typescript: '>=2.7'
    peerDependenciesMeta:
      '@swc/core':
        optional: true
      '@swc/wasm':
        optional: true
    dependencies:
      '@cspotcode/source-map-support': 0.8.1
      '@tsconfig/node10': 1.0.11
      '@tsconfig/node12': 1.0.11
      '@tsconfig/node14': 1.0.3
      '@tsconfig/node16': 1.0.4
      '@types/node': 20.17.49
      acorn: 8.14.1
      acorn-walk: 8.3.4
      arg: 4.1.3
      create-require: 1.1.1
      diff: 4.0.2
      make-error: 1.3.6
      typescript: 5.8.3
      v8-compile-cache-lib: 3.0.1
      yn: 3.1.1
    dev: true

  /tslib@2.8.1:
    resolution: {integrity: sha512-oJFu94HQb+KVduSUQL7wnpmqnfmLsOA/nAh6b6EH0wCEoK0/mPeXU6c3wKDV83MkOuHPRHtSXKKU99IBazS/2w==}

  /tsup@8.5.0(tsx@4.19.4)(typescript@5.8.3):
    resolution: {integrity: sha512-VmBp77lWNQq6PfuMqCHD3xWl22vEoWsKajkF8t+yMBawlUS8JzEI+vOVMeuNZIuMML8qXRizFKi9oD5glKQVcQ==}
    engines: {node: '>=18'}
    hasBin: true
    peerDependencies:
      '@microsoft/api-extractor': ^7.36.0
      '@swc/core': ^1
      postcss: ^8.4.12
      typescript: '>=4.5.0'
    peerDependenciesMeta:
      '@microsoft/api-extractor':
        optional: true
      '@swc/core':
        optional: true
      postcss:
        optional: true
      typescript:
        optional: true
    dependencies:
      bundle-require: 5.1.0(esbuild@0.25.4)
      cac: 6.7.14
      chokidar: 4.0.3
      consola: 3.4.2
      debug: 4.4.1
      esbuild: 0.25.4
      fix-dts-default-cjs-exports: 1.0.1
      joycon: 3.1.1
      picocolors: 1.1.1
      postcss-load-config: 6.0.1(tsx@4.19.4)
      resolve-from: 5.0.0
      rollup: 4.41.0
      source-map: 0.8.0-beta.0
      sucrase: 3.35.0
      tinyexec: 0.3.2
      tinyglobby: 0.2.13
      tree-kill: 1.2.2
      typescript: 5.8.3
    transitivePeerDependencies:
      - jiti
      - supports-color
      - tsx
      - yaml
    dev: true

  /tsup@8.5.0(typescript@5.8.2):
    resolution: {integrity: sha512-VmBp77lWNQq6PfuMqCHD3xWl22vEoWsKajkF8t+yMBawlUS8JzEI+vOVMeuNZIuMML8qXRizFKi9oD5glKQVcQ==}
    engines: {node: '>=18'}
    hasBin: true
    peerDependencies:
      '@microsoft/api-extractor': ^7.36.0
      '@swc/core': ^1
      postcss: ^8.4.12
      typescript: '>=4.5.0'
    peerDependenciesMeta:
      '@microsoft/api-extractor':
        optional: true
      '@swc/core':
        optional: true
      postcss:
        optional: true
      typescript:
        optional: true
    dependencies:
      bundle-require: 5.1.0(esbuild@0.25.4)
      cac: 6.7.14
      chokidar: 4.0.3
      consola: 3.4.2
      debug: 4.4.1
      esbuild: 0.25.4
      fix-dts-default-cjs-exports: 1.0.1
      joycon: 3.1.1
      picocolors: 1.1.1
      postcss-load-config: 6.0.1
      resolve-from: 5.0.0
      rollup: 4.41.0
      source-map: 0.8.0-beta.0
      sucrase: 3.35.0
      tinyexec: 0.3.2
      tinyglobby: 0.2.13
      tree-kill: 1.2.2
      typescript: 5.8.2
    transitivePeerDependencies:
      - jiti
      - supports-color
      - tsx
      - yaml
    dev: true

  /tsup@8.5.0(typescript@5.8.3):
    resolution: {integrity: sha512-VmBp77lWNQq6PfuMqCHD3xWl22vEoWsKajkF8t+yMBawlUS8JzEI+vOVMeuNZIuMML8qXRizFKi9oD5glKQVcQ==}
    engines: {node: '>=18'}
    hasBin: true
    peerDependencies:
      '@microsoft/api-extractor': ^7.36.0
      '@swc/core': ^1
      postcss: ^8.4.12
      typescript: '>=4.5.0'
    peerDependenciesMeta:
      '@microsoft/api-extractor':
        optional: true
      '@swc/core':
        optional: true
      postcss:
        optional: true
      typescript:
        optional: true
    dependencies:
      bundle-require: 5.1.0(esbuild@0.25.4)
      cac: 6.7.14
      chokidar: 4.0.3
      consola: 3.4.2
      debug: 4.4.1
      esbuild: 0.25.4
      fix-dts-default-cjs-exports: 1.0.1
      joycon: 3.1.1
      picocolors: 1.1.1
      postcss-load-config: 6.0.1
      resolve-from: 5.0.0
      rollup: 4.41.0
      source-map: 0.8.0-beta.0
      sucrase: 3.35.0
      tinyexec: 0.3.2
      tinyglobby: 0.2.13
      tree-kill: 1.2.2
      typescript: 5.8.3
    transitivePeerDependencies:
      - jiti
      - supports-color
      - tsx
      - yaml

  /tsup@8.5.0(yaml@2.8.0):
    resolution: {integrity: sha512-VmBp77lWNQq6PfuMqCHD3xWl22vEoWsKajkF8t+yMBawlUS8JzEI+vOVMeuNZIuMML8qXRizFKi9oD5glKQVcQ==}
    engines: {node: '>=18'}
    hasBin: true
    peerDependencies:
      '@microsoft/api-extractor': ^7.36.0
      '@swc/core': ^1
      postcss: ^8.4.12
      typescript: '>=4.5.0'
    peerDependenciesMeta:
      '@microsoft/api-extractor':
        optional: true
      '@swc/core':
        optional: true
      postcss:
        optional: true
      typescript:
        optional: true
    dependencies:
      bundle-require: 5.1.0(esbuild@0.25.4)
      cac: 6.7.14
      chokidar: 4.0.3
      consola: 3.4.2
      debug: 4.4.1
      esbuild: 0.25.4
      fix-dts-default-cjs-exports: 1.0.1
      joycon: 3.1.1
      picocolors: 1.1.1
      postcss-load-config: 6.0.1(yaml@2.8.0)
      resolve-from: 5.0.0
      rollup: 4.41.0
      source-map: 0.8.0-beta.0
      sucrase: 3.35.0
      tinyexec: 0.3.2
      tinyglobby: 0.2.13
      tree-kill: 1.2.2
    transitivePeerDependencies:
      - jiti
      - supports-color
      - tsx
      - yaml
    dev: true

  /tsx@4.19.2:
    resolution: {integrity: sha512-pOUl6Vo2LUq/bSa8S5q7b91cgNSjctn9ugq/+Mvow99qW6x/UZYwzxy/3NmqoT66eHYfCVvFvACC58UBPFf28g==}
    engines: {node: '>=18.0.0'}
    hasBin: true
    dependencies:
      esbuild: 0.23.1
      get-tsconfig: 4.10.0
    optionalDependencies:
      fsevents: 2.3.3
    dev: false

  /tsx@4.19.4:
    resolution: {integrity: sha512-gK5GVzDkJK1SI1zwHf32Mqxf2tSJkNx+eYcNly5+nHvWqXUJYUkWBQtKauoESz3ymezAI++ZwT855x5p5eop+Q==}
    engines: {node: '>=18.0.0'}
    hasBin: true
    dependencies:
      esbuild: 0.25.4
      get-tsconfig: 4.10.0
    optionalDependencies:
      fsevents: 2.3.3
    dev: true

  /turbo-darwin-64@2.5.3:
    resolution: {integrity: sha512-YSItEVBUIvAGPUDpAB9etEmSqZI3T6BHrkBkeSErvICXn3dfqXUfeLx35LfptLDEbrzFUdwYFNmt8QXOwe9yaw==}
    cpu: [x64]
    os: [darwin]
    requiresBuild: true
    dev: true
    optional: true

  /turbo-darwin-arm64@2.5.3:
    resolution: {integrity: sha512-5PefrwHd42UiZX7YA9m1LPW6x9YJBDErXmsegCkVp+GjmWrADfEOxpFrGQNonH3ZMj77WZB2PVE5Aw3gA+IOhg==}
    cpu: [arm64]
    os: [darwin]
    requiresBuild: true
    dev: true
    optional: true

  /turbo-linux-64@2.5.3:
    resolution: {integrity: sha512-M9xigFgawn5ofTmRzvjjLj3Lqc05O8VHKuOlWNUlnHPUltFquyEeSkpQNkE/vpPdOR14AzxqHbhhxtfS4qvb1w==}
    cpu: [x64]
    os: [linux]
    requiresBuild: true
    dev: true
    optional: true

  /turbo-linux-arm64@2.5.3:
    resolution: {integrity: sha512-auJRbYZ8SGJVqvzTikpg1bsRAsiI9Tk0/SDkA5Xgg0GdiHDH/BOzv1ZjDE2mjmlrO/obr19Dw+39OlMhwLffrw==}
    cpu: [arm64]
    os: [linux]
    requiresBuild: true
    dev: true
    optional: true

  /turbo-windows-64@2.5.3:
    resolution: {integrity: sha512-arLQYohuHtIEKkmQSCU9vtrKUg+/1TTstWB9VYRSsz+khvg81eX6LYHtXJfH/dK7Ho6ck+JaEh5G+QrE1jEmCQ==}
    cpu: [x64]
    os: [win32]
    requiresBuild: true
    dev: true
    optional: true

  /turbo-windows-arm64@2.5.3:
    resolution: {integrity: sha512-3JPn66HAynJ0gtr6H+hjY4VHpu1RPKcEwGATvGUTmLmYSYBQieVlnGDRMMoYN066YfyPqnNGCfhYbXfH92Cm0g==}
    cpu: [arm64]
    os: [win32]
    requiresBuild: true
    dev: true
    optional: true

  /turbo@2.5.3:
    resolution: {integrity: sha512-iHuaNcq5GZZnr3XDZNuu2LSyCzAOPwDuo5Qt+q64DfsTP1i3T2bKfxJhni2ZQxsvAoxRbuUK5QetJki4qc5aYA==}
    hasBin: true
    optionalDependencies:
      turbo-darwin-64: 2.5.3
      turbo-darwin-arm64: 2.5.3
      turbo-linux-64: 2.5.3
      turbo-linux-arm64: 2.5.3
      turbo-windows-64: 2.5.3
      turbo-windows-arm64: 2.5.3
    dev: true

  /tw-animate-css@1.3.0:
    resolution: {integrity: sha512-jrJ0XenzS9KVuDThJDvnhalbl4IYiMQ/XvpA0a2FL8KmlK+6CSMviO7ROY/I7z1NnUs5NnDhlM6fXmF40xPxzw==}
    dev: true

  /twoslash-protocol@0.2.12:
    resolution: {integrity: sha512-5qZLXVYfZ9ABdjqbvPc4RWMr7PrpPaaDSeaYY55vl/w1j6H6kzsWK/urAEIXlzYlyrFmyz1UbwIt+AA0ck+wbg==}
    dev: false

  /twoslash@0.2.12(typescript@5.8.2):
    resolution: {integrity: sha512-tEHPASMqi7kqwfJbkk7hc/4EhlrKCSLcur+TcvYki3vhIfaRMXnXjaYFgXpoZRbT6GdprD4tGuVBEmTpUgLBsw==}
    peerDependencies:
      typescript: '*'
    dependencies:
      '@typescript/vfs': 1.6.1(typescript@5.8.2)
      twoslash-protocol: 0.2.12
      typescript: 5.8.2
    transitivePeerDependencies:
      - supports-color
    dev: false

  /type-check@0.4.0:
    resolution: {integrity: sha512-XleUoc9uwGXqjWwXaUTZAmzMcFZ5858QA2vvx1Ur5xIcixXIP+8LnFDgRplU30us6teqdlskFfu+ae4K79Ooew==}
    engines: {node: '>= 0.8.0'}
    dependencies:
      prelude-ls: 1.2.1
    dev: true

  /type-fest@4.41.0:
    resolution: {integrity: sha512-TeTSQ6H5YHvpqVwBRcnLDCBnDOHWYu7IvGbHT6N8AOymcr9PJGjc1GTtiWZTYg0NCgYwvnYWEkVChQAr9bjfwA==}
    engines: {node: '>=16'}
    dev: false

  /typed-array-buffer@1.0.3:
    resolution: {integrity: sha512-nAYYwfY3qnzX30IkA6AQZjVbtK6duGontcQm1WSG1MD94YLqK0515GNApXkoxKOWMusVssAHWLh9SeaoefYFGw==}
    engines: {node: '>= 0.4'}
    dependencies:
      call-bound: 1.0.4
      es-errors: 1.3.0
      is-typed-array: 1.1.15
    dev: true

  /typed-array-byte-length@1.0.3:
    resolution: {integrity: sha512-BaXgOuIxz8n8pIq3e7Atg/7s+DpiYrxn4vdot3w9KbnBhcRQq6o3xemQdIfynqSeXeDrF32x+WvfzmOjPiY9lg==}
    engines: {node: '>= 0.4'}
    dependencies:
      call-bind: 1.0.8
      for-each: 0.3.5
      gopd: 1.2.0
      has-proto: 1.2.0
      is-typed-array: 1.1.15
    dev: true

  /typed-array-byte-offset@1.0.4:
    resolution: {integrity: sha512-bTlAFB/FBYMcuX81gbL4OcpH5PmlFHqlCCpAl8AlEzMz5k53oNDvN8p1PNOWLEmI2x4orp3raOFB51tv9X+MFQ==}
    engines: {node: '>= 0.4'}
    dependencies:
      available-typed-arrays: 1.0.7
      call-bind: 1.0.8
      for-each: 0.3.5
      gopd: 1.2.0
      has-proto: 1.2.0
      is-typed-array: 1.1.15
      reflect.getprototypeof: 1.0.10
    dev: true

  /typed-array-length@1.0.7:
    resolution: {integrity: sha512-3KS2b+kL7fsuk/eJZ7EQdnEmQoaho/r6KUef7hxvltNA5DR8NAUM+8wJMbJyZ4G9/7i3v5zPBIMN5aybAh2/Jg==}
    engines: {node: '>= 0.4'}
    dependencies:
      call-bind: 1.0.8
      for-each: 0.3.5
      gopd: 1.2.0
      is-typed-array: 1.1.15
      possible-typed-array-names: 1.1.0
      reflect.getprototypeof: 1.0.10
    dev: true

  /typescript-eslint@8.32.0(eslint@9.27.0)(typescript@5.8.2):
    resolution: {integrity: sha512-UMq2kxdXCzinFFPsXc9o2ozIpYCCOiEC46MG3yEh5Vipq6BO27otTtEBZA1fQ66DulEUgE97ucQ/3YY66CPg0A==}
    engines: {node: ^18.18.0 || ^20.9.0 || >=21.1.0}
    peerDependencies:
      eslint: ^8.57.0 || ^9.0.0
      typescript: '>=4.8.4 <5.9.0'
    dependencies:
      '@typescript-eslint/eslint-plugin': 8.32.0(@typescript-eslint/parser@8.32.0)(eslint@9.27.0)(typescript@5.8.2)
      '@typescript-eslint/parser': 8.32.0(eslint@9.27.0)(typescript@5.8.2)
      '@typescript-eslint/utils': 8.32.0(eslint@9.27.0)(typescript@5.8.2)
      eslint: 9.27.0
      typescript: 5.8.2
    transitivePeerDependencies:
      - supports-color
    dev: true

  /typescript@5.8.2:
    resolution: {integrity: sha512-aJn6wq13/afZp/jT9QZmwEjDqqvSGp1VT5GVg+f/t6/oVyrgXM6BY1h9BRh/O5p3PlUPAe+WuiEZOmb/49RqoQ==}
    engines: {node: '>=14.17'}
    hasBin: true

  /typescript@5.8.3:
    resolution: {integrity: sha512-p1diW6TqL9L07nNxvRMM7hMMw4c5XOo/1ibL4aAIGmSAt9slTE1Xgw5KWuof2uTOvCg9BY7ZRi+GaF+7sfgPeQ==}
    engines: {node: '>=14.17'}
    hasBin: true

  /ufo@1.6.1:
    resolution: {integrity: sha512-9a4/uxlTWJ4+a5i0ooc1rU7C7YOw3wT+UGqdeNNHWnOF9qcMBgLRS+4IYUqbczewFx4mLEig6gawh7X6mFlEkA==}

  /uint8array-extras@1.4.0:
    resolution: {integrity: sha512-ZPtzy0hu4cZjv3z5NW9gfKnNLjoz4y6uv4HlelAjDK7sY/xOkKZv9xK/WQpcsBB3jEybChz9DPC2U/+cusjJVQ==}
    engines: {node: '>=18'}
    dev: false

  /unbox-primitive@1.1.0:
    resolution: {integrity: sha512-nWJ91DjeOkej/TA8pXQ3myruKpKEYgqvpw9lz4OPHj/NWFNluYrjbz9j01CJ8yKQd2g4jFoOkINCTW2I5LEEyw==}
    engines: {node: '>= 0.4'}
    dependencies:
      call-bound: 1.0.4
      has-bigints: 1.1.0
      has-symbols: 1.1.0
      which-boxed-primitive: 1.1.1
    dev: true

  /undici-types@6.19.8:
    resolution: {integrity: sha512-ve2KP6f/JnbPBFyobGHuerC9g1FYGn/F8n1LWTwNxCEzd6IfqTwUQcNXgEtmmQ6DlRrC1hrSrBnCZPokRrDHjw==}
    dev: true

  /undici-types@6.21.0:
    resolution: {integrity: sha512-iwDZqg0QAGrg9Rav5H4n0M64c3mkR59cJ6wQp+7C4nI0gsmExaedaYLNO44eT4AtBBwjbTiGPMlt2Md0T9H9JQ==}

  /unified@11.0.5:
    resolution: {integrity: sha512-xKvGhPWw3k84Qjh8bI3ZeJjqnyadK+GEFtazSfZv/rKeTkTjOJho6mFqh2SM96iIcZokxiOpg78GazTSg8+KHA==}
    dependencies:
      '@types/unist': 3.0.3
      bail: 2.0.2
      devlop: 1.1.0
      extend: 3.0.2
      is-plain-obj: 4.1.0
      trough: 2.2.0
      vfile: 6.0.3

  /unist-util-find-after@5.0.0:
    resolution: {integrity: sha512-amQa0Ep2m6hE2g72AugUItjbuM8X8cGQnFoHk0pGfrFeT9GZhzN5SW8nRsiGKK7Aif4CrACPENkA6P/Lw6fHGQ==}
    dependencies:
      '@types/unist': 3.0.3
      unist-util-is: 6.0.0
    dev: false

  /unist-util-is@5.2.1:
    resolution: {integrity: sha512-u9njyyfEh43npf1M+yGKDGVPbY/JWEemg5nH05ncKPfi+kBbKBJoTdsogMu33uhytuLlv9y0O7GH7fEdwLdLQw==}
    dependencies:
      '@types/unist': 2.0.11
    dev: false

  /unist-util-is@6.0.0:
    resolution: {integrity: sha512-2qCTHimwdxLfz+YzdGfkqNlH0tLi9xjTnHddPmJwtIG9MGsdbutfTc4P+haPD7l7Cjxf/WZj+we5qfVPvvxfYw==}
    dependencies:
      '@types/unist': 3.0.3

  /unist-util-modify-children@4.0.0:
    resolution: {integrity: sha512-+tdN5fGNddvsQdIzUF3Xx82CU9sMM+fA0dLgR9vOmT0oPT2jH+P1nd5lSqfCfXAw+93NhcXNY2qqvTUtE4cQkw==}
    dependencies:
      '@types/unist': 3.0.3
      array-iterate: 2.0.1
    dev: false

  /unist-util-position-from-estree@2.0.0:
    resolution: {integrity: sha512-KaFVRjoqLyF6YXCbVLNad/eS4+OfPQQn2yOd7zF/h5T/CSL2v8NpN6a5TPvtbXthAGw5nG+PuTtq+DdIZr+cRQ==}
    dependencies:
      '@types/unist': 3.0.3

  /unist-util-position@5.0.0:
    resolution: {integrity: sha512-fucsC7HjXvkB5R3kTCO7kUjRdrS0BJt3M/FPxmHMBOm8JQi2BsHAHFsy27E0EolP8rp0NzXsJ+jNPyDWvOJZPA==}
    dependencies:
      '@types/unist': 3.0.3

  /unist-util-remove-position@5.0.0:
    resolution: {integrity: sha512-Hp5Kh3wLxv0PHj9m2yZhhLt58KzPtEYKQQ4yxfYFEO7EvHwzyDYnduhHnY1mDxoqr7VUwVuHXk9RXKIiYS1N8Q==}
    dependencies:
      '@types/unist': 3.0.3
      unist-util-visit: 5.0.0
    dev: false

  /unist-util-remove@4.0.0:
    resolution: {integrity: sha512-b4gokeGId57UVRX/eVKej5gXqGlc9+trkORhFJpu9raqZkZhU0zm8Doi05+HaiBsMEIJowL+2WtQ5ItjsngPXg==}
    dependencies:
      '@types/unist': 3.0.3
      unist-util-is: 6.0.0
      unist-util-visit-parents: 6.0.1
    dev: false

  /unist-util-stringify-position@4.0.0:
    resolution: {integrity: sha512-0ASV06AAoKCDkS2+xw5RXJywruurpbC4JZSm7nr7MOt1ojAzvyyaO+UxZf18j8FCF6kmzCZKcAgN/yu2gm2XgQ==}
    dependencies:
      '@types/unist': 3.0.3

  /unist-util-visit-children@3.0.0:
    resolution: {integrity: sha512-RgmdTfSBOg04sdPcpTSD1jzoNBjt9a80/ZCzp5cI9n1qPzLZWF9YdvWGN2zmTumP1HWhXKdUWexjy/Wy/lJ7tA==}
    dependencies:
      '@types/unist': 3.0.3
    dev: false

  /unist-util-visit-parents@4.1.1:
    resolution: {integrity: sha512-1xAFJXAKpnnJl8G7K5KgU7FY55y3GcLIXqkzUj5QF/QVP7biUm0K0O2oqVkYsdjzJKifYeWn9+o6piAK2hGSHw==}
    dependencies:
      '@types/unist': 2.0.11
      unist-util-is: 5.2.1
    dev: false

  /unist-util-visit-parents@6.0.1:
    resolution: {integrity: sha512-L/PqWzfTP9lzzEa6CKs0k2nARxTdZduw3zyh8d2NVBnsyvHjSX4TWse388YrrQKbvI8w20fGjGlhgT96WwKykw==}
    dependencies:
      '@types/unist': 3.0.3
      unist-util-is: 6.0.0

  /unist-util-visit@3.1.0:
    resolution: {integrity: sha512-Szoh+R/Ll68QWAyQyZZpQzZQm2UPbxibDvaY8Xc9SUtYgPsDzx5AWSk++UUt2hJuow8mvwR+rG+LQLw+KsuAKA==}
    dependencies:
      '@types/unist': 2.0.11
      unist-util-is: 5.2.1
      unist-util-visit-parents: 4.1.1
    dev: false

  /unist-util-visit@5.0.0:
    resolution: {integrity: sha512-MR04uvD+07cwl/yhVuVWAtw+3GOR/knlL55Nd/wAdblk27GCVt3lqpTivy/tkJcZoNPzTwS1Y+KMojlLDhoTzg==}
    dependencies:
      '@types/unist': 3.0.3
      unist-util-is: 6.0.0
      unist-util-visit-parents: 6.0.1

  /universalify@0.1.2:
    resolution: {integrity: sha512-rBJeI5CXAlmy1pV+617WB9J63U6XcazHHF2f2dbJix4XzpUF0RS3Zbj0FGIOCAva5P/d/GBOYaACQ1w+0azUkg==}
    engines: {node: '>= 4.0.0'}
    dev: true

  /uri-js@4.4.1:
    resolution: {integrity: sha512-7rKUyy33Q1yc98pQ1DAmLtwX109F7TIfWlW1Ydo8Wl1ii1SeHieeh0HHfPeL2fMXK6z0s8ecKs9frCuLJvndBg==}
    dependencies:
      punycode: 2.3.1
    dev: true

  /use-sync-external-store@1.5.0(react@19.1.0):
    resolution: {integrity: sha512-Rb46I4cGGVBmjamjphe8L/UnvJD+uPPtTkNvX5mZgqdbavhI4EbgIWJiIHXJ8bc/i9EQGPRh4DwEURJ552Do0A==}
    peerDependencies:
      react: ^16.8.0 || ^17.0.0 || ^18.0.0 || ^19.0.0
    dependencies:
      react: 19.1.0
    dev: false

  /utf8-byte-length@1.0.5:
    resolution: {integrity: sha512-Xn0w3MtiQ6zoz2vFyUVruaCL53O/DwUvkEeOvj+uulMm0BkUGYWmBYVyElqZaSLhY6ZD0ulfU3aBra2aVT4xfA==}
    dev: false

  /uuid@10.0.0:
    resolution: {integrity: sha512-8XkAphELsDnEGrDxUOHB3RGvXz6TeuYSGEZBOjtTtPm2lwhGBjLgOzLHB63IUWfBpNucQjND6d3AOudO+H3RWQ==}
    hasBin: true
    dev: false

  /uuid@11.1.0:
    resolution: {integrity: sha512-0/A9rDy9P7cJ+8w1c9WD9V//9Wj15Ce2MPz8Ri6032usz+NfePxx5AcN3bN+r6ZL6jEo066/yNYB3tn4pQEx+A==}
    hasBin: true
    dev: false

  /uuid@9.0.0:
    resolution: {integrity: sha512-MXcSTerfPa4uqyzStbRoTgt5XIe3x5+42+q1sDuy3R5MDk66URdLMOZe5aPX/SQd+kuYAh0FdP/pO28IkQyTeg==}
    hasBin: true
    dev: false

  /v8-compile-cache-lib@3.0.1:
    resolution: {integrity: sha512-wa7YjyUGfNZngI/vtK0UHAN+lgDCxBPCylVXGp0zu59Fz5aiGtNXaq3DhIov063MorB+VfufLh3JlF2KdTK3xg==}
    dev: true

  /velite@0.2.4(acorn@8.14.1):
    resolution: {integrity: sha512-mNmtPBnEtsYEMlqZb5i0Adr0UJUHoaggQ81srsl+kjvJ3itWTmkCcNZ1zLzY3eQUcZAFXW49EdqyFcwhilAGvw==}
    engines: {node: ^18.17.0 || >=20.3.0}
    hasBin: true
    dependencies:
      '@mdx-js/mdx': 3.1.0(acorn@8.14.1)
      esbuild: 0.25.4
      sharp: 0.34.1
      terser: 5.39.2
    transitivePeerDependencies:
      - acorn
      - supports-color

  /vfile-location@5.0.3:
    resolution: {integrity: sha512-5yXvWDEgqeiYiBe1lbxYF7UMAIm/IcopxMHrMQDq3nvKcjPKIhZklUKL+AE7J7uApI4kwe2snsK+eI6UTj9EHg==}
    dependencies:
      '@types/unist': 3.0.3
      vfile: 6.0.3
    dev: false

  /vfile-matter@5.0.1:
    resolution: {integrity: sha512-o6roP82AiX0XfkyTHyRCMXgHfltUNlXSEqCIS80f+mbAyiQBE2fxtDVMtseyytGx75sihiJFo/zR6r/4LTs2Cw==}
    dependencies:
      vfile: 6.0.3
      yaml: 2.8.0
    dev: false

  /vfile-message@4.0.2:
    resolution: {integrity: sha512-jRDZ1IMLttGj41KcZvlrYAaI3CfqpLpfpf+Mfig13viT6NKvRzWZ+lXz0Y5D60w6uJIBAOGq9mSHf0gktF0duw==}
    dependencies:
      '@types/unist': 3.0.3
      unist-util-stringify-position: 4.0.0

  /vfile@6.0.3:
    resolution: {integrity: sha512-KzIbH/9tXat2u30jf+smMwFCsno4wHVdNmzFyL+T/L3UGqqk6JKfVqOFOZEpZSHADH1k40ab6NUIXZq422ov3Q==}
    dependencies:
      '@types/unist': 3.0.3
      vfile-message: 4.0.2

  /victory-vendor@36.9.2:
    resolution: {integrity: sha512-PnpQQMuxlwYdocC8fIJqVXvkeViHYzotI+NJrCuav0ZYFoq912ZHBk3mCeuj+5/VpodOjPe1z0Fk2ihgzlXqjQ==}
    dependencies:
      '@types/d3-array': 3.2.1
      '@types/d3-ease': 3.0.2
      '@types/d3-interpolate': 3.0.4
      '@types/d3-scale': 4.0.9
      '@types/d3-shape': 3.1.7
      '@types/d3-time': 3.0.4
      '@types/d3-timer': 3.0.2
      d3-array: 3.2.4
      d3-ease: 3.0.1
      d3-interpolate: 3.0.1
      d3-scale: 4.0.2
      d3-shape: 3.2.0
      d3-time: 3.1.0
      d3-timer: 3.0.1
    dev: false

  /vite-node@3.1.4(@types/node@20.17.49):
    resolution: {integrity: sha512-6enNwYnpyDo4hEgytbmc6mYWHXDHYEn0D1/rw4Q+tnHUGtKTJsn8T1YkX6Q18wI5LCrS8CTYlBaiCqxOy2kvUA==}
    engines: {node: ^18.0.0 || ^20.0.0 || >=22.0.0}
    hasBin: true
    dependencies:
      cac: 6.7.14
      debug: 4.4.1
      es-module-lexer: 1.7.0
      pathe: 2.0.3
      vite: 6.3.5(@types/node@20.17.49)
    transitivePeerDependencies:
      - '@types/node'
      - jiti
      - less
      - lightningcss
      - sass
      - sass-embedded
      - stylus
      - sugarss
      - supports-color
      - terser
      - tsx
      - yaml
    dev: true

  /vite-node@3.1.4(@types/node@20.17.49)(yaml@2.8.0):
<<<<<<< HEAD
=======
    resolution: {integrity: sha512-6enNwYnpyDo4hEgytbmc6mYWHXDHYEn0D1/rw4Q+tnHUGtKTJsn8T1YkX6Q18wI5LCrS8CTYlBaiCqxOy2kvUA==}
    engines: {node: ^18.0.0 || ^20.0.0 || >=22.0.0}
    hasBin: true
    dependencies:
      cac: 6.7.14
      debug: 4.4.1
      es-module-lexer: 1.7.0
      pathe: 2.0.3
      vite: 6.3.5(@types/node@20.17.49)(yaml@2.8.0)
    transitivePeerDependencies:
      - '@types/node'
      - jiti
      - less
      - lightningcss
      - sass
      - sass-embedded
      - stylus
      - sugarss
      - supports-color
      - terser
      - tsx
      - yaml
    dev: true

  /vite-node@3.1.4(@types/node@22.15.20)(tsx@4.19.4):
>>>>>>> 451951a7
    resolution: {integrity: sha512-6enNwYnpyDo4hEgytbmc6mYWHXDHYEn0D1/rw4Q+tnHUGtKTJsn8T1YkX6Q18wI5LCrS8CTYlBaiCqxOy2kvUA==}
    engines: {node: ^18.0.0 || ^20.0.0 || >=22.0.0}
    hasBin: true
    dependencies:
      cac: 6.7.14
      debug: 4.4.1
      es-module-lexer: 1.7.0
      pathe: 2.0.3
      vite: 6.3.5(@types/node@20.17.49)(yaml@2.8.0)
    transitivePeerDependencies:
      - '@types/node'
      - jiti
      - less
      - lightningcss
      - sass
      - sass-embedded
      - stylus
      - sugarss
      - supports-color
      - terser
      - tsx
      - yaml
    dev: true

  /vite-node@3.1.4(@types/node@22.15.20)(tsx@4.19.4):
    resolution: {integrity: sha512-6enNwYnpyDo4hEgytbmc6mYWHXDHYEn0D1/rw4Q+tnHUGtKTJsn8T1YkX6Q18wI5LCrS8CTYlBaiCqxOy2kvUA==}
    engines: {node: ^18.0.0 || ^20.0.0 || >=22.0.0}
    hasBin: true
    dependencies:
      cac: 6.7.14
      debug: 4.4.1
      es-module-lexer: 1.7.0
      pathe: 2.0.3
      vite: 6.3.5(@types/node@22.15.20)(tsx@4.19.4)
    transitivePeerDependencies:
      - '@types/node'
      - jiti
      - less
      - lightningcss
      - sass
      - sass-embedded
      - stylus
      - sugarss
      - supports-color
      - terser
      - tsx
      - yaml
    dev: true

  /vite@6.3.5(@types/node@20.17.49):
    resolution: {integrity: sha512-cZn6NDFE7wdTpINgs++ZJ4N49W2vRp8LCKrn3Ob1kYNtOo21vfDoaV5GzBfLU4MovSAB8uNRm4jgzVQZ+mBzPQ==}
    engines: {node: ^18.0.0 || ^20.0.0 || >=22.0.0}
    hasBin: true
    peerDependencies:
      '@types/node': ^18.0.0 || ^20.0.0 || >=22.0.0
      jiti: '>=1.21.0'
      less: '*'
      lightningcss: ^1.21.0
      sass: '*'
      sass-embedded: '*'
      stylus: '*'
      sugarss: '*'
      terser: ^5.16.0
      tsx: ^4.8.1
      yaml: ^2.4.2
    peerDependenciesMeta:
      '@types/node':
        optional: true
      jiti:
        optional: true
      less:
        optional: true
      lightningcss:
        optional: true
      sass:
        optional: true
      sass-embedded:
        optional: true
      stylus:
        optional: true
      sugarss:
        optional: true
      terser:
        optional: true
      tsx:
        optional: true
      yaml:
        optional: true
    dependencies:
      '@types/node': 20.17.49
      esbuild: 0.25.4
      fdir: 6.4.4(picomatch@4.0.2)
      picomatch: 4.0.2
      postcss: 8.5.3
      rollup: 4.41.0
      tinyglobby: 0.2.13
    optionalDependencies:
      fsevents: 2.3.3
    dev: true

  /vite@6.3.5(@types/node@20.17.49)(yaml@2.8.0):
<<<<<<< HEAD
=======
    resolution: {integrity: sha512-cZn6NDFE7wdTpINgs++ZJ4N49W2vRp8LCKrn3Ob1kYNtOo21vfDoaV5GzBfLU4MovSAB8uNRm4jgzVQZ+mBzPQ==}
    engines: {node: ^18.0.0 || ^20.0.0 || >=22.0.0}
    hasBin: true
    peerDependencies:
      '@types/node': ^18.0.0 || ^20.0.0 || >=22.0.0
      jiti: '>=1.21.0'
      less: '*'
      lightningcss: ^1.21.0
      sass: '*'
      sass-embedded: '*'
      stylus: '*'
      sugarss: '*'
      terser: ^5.16.0
      tsx: ^4.8.1
      yaml: ^2.4.2
    peerDependenciesMeta:
      '@types/node':
        optional: true
      jiti:
        optional: true
      less:
        optional: true
      lightningcss:
        optional: true
      sass:
        optional: true
      sass-embedded:
        optional: true
      stylus:
        optional: true
      sugarss:
        optional: true
      terser:
        optional: true
      tsx:
        optional: true
      yaml:
        optional: true
    dependencies:
      '@types/node': 20.17.49
      esbuild: 0.25.4
      fdir: 6.4.4(picomatch@4.0.2)
      picomatch: 4.0.2
      postcss: 8.5.3
      rollup: 4.41.0
      tinyglobby: 0.2.13
      yaml: 2.8.0
    optionalDependencies:
      fsevents: 2.3.3
    dev: true

  /vite@6.3.5(@types/node@22.15.20)(tsx@4.19.4):
>>>>>>> 451951a7
    resolution: {integrity: sha512-cZn6NDFE7wdTpINgs++ZJ4N49W2vRp8LCKrn3Ob1kYNtOo21vfDoaV5GzBfLU4MovSAB8uNRm4jgzVQZ+mBzPQ==}
    engines: {node: ^18.0.0 || ^20.0.0 || >=22.0.0}
    hasBin: true
    peerDependencies:
      '@types/node': ^18.0.0 || ^20.0.0 || >=22.0.0
      jiti: '>=1.21.0'
      less: '*'
      lightningcss: ^1.21.0
      sass: '*'
      sass-embedded: '*'
      stylus: '*'
      sugarss: '*'
      terser: ^5.16.0
      tsx: ^4.8.1
      yaml: ^2.4.2
    peerDependenciesMeta:
      '@types/node':
        optional: true
      jiti:
        optional: true
      less:
        optional: true
      lightningcss:
        optional: true
      sass:
        optional: true
      sass-embedded:
        optional: true
      stylus:
        optional: true
      sugarss:
        optional: true
      terser:
        optional: true
      tsx:
        optional: true
      yaml:
        optional: true
    dependencies:
      '@types/node': 20.17.49
      esbuild: 0.25.4
      fdir: 6.4.4(picomatch@4.0.2)
      picomatch: 4.0.2
      postcss: 8.5.3
      rollup: 4.41.0
      tinyglobby: 0.2.13
      yaml: 2.8.0
    optionalDependencies:
      fsevents: 2.3.3
    dev: true

  /vite@6.3.5(@types/node@22.15.20)(tsx@4.19.4):
    resolution: {integrity: sha512-cZn6NDFE7wdTpINgs++ZJ4N49W2vRp8LCKrn3Ob1kYNtOo21vfDoaV5GzBfLU4MovSAB8uNRm4jgzVQZ+mBzPQ==}
    engines: {node: ^18.0.0 || ^20.0.0 || >=22.0.0}
    hasBin: true
    peerDependencies:
      '@types/node': ^18.0.0 || ^20.0.0 || >=22.0.0
      jiti: '>=1.21.0'
      less: '*'
      lightningcss: ^1.21.0
      sass: '*'
      sass-embedded: '*'
      stylus: '*'
      sugarss: '*'
      terser: ^5.16.0
      tsx: ^4.8.1
      yaml: ^2.4.2
    peerDependenciesMeta:
      '@types/node':
        optional: true
      jiti:
        optional: true
      less:
        optional: true
      lightningcss:
        optional: true
      sass:
        optional: true
      sass-embedded:
        optional: true
      stylus:
        optional: true
      sugarss:
        optional: true
      terser:
        optional: true
      tsx:
        optional: true
      yaml:
        optional: true
    dependencies:
      '@types/node': 22.15.20
      esbuild: 0.25.4
      fdir: 6.4.4(picomatch@4.0.2)
      picomatch: 4.0.2
      postcss: 8.5.3
      rollup: 4.41.0
      tinyglobby: 0.2.13
      tsx: 4.19.4
    optionalDependencies:
      fsevents: 2.3.3
    dev: true

  /vitest@3.1.4(@types/node@20.17.49):
    resolution: {integrity: sha512-Ta56rT7uWxCSJXlBtKgIlApJnT6e6IGmTYxYcmxjJ4ujuZDI59GUQgVDObXXJujOmPDBYXHK1qmaGtneu6TNIQ==}
    engines: {node: ^18.0.0 || ^20.0.0 || >=22.0.0}
    hasBin: true
    peerDependencies:
      '@edge-runtime/vm': '*'
      '@types/debug': ^4.1.12
      '@types/node': ^18.0.0 || ^20.0.0 || >=22.0.0
      '@vitest/browser': 3.1.4
      '@vitest/ui': 3.1.4
      happy-dom: '*'
      jsdom: '*'
    peerDependenciesMeta:
      '@edge-runtime/vm':
        optional: true
      '@types/debug':
        optional: true
      '@types/node':
        optional: true
      '@vitest/browser':
        optional: true
      '@vitest/ui':
        optional: true
      happy-dom:
        optional: true
      jsdom:
        optional: true
    dependencies:
      '@types/node': 20.17.49
      '@vitest/expect': 3.1.4
      '@vitest/mocker': 3.1.4(vite@6.3.5)
      '@vitest/pretty-format': 3.1.4
      '@vitest/runner': 3.1.4
      '@vitest/snapshot': 3.1.4
      '@vitest/spy': 3.1.4
      '@vitest/utils': 3.1.4
      chai: 5.2.0
      debug: 4.4.1
      expect-type: 1.2.1
      magic-string: 0.30.17
      pathe: 2.0.3
      std-env: 3.9.0
      tinybench: 2.9.0
      tinyexec: 0.3.2
      tinyglobby: 0.2.13
      tinypool: 1.0.2
      tinyrainbow: 2.0.0
      vite: 6.3.5(@types/node@20.17.49)
      vite-node: 3.1.4(@types/node@20.17.49)
      why-is-node-running: 2.3.0
    transitivePeerDependencies:
      - jiti
      - less
      - lightningcss
      - msw
      - sass
      - sass-embedded
      - stylus
      - sugarss
      - supports-color
      - terser
      - tsx
      - yaml
    dev: true

  /vitest@3.1.4(@types/node@20.17.49)(yaml@2.8.0):
<<<<<<< HEAD
=======
    resolution: {integrity: sha512-Ta56rT7uWxCSJXlBtKgIlApJnT6e6IGmTYxYcmxjJ4ujuZDI59GUQgVDObXXJujOmPDBYXHK1qmaGtneu6TNIQ==}
    engines: {node: ^18.0.0 || ^20.0.0 || >=22.0.0}
    hasBin: true
    peerDependencies:
      '@edge-runtime/vm': '*'
      '@types/debug': ^4.1.12
      '@types/node': ^18.0.0 || ^20.0.0 || >=22.0.0
      '@vitest/browser': 3.1.4
      '@vitest/ui': 3.1.4
      happy-dom: '*'
      jsdom: '*'
    peerDependenciesMeta:
      '@edge-runtime/vm':
        optional: true
      '@types/debug':
        optional: true
      '@types/node':
        optional: true
      '@vitest/browser':
        optional: true
      '@vitest/ui':
        optional: true
      happy-dom:
        optional: true
      jsdom:
        optional: true
    dependencies:
      '@types/node': 20.17.49
      '@vitest/expect': 3.1.4
      '@vitest/mocker': 3.1.4(vite@6.3.5)
      '@vitest/pretty-format': 3.1.4
      '@vitest/runner': 3.1.4
      '@vitest/snapshot': 3.1.4
      '@vitest/spy': 3.1.4
      '@vitest/utils': 3.1.4
      chai: 5.2.0
      debug: 4.4.1
      expect-type: 1.2.1
      magic-string: 0.30.17
      pathe: 2.0.3
      std-env: 3.9.0
      tinybench: 2.9.0
      tinyexec: 0.3.2
      tinyglobby: 0.2.13
      tinypool: 1.0.2
      tinyrainbow: 2.0.0
      vite: 6.3.5(@types/node@20.17.49)(yaml@2.8.0)
      vite-node: 3.1.4(@types/node@20.17.49)(yaml@2.8.0)
      why-is-node-running: 2.3.0
    transitivePeerDependencies:
      - jiti
      - less
      - lightningcss
      - msw
      - sass
      - sass-embedded
      - stylus
      - sugarss
      - supports-color
      - terser
      - tsx
      - yaml
    dev: true

  /vitest@3.1.4(@types/node@22.15.20)(tsx@4.19.4):
>>>>>>> 451951a7
    resolution: {integrity: sha512-Ta56rT7uWxCSJXlBtKgIlApJnT6e6IGmTYxYcmxjJ4ujuZDI59GUQgVDObXXJujOmPDBYXHK1qmaGtneu6TNIQ==}
    engines: {node: ^18.0.0 || ^20.0.0 || >=22.0.0}
    hasBin: true
    peerDependencies:
      '@edge-runtime/vm': '*'
      '@types/debug': ^4.1.12
      '@types/node': ^18.0.0 || ^20.0.0 || >=22.0.0
      '@vitest/browser': 3.1.4
      '@vitest/ui': 3.1.4
      happy-dom: '*'
      jsdom: '*'
    peerDependenciesMeta:
      '@edge-runtime/vm':
        optional: true
      '@types/debug':
        optional: true
      '@types/node':
        optional: true
      '@vitest/browser':
        optional: true
      '@vitest/ui':
        optional: true
      happy-dom:
        optional: true
      jsdom:
        optional: true
    dependencies:
      '@types/node': 20.17.49
      '@vitest/expect': 3.1.4
      '@vitest/mocker': 3.1.4(vite@6.3.5)
      '@vitest/pretty-format': 3.1.4
      '@vitest/runner': 3.1.4
      '@vitest/snapshot': 3.1.4
      '@vitest/spy': 3.1.4
      '@vitest/utils': 3.1.4
      chai: 5.2.0
      debug: 4.4.1
      expect-type: 1.2.1
      magic-string: 0.30.17
      pathe: 2.0.3
      std-env: 3.9.0
      tinybench: 2.9.0
      tinyexec: 0.3.2
      tinyglobby: 0.2.13
      tinypool: 1.0.2
      tinyrainbow: 2.0.0
      vite: 6.3.5(@types/node@20.17.49)(yaml@2.8.0)
      vite-node: 3.1.4(@types/node@20.17.49)(yaml@2.8.0)
      why-is-node-running: 2.3.0
    transitivePeerDependencies:
      - jiti
      - less
      - lightningcss
      - msw
      - sass
      - sass-embedded
      - stylus
      - sugarss
      - supports-color
      - terser
      - tsx
      - yaml
    dev: true

  /vitest@3.1.4(@types/node@22.15.20)(tsx@4.19.4):
    resolution: {integrity: sha512-Ta56rT7uWxCSJXlBtKgIlApJnT6e6IGmTYxYcmxjJ4ujuZDI59GUQgVDObXXJujOmPDBYXHK1qmaGtneu6TNIQ==}
    engines: {node: ^18.0.0 || ^20.0.0 || >=22.0.0}
    hasBin: true
    peerDependencies:
      '@edge-runtime/vm': '*'
      '@types/debug': ^4.1.12
      '@types/node': ^18.0.0 || ^20.0.0 || >=22.0.0
      '@vitest/browser': 3.1.4
      '@vitest/ui': 3.1.4
      happy-dom: '*'
      jsdom: '*'
    peerDependenciesMeta:
      '@edge-runtime/vm':
        optional: true
      '@types/debug':
        optional: true
      '@types/node':
        optional: true
      '@vitest/browser':
        optional: true
      '@vitest/ui':
        optional: true
      happy-dom:
        optional: true
      jsdom:
        optional: true
    dependencies:
      '@types/node': 22.15.20
      '@vitest/expect': 3.1.4
      '@vitest/mocker': 3.1.4(vite@6.3.5)
      '@vitest/pretty-format': 3.1.4
      '@vitest/runner': 3.1.4
      '@vitest/snapshot': 3.1.4
      '@vitest/spy': 3.1.4
      '@vitest/utils': 3.1.4
      chai: 5.2.0
      debug: 4.4.1
      expect-type: 1.2.1
      magic-string: 0.30.17
      pathe: 2.0.3
      std-env: 3.9.0
      tinybench: 2.9.0
      tinyexec: 0.3.2
      tinyglobby: 0.2.13
      tinypool: 1.0.2
      tinyrainbow: 2.0.0
      vite: 6.3.5(@types/node@22.15.20)(tsx@4.19.4)
      vite-node: 3.1.4(@types/node@22.15.20)(tsx@4.19.4)
      why-is-node-running: 2.3.0
    transitivePeerDependencies:
      - jiti
      - less
      - lightningcss
      - msw
      - sass
      - sass-embedded
      - stylus
      - sugarss
      - supports-color
      - terser
      - tsx
      - yaml
    dev: true

  /vscode-jsonrpc@8.2.0:
    resolution: {integrity: sha512-C+r0eKJUIfiDIfwJhria30+TYWPtuHJXHtI7J0YlOmKAo7ogxP20T0zxB7HZQIFhIyvoBPwWskjxrvAtfjyZfA==}
    engines: {node: '>=14.0.0'}
    dev: false

  /vscode-languageserver-protocol@3.17.5:
    resolution: {integrity: sha512-mb1bvRJN8SVznADSGWM9u/b07H7Ecg0I3OgXDuLdn307rl/J3A9YD6/eYOssqhecL27hK1IPZAsaqh00i/Jljg==}
    dependencies:
      vscode-jsonrpc: 8.2.0
      vscode-languageserver-types: 3.17.5
    dev: false

  /vscode-languageserver-textdocument@1.0.12:
    resolution: {integrity: sha512-cxWNPesCnQCcMPeenjKKsOCKQZ/L6Tv19DTRIGuLWe32lyzWhihGVJ/rcckZXJxfdKCFvRLS3fpBIsV/ZGX4zA==}
    dev: false

  /vscode-languageserver-types@3.17.5:
    resolution: {integrity: sha512-Ld1VelNuX9pdF39h2Hgaeb5hEZM2Z3jUrrMgWQAu82jMtZp7p3vJT3BzToKtZI7NgQssZje5o0zryOrhQvzQAg==}
    dev: false

  /vscode-languageserver@9.0.1:
    resolution: {integrity: sha512-woByF3PDpkHFUreUa7Hos7+pUWdeWMXRd26+ZX2A8cFx6v/JPTtd4/uN0/jB6XQHYaOlHbio03NTHCqrgG5n7g==}
    hasBin: true
    dependencies:
      vscode-languageserver-protocol: 3.17.5
    dev: false

  /vscode-uri@3.0.8:
    resolution: {integrity: sha512-AyFQ0EVmsOZOlAnxoFOGOq1SQDWAB7C6aqMGS23svWAllfOaxbuFvcT8D1i8z3Gyn8fraVeZNNmN6e9bxxXkKw==}
    dev: false

  /web-namespaces@2.0.1:
    resolution: {integrity: sha512-bKr1DkiNa2krS7qxNtdrtHAmzuYGFQLiQ13TsorsdT6ULTkPLKuu5+GsFpDlg6JFjUTwX2DyhMPG2be8uPrqsQ==}
    dev: false

  /web-streams-polyfill@3.3.3:
    resolution: {integrity: sha512-d2JWLCivmZYTSIoge9MsgFCZrt571BikcWGYkjC1khllbTeDlGqZ2D8vD8E/lJa8WGWbb7Plm8/XJYV7IJHZZw==}
    engines: {node: '>= 8'}
    dev: false

  /webidl-conversions@4.0.2:
    resolution: {integrity: sha512-YQ+BmxuTgd6UXZW3+ICGfyqRyHXVlD5GtQr5+qjiNW7bF0cqrzX500HVXPBOvgXb5YnzDd+h0zqyv61KUD7+Sg==}

  /whatwg-url@7.1.0:
    resolution: {integrity: sha512-WUu7Rg1DroM7oQvGWfOiAK21n74Gg+T4elXEQYkOhtyLeWiJFoOGLXPKI/9gzIie9CtwVLm8wtw6YJdKyxSjeg==}
    dependencies:
      lodash.sortby: 4.7.0
      tr46: 1.0.1
      webidl-conversions: 4.0.2

  /which-boxed-primitive@1.1.1:
    resolution: {integrity: sha512-TbX3mj8n0odCBFVlY8AxkqcHASw3L60jIuF8jFP78az3C2YhmGvqbHBpAjTRH2/xqYunrJ9g1jSyjCjpoWzIAA==}
    engines: {node: '>= 0.4'}
    dependencies:
      is-bigint: 1.1.0
      is-boolean-object: 1.2.2
      is-number-object: 1.1.1
      is-string: 1.1.1
      is-symbol: 1.1.1
    dev: true

  /which-builtin-type@1.2.1:
    resolution: {integrity: sha512-6iBczoX+kDQ7a3+YJBnh3T+KZRxM/iYNPXicqk66/Qfm1b93iu+yOImkg0zHbj5LNOcNv1TEADiZ0xa34B4q6Q==}
    engines: {node: '>= 0.4'}
    dependencies:
      call-bound: 1.0.4
      function.prototype.name: 1.1.8
      has-tostringtag: 1.0.2
      is-async-function: 2.1.1
      is-date-object: 1.1.0
      is-finalizationregistry: 1.1.1
      is-generator-function: 1.1.0
      is-regex: 1.2.1
      is-weakref: 1.1.1
      isarray: 2.0.5
      which-boxed-primitive: 1.1.1
      which-collection: 1.0.2
      which-typed-array: 1.1.18
    dev: true

  /which-collection@1.0.2:
    resolution: {integrity: sha512-K4jVyjnBdgvc86Y6BkaLZEN933SwYOuBFkdmBu9ZfkcAbdVbpITnDmjvZ/aQjRXQrv5EPkTnD1s39GiiqbngCw==}
    engines: {node: '>= 0.4'}
    dependencies:
      is-map: 2.0.3
      is-set: 2.0.3
      is-weakmap: 2.0.2
      is-weakset: 2.0.4
    dev: true

  /which-typed-array@1.1.18:
    resolution: {integrity: sha512-qEcY+KJYlWyLH9vNbsr6/5j59AXk5ni5aakf8ldzBvGde6Iz4sxZGkJyWSAueTG7QhOvNRYb1lDdFmL5Td0QKA==}
    engines: {node: '>= 0.4'}
    dependencies:
      available-typed-arrays: 1.0.7
      call-bind: 1.0.8
      call-bound: 1.0.4
      for-each: 0.3.5
      gopd: 1.2.0
      has-tostringtag: 1.0.2
    dev: true

  /which@2.0.2:
    resolution: {integrity: sha512-BLI3Tl1TW3Pvl70l3yq3Y64i+awpwXqsGBYWkkqMtnbXgrMD+yj7rhW0kuEDxzJaYXGjEW5ogapKNMEKNMjibA==}
    engines: {node: '>= 8'}
    dependencies:
      isexe: 2.0.0

  /why-is-node-running@2.3.0:
    resolution: {integrity: sha512-hUrmaWBdVDcxvYqnyh09zunKzROWjbZTiNy8dBEjkS7ehEDQibXJ7XvlmtbwuTclUiIyN+CyXQD4Vmko8fNm8w==}
    engines: {node: '>=8'}
    hasBin: true
    dependencies:
      siginfo: 2.0.0
      stackback: 0.0.2
    dev: true

  /wicked-good-xpath@1.3.0:
    resolution: {integrity: sha512-Gd9+TUn5nXdwj/hFsPVx5cuHHiF5Bwuc30jZ4+ronF1qHK5O7HD0sgmXWSEgwKquT3ClLoKPVbO6qGwVwLzvAw==}
    dev: false

  /word-wrap@1.2.5:
    resolution: {integrity: sha512-BN22B5eaMMI9UMtjrGd5g5eCYPpCPDUy0FJXbYsaT5zYxjFOckS53SQDE3pWkVoWpHXVb3BrYcEN4Twa55B5cA==}
    engines: {node: '>=0.10.0'}
    dev: true

  /workflows.do@0.0.1:
    resolution: {integrity: sha512-2UaSOg3p49zXCaXcdt8f5JyM2Y7B4Arv2rJoOv4SPT/vQ9bpl1Svn7FtN5M9V7u4x8I65O7T4c0B4+xEwTHlfQ==}
    dev: false

  /wrap-ansi@7.0.0:
    resolution: {integrity: sha512-YVGIj2kamLSTxw6NsZjoBxfSwsn0ycdesmc4p+Q21c5zPuZ1pl+NfxVdxPtdHvmNVOQ6XSYG4AUtyt/Fi7D16Q==}
    engines: {node: '>=10'}
    dependencies:
      ansi-styles: 4.3.0
      string-width: 4.2.3
      strip-ansi: 6.0.1

  /wrap-ansi@8.1.0:
    resolution: {integrity: sha512-si7QWI6zUMq56bESFvagtmzMdGOtoxfR+Sez11Mobfc7tm+VkUckk9bW2UeffTGVUbOksxmSw0AA2gs8g71NCQ==}
    engines: {node: '>=12'}
    dependencies:
      ansi-styles: 6.2.1
      string-width: 5.1.2
      strip-ansi: 7.1.0

  /wrappy@1.0.2:
    resolution: {integrity: sha512-l4Sp/DRseor9wL6EvV2+TuQn63dMkPjZ/sp9XkghTEbV9KlPS1xUsZ3u7/IQO4wxtcFB4bgpQPRcR3QCvezPcQ==}
    dev: false

  /ws@8.18.2:
    resolution: {integrity: sha512-DMricUmwGZUVr++AEAe2uiVM7UoO9MAVZMDu05UQOaUII0lp+zOzLLU4Xqh/JvTqklB1T4uELaaPBKyjE1r4fQ==}
    engines: {node: '>=10.0.0'}
    peerDependencies:
      bufferutil: ^4.0.1
      utf-8-validate: '>=5.0.2'
    peerDependenciesMeta:
      bufferutil:
        optional: true
      utf-8-validate:
        optional: true
    dev: false

  /yaml@2.8.0:
    resolution: {integrity: sha512-4lLa/EcQCB0cJkyts+FpIRx5G/llPxfP6VQU5KByHEhLxY3IJCH0f0Hy1MHI8sClTvsIb8qwRJ6R/ZdlDJ/leQ==}
    engines: {node: '>= 14.6'}
    hasBin: true

  /yn@3.1.1:
    resolution: {integrity: sha512-Ux4ygGWsu2c7isFWe8Yu1YluJmqVhxqK2cLXNQA5AcC3QfbGNpM7fu0Y8b/z16pXLnFxZYvWhd3fhBY9DLmC6Q==}
    engines: {node: '>=6'}
    dev: true

  /yocto-queue@0.1.0:
    resolution: {integrity: sha512-rVksvsnNCdJ/ohGc6xgPwyN8eheCxsiLM8mxuE/t/mOVqJewPuO1miLpTHQiRgTKCLexL4MeAFVagts7HmNZ2Q==}
    engines: {node: '>=10'}
    dev: true

  /zod-to-json-schema@3.24.5(zod@3.25.7):
    resolution: {integrity: sha512-/AuWwMP+YqiPbsJx5D6TfgRTc4kTLjsh5SOcd4bLsfUg2RcEXrFMJl1DGgdHy2aCfsIA/cr/1JM0xcB2GZji8g==}
    peerDependencies:
      zod: ^3.24.1
    dependencies:
      zod: 3.25.7
    dev: false

  /zod-validation-error@3.4.1(zod@3.25.7):
    resolution: {integrity: sha512-1KP64yqDPQ3rupxNv7oXhf7KdhHHgaqbKuspVoiN93TT0xrBjql+Svjkdjq/Qh/7GSMmgQs3AfvBT0heE35thw==}
    engines: {node: '>=18.0.0'}
    peerDependencies:
      zod: ^3.24.4
    dependencies:
      zod: 3.25.7
    dev: false

  /zod@3.25.7:
    resolution: {integrity: sha512-YGdT1cVRmKkOg6Sq7vY7IkxdphySKnXhaUmFI4r4FcuFVNgpCb9tZfNwXbT6BPjD5oz0nubFsoo9pIqKrDcCvg==}
    dev: false

  /zustand@5.0.4(@types/react@19.1.0)(react@19.1.0):
    resolution: {integrity: sha512-39VFTN5InDtMd28ZhjLyuTnlytDr9HfwO512Ai4I8ZABCoyAj4F1+sr7sD1jP/+p7k77Iko0Pb5NhgBFDCX0kQ==}
    engines: {node: '>=12.20.0'}
    peerDependencies:
      '@types/react': '>=18.0.0'
      immer: '>=9.0.6'
      react: '>=18.0.0'
      use-sync-external-store: '>=1.2.0'
    peerDependenciesMeta:
      '@types/react':
        optional: true
      immer:
        optional: true
      react:
        optional: true
      use-sync-external-store:
        optional: true
    dependencies:
      '@types/react': 19.1.0
      react: 19.1.0
    dev: false

  /zwitch@2.0.4:
    resolution: {integrity: sha512-bXE4cR/kVZhKZX/RjPEflHaKVhUVl85noU3v6b8apfQEc1x4A+zBxjZ4lN8LqGd6WZ3dl98pY4o717VFmoPp+A==}<|MERGE_RESOLUTION|>--- conflicted
+++ resolved
@@ -294,7 +294,7 @@
         version: 20.17.49
       tsup:
         specifier: ^8.0.2
-        version: 8.5.0(typescript@5.8.3)
+        version: 8.5.0(typescript@5.8.2)
       vitest:
         specifier: ^3.1.4
         version: 3.1.4(@types/node@20.17.49)
@@ -318,11 +318,19 @@
         version: 0.20.2
       next-mdx-remote-client:
         specifier: ^2.1.2
-<<<<<<< HEAD
-        version: 2.1.2(@types/react@19.1.0)(acorn@8.14.1)(react-dom@19.1.0)(react@19.1.0)
+        version: 2.1.2(@types/react@18.3.22)(acorn@8.14.1)(react-dom@18.3.1)(react@18.3.1)
+      react:
+        specifier: ^18.2.0
+        version: 18.3.1
+      react-dom:
+        specifier: ^18.2.0
+        version: 18.3.1(react@18.3.1)
       schema-dts:
         specifier: ^1.1.2
         version: 1.1.5
+      velite:
+        specifier: ^0.2.4
+        version: 0.2.4(acorn@8.14.1)
       yaml:
         specifier: ^2.4.0
         version: 2.8.0
@@ -333,34 +341,12 @@
       '@types/node':
         specifier: ^20.14.10
         version: 20.17.49
+      '@types/react':
+        specifier: ^18.2.43
+        version: 18.3.22
       tsup:
         specifier: ^8.0.2
-        version: 8.5.0(yaml@2.8.0)
-=======
-        version: 2.1.2(@types/react@18.3.21)(acorn@8.14.1)(react-dom@18.3.1)(react@18.3.1)
-      react:
-        specifier: ^18.2.0
-        version: 18.3.1
-      react-dom:
-        specifier: ^18.2.0
-        version: 18.3.1(react@18.3.1)
-      schema-dts:
-        specifier: ^1.1.2
-        version: 1.1.5
->>>>>>> 451951a7
-      velite:
-        specifier: ^0.2.4
-        version: 0.2.4(acorn@8.14.1)
-      yaml:
-        specifier: ^2.3.4
-        version: 2.8.0
-    devDependencies:
-      '@types/node':
-        specifier: ^20.10.5
-        version: 20.17.49
-      '@types/react':
-        specifier: ^18.2.43
-        version: 18.3.21
+        version: 8.5.0(typescript@5.8.3)(yaml@2.8.0)
       typescript:
         specifier: ^5.3.3
         version: 5.8.3
@@ -2501,14 +2487,14 @@
       - acorn
       - supports-color
 
-  /@mdx-js/react@3.1.0(@types/react@18.3.21)(react@18.3.1):
+  /@mdx-js/react@3.1.0(@types/react@18.3.22)(react@18.3.1):
     resolution: {integrity: sha512-QjHtSaoameoalGnKDT3FoIl4+9RwyTmo9ZJGBdLOks/YOiWHoRDI3PUwEzOE7kEmGcV3AFcp9K6dYu9rEuKLAQ==}
     peerDependencies:
       '@types/react': '>=16'
       react: '>=16'
     dependencies:
       '@types/mdx': 2.0.13
-      '@types/react': 18.3.21
+      '@types/react': 18.3.22
       react: 18.3.1
     dev: false
 
@@ -3883,8 +3869,8 @@
       '@types/react': 19.1.0
     dev: true
 
-  /@types/react@18.3.21:
-    resolution: {integrity: sha512-gXLBtmlcRJeT09/sI4PxVwyrku6SaNUj/6cMubjE6T6XdY1fDmBL7r0nX0jbSZPU/Xr0KuwLLZh6aOYY5d91Xw==}
+  /@types/react@18.3.22:
+    resolution: {integrity: sha512-vUhG0YmQZ7kL/tmKLrD3g5zXbXXreZXB3pmROW8bg3CnLnpjkRVwUlLne7Ufa2r9yJ8+/6B73RzhAek5TBKh2Q==}
     dependencies:
       '@types/prop-types': 15.7.14
       csstype: 3.1.3
@@ -5616,14 +5602,6 @@
       '@esbuild/win32-arm64': 0.25.4
       '@esbuild/win32-ia32': 0.25.4
       '@esbuild/win32-x64': 0.25.4
-<<<<<<< HEAD
-=======
-
-  /escalade@3.2.0:
-    resolution: {integrity: sha512-WUj2qlxaQtO4g6Pq5c29GTcWGDyd8itL8zTlipgECz3JesAiiOKotd8JU6otB3PACgG6xkJUyVhboMS+bje/jA==}
-    engines: {node: '>=6'}
-    dev: true
->>>>>>> 451951a7
 
   /escape-string-regexp@4.0.0:
     resolution: {integrity: sha512-TtpcNJ3XAzx3Gq8sWRzJaVajRs0uVxA2YAkdb1jm2YkPz4G6egUFAyA3n5vtEIZefPk5Wa4UXbKuS5fKkJWdgA==}
@@ -7910,7 +7888,7 @@
     engines: {node: '>= 0.6'}
     dev: false
 
-  /next-mdx-remote-client@2.1.2(@types/react@18.3.21)(acorn@8.14.1)(react-dom@18.3.1)(react@18.3.1):
+  /next-mdx-remote-client@2.1.2(@types/react@18.3.22)(acorn@8.14.1)(react-dom@18.3.1)(react@18.3.1):
     resolution: {integrity: sha512-isNeqjdW+aeJR8cUAReb4niGr4UYU8zOIzSpKNEHoQUqnABrns6j5QwkMdAOLhQa+efoVSZzqygnQAhLkjSqKg==}
     engines: {node: '>=18.18.0'}
     peerDependencies:
@@ -7919,7 +7897,7 @@
     dependencies:
       '@babel/code-frame': 7.27.1
       '@mdx-js/mdx': 3.1.0(acorn@8.14.1)
-      '@mdx-js/react': 3.1.0(@types/react@18.3.21)(react@18.3.1)
+      '@mdx-js/react': 3.1.0(@types/react@18.3.22)(react@18.3.1)
       react: 18.3.1
       react-dom: 18.3.1(react@18.3.1)
       remark-mdx-remove-esm: 1.1.0
@@ -10102,7 +10080,7 @@
       - tsx
       - yaml
 
-  /tsup@8.5.0(yaml@2.8.0):
+  /tsup@8.5.0(typescript@5.8.3)(yaml@2.8.0):
     resolution: {integrity: sha512-VmBp77lWNQq6PfuMqCHD3xWl22vEoWsKajkF8t+yMBawlUS8JzEI+vOVMeuNZIuMML8qXRizFKi9oD5glKQVcQ==}
     engines: {node: '>=18'}
     hasBin: true
@@ -10138,6 +10116,7 @@
       tinyexec: 0.3.2
       tinyglobby: 0.2.13
       tree-kill: 1.2.2
+      typescript: 5.8.3
     transitivePeerDependencies:
       - jiti
       - supports-color
@@ -10581,8 +10560,6 @@
     dev: true
 
   /vite-node@3.1.4(@types/node@20.17.49)(yaml@2.8.0):
-<<<<<<< HEAD
-=======
     resolution: {integrity: sha512-6enNwYnpyDo4hEgytbmc6mYWHXDHYEn0D1/rw4Q+tnHUGtKTJsn8T1YkX6Q18wI5LCrS8CTYlBaiCqxOy2kvUA==}
     engines: {node: ^18.0.0 || ^20.0.0 || >=22.0.0}
     hasBin: true
@@ -10608,32 +10585,6 @@
     dev: true
 
   /vite-node@3.1.4(@types/node@22.15.20)(tsx@4.19.4):
->>>>>>> 451951a7
-    resolution: {integrity: sha512-6enNwYnpyDo4hEgytbmc6mYWHXDHYEn0D1/rw4Q+tnHUGtKTJsn8T1YkX6Q18wI5LCrS8CTYlBaiCqxOy2kvUA==}
-    engines: {node: ^18.0.0 || ^20.0.0 || >=22.0.0}
-    hasBin: true
-    dependencies:
-      cac: 6.7.14
-      debug: 4.4.1
-      es-module-lexer: 1.7.0
-      pathe: 2.0.3
-      vite: 6.3.5(@types/node@20.17.49)(yaml@2.8.0)
-    transitivePeerDependencies:
-      - '@types/node'
-      - jiti
-      - less
-      - lightningcss
-      - sass
-      - sass-embedded
-      - stylus
-      - sugarss
-      - supports-color
-      - terser
-      - tsx
-      - yaml
-    dev: true
-
-  /vite-node@3.1.4(@types/node@22.15.20)(tsx@4.19.4):
     resolution: {integrity: sha512-6enNwYnpyDo4hEgytbmc6mYWHXDHYEn0D1/rw4Q+tnHUGtKTJsn8T1YkX6Q18wI5LCrS8CTYlBaiCqxOy2kvUA==}
     engines: {node: ^18.0.0 || ^20.0.0 || >=22.0.0}
     hasBin: true
@@ -10658,6 +10609,31 @@
       - yaml
     dev: true
 
+  /vite-node@3.1.4(@types/node@22.15.21):
+    resolution: {integrity: sha512-6enNwYnpyDo4hEgytbmc6mYWHXDHYEn0D1/rw4Q+tnHUGtKTJsn8T1YkX6Q18wI5LCrS8CTYlBaiCqxOy2kvUA==}
+    engines: {node: ^18.0.0 || ^20.0.0 || >=22.0.0}
+    hasBin: true
+    dependencies:
+      cac: 6.7.14
+      debug: 4.4.1
+      es-module-lexer: 1.7.0
+      pathe: 2.0.3
+      vite: 6.3.5(@types/node@22.15.21)
+    transitivePeerDependencies:
+      - '@types/node'
+      - jiti
+      - less
+      - lightningcss
+      - sass
+      - sass-embedded
+      - stylus
+      - sugarss
+      - supports-color
+      - terser
+      - tsx
+      - yaml
+    dev: true
+
   /vite@6.3.5(@types/node@20.17.49):
     resolution: {integrity: sha512-cZn6NDFE7wdTpINgs++ZJ4N49W2vRp8LCKrn3Ob1kYNtOo21vfDoaV5GzBfLU4MovSAB8uNRm4jgzVQZ+mBzPQ==}
     engines: {node: ^18.0.0 || ^20.0.0 || >=22.0.0}
@@ -10710,61 +10686,6 @@
     dev: true
 
   /vite@6.3.5(@types/node@20.17.49)(yaml@2.8.0):
-<<<<<<< HEAD
-=======
-    resolution: {integrity: sha512-cZn6NDFE7wdTpINgs++ZJ4N49W2vRp8LCKrn3Ob1kYNtOo21vfDoaV5GzBfLU4MovSAB8uNRm4jgzVQZ+mBzPQ==}
-    engines: {node: ^18.0.0 || ^20.0.0 || >=22.0.0}
-    hasBin: true
-    peerDependencies:
-      '@types/node': ^18.0.0 || ^20.0.0 || >=22.0.0
-      jiti: '>=1.21.0'
-      less: '*'
-      lightningcss: ^1.21.0
-      sass: '*'
-      sass-embedded: '*'
-      stylus: '*'
-      sugarss: '*'
-      terser: ^5.16.0
-      tsx: ^4.8.1
-      yaml: ^2.4.2
-    peerDependenciesMeta:
-      '@types/node':
-        optional: true
-      jiti:
-        optional: true
-      less:
-        optional: true
-      lightningcss:
-        optional: true
-      sass:
-        optional: true
-      sass-embedded:
-        optional: true
-      stylus:
-        optional: true
-      sugarss:
-        optional: true
-      terser:
-        optional: true
-      tsx:
-        optional: true
-      yaml:
-        optional: true
-    dependencies:
-      '@types/node': 20.17.49
-      esbuild: 0.25.4
-      fdir: 6.4.4(picomatch@4.0.2)
-      picomatch: 4.0.2
-      postcss: 8.5.3
-      rollup: 4.41.0
-      tinyglobby: 0.2.13
-      yaml: 2.8.0
-    optionalDependencies:
-      fsevents: 2.3.3
-    dev: true
-
-  /vite@6.3.5(@types/node@22.15.20)(tsx@4.19.4):
->>>>>>> 451951a7
     resolution: {integrity: sha512-cZn6NDFE7wdTpINgs++ZJ4N49W2vRp8LCKrn3Ob1kYNtOo21vfDoaV5GzBfLU4MovSAB8uNRm4jgzVQZ+mBzPQ==}
     engines: {node: ^18.0.0 || ^20.0.0 || >=22.0.0}
     hasBin: true
@@ -10864,6 +10785,57 @@
       rollup: 4.41.0
       tinyglobby: 0.2.13
       tsx: 4.19.4
+    optionalDependencies:
+      fsevents: 2.3.3
+    dev: true
+
+  /vite@6.3.5(@types/node@22.15.21):
+    resolution: {integrity: sha512-cZn6NDFE7wdTpINgs++ZJ4N49W2vRp8LCKrn3Ob1kYNtOo21vfDoaV5GzBfLU4MovSAB8uNRm4jgzVQZ+mBzPQ==}
+    engines: {node: ^18.0.0 || ^20.0.0 || >=22.0.0}
+    hasBin: true
+    peerDependencies:
+      '@types/node': ^18.0.0 || ^20.0.0 || >=22.0.0
+      jiti: '>=1.21.0'
+      less: '*'
+      lightningcss: ^1.21.0
+      sass: '*'
+      sass-embedded: '*'
+      stylus: '*'
+      sugarss: '*'
+      terser: ^5.16.0
+      tsx: ^4.8.1
+      yaml: ^2.4.2
+    peerDependenciesMeta:
+      '@types/node':
+        optional: true
+      jiti:
+        optional: true
+      less:
+        optional: true
+      lightningcss:
+        optional: true
+      sass:
+        optional: true
+      sass-embedded:
+        optional: true
+      stylus:
+        optional: true
+      sugarss:
+        optional: true
+      terser:
+        optional: true
+      tsx:
+        optional: true
+      yaml:
+        optional: true
+    dependencies:
+      '@types/node': 22.15.21
+      esbuild: 0.25.4
+      fdir: 6.4.4(picomatch@4.0.2)
+      picomatch: 4.0.2
+      postcss: 8.5.3
+      rollup: 4.41.0
+      tinyglobby: 0.2.13
     optionalDependencies:
       fsevents: 2.3.3
     dev: true
@@ -10934,8 +10906,6 @@
     dev: true
 
   /vitest@3.1.4(@types/node@20.17.49)(yaml@2.8.0):
-<<<<<<< HEAD
-=======
     resolution: {integrity: sha512-Ta56rT7uWxCSJXlBtKgIlApJnT6e6IGmTYxYcmxjJ4ujuZDI59GUQgVDObXXJujOmPDBYXHK1qmaGtneu6TNIQ==}
     engines: {node: ^18.0.0 || ^20.0.0 || >=22.0.0}
     hasBin: true
@@ -11001,72 +10971,6 @@
     dev: true
 
   /vitest@3.1.4(@types/node@22.15.20)(tsx@4.19.4):
->>>>>>> 451951a7
-    resolution: {integrity: sha512-Ta56rT7uWxCSJXlBtKgIlApJnT6e6IGmTYxYcmxjJ4ujuZDI59GUQgVDObXXJujOmPDBYXHK1qmaGtneu6TNIQ==}
-    engines: {node: ^18.0.0 || ^20.0.0 || >=22.0.0}
-    hasBin: true
-    peerDependencies:
-      '@edge-runtime/vm': '*'
-      '@types/debug': ^4.1.12
-      '@types/node': ^18.0.0 || ^20.0.0 || >=22.0.0
-      '@vitest/browser': 3.1.4
-      '@vitest/ui': 3.1.4
-      happy-dom: '*'
-      jsdom: '*'
-    peerDependenciesMeta:
-      '@edge-runtime/vm':
-        optional: true
-      '@types/debug':
-        optional: true
-      '@types/node':
-        optional: true
-      '@vitest/browser':
-        optional: true
-      '@vitest/ui':
-        optional: true
-      happy-dom:
-        optional: true
-      jsdom:
-        optional: true
-    dependencies:
-      '@types/node': 20.17.49
-      '@vitest/expect': 3.1.4
-      '@vitest/mocker': 3.1.4(vite@6.3.5)
-      '@vitest/pretty-format': 3.1.4
-      '@vitest/runner': 3.1.4
-      '@vitest/snapshot': 3.1.4
-      '@vitest/spy': 3.1.4
-      '@vitest/utils': 3.1.4
-      chai: 5.2.0
-      debug: 4.4.1
-      expect-type: 1.2.1
-      magic-string: 0.30.17
-      pathe: 2.0.3
-      std-env: 3.9.0
-      tinybench: 2.9.0
-      tinyexec: 0.3.2
-      tinyglobby: 0.2.13
-      tinypool: 1.0.2
-      tinyrainbow: 2.0.0
-      vite: 6.3.5(@types/node@20.17.49)(yaml@2.8.0)
-      vite-node: 3.1.4(@types/node@20.17.49)(yaml@2.8.0)
-      why-is-node-running: 2.3.0
-    transitivePeerDependencies:
-      - jiti
-      - less
-      - lightningcss
-      - msw
-      - sass
-      - sass-embedded
-      - stylus
-      - sugarss
-      - supports-color
-      - terser
-      - tsx
-      - yaml
-    dev: true
-
-  /vitest@3.1.4(@types/node@22.15.20)(tsx@4.19.4):
     resolution: {integrity: sha512-Ta56rT7uWxCSJXlBtKgIlApJnT6e6IGmTYxYcmxjJ4ujuZDI59GUQgVDObXXJujOmPDBYXHK1qmaGtneu6TNIQ==}
     engines: {node: ^18.0.0 || ^20.0.0 || >=22.0.0}
     hasBin: true
@@ -11131,6 +11035,71 @@
       - yaml
     dev: true
 
+  /vitest@3.1.4(@types/node@22.15.21):
+    resolution: {integrity: sha512-Ta56rT7uWxCSJXlBtKgIlApJnT6e6IGmTYxYcmxjJ4ujuZDI59GUQgVDObXXJujOmPDBYXHK1qmaGtneu6TNIQ==}
+    engines: {node: ^18.0.0 || ^20.0.0 || >=22.0.0}
+    hasBin: true
+    peerDependencies:
+      '@edge-runtime/vm': '*'
+      '@types/debug': ^4.1.12
+      '@types/node': ^18.0.0 || ^20.0.0 || >=22.0.0
+      '@vitest/browser': 3.1.4
+      '@vitest/ui': 3.1.4
+      happy-dom: '*'
+      jsdom: '*'
+    peerDependenciesMeta:
+      '@edge-runtime/vm':
+        optional: true
+      '@types/debug':
+        optional: true
+      '@types/node':
+        optional: true
+      '@vitest/browser':
+        optional: true
+      '@vitest/ui':
+        optional: true
+      happy-dom:
+        optional: true
+      jsdom:
+        optional: true
+    dependencies:
+      '@types/node': 22.15.21
+      '@vitest/expect': 3.1.4
+      '@vitest/mocker': 3.1.4(vite@6.3.5)
+      '@vitest/pretty-format': 3.1.4
+      '@vitest/runner': 3.1.4
+      '@vitest/snapshot': 3.1.4
+      '@vitest/spy': 3.1.4
+      '@vitest/utils': 3.1.4
+      chai: 5.2.0
+      debug: 4.4.1
+      expect-type: 1.2.1
+      magic-string: 0.30.17
+      pathe: 2.0.3
+      std-env: 3.9.0
+      tinybench: 2.9.0
+      tinyexec: 0.3.2
+      tinyglobby: 0.2.13
+      tinypool: 1.0.2
+      tinyrainbow: 2.0.0
+      vite: 6.3.5(@types/node@22.15.21)
+      vite-node: 3.1.4(@types/node@22.15.21)
+      why-is-node-running: 2.3.0
+    transitivePeerDependencies:
+      - jiti
+      - less
+      - lightningcss
+      - msw
+      - sass
+      - sass-embedded
+      - stylus
+      - sugarss
+      - supports-color
+      - terser
+      - tsx
+      - yaml
+    dev: true
+
   /vscode-jsonrpc@8.2.0:
     resolution: {integrity: sha512-C+r0eKJUIfiDIfwJhria30+TYWPtuHJXHtI7J0YlOmKAo7ogxP20T0zxB7HZQIFhIyvoBPwWskjxrvAtfjyZfA==}
     engines: {node: '>=14.0.0'}
