--- conflicted
+++ resolved
@@ -7,16 +7,6 @@
 importers:
 
   .:
-    dependencies:
-      '@mdxdb/core':
-        specifier: workspace:^
-        version: link:packages/mdxdb-core
-      '@mdxdb/fs':
-        specifier: workspace:^
-        version: link:packages/mdxdb-fs
-      '@mdxdb/sqlite':
-        specifier: workspace:^
-        version: link:packages/mdxdb-sqlite
     devDependencies:
       '@changesets/cli':
         specifier: ^2.29.4
@@ -320,29 +310,11 @@
         specifier: ^3.1.4
         version: 3.1.4(@types/node@20.17.49)
 
-  packages/mdxdb-core:
-    devDependencies:
-      '@types/node':
-        specifier: ^22.15.20
-        version: 22.15.20
-      typescript:
-        specifier: ^5.8.3
-        version: 5.8.3
-      velite:
-        specifier: ^0.2.4
-        version: 0.2.4(acorn@8.14.1)
-      vitest:
-        specifier: ^3.1.4
-        version: 3.1.4(@types/node@22.15.20)(tsx@4.19.4)
-
   packages/mdxdb-fs:
     dependencies:
-      '@mdxdb/core':
-        specifier: ^0.1.0
-        version: link:../mdxdb-core
       '@payloadcms/db-sqlite':
         specifier: ^3.38.0
-        version: 3.38.0(payload@3.38.0)(react@18.3.1)
+        version: 3.38.0(payload@3.38.0)
       add:
         specifier: ^2.0.6
         version: 2.0.6
@@ -378,43 +350,6 @@
         specifier: ^3.1.4
         version: 3.1.4(@types/node@22.15.20)(tsx@4.19.4)
 
-  packages/mdxdb-sqlite:
-    dependencies:
-      '@libsql/client':
-        specifier: ^0.15.7
-        version: 0.15.7
-      '@mdxdb/core':
-        specifier: workspace:^
-        version: link:../mdxdb-core
-      '@payloadcms/db-sqlite':
-        specifier: ^3.38.0
-        version: 3.38.0(payload@3.38.0)(react@18.3.1)
-      ai:
-        specifier: ^2.2.37
-        version: 2.2.37(react@18.3.1)(solid-js@1.9.7)(svelte@4.2.20)(vue@3.5.14)
-      gray-matter:
-        specifier: ^4.0.3
-        version: 4.0.3
-      libsql:
-        specifier: ^0.5.11
-        version: 0.5.11
-      payload:
-        specifier: ^3.38.0
-        version: 3.38.0(graphql@16.11.0)(typescript@5.8.3)
-    devDependencies:
-      '@types/node':
-        specifier: ^22.15.20
-        version: 22.15.20
-      typescript:
-        specifier: ^5.8.3
-        version: 5.8.3
-      velite:
-        specifier: ^0.2.4
-        version: 0.2.4(acorn@8.14.1)
-      vitest:
-        specifier: ^3.1.4
-        version: 3.1.4(@types/node@22.15.20)(tsx@4.19.4)
-
   packages/mdxe:
     dependencies:
       mdxui:
@@ -432,11 +367,7 @@
     devDependencies:
       vitest:
         specifier: ^3.1.4
-<<<<<<< HEAD
-        version: 3.1.4(@types/node@22.15.20)(tsx@4.19.4)
-=======
         version: 3.1.4(@types/node@22.15.21)
->>>>>>> 451951a7
 
   packages/mdxld:
     dependencies:
@@ -485,11 +416,7 @@
         version: 5.8.3
       vitest:
         specifier: ^3.1.4
-<<<<<<< HEAD
-        version: 3.1.4(@types/node@22.15.20)(tsx@4.19.4)
-=======
         version: 3.1.4(@types/node@20.17.49)(yaml@2.8.0)
->>>>>>> 451951a7
 
   packages/mdxui:
     dependencies:
@@ -613,14 +540,6 @@
     engines: {node: '>=10'}
     dev: true
 
-  /@ampproject/remapping@2.3.0:
-    resolution: {integrity: sha512-30iZtAPgz+LTIYoeivqYo853f02jBYSd5uGnGpkFV0M3xOt9aN73erkgYAmZU43x4VfqcnLxW9Kpg3R5LC4YYw==}
-    engines: {node: '>=6.0.0'}
-    dependencies:
-      '@jridgewell/gen-mapping': 0.3.8
-      '@jridgewell/trace-mapping': 0.3.25
-    dev: false
-
   /@antfu/install-pkg@1.1.0:
     resolution: {integrity: sha512-MGQsmw10ZyI+EJo45CdSER4zEb+p31LpDAFp2Z3gkSd1yqVZGi0Ebx++YTEMonJy4oChEMLsxZ64j8FH6sSqtQ==}
     dependencies:
@@ -650,35 +569,14 @@
       picocolors: 1.1.1
     dev: false
 
-  /@babel/helper-string-parser@7.27.1:
-    resolution: {integrity: sha512-qMlSxKbpRlAridDExk92nSobyDdpPijUq2DW6oDnUqd0iOGxmQjyqhMIihI9+zv4LPyZdRje2cavWPbCbWm3eA==}
-    engines: {node: '>=6.9.0'}
-    dev: false
-
   /@babel/helper-validator-identifier@7.27.1:
     resolution: {integrity: sha512-D2hP9eA+Sqx1kBZgzxZh0y1trbuU+JoDkiEwqhQ36nodYqJwyEIhPSdMNd7lOm/4io72luTPWH20Yda0xOuUow==}
     engines: {node: '>=6.9.0'}
     dev: false
 
-  /@babel/parser@7.27.2:
-    resolution: {integrity: sha512-QYLs8299NA7WM/bZAdp+CviYYkVoYXlDW2rzliy3chxd1PQjej7JORuMJDJXJUb9g0TT+B99EwaVLKmX+sPXWw==}
-    engines: {node: '>=6.0.0'}
-    hasBin: true
-    dependencies:
-      '@babel/types': 7.27.1
-    dev: false
-
   /@babel/runtime@7.27.1:
     resolution: {integrity: sha512-1x3D2xEk2fRo3PAhwQwu5UubzgiVWSXTBfWpVd2Mx2AzRqJuDJCsgaDVZ7HB5iGzDW1Hl1sWN2mFyKjmR9uAog==}
     engines: {node: '>=6.9.0'}
-
-  /@babel/types@7.27.1:
-    resolution: {integrity: sha512-+EzkxvLNfiUeKMgy/3luqfsCWFRXLb7U6wNQTk60tovuckwB15B191tJWvpp4HjiQWdJkCxO3Wbvc6jlk3Xb2Q==}
-    engines: {node: '>=6.9.0'}
-    dependencies:
-      '@babel/helper-string-parser': 7.27.1
-      '@babel/helper-validator-identifier': 7.27.1
-    dev: false
 
   /@braintree/sanitize-url@7.1.1:
     resolution: {integrity: sha512-i1L7noDNxtFyL5DmZafWy1wRVhGehQmzZaz1HiN5e7iylJMSZR7ekOV7NsIqa5qBldlLrsKv4HbgFUVlQrz8Mw==}
@@ -2413,27 +2311,8 @@
       - utf-8-validate
     dev: false
 
-  /@libsql/client@0.15.7:
-    resolution: {integrity: sha512-2rKekOBINDKXGwB0I5qeTDuom2944hEkWkjN8O41j95/HRKP+3sk/fq6/PoPJSuwY3pgWAS8vyby+FgOyPnIVQ==}
-    dependencies:
-      '@libsql/core': 0.15.7
-      '@libsql/hrana-client': 0.7.0
-      js-base64: 3.7.7
-      libsql: 0.5.11
-      promise-limit: 2.7.0
-    transitivePeerDependencies:
-      - bufferutil
-      - utf-8-validate
-    dev: false
-
   /@libsql/core@0.14.0:
     resolution: {integrity: sha512-nhbuXf7GP3PSZgdCY2Ecj8vz187ptHlZQ0VRc751oB2C1W8jQUXKKklvt7t1LJiUTQBVJuadF628eUk+3cRi4Q==}
-    dependencies:
-      js-base64: 3.7.7
-    dev: false
-
-  /@libsql/core@0.15.7:
-    resolution: {integrity: sha512-hW1++8iKAEnb7Y3EZ2zXRR+1K0MKdRT7SLaNgFkfwz6CmiIBY3sYN7VSftNS7IR6xKRvFBpoz10CC63NoFGkaQ==}
     dependencies:
       js-base64: 3.7.7
     dev: false
@@ -3118,16 +2997,16 @@
       '@parcel/watcher-win32-x64': 2.5.1
     dev: true
 
-  /@payloadcms/db-sqlite@3.38.0(payload@3.38.0)(react@18.3.1):
+  /@payloadcms/db-sqlite@3.38.0(payload@3.38.0):
     resolution: {integrity: sha512-h9TQeNxG7F9hBZeQAxVmZahw3igAsanqCU2O/aLH+FofmkIOImKwEtRtBcigAF3Vd8u040Vs5BXItyUb7W+0PQ==}
     peerDependencies:
       payload: 3.38.0
     dependencies:
       '@libsql/client': 0.14.0
-      '@payloadcms/drizzle': 3.38.0(@libsql/client@0.14.0)(payload@3.38.0)(react@18.3.1)
+      '@payloadcms/drizzle': 3.38.0(@libsql/client@0.14.0)(payload@3.38.0)
       console-table-printer: 2.12.1
       drizzle-kit: 0.28.0
-      drizzle-orm: 0.36.1(@libsql/client@0.14.0)(react@18.3.1)
+      drizzle-orm: 0.36.1(@libsql/client@0.14.0)
       payload: 3.38.0(graphql@16.11.0)(typescript@5.8.3)
       prompts: 2.4.2
       to-snake-case: 1.0.0
@@ -3166,14 +3045,14 @@
       - utf-8-validate
     dev: false
 
-  /@payloadcms/drizzle@3.38.0(@libsql/client@0.14.0)(payload@3.38.0)(react@18.3.1):
+  /@payloadcms/drizzle@3.38.0(@libsql/client@0.14.0)(payload@3.38.0):
     resolution: {integrity: sha512-8YUFotd0LzgD03ga/H9ocQpRcR20S0eGtH69LOA9eMD4+OrXcN8k33Ugcd2f0Z2Ap4bcOLddtrKynEPCoyqZdg==}
     peerDependencies:
       payload: 3.38.0
     dependencies:
       console-table-printer: 2.12.1
       dequal: 2.0.3
-      drizzle-orm: 0.36.1(@libsql/client@0.14.0)(react@18.3.1)
+      drizzle-orm: 0.36.1(@libsql/client@0.14.0)
       payload: 3.38.0(graphql@16.11.0)(typescript@5.8.3)
       prompts: 2.4.2
       to-snake-case: 1.0.0
@@ -4286,80 +4165,6 @@
       tinyrainbow: 2.0.0
     dev: true
 
-  /@vue/compiler-core@3.5.14:
-    resolution: {integrity: sha512-k7qMHMbKvoCXIxPhquKQVw3Twid3Kg4s7+oYURxLGRd56LiuHJVrvFKI4fm2AM3c8apqODPfVJGoh8nePbXMRA==}
-    dependencies:
-      '@babel/parser': 7.27.2
-      '@vue/shared': 3.5.14
-      entities: 4.5.0
-      estree-walker: 2.0.2
-      source-map-js: 1.2.1
-    dev: false
-
-  /@vue/compiler-dom@3.5.14:
-    resolution: {integrity: sha512-1aOCSqxGOea5I80U2hQJvXYpPm/aXo95xL/m/mMhgyPUsKe9jhjwWpziNAw7tYRnbz1I61rd9Mld4W9KmmRoug==}
-    dependencies:
-      '@vue/compiler-core': 3.5.14
-      '@vue/shared': 3.5.14
-    dev: false
-
-  /@vue/compiler-sfc@3.5.14:
-    resolution: {integrity: sha512-9T6m/9mMr81Lj58JpzsiSIjBgv2LiVoWjIVa7kuXHICUi8LiDSIotMpPRXYJsXKqyARrzjT24NAwttrMnMaCXA==}
-    dependencies:
-      '@babel/parser': 7.27.2
-      '@vue/compiler-core': 3.5.14
-      '@vue/compiler-dom': 3.5.14
-      '@vue/compiler-ssr': 3.5.14
-      '@vue/shared': 3.5.14
-      estree-walker: 2.0.2
-      magic-string: 0.30.17
-      postcss: 8.5.3
-      source-map-js: 1.2.1
-    dev: false
-
-  /@vue/compiler-ssr@3.5.14:
-    resolution: {integrity: sha512-Y0G7PcBxr1yllnHuS/NxNCSPWnRGH4Ogrp0tsLA5QemDZuJLs99YjAKQ7KqkHE0vCg4QTKlQzXLKCMF7WPSl7Q==}
-    dependencies:
-      '@vue/compiler-dom': 3.5.14
-      '@vue/shared': 3.5.14
-    dev: false
-
-  /@vue/reactivity@3.5.14:
-    resolution: {integrity: sha512-7cK1Hp343Fu/SUCCO52vCabjvsYu7ZkOqyYu7bXV9P2yyfjUMUXHZafEbq244sP7gf+EZEz+77QixBTuEqkQQw==}
-    dependencies:
-      '@vue/shared': 3.5.14
-    dev: false
-
-  /@vue/runtime-core@3.5.14:
-    resolution: {integrity: sha512-w9JWEANwHXNgieAhxPpEpJa+0V5G0hz3NmjAZwlOebtfKyp2hKxKF0+qSh0Xs6/PhfGihuSdqMprMVcQU/E6ag==}
-    dependencies:
-      '@vue/reactivity': 3.5.14
-      '@vue/shared': 3.5.14
-    dev: false
-
-  /@vue/runtime-dom@3.5.14:
-    resolution: {integrity: sha512-lCfR++IakeI35TVR80QgOelsUIdcKjd65rWAMfdSlCYnaEY5t3hYwru7vvcWaqmrK+LpI7ZDDYiGU5V3xjMacw==}
-    dependencies:
-      '@vue/reactivity': 3.5.14
-      '@vue/runtime-core': 3.5.14
-      '@vue/shared': 3.5.14
-      csstype: 3.1.3
-    dev: false
-
-  /@vue/server-renderer@3.5.14(vue@3.5.14):
-    resolution: {integrity: sha512-Rf/ISLqokIvcySIYnv3tNWq40PLpNLDLSJwwVWzG6MNtyIhfbcrAxo5ZL9nARJhqjZyWWa40oRb2IDuejeuv6w==}
-    peerDependencies:
-      vue: 3.5.14
-    dependencies:
-      '@vue/compiler-ssr': 3.5.14
-      '@vue/shared': 3.5.14
-      vue: 3.5.14(typescript@5.8.3)
-    dev: false
-
-  /@vue/shared@3.5.14:
-    resolution: {integrity: sha512-oXTwNxVfc9EtP1zzXAlSlgARLXNC84frFYkS0HHz0h3E4WZSP9sywqjqzGCP9Y34M8ipNmd380pVgmMuwELDyQ==}
-    dev: false
-
   /@xmldom/xmldom@0.9.8:
     resolution: {integrity: sha512-p96FSY54r+WJ50FIOsCOjyj/wavs8921hG5+kVMmZgKcvIKxMXHTrjNJvRgWa/zuX3B6t2lijLNFaOyuxUH+2A==}
     engines: {node: '>=14.6'}
@@ -4386,37 +4191,6 @@
 
   /add@2.0.6:
     resolution: {integrity: sha512-j5QzrmsokwWWp6kUcJQySpbG+xfOBqqKnup3OIk1pz+kB/80SLorZ9V8zHFLO92Lcd+hbvq8bT+zOGoPkmBV0Q==}
-    dev: false
-
-  /ai@2.2.37(react@18.3.1)(solid-js@1.9.7)(svelte@4.2.20)(vue@3.5.14):
-    resolution: {integrity: sha512-JIYm5N1muGVqBqWnvkt29FmXhESoO5TcDxw74OE41SsM+uIou6NPDDs0XWb/ABcd1gmp6k5zym64KWMPM2xm0A==}
-    engines: {node: '>=14.6'}
-    peerDependencies:
-      react: ^18.2.0
-      solid-js: ^1.7.7
-      svelte: ^3.0.0 || ^4.0.0
-      vue: ^3.3.4
-    peerDependenciesMeta:
-      react:
-        optional: true
-      solid-js:
-        optional: true
-      svelte:
-        optional: true
-      vue:
-        optional: true
-    dependencies:
-      eventsource-parser: 1.0.0
-      nanoid: 3.3.6
-      react: 18.3.1
-      solid-js: 1.9.7
-      solid-swr-store: 0.10.7(solid-js@1.9.7)(swr-store@0.10.6)
-      sswr: 2.0.0(svelte@4.2.20)
-      svelte: 4.2.20
-      swr: 2.2.0(react@18.3.1)
-      swr-store: 0.10.6
-      swrv: 1.0.4(vue@3.5.14)
-      vue: 3.5.14(typescript@5.8.3)
     dev: false
 
   /ai@4.3.16(react@19.1.0)(zod@3.25.7):
@@ -4501,11 +4275,6 @@
       tslib: 2.8.1
     dev: false
 
-  /aria-query@5.3.2:
-    resolution: {integrity: sha512-COROpnaoap1E2F000S62r6A60uHZnmlvomhfyT2DlTcrY1OrBKn2UhH7qn5wTC9zMvD0AY7csdPSNwKP+7WiQw==}
-    engines: {node: '>= 0.4'}
-    dev: false
-
   /array-buffer-byte-length@1.0.2:
     resolution: {integrity: sha512-LHE+8BuR7RYGDKvnrmcuSq3tDcKv9OFEXQt/HpbZhY7V6h0zlUXutnAD82GiFx9rdieCMjkvtcsPqBwgUl1Iiw==}
     engines: {node: '>= 0.4'}
@@ -4633,11 +4402,6 @@
       possible-typed-array-names: 1.1.0
     dev: true
 
-  /axobject-query@4.1.0:
-    resolution: {integrity: sha512-qIj0G9wZbMGNLjLmg1PT6v2mE9AH2zlnADJD/2tC6E00hgmhUOfEB6greHPAfLRSufHqROIUTkw6E+M3lH0PTQ==}
-    engines: {node: '>= 0.4'}
-    dev: false
-
   /bail@2.0.2:
     resolution: {integrity: sha512-0xO6mYd7JB2YesxDKplafRpsiOzPt9V02ddPCLbY1xYGPOX24NTyN50qnUxgCPcSoYMhKpAuBTjQoRZCAkUDRw==}
 
@@ -4855,16 +4619,6 @@
     resolution: {integrity: sha512-eYm0QWBtUrBWZWG0d386OGAw16Z995PiOVo2B7bjWSbHedGl5e0ZWaq65kOGgUSNesEIDkB9ISbTg/JK9dhCZA==}
     engines: {node: '>=6'}
 
-  /code-red@1.0.4:
-    resolution: {integrity: sha512-7qJWqItLA8/VPVlKJlFXU+NBlo/qyfs39aJcuMT/2ere32ZqvF5OSxgdM5xOfJJ7O429gg2HM47y8v9P+9wrNw==}
-    dependencies:
-      '@jridgewell/sourcemap-codec': 1.5.0
-      '@types/estree': 1.0.7
-      acorn: 8.14.1
-      estree-walker: 3.0.3
-      periscopic: 3.1.0
-    dev: false
-
   /collapse-white-space@2.1.0:
     resolution: {integrity: sha512-loKTxY1zCOuG4j9f6EPnuyyYkf58RnhhWTvRoZEokgB+WbdXehfjFviyOVYkqzEWz1Q5kRiZdBYS5SwxbQYwzw==}
 
@@ -4977,14 +4731,6 @@
       path-key: 3.1.1
       shebang-command: 2.0.0
       which: 2.0.2
-
-  /css-tree@2.3.1:
-    resolution: {integrity: sha512-6Fv1DV/TYw//QF5IzQdqsNDjx/wc8TrMBZsqjL9eW01tWb7R7k/mq+/VXfJCl7SoD5emsJop9cOByJZfs8hYIw==}
-    engines: {node: ^10 || ^12.20.0 || ^14.13.0 || >=15.0.0}
-    dependencies:
-      mdn-data: 2.0.30
-      source-map-js: 1.2.1
-    dev: false
 
   /csstype@3.1.3:
     resolution: {integrity: sha512-M1uQkMl8rQK/szD0LNhtqxIPLpimGm8sOBwU7lLnCpSbTyY3yeU1Vc7l4KT5zT4s/yOxHH5O7tIuuLOCnLADRw==}
@@ -5482,7 +5228,7 @@
       - supports-color
     dev: false
 
-  /drizzle-orm@0.36.1(@libsql/client@0.14.0)(react@18.3.1):
+  /drizzle-orm@0.36.1(@libsql/client@0.14.0):
     resolution: {integrity: sha512-F4hbimnMEhyWzDowQB4xEuVJJWXLHZYD7FYwvo8RImY+N7pStGqsbfmT95jDbec1s4qKmQbiuxEDZY90LRrfIw==}
     peerDependencies:
       '@aws-sdk/client-rds-data': '>=3'
@@ -5575,7 +5321,6 @@
         optional: true
     dependencies:
       '@libsql/client': 0.14.0
-      react: 18.3.1
     dev: false
 
   /dunder-proto@1.0.1:
@@ -5616,11 +5361,6 @@
       ansi-colors: 4.1.3
       strip-ansi: 6.0.1
     dev: true
-
-  /entities@4.5.0:
-    resolution: {integrity: sha512-V0hjH4dGPh9Ao5p0MoRY6BVqtwCjhz6vI5LT8AJ55H+4g9/4vbHx1I54fS0XuclLhDHArPQCiMjDxjaL8fPxhw==}
-    engines: {node: '>=0.12'}
-    dev: false
 
   /entities@6.0.0:
     resolution: {integrity: sha512-aKstq2TDOndCn4diEyp9Uq/Flu2i1GlLkc6XIDQSDMuaFE3OPW5OphLCyQ5SpSJZTb4reN+kTcYru5yIfXoRPw==}
@@ -6162,10 +5902,6 @@
       '@types/estree-jsx': 1.0.5
       '@types/unist': 3.0.3
 
-  /estree-walker@2.0.2:
-    resolution: {integrity: sha512-Rfkk/Mp/DL7JVje3u18FxFujQlTNR2q6QfMSMB7AvCBx91NGj/ba3kCfza0f6dVDbw7YlRf/nDrn7pQrCCyQ/w==}
-    dev: false
-
   /estree-walker@3.0.3:
     resolution: {integrity: sha512-7RUKfXgSMMkzt6ZuXmqapOurLGPPfgj6l9uRZ7lRGolvk0y2yocc35LdcxKC5PQZdn2DMqioAQ2NoWcrTKmm6g==}
     dependencies:
@@ -6178,11 +5914,6 @@
 
   /eventemitter3@4.0.7:
     resolution: {integrity: sha512-8guHBZCwKnFhYdHr2ysuRWErTwhoN2X8XELRlrRwpmfeY2jjuUN4taQMsULKUVo1K4DvZl+0pgfyoysHxvmvEw==}
-    dev: false
-
-  /eventsource-parser@1.0.0:
-    resolution: {integrity: sha512-9jgfSCa3dmEme2ES3mPByGXfgZ87VbP97tng1G2nWwWx6bV2nYxm2AWCrbQjXToSe+yYlqaZNtxffR9IeQr95g==}
-    engines: {node: '>=14.18'}
     dev: false
 
   /execa@8.0.1:
@@ -7020,12 +6751,6 @@
     resolution: {integrity: sha512-+Pgi+vMuUNkJyExiMBt5IlFoMyKnr5zhJ4Uspz58WOhBF5QoIZkFyNHIbBAtHwzVAgk5RtndVNsDRN61/mmDqg==}
     engines: {node: '>=12'}
 
-  /is-reference@3.0.3:
-    resolution: {integrity: sha512-ixkJoqQvAP88E6wLydLGGqCJsrFUnqoH6HnaczB8XmDH1oaWU+xxdptvikTgaEhtZ53Ky6YXiBuUI2WXLMCwjw==}
-    dependencies:
-      '@types/estree': 1.0.7
-    dev: false
-
   /is-regex@1.2.1:
     resolution: {integrity: sha512-MjYsKHO5O7mCsmRGxWcLWheFqN9DJ/2TmngvjKXihe6efViPqc274+Fx/4fYj/r03+ESvBdTXK0V6tA3rgez1g==}
     engines: {node: '>= 0.4'}
@@ -7447,10 +7172,6 @@
       quansync: 0.2.10
     dev: false
 
-  /locate-character@3.0.0:
-    resolution: {integrity: sha512-SW13ws7BjaeJ6p7Q6CO2nchbYEc3X3J6WrmTTDto7yMPqVSZTUyY5Tjbid+Ab8gLnATtygYtiDIJGQRRn2ZOiA==}
-    dev: false
-
   /locate-path@5.0.0:
     resolution: {integrity: sha512-t7hw9pI+WvuwNJXwk5zVHpyhIqzg2qTlklJOf0mVxGSbe3Fp2VieZcduNYjaLDoy6p9uGpQEGWG87WpMKlNq8g==}
     engines: {node: '>=8'}
@@ -7506,6 +7227,7 @@
     resolution: {integrity: sha512-sNPKHvyjVf7gyjwS4xGTaW/mCnF8wnjtifKBEhxfZ7E/S8tQ0rssrwGNn6q8JH/ohItJfSQp9mBtQYuTlH5QnA==}
     dependencies:
       '@jridgewell/sourcemap-codec': 1.5.0
+    dev: true
 
   /make-error@1.3.6:
     resolution: {integrity: sha512-s8UhlNe7vPKomQhC1qFelMokr/Sc3AgNbso3n74mVPA5LTZwkB9NlXf4XPamLxJE8h0gh73rM94xvwRT2CVInw==}
@@ -7751,10 +7473,6 @@
     resolution: {integrity: sha512-0H44vDimn51F0YwvxSJSm0eCDOJTRlmN0R1yBh4HLj9wiV1Dn0QoXGbvFAWj2hSItVTlCmBF1hqKlIyUBVFLPg==}
     dependencies:
       '@types/mdast': 4.0.4
-
-  /mdn-data@2.0.30:
-    resolution: {integrity: sha512-GaqWWShW4kv/G9IEucWScBx9G1/vsFZZJUO+tD26M8J8z3Kw5RDQjaoZe03YAClgeS/SWPOcb4nkFBTEi5DUEA==}
-    dev: false
 
   /merge-stream@2.0.0:
     resolution: {integrity: sha512-abv/qOcuPfk3URPfDzmZU1LKmuw8kT+0nIHvKrKgFrwifol/doWcdA4ZqsWQ8ENrFKkd67Mfpo/LovbIUsbt3w==}
@@ -8178,15 +7896,10 @@
     hasBin: true
     dev: false
 
-  /nanoid@3.3.6:
-    resolution: {integrity: sha512-BGcqMMJuToF7i1rt+2PWSNVnWIkGCU78jBG3RxO/bZlnZPK2Cmi2QaffxGO/2RvWi9sL+FAiRiXMgsyxQ1DIDA==}
-    engines: {node: ^10 || ^12 || ^13.7 || ^14 || >=15.0.1}
-    hasBin: true
-    dev: false
-
   /nanoid@3.3.8:
     resolution: {integrity: sha512-WNLf5Sd8oZxOm+TzppcYk8gVOgP+l58xNy58D0nbUnOxOWRWvlcCV4kUF7ltmI6PsrLl/BgKEyS4mqsGChFN0w==}
     engines: {node: ^10 || ^12 || ^13.7 || ^14 || >=15.0.1}
+    dev: true
 
   /natural-compare@1.4.0:
     resolution: {integrity: sha512-OWND8ei3VtNC9h7V60qff3SVobHr996CTwgxubgyQYEpg290h9J0buyECNNJexkFm5sOajh5G116RYA1c8ZMSw==}
@@ -8704,14 +8417,6 @@
     engines: {node: '>=14.16'}
     dev: false
 
-  /periscopic@3.1.0:
-    resolution: {integrity: sha512-vKiQ8RRtkl9P+r/+oefh25C3fhybptkHKCZSPlcXiJux2tJF55GnEj3BVn4A5gKfq9NWWXXrxkHBwVPUfH0opw==}
-    dependencies:
-      '@types/estree': 1.0.7
-      estree-walker: 3.0.3
-      is-reference: 3.0.3
-    dev: false
-
   /picocolors@1.1.1:
     resolution: {integrity: sha512-xceH2snhtb5M9liqDsmEw56le376mTZkEX/jEb/RxNFyegNul7eNslCXP9FDj/Lcu0X8KEyMceP2ntpaHrDEVA==}
 
@@ -8837,6 +8542,7 @@
       nanoid: 3.3.8
       picocolors: 1.1.1
       source-map-js: 1.2.1
+    dev: true
 
   /prelude-ls@1.2.1:
     resolution: {integrity: sha512-vkcDPrRZo1QZLbn5RLGPpg/WmIQ65qoWWhcGKf/b5eplkkarX0m9z8ppCat4mlOqUsWpyNuYgO3VRyrYHSzX5g==}
@@ -9540,20 +9246,6 @@
     engines: {node: '>=18'}
     dependencies:
       type-fest: 4.41.0
-    dev: false
-
-  /seroval-plugins@1.3.1(seroval@1.3.1):
-    resolution: {integrity: sha512-dOlUoiI3fgZbQIcj6By+l865pzeWdP3XCSLdI3xlKnjCk5983yLWPsXytFOUI0BUZKG9qwqbj78n9yVcVwUqaQ==}
-    engines: {node: '>=10'}
-    peerDependencies:
-      seroval: ^1.0
-    dependencies:
-      seroval: 1.3.1
-    dev: false
-
-  /seroval@1.3.1:
-    resolution: {integrity: sha512-F+T9EQPdLzgdewgxnBh4mSc+vde+EOkU6dC9BDuu/bfGb+UyUlqM6t8znFCTPQSuai/ZcfFg0gu79h+bVW2O0w==}
-    engines: {node: '>=10'}
     dev: false
 
   /set-function-length@1.2.2:
@@ -9722,25 +9414,6 @@
     engines: {node: '>=14.16'}
     dev: false
 
-  /solid-js@1.9.7:
-    resolution: {integrity: sha512-/saTKi8iWEM233n5OSi1YHCCuh66ZIQ7aK2hsToPe4tqGm7qAejU1SwNuTPivbWAYq7SjuHVVYxxuZQNRbICiw==}
-    dependencies:
-      csstype: 3.1.3
-      seroval: 1.3.1
-      seroval-plugins: 1.3.1(seroval@1.3.1)
-    dev: false
-
-  /solid-swr-store@0.10.7(solid-js@1.9.7)(swr-store@0.10.6):
-    resolution: {integrity: sha512-A6d68aJmRP471aWqKKPE2tpgOiR5fH4qXQNfKIec+Vap+MGQm3tvXlT8n0I8UgJSlNAsSAUuw2VTviH2h3Vv5g==}
-    engines: {node: '>=10'}
-    peerDependencies:
-      solid-js: ^1.2
-      swr-store: ^0.10
-    dependencies:
-      solid-js: 1.9.7
-      swr-store: 0.10.6
-    dev: false
-
   /sonic-boom@4.2.0:
     resolution: {integrity: sha512-INb7TM37/mAcsGmc9hyyI6+QR3rR1zVRu36B0NeGXKnOOLiZOfER5SA+N7X7k3yUYRzLWafduTDvJAfDswwEww==}
     dependencies:
@@ -9791,15 +9464,6 @@
 
   /sprintf-js@1.0.3:
     resolution: {integrity: sha512-D9cPgkvLlV3t3IzL0D0YLvGA9Ahk4PcvVwUbN0dSGr1aP0Nrt4AEnTUbuGvquEC0mA64Gqt1fzirlRs5ibXx8g==}
-
-  /sswr@2.0.0(svelte@4.2.20):
-    resolution: {integrity: sha512-mV0kkeBHcjcb0M5NqKtKVg/uTIYNlIIniyDfSGrSfxpEdM9C365jK0z55pl9K0xAkNTJi2OAOVFQpgMPUk+V0w==}
-    peerDependencies:
-      svelte: ^4.0.0
-    dependencies:
-      svelte: 4.2.20
-      swrev: 4.0.0
-    dev: false
 
   /stackback@0.0.2:
     resolution: {integrity: sha512-1XMJE5fQo1jGH6Y/7ebnwPOBEkIEnT4QF32d5R1+VXdXveM0IBMJt8zfaxX1P3QhVwrYe+576+jkANtSS2mBbw==}
@@ -9955,42 +9619,6 @@
     engines: {node: '>= 0.4'}
     dev: true
 
-  /svelte@4.2.20:
-    resolution: {integrity: sha512-eeEgGc2DtiUil5ANdtd8vPwt9AgaMdnuUFnPft9F5oMvU/FHu5IHFic+p1dR/UOB7XU2mX2yHW+NcTch4DCh5Q==}
-    engines: {node: '>=16'}
-    dependencies:
-      '@ampproject/remapping': 2.3.0
-      '@jridgewell/sourcemap-codec': 1.5.0
-      '@jridgewell/trace-mapping': 0.3.25
-      '@types/estree': 1.0.7
-      acorn: 8.14.1
-      aria-query: 5.3.2
-      axobject-query: 4.1.0
-      code-red: 1.0.4
-      css-tree: 2.3.1
-      estree-walker: 3.0.3
-      is-reference: 3.0.3
-      locate-character: 3.0.0
-      magic-string: 0.30.17
-      periscopic: 3.1.0
-    dev: false
-
-  /swr-store@0.10.6:
-    resolution: {integrity: sha512-xPjB1hARSiRaNNlUQvWSVrG5SirCjk2TmaUyzzvk69SZQan9hCJqw/5rG9iL7xElHU784GxRPISClq4488/XVw==}
-    engines: {node: '>=10'}
-    dependencies:
-      dequal: 2.0.3
-    dev: false
-
-  /swr@2.2.0(react@18.3.1):
-    resolution: {integrity: sha512-AjqHOv2lAhkuUdIiBu9xbuettzAzWXmCEcLONNKJRba87WAefz8Ca9d6ds/SzrPc235n1IxWYdhJ2zF3MNUaoQ==}
-    peerDependencies:
-      react: ^16.11.0 || ^17.0.0 || ^18.0.0
-    dependencies:
-      react: 18.3.1
-      use-sync-external-store: 1.5.0(react@18.3.1)
-    dev: false
-
   /swr@2.3.3(react@19.1.0):
     resolution: {integrity: sha512-dshNvs3ExOqtZ6kJBaAsabhPdHyeY4P2cKwRCniDVifBMoG/SVI7tfLWqPXriVspf2Rg4tPzXJTnwaihIeFw2A==}
     peerDependencies:
@@ -9999,18 +9627,6 @@
       dequal: 2.0.3
       react: 19.1.0
       use-sync-external-store: 1.5.0(react@19.1.0)
-    dev: false
-
-  /swrev@4.0.0:
-    resolution: {integrity: sha512-LqVcOHSB4cPGgitD1riJ1Hh4vdmITOp+BkmfmXRh4hSF/t7EnS4iD+SOTmq7w5pPm/SiPeto4ADbKS6dHUDWFA==}
-    dev: false
-
-  /swrv@1.0.4(vue@3.5.14):
-    resolution: {integrity: sha512-zjEkcP8Ywmj+xOJW3lIT65ciY/4AL4e/Or7Gj0MzU3zBJNMdJiT8geVZhINavnlHRMMCcJLHhraLTAiDOTmQ9g==}
-    peerDependencies:
-      vue: '>=3.2.26 < 4'
-    dependencies:
-      vue: 3.5.14(typescript@5.8.3)
     dev: false
 
   /system-architecture@0.1.0:
@@ -10561,14 +10177,6 @@
       punycode: 2.3.1
     dev: true
 
-  /use-sync-external-store@1.5.0(react@18.3.1):
-    resolution: {integrity: sha512-Rb46I4cGGVBmjamjphe8L/UnvJD+uPPtTkNvX5mZgqdbavhI4EbgIWJiIHXJ8bc/i9EQGPRh4DwEURJ552Do0A==}
-    peerDependencies:
-      react: ^16.8.0 || ^17.0.0 || ^18.0.0 || ^19.0.0
-    dependencies:
-      react: 18.3.1
-    dev: false
-
   /use-sync-external-store@1.5.0(react@19.1.0):
     resolution: {integrity: sha512-Rb46I4cGGVBmjamjphe8L/UnvJD+uPPtTkNvX5mZgqdbavhI4EbgIWJiIHXJ8bc/i9EQGPRh4DwEURJ552Do0A==}
     peerDependencies:
@@ -10659,8 +10267,6 @@
     dev: false
 
   /vite-node@3.1.4(@types/node@20.17.49):
-<<<<<<< HEAD
-=======
     resolution: {integrity: sha512-6enNwYnpyDo4hEgytbmc6mYWHXDHYEn0D1/rw4Q+tnHUGtKTJsn8T1YkX6Q18wI5LCrS8CTYlBaiCqxOy2kvUA==}
     engines: {node: ^18.0.0 || ^20.0.0 || >=22.0.0}
     hasBin: true
@@ -10686,7 +10292,6 @@
     dev: true
 
   /vite-node@3.1.4(@types/node@20.17.49)(yaml@2.8.0):
->>>>>>> 451951a7
     resolution: {integrity: sha512-6enNwYnpyDo4hEgytbmc6mYWHXDHYEn0D1/rw4Q+tnHUGtKTJsn8T1YkX6Q18wI5LCrS8CTYlBaiCqxOy2kvUA==}
     engines: {node: ^18.0.0 || ^20.0.0 || >=22.0.0}
     hasBin: true
@@ -10736,9 +10341,6 @@
       - yaml
     dev: true
 
-<<<<<<< HEAD
-  /vite@6.3.5(@types/node@20.17.49):
-=======
   /vite-node@3.1.4(@types/node@22.15.21):
     resolution: {integrity: sha512-6enNwYnpyDo4hEgytbmc6mYWHXDHYEn0D1/rw4Q+tnHUGtKTJsn8T1YkX6Q18wI5LCrS8CTYlBaiCqxOy2kvUA==}
     engines: {node: ^18.0.0 || ^20.0.0 || >=22.0.0}
@@ -10816,7 +10418,6 @@
     dev: true
 
   /vite@6.3.5(@types/node@20.17.49)(yaml@2.8.0):
->>>>>>> 451951a7
     resolution: {integrity: sha512-cZn6NDFE7wdTpINgs++ZJ4N49W2vRp8LCKrn3Ob1kYNtOo21vfDoaV5GzBfLU4MovSAB8uNRm4jgzVQZ+mBzPQ==}
     engines: {node: ^18.0.0 || ^20.0.0 || >=22.0.0}
     hasBin: true
@@ -10920,9 +10521,6 @@
       fsevents: 2.3.3
     dev: true
 
-<<<<<<< HEAD
-  /vitest@3.1.4(@types/node@20.17.49):
-=======
   /vite@6.3.5(@types/node@22.15.21):
     resolution: {integrity: sha512-cZn6NDFE7wdTpINgs++ZJ4N49W2vRp8LCKrn3Ob1kYNtOo21vfDoaV5GzBfLU4MovSAB8uNRm4jgzVQZ+mBzPQ==}
     engines: {node: ^18.0.0 || ^20.0.0 || >=22.0.0}
@@ -11040,7 +10638,6 @@
     dev: true
 
   /vitest@3.1.4(@types/node@20.17.49)(yaml@2.8.0):
->>>>>>> 451951a7
     resolution: {integrity: sha512-Ta56rT7uWxCSJXlBtKgIlApJnT6e6IGmTYxYcmxjJ4ujuZDI59GUQgVDObXXJujOmPDBYXHK1qmaGtneu6TNIQ==}
     engines: {node: ^18.0.0 || ^20.0.0 || >=22.0.0}
     hasBin: true
@@ -11266,22 +10863,6 @@
     resolution: {integrity: sha512-AyFQ0EVmsOZOlAnxoFOGOq1SQDWAB7C6aqMGS23svWAllfOaxbuFvcT8D1i8z3Gyn8fraVeZNNmN6e9bxxXkKw==}
     dev: false
 
-  /vue@3.5.14(typescript@5.8.3):
-    resolution: {integrity: sha512-LbOm50/vZFG6Mhy6KscQYXZMQ0LMCC/y40HDJPPvGFQ+i/lUH+PJHR6C3assgOQiXdl6tAfsXHbXYVBZZu65ew==}
-    peerDependencies:
-      typescript: '*'
-    peerDependenciesMeta:
-      typescript:
-        optional: true
-    dependencies:
-      '@vue/compiler-dom': 3.5.14
-      '@vue/compiler-sfc': 3.5.14
-      '@vue/runtime-dom': 3.5.14
-      '@vue/server-renderer': 3.5.14(vue@3.5.14)
-      '@vue/shared': 3.5.14
-      typescript: 5.8.3
-    dev: false
-
   /web-namespaces@2.0.1:
     resolution: {integrity: sha512-bKr1DkiNa2krS7qxNtdrtHAmzuYGFQLiQ13TsorsdT6ULTkPLKuu5+GsFpDlg6JFjUTwX2DyhMPG2be8uPrqsQ==}
     dev: false
