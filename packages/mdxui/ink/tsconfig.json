--- conflicted
+++ resolved
@@ -1,19 +1,11 @@
 {
   "extends": "../../../tsconfig.json",
-<<<<<<< HEAD
   "include": ["src/**/*.ts", "src/**/*.tsx", "test/**/*.ts", "test/**/*.tsx"],
-  "exclude": ["src/cli.ts", "src/render.ts", "src/render.test.ts", "src/render.test.ts.bak"],
-  "compilerOptions": {
-    "outDir": "dist",
-    "jsx": "react",
-    "esModuleInterop": true
-=======
-  "include": ["src/**/*.ts", "src/**/*.tsx"],
   "exclude": ["src/cli.ts", "src/**/*.test.ts", "src/**/*.test.tsx", "src/**/*.test.ts.bak"],
   "compilerOptions": {
     "outDir": "dist",
     "jsx": "react",
+    "esModuleInterop": true,
     "composite": true
->>>>>>> 17634ef9
   }
 }