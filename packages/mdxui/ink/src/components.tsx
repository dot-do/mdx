--- conflicted
+++ resolved
@@ -1,15 +1,8 @@
-<<<<<<< HEAD
 import React, { useState, useEffect, useMemo } from 'react';
 import { Text as InkText, Box } from 'ink';
 import type { TextProps, BoxProps } from 'ink';
 import chalk from 'chalk';
 import * as ReactDOMServer from 'react-dom/server';
-=======
-import React, { useState, useEffect, useMemo } from 'react'
-import { Text as InkText, Box, TextProps, BoxProps } from 'ink'
-import chalk from 'chalk'
-import * as ReactDOMServer from 'react-dom/server'
->>>>>>> 70ff1357
 
 /**
  * Text component with chalk styling
