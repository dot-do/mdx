#!/usr/bin/env node
<<<<<<< HEAD
import React from 'react';
import { readFileSync } from 'fs';
import { resolve } from 'path';
import type { WorkflowFrontmatter, MdxPastelInkOptions } from './types';
import { createWorkflowFromFrontmatter } from './workflow';

import { compile, evaluate } from '@mdx-js/mdx';
import { VFile } from 'vfile';
import * as runtime from 'react/jsx-runtime';
import { parseFrontmatter } from './frontmatter';
import { defaultComponents } from './components';
import { landingPageComponents } from './LandingPage';

/**
 * Compile MDX content to a React component
 */
async function compileMdx(mdxContent: string, options: any = {}) {
  try {
    // Parse frontmatter
    const { frontmatter, mdxContent: contentWithoutFrontmatter } = parseFrontmatter(mdxContent);
    
    const result = await compile(new VFile(contentWithoutFrontmatter), {
      jsx: true,
      jsxImportSource: 'react',
      ...options.compileOptions
    });
    
    const components = {
      ...defaultComponents,
      ...landingPageComponents,
      ...options.components
    };
    
    const { default: Component } = await evaluate(result, {
      ...runtime,
      components,
      ...options.scope
    });
    
    return { 
      Component,
      frontmatter
    };
  } catch (error) {
    console.error('Error compiling MDX:', error);
    return { 
      Component: () => null,
      frontmatter: {} as any
    };
=======
import { readFileSync } from 'fs'
import { resolve } from 'path'
import type { WorkflowFrontmatter, MdxPastelInkOptions } from './types'
import { createWorkflowFromFrontmatter } from './workflow'

async function compileMdx(mdxContent: string) {
  return {
    Component: () => null,
    frontmatter: {} as any,
>>>>>>> 0064ddc5
  }
}

/**
 * Render MDX content in a CLI app
 * @param mdxContentOrPath - Either MDX content as a string or a path to an MDX file
 * @param options - Options for rendering
 * @returns Object containing Component, frontmatter, and optional workflow
 */
<<<<<<< HEAD
export async function renderMdxCli(
  mdxContentOrPath: string, 
  options: Partial<MdxPastelInkOptions> = {}
): Promise<{
  Component: React.ComponentType<any>;
  frontmatter: Record<string, any>;
  workflow?: ReturnType<typeof createWorkflowFromFrontmatter>;
}> {
  let mdxContent: string;
  
  try {
    if (options.mdxPath || (mdxContentOrPath.includes('/') && !mdxContentOrPath.includes('\n'))) {
      const filePath = options.mdxPath || mdxContentOrPath;
      const resolvedPath = resolve(process.cwd(), filePath);
      
      try {
        mdxContent = readFileSync(resolvedPath, 'utf8');
      } catch (error) {
        console.error(`Error reading MDX file: ${resolvedPath}`, error);
        throw error;
      }
    } else {
      mdxContent = mdxContentOrPath;
    }
    
    const { Component, frontmatter } = await compileMdx(mdxContent, options);
    
    // Check for workflow in frontmatter
    if ((frontmatter as WorkflowFrontmatter).workflow || 
        (frontmatter as WorkflowFrontmatter).steps || 
        (frontmatter as WorkflowFrontmatter).screens) {
      const workflow = createWorkflowFromFrontmatter(frontmatter as WorkflowFrontmatter);
      return { Component, frontmatter, workflow };
    }
    
    return { Component, frontmatter };
  } catch (error) {
    console.error('Error processing MDX:', error);
    throw error;
=======
export async function renderMdxCli(mdxPath: string, options: Partial<MdxPastelInkOptions> = {}) {
  const resolvedPath = resolve(process.cwd(), mdxPath)
  console.log(`Loading MDX file: ${resolvedPath}`)

  try {
    const mdxContent = readFileSync(resolvedPath, 'utf8')
    const { Component, frontmatter } = await compileMdx(mdxContent)

    if ((frontmatter as WorkflowFrontmatter).workflow) {
      console.log('Workflow detected in frontmatter:')
      const workflow = createWorkflowFromFrontmatter(frontmatter as WorkflowFrontmatter)
      console.log(`- ID: ${workflow?.id}`)
      console.log(`- Name: ${workflow?.name}`)
      console.log(`- Steps: ${workflow?.steps.length}`)

      workflow?.steps.forEach((step, index) => {
        console.log(`\nStep ${index + 1}: ${step.name}`)
        console.log(`- ID: ${step.id}`)
        if (step.description) console.log(`- Description: ${step.description}`)
        console.log(`- Has input schema: ${!!step.inputSchema}`)
        console.log(`- Has output schema: ${!!step.outputSchema}`)
      })
    }

    console.log('\nRendering MDX content:')
    // render(<Component />);

    return options.scope || {}
  } catch (error) {
    console.error('Error processing MDX file:', error)
    throw error
>>>>>>> 0064ddc5
  }
}

async function main() {
  const args = process.argv.slice(2)
  if (args.length === 0) {
    console.error('Usage: node render.js <mdx-file>')
    process.exit(1)
  }

  try {
    await renderMdxCli(args[0])
  } catch (error) {
    console.error('Error:', error)
    process.exit(1)
  }
}

if (require.main === module) {
  main().catch(console.error)
}<|MERGE_RESOLUTION|>--- conflicted
+++ resolved
@@ -1,5 +1,4 @@
 #!/usr/bin/env node
-<<<<<<< HEAD
 import React from 'react';
 import { readFileSync } from 'fs';
 import { resolve } from 'path';
@@ -49,17 +48,6 @@
       Component: () => null,
       frontmatter: {} as any
     };
-=======
-import { readFileSync } from 'fs'
-import { resolve } from 'path'
-import type { WorkflowFrontmatter, MdxPastelInkOptions } from './types'
-import { createWorkflowFromFrontmatter } from './workflow'
-
-async function compileMdx(mdxContent: string) {
-  return {
-    Component: () => null,
-    frontmatter: {} as any,
->>>>>>> 0064ddc5
   }
 }
 
@@ -69,7 +57,6 @@
  * @param options - Options for rendering
  * @returns Object containing Component, frontmatter, and optional workflow
  */
-<<<<<<< HEAD
 export async function renderMdxCli(
   mdxContentOrPath: string, 
   options: Partial<MdxPastelInkOptions> = {}
@@ -79,7 +66,6 @@
   workflow?: ReturnType<typeof createWorkflowFromFrontmatter>;
 }> {
   let mdxContent: string;
-  
   try {
     if (options.mdxPath || (mdxContentOrPath.includes('/') && !mdxContentOrPath.includes('\n'))) {
       const filePath = options.mdxPath || mdxContentOrPath;
@@ -109,39 +95,6 @@
   } catch (error) {
     console.error('Error processing MDX:', error);
     throw error;
-=======
-export async function renderMdxCli(mdxPath: string, options: Partial<MdxPastelInkOptions> = {}) {
-  const resolvedPath = resolve(process.cwd(), mdxPath)
-  console.log(`Loading MDX file: ${resolvedPath}`)
-
-  try {
-    const mdxContent = readFileSync(resolvedPath, 'utf8')
-    const { Component, frontmatter } = await compileMdx(mdxContent)
-
-    if ((frontmatter as WorkflowFrontmatter).workflow) {
-      console.log('Workflow detected in frontmatter:')
-      const workflow = createWorkflowFromFrontmatter(frontmatter as WorkflowFrontmatter)
-      console.log(`- ID: ${workflow?.id}`)
-      console.log(`- Name: ${workflow?.name}`)
-      console.log(`- Steps: ${workflow?.steps.length}`)
-
-      workflow?.steps.forEach((step, index) => {
-        console.log(`\nStep ${index + 1}: ${step.name}`)
-        console.log(`- ID: ${step.id}`)
-        if (step.description) console.log(`- Description: ${step.description}`)
-        console.log(`- Has input schema: ${!!step.inputSchema}`)
-        console.log(`- Has output schema: ${!!step.outputSchema}`)
-      })
-    }
-
-    console.log('\nRendering MDX content:')
-    // render(<Component />);
-
-    return options.scope || {}
-  } catch (error) {
-    console.error('Error processing MDX file:', error)
-    throw error
->>>>>>> 0064ddc5
   }
 }
 
