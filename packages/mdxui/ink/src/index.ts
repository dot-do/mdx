export * from './types';
export * from './render';
export * from './schema';
export * from './frontmatter';
export * from './components';
<<<<<<< HEAD
export * from './workflow';
export type { WorkflowFrontmatter } from './types';
export * from './LandingPage';
=======
export * from './LandingPage';

import * as types from './types';
import * as render from './render';
import * as schema from './schema';
import * as frontmatter from './frontmatter';
import * as components from './components';

const Ink = {
  ...types,
  ...render,
  ...schema,
  ...frontmatter,
  ...components
};

export default Ink;
>>>>>>> 90015379
<|MERGE_RESOLUTION|>--- conflicted
+++ resolved
@@ -3,11 +3,8 @@
 export * from './schema';
 export * from './frontmatter';
 export * from './components';
-<<<<<<< HEAD
 export * from './workflow';
 export type { WorkflowFrontmatter } from './types';
-export * from './LandingPage';
-=======
 export * from './LandingPage';
 
 import * as types from './types';
@@ -24,5 +21,4 @@
   ...components
 };
 
-export default Ink;
->>>>>>> 90015379
+export default Ink;