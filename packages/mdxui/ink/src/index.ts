--- conflicted
+++ resolved
@@ -3,9 +3,6 @@
 export * from './schema';
 export * from './frontmatter';
 export * from './components';
-<<<<<<< HEAD
 export * from './workflow';
 export type { WorkflowFrontmatter } from './types';
-=======
-export * from './LandingPage';
->>>>>>> 096fc1ed
+export * from './LandingPage';