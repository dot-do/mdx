import React from 'react'
import { createRoot } from 'react-dom/client'
import { BrowserComponent } from './BrowserComponent.js'
import type { BrowserComponentProps, BrowserMode, SimplifiedBrowserOptions } from './types.js'

export { BrowserComponent }
export type { BrowserComponentProps, BrowserMode, SimplifiedBrowserOptions }

<<<<<<< HEAD
export * from './fileTypeDetection.js'
export * from './monacoIntegration.js'
export * from './utils.js'
=======
export {
  detectFileType,
  detectFileTypeFromUrl,
  isSupportedFile,
  getFileExtension,
  SUPPORTED_EXTENSIONS,
  SUPPORTED_MIME_TYPES,
  shouldRenderWithMonaco,
  type FileTypeInfo
} from './fileDetection.js'

export {
  createMonacoEditor,
  getLanguageFromFileType,
  getLanguageFromExtension,
  setupMonacoThemes,
  setupMonacoEnvironment,
  initializeMonaco,
  DEFAULT_MONACO_CONFIG,
  type MonacoConfig
} from './monacoUtils.js'
>>>>>>> e624969d

export function render(elementId: string, options: SimplifiedBrowserOptions): void {
  const element = document.getElementById(elementId)
  if (!element) {
    throw new Error(`Element with id "${elementId}" not found`)
  }

  const reactElement = React.createElement(BrowserComponent, {
    mode: options.mode || 'browse',
    content: options.content,
    language: options.language || 'markdown',
    theme: options.theme || 'github-dark',
    onContentChange: options.onContentChange,
    onNavigate: options.onNavigate,
    onSave: options.onSave,
    readOnly: options.readOnly || false,
    className: options.className || '',
    style: options.style || {},
  })

  const root = createRoot(element)
  root.render(reactElement)
}<|MERGE_RESOLUTION|>--- conflicted
+++ resolved
@@ -6,16 +6,14 @@
 export { BrowserComponent }
 export type { BrowserComponentProps, BrowserMode, SimplifiedBrowserOptions }
 
-<<<<<<< HEAD
-export * from './fileTypeDetection.js'
-export * from './monacoIntegration.js'
-export * from './utils.js'
-=======
 export {
   detectFileType,
   detectFileTypeFromUrl,
+  detectFileTypeFromMimeType,
+  detectFileTypeFromExtension,
   isSupportedFile,
   getFileExtension,
+  isTextFile,
   SUPPORTED_EXTENSIONS,
   SUPPORTED_MIME_TYPES,
   shouldRenderWithMonaco,
@@ -24,6 +22,9 @@
 
 export {
   createMonacoEditor,
+  createMonacoContainer,
+  replacePageWithMonaco,
+  renderFileWithMonaco,
   getLanguageFromFileType,
   getLanguageFromExtension,
   setupMonacoThemes,
@@ -32,8 +33,13 @@
   DEFAULT_MONACO_CONFIG,
   type MonacoConfig
 } from './monacoUtils.js'
->>>>>>> e624969d
 
+export {
+  extractPageContent,
+  fetchFileContent,
+  addLoadingIndicator,
+  removeLoadingIndicator
+} from './utils.js'
 export function render(elementId: string, options: SimplifiedBrowserOptions): void {
   const element = document.getElementById(elementId)
   if (!element) {
