--- conflicted
+++ resolved
@@ -7,14 +7,9 @@
   },
   "main": "./dist/index.js",
   "scripts": {
-<<<<<<< HEAD
     "build": "tsup",
-    "start": "ts-node src/cli.ts"
-=======
-    "build": "tsc",
     "start": "ts-node src/cli.ts",
     "test": "vitest run"
->>>>>>> 451951a7
   },
   "dependencies": {
     "@ai-sdk/openai": "^1.3.22",
