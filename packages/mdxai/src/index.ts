--- conflicted
+++ resolved
@@ -2,18 +2,15 @@
 
 import { CoreMessage, StreamTextResult } from 'ai';
 import { openai } from '@ai-sdk/openai';
-import { generateContentStream, generateListStream } from './llmService.js';
+import { generateContentStream, generateListStream, generateResearchStream } from './llmService.js';
 
-<<<<<<< HEAD
-export { generateListStream, generateResearchStream } from './llmService.js';
-=======
 export interface GenerateOptions {
   type?: 'title' | 'outline' | 'draft';
   modelProvider?: typeof openai;
   modelId?: string;
 }
 
-export { generateContentStream, generateListStream };
+export { generateContentStream, generateListStream, generateResearchStream };
 
 /**
  * Generate markdown/MDX content based on a prompt.
@@ -65,5 +62,4 @@
       return content;
     }
   };
-}
->>>>>>> 9ebcec07
+}