// This file can be used to export core functionalities if the package is also intended to be used as a library.

import { CoreMessage, StreamTextResult } from 'ai'
import { openai } from '@ai-sdk/openai'
import { generateContentStream, generateListStream, generateResearchStream, generateDeepwikiStream } from './llmService.js'

export interface GenerateOptions {
  type?: 'title' | 'outline' | 'draft'
  modelProvider?: typeof openai
  modelId?: string
}

export { generateContentStream, generateListStream, generateResearchStream, generateDeepwikiStream }
<<<<<<< HEAD
export { 
  ai, 
  executeAiFunction, 
  TemplateFn 
} from './aiHandler.js'

export { 
  createAiFolderStructure,
  writeAiFunction,
  findAiFunctionsInHierarchy,
  findAiFunctionEnhanced,
  ensureAiFunctionExists,
  createAiFunctionVersion,
  listAiFunctionVersions,
  AI_FOLDER_STRUCTURE
} from './utils.js'
=======
export { ai, generateAiText, executeAiFunction, TemplateFn } from './aiHandler.js'
>>>>>>> f67e1b66

/**
 * Generate markdown/MDX content based on a prompt.
 *
 * @param prompt - The text prompt to generate content from
 * @param options - Configuration options
 * @returns A Promise with the generated content as string and the streaming content
 */
export async function generate(prompt: string, options: GenerateOptions = {}) {
  if (!process.env.OPENAI_API_KEY) {
    throw new Error('OPENAI_API_KEY environment variable is not set.')
  }

  let systemMessage: string
  switch (options.type?.toLowerCase() || 'draft') {
    case 'title':
      systemMessage = 'You are an expert copywriter. Generate a compelling blog post title based on the following topic.'
      break
    case 'outline':
      systemMessage = 'You are a content strategist. Generate a blog post outline based on the following topic/prompt.'
      break
    case 'draft':
    default:
      systemMessage = 'You are a helpful AI assistant. Generate a Markdown draft based on the following prompt.'
      break
  }

  const messages: CoreMessage[] = [
    { role: 'system', content: systemMessage },
    { role: 'user', content: prompt },
  ]

  const result = await generateContentStream({
    messages,
    modelProvider: options.modelProvider,
    modelId: options.modelId,
  })

  return {
    textStream: result.textStream,
    text: async () => {
      let content = ''
      for await (const chunk of result.textStream) {
        content += chunk
      }
      return content
    },
  }
}<|MERGE_RESOLUTION|>--- conflicted
+++ resolved
@@ -11,9 +11,9 @@
 }
 
 export { generateContentStream, generateListStream, generateResearchStream, generateDeepwikiStream }
-<<<<<<< HEAD
 export { 
   ai, 
+  generateAiText,
   executeAiFunction, 
   TemplateFn 
 } from './aiHandler.js'
@@ -28,9 +28,6 @@
   listAiFunctionVersions,
   AI_FOLDER_STRUCTURE
 } from './utils.js'
-=======
-export { ai, generateAiText, executeAiFunction, TemplateFn } from './aiHandler.js'
->>>>>>> f67e1b66
 
 /**
  * Generate markdown/MDX content based on a prompt.
