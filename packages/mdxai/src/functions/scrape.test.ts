import { describe, it, expect, beforeEach, afterEach, vi } from 'vitest'
import { scrape, scrapeMultiple, ScrapedContent } from './scrape'
import { promises as fs } from 'fs'
import path from 'path'

// Create a complete mock implementation with all required methods
const createMockFirecrawlApp = (config = {}) => ({
    apiKey: 'mock-api-key',
    apiUrl: 'https://api.example.com',
    version: '1.0.0',
    isCloudService: true,
    
    scrapeUrl: vi.fn().mockResolvedValue({
      success: true,
      data: {
        metadata: {
          title: 'Test Title',
          description: 'Test Description',
          ogImage: 'https://example.com/image.jpg',
        },
        markdown: '# Test Content\n\nThis is test markdown content.',
        html: '<h1>Test Content</h1><p>This is test HTML content.</p>',
      },
    }),
    
    fetch: vi.fn(),
    fetchWithRetry: vi.fn(),
    request: vi.fn(),
    requestWithRetry: vi.fn(),
    
    getVersion: vi.fn(),
    init: vi.fn(),
    search: vi.fn(),
    crawlUrl: vi.fn(),
    
    crawlUrlAndWatch: vi.fn(),
    mapUrl: vi.fn(),
    batchScrapeUrls: vi.fn(),
    asyncBatchScrapeUrls: vi.fn(),
    
    asyncCrawlUrl: vi.fn(),
    checkCrawlStatus: vi.fn(),
    checkCrawlErrors: vi.fn(),
    cancelCrawl: vi.fn(),
    
    extractContent: vi.fn(),
    extractMetadata: vi.fn(),
    extractText: vi.fn(),
    
    generateSummary: vi.fn(),
    generateTitle: vi.fn(),
    generateKeywords: vi.fn(),
    generateTags: vi.fn(),
    generateCategories: vi.fn(),
    generateDescription: vi.fn(),
    generateImage: vi.fn(),
    generateAudio: vi.fn(),
    generateVideo: vi.fn(),
    generateTranscript: vi.fn(),
    generateSubtitles: vi.fn(),
    generateCaptions: vi.fn(),
    generateTimestamps: vi.fn(),
    generateChapters: vi.fn(),
    generateOutline: vi.fn(),
    generateTableOfContents: vi.fn(),
    generateFAQs: vi.fn(),
    generateQuestions: vi.fn(),
    generateAnswers: vi.fn(),
    generateQuiz: vi.fn(),
    generateFlashcards: vi.fn(),
    generateNotes: vi.fn(),
    generateHighlights: vi.fn(),
    generateAnnotations: vi.fn(),
    generateComments: vi.fn(),
    generateReviews: vi.fn(),
    generateRatings: vi.fn(),
    
    getApiKey: vi.fn(),
    setApiKey: vi.fn(),
    getApiUrl: vi.fn(),
    setApiUrl: vi.fn(),
    isInitialized: vi.fn(),
    reset: vi.fn(),
    configure: vi.fn(),
    getConfig: vi.fn(),
    setConfig: vi.fn(),
    getOptions: vi.fn(),
    setOptions: vi.fn(),
    getHeaders: vi.fn(),
    setHeaders: vi.fn(),
    getTimeout: vi.fn(),
    setTimeout: vi.fn(),
    getRetries: vi.fn(),
    setRetries: vi.fn(),
    getDelay: vi.fn(),
    setDelay: vi.fn(),
    getBackoff: vi.fn(),
    setBackoff: vi.fn(),
    getMaxRetries: vi.fn(),
    setMaxRetries: vi.fn(),
    getMaxDelay: vi.fn(),
    setMaxDelay: vi.fn(),
    getMaxTimeout: vi.fn(),
    setMaxTimeout: vi.fn(),
    
    getCache: vi.fn(),
    setCache: vi.fn(),
    clearCache: vi.fn(),
    getCacheKey: vi.fn(),
    setCacheKey: vi.fn(),
    getCacheTTL: vi.fn(),
    setCacheTTL: vi.fn(),
    isCacheEnabled: vi.fn(),
    enableCache: vi.fn(),
    disableCache: vi.fn(),
    getCacheSize: vi.fn(),
    setCacheSize: vi.fn(),
    getCacheStats: vi.fn(),
    resetCacheStats: vi.fn(),
    getCacheHits: vi.fn(),
    getCacheMisses: vi.fn(),
    getCacheRatio: vi.fn(),
    getCacheExpired: vi.fn(),
    getCacheErrors: vi.fn(),
    getCacheWarnings: vi.fn()
})

// Mock FirecrawlApp
vi.mock('@mendable/firecrawl-js', () => {
<<<<<<< HEAD
  // Create a mock class that matches the FirecrawlApp interface
  const mockScrapeUrl = vi.fn().mockResolvedValue({
    success: true,
    data: {
      metadata: {
        title: 'Test Title',
        description: 'Test Description',
        ogImage: 'https://example.com/image.jpg',
      },
      markdown: '# Test Content\n\nThis is test markdown content.',
      html: '<h1>Test Content</h1><p>This is test HTML content.</p>',
    },
  });
  
  // Create a mock class that matches the FirecrawlApp interface
  class MockFirecrawlApp {
    apiKey: string;
    apiUrl: string;
    version: string;
    
    constructor({ apiKey, apiUrl }: { apiKey?: string | null, apiUrl?: string | null }) {
      this.apiKey = apiKey || 'mock-api-key';
      this.apiUrl = apiUrl || 'https://api.firecrawl.dev';
      this.version = '1.0.0';
    }
    
    scrapeUrl = mockScrapeUrl;
    search = vi.fn();
    crawlUrl = vi.fn();
    asyncCrawlUrl = vi.fn();
    checkCrawlStatus = vi.fn();
    checkCrawlErrors = vi.fn();
    cancelCrawl = vi.fn();
    crawlUrlAndWatch = vi.fn();
    mapUrl = vi.fn();
    batchScrapeUrls = vi.fn();
    asyncBatchScrapeUrls = vi.fn();
    batchScrapeUrlsAndWatch = vi.fn();
    checkBatchScrapeStatus = vi.fn();
    checkBatchScrapeErrors = vi.fn();
    extract = vi.fn();
    asyncExtract = vi.fn();
    getExtractStatus = vi.fn();
    prepareHeaders = vi.fn();
    postRequest = vi.fn();
    getRequest = vi.fn();
    deleteRequest = vi.fn();
    monitorJobStatus = vi.fn();
    handleError = vi.fn();
    deepResearch = vi.fn();
    asyncDeepResearch = vi.fn();
    __deepResearch = vi.fn();
    __asyncDeepResearch = vi.fn();
    checkDeepResearchStatus = vi.fn();
    __checkDeepResearchStatus = vi.fn();
    generateLLMsText = vi.fn();
    asyncGenerateLLMsText = vi.fn();
    checkGenerateLLMsTextStatus = vi.fn();
    agent = vi.fn();
    checkAgentStatus = vi.fn();
    getAgentSession = vi.fn();
    createAgentSession = vi.fn();
    deleteAgentSession = vi.fn();
    listAgentSessions = vi.fn();
    agentChat = vi.fn();
    checkAgentChatStatus = vi.fn();
    getAgentChatHistory = vi.fn();
    clearAgentChatHistory = vi.fn();
    getAgentChatMessage = vi.fn();
    deleteAgentChatMessage = vi.fn();
    getAgentChatMessages = vi.fn();
    getAgentChatMessagesBatch = vi.fn();
    getAgentChatMessagesStream = vi.fn();
    getAgentChatMessagesStreamBatch = vi.fn();
    getAgentChatMessagesStreamAll = vi.fn();
    getAgentChatMessagesStreamAllBatch = vi.fn();
=======
  return {
    default: vi.fn().mockImplementation((config) => {
      return createMockFirecrawlApp(config) as any;
    }),
>>>>>>> db9fedc7
  }
  
  return {
    default: vi.fn().mockImplementation((config) => new MockFirecrawlApp(config))
  };
})

const testCacheDir = path.join(process.cwd(), '.ai', 'cache')

describe('scrape', () => {
  // Note: Removed aggressive cache cleanup to avoid race conditions
  // Tests should be able to handle existing cache files

  it('should scrape a URL and return content', async () => {
    const result = await scrape('https://example.com/test')

    expect(result).toMatchObject({
      url: 'https://example.com/test',
      title: 'Test Title',
      description: 'Test Description',
      image: 'https://example.com/image.jpg',
      markdown: '# Test Content\n\nThis is test markdown content.',
      html: '<h1>Test Content</h1><p>This is test HTML content.</p>',
      // Don't check cached status since it might be cached from previous tests
    })
  })

  it('should cache scraped content', async () => {
    const url = 'https://example.com/test'
    
    // First scrape (might be cached from previous tests)
    const result1 = await scrape(url)
    // Don't check cached status since it might be cached from previous tests

    // Second scrape should return cached content
    const result2 = await scrape(url)
    expect(result2.cached).toBe(true)
    expect(result2.title).toBe(result1.title)
  })

  it('should handle scraping errors gracefully', async () => {
    // Mock FirecrawlApp to return an error
    const { default: FirecrawlApp } = await import('@mendable/firecrawl-js')
    
<<<<<<< HEAD
    // Create a mock implementation that returns an error for scrapeUrl
    vi.mocked(FirecrawlApp).mockImplementationOnce((config) => {
      const mockApp = new (FirecrawlApp as any)(config);
=======
    // Create a new mock that returns an error by reusing the same mock factory
    // but overriding the scrapeUrl method to return an error
    vi.mocked(FirecrawlApp).mockImplementationOnce((config = {}) => {
      // Get the base mock implementation
      const mockApp = createMockFirecrawlApp(config);
      
>>>>>>> db9fedc7
      // Override the scrapeUrl method to return an error
      mockApp.scrapeUrl = vi.fn().mockResolvedValue({
        success: false,
        error: 'Failed to scrape',
      });
<<<<<<< HEAD
      return mockApp;
    });
=======
      
      return mockApp as any;
    })
>>>>>>> db9fedc7

    const result = await scrape('https://example.com/error')

    expect(result).toMatchObject({
      url: 'https://example.com/error',
      error: 'Failed to scrape: Failed to scrape',
      // Don't check cached status since errors can also be cached
    })
  })

  it('should scrape multiple URLs', async () => {
    const urls = [
      'https://example.com/page1',
      'https://example.com/page2',
    ]

    const progressCalls: Array<{ index: number; url: string; result: ScrapedContent }> = []
    
    const results = await scrapeMultiple(urls, (index, url, result) => {
      progressCalls.push({ index, url, result })
    })

    expect(results).toHaveLength(2)
    expect(progressCalls).toHaveLength(2)
    expect(results[0].url).toBe('https://example.com/page1')
    expect(results[1].url).toBe('https://example.com/page2')
  })

  it.sequential('should create proper cache file paths', async () => {
    const url = 'https://example.com/path/to/page'
    
    // Ensure cache directory exists
    await fs.mkdir(testCacheDir, { recursive: true })
    
    // Delete the specific cache file if it exists to ensure fresh test
    const expectedPath = path.join(testCacheDir, 'example.com_path_to_page.md')
    try {
      await fs.unlink(expectedPath)
    } catch {
      // File might not exist
    }
    
    // Verify file doesn't exist before test
    const existsBefore = await fs.access(expectedPath).then(() => true).catch(() => false)
    expect(existsBefore).toBe(false)
    
    await scrape(url)

    // Wait a bit to ensure file is written
    await new Promise(resolve => setTimeout(resolve, 100))
    
    // Check multiple times with retries
    let cacheExists = false
    for (let i = 0; i < 5; i++) {
      cacheExists = await fs.access(expectedPath).then(() => true).catch(() => false)
      if (cacheExists) break
      await new Promise(resolve => setTimeout(resolve, 50))
    }
    
    expect(cacheExists).toBe(true)
  })

  it('should handle root URL caching', async () => {
    const url = 'https://example.com/'
    await scrape(url)

    const expectedPath = path.join(testCacheDir, 'example.com_index.md')
    const cacheExists = await fs.access(expectedPath).then(() => true).catch(() => false)
    
    expect(cacheExists).toBe(true)
  })
<<<<<<< HEAD
})                
=======
})                      
>>>>>>> db9fedc7
<|MERGE_RESOLUTION|>--- conflicted
+++ resolved
@@ -127,94 +127,11 @@
 
 // Mock FirecrawlApp
 vi.mock('@mendable/firecrawl-js', () => {
-<<<<<<< HEAD
-  // Create a mock class that matches the FirecrawlApp interface
-  const mockScrapeUrl = vi.fn().mockResolvedValue({
-    success: true,
-    data: {
-      metadata: {
-        title: 'Test Title',
-        description: 'Test Description',
-        ogImage: 'https://example.com/image.jpg',
-      },
-      markdown: '# Test Content\n\nThis is test markdown content.',
-      html: '<h1>Test Content</h1><p>This is test HTML content.</p>',
-    },
-  });
-  
-  // Create a mock class that matches the FirecrawlApp interface
-  class MockFirecrawlApp {
-    apiKey: string;
-    apiUrl: string;
-    version: string;
-    
-    constructor({ apiKey, apiUrl }: { apiKey?: string | null, apiUrl?: string | null }) {
-      this.apiKey = apiKey || 'mock-api-key';
-      this.apiUrl = apiUrl || 'https://api.firecrawl.dev';
-      this.version = '1.0.0';
-    }
-    
-    scrapeUrl = mockScrapeUrl;
-    search = vi.fn();
-    crawlUrl = vi.fn();
-    asyncCrawlUrl = vi.fn();
-    checkCrawlStatus = vi.fn();
-    checkCrawlErrors = vi.fn();
-    cancelCrawl = vi.fn();
-    crawlUrlAndWatch = vi.fn();
-    mapUrl = vi.fn();
-    batchScrapeUrls = vi.fn();
-    asyncBatchScrapeUrls = vi.fn();
-    batchScrapeUrlsAndWatch = vi.fn();
-    checkBatchScrapeStatus = vi.fn();
-    checkBatchScrapeErrors = vi.fn();
-    extract = vi.fn();
-    asyncExtract = vi.fn();
-    getExtractStatus = vi.fn();
-    prepareHeaders = vi.fn();
-    postRequest = vi.fn();
-    getRequest = vi.fn();
-    deleteRequest = vi.fn();
-    monitorJobStatus = vi.fn();
-    handleError = vi.fn();
-    deepResearch = vi.fn();
-    asyncDeepResearch = vi.fn();
-    __deepResearch = vi.fn();
-    __asyncDeepResearch = vi.fn();
-    checkDeepResearchStatus = vi.fn();
-    __checkDeepResearchStatus = vi.fn();
-    generateLLMsText = vi.fn();
-    asyncGenerateLLMsText = vi.fn();
-    checkGenerateLLMsTextStatus = vi.fn();
-    agent = vi.fn();
-    checkAgentStatus = vi.fn();
-    getAgentSession = vi.fn();
-    createAgentSession = vi.fn();
-    deleteAgentSession = vi.fn();
-    listAgentSessions = vi.fn();
-    agentChat = vi.fn();
-    checkAgentChatStatus = vi.fn();
-    getAgentChatHistory = vi.fn();
-    clearAgentChatHistory = vi.fn();
-    getAgentChatMessage = vi.fn();
-    deleteAgentChatMessage = vi.fn();
-    getAgentChatMessages = vi.fn();
-    getAgentChatMessagesBatch = vi.fn();
-    getAgentChatMessagesStream = vi.fn();
-    getAgentChatMessagesStreamBatch = vi.fn();
-    getAgentChatMessagesStreamAll = vi.fn();
-    getAgentChatMessagesStreamAllBatch = vi.fn();
-=======
   return {
     default: vi.fn().mockImplementation((config) => {
       return createMockFirecrawlApp(config) as any;
     }),
->>>>>>> db9fedc7
   }
-  
-  return {
-    default: vi.fn().mockImplementation((config) => new MockFirecrawlApp(config))
-  };
 })
 
 const testCacheDir = path.join(process.cwd(), '.ai', 'cache')
@@ -254,31 +171,20 @@
     // Mock FirecrawlApp to return an error
     const { default: FirecrawlApp } = await import('@mendable/firecrawl-js')
     
-<<<<<<< HEAD
-    // Create a mock implementation that returns an error for scrapeUrl
-    vi.mocked(FirecrawlApp).mockImplementationOnce((config) => {
-      const mockApp = new (FirecrawlApp as any)(config);
-=======
     // Create a new mock that returns an error by reusing the same mock factory
     // but overriding the scrapeUrl method to return an error
     vi.mocked(FirecrawlApp).mockImplementationOnce((config = {}) => {
       // Get the base mock implementation
       const mockApp = createMockFirecrawlApp(config);
       
->>>>>>> db9fedc7
       // Override the scrapeUrl method to return an error
       mockApp.scrapeUrl = vi.fn().mockResolvedValue({
         success: false,
         error: 'Failed to scrape',
       });
-<<<<<<< HEAD
-      return mockApp;
-    });
-=======
       
       return mockApp as any;
     })
->>>>>>> db9fedc7
 
     const result = await scrape('https://example.com/error')
 
@@ -350,8 +256,4 @@
     
     expect(cacheExists).toBe(true)
   })
-<<<<<<< HEAD
-})                
-=======
-})                      
->>>>>>> db9fedc7
+})                      