--- conflicted
+++ resolved
@@ -9,132 +9,9 @@
 import { model } from '../ai'
 import { parseTemplate, TemplateFunction, createUnifiedFunction } from '../utils/template'
 
-<<<<<<< HEAD
 export const plan: TemplateFunction<Promise<PlanResult>> = async (template: TemplateStringsArray, ...values: any[]) => {
   const requirements = parseTemplate(template, values)
 
-=======
-/**
- * Represents a single task item in a task list
- */
-export interface TaskItem {
-  /** The text content of the task */
-  text: string
-  /** Whether the task is completed (checked) */
-  checked: boolean
-  /** Line number where the task appears */
-  line?: number
-  /** Nested subtasks */
-  subtasks?: TaskItem[]
-}
-
-/**
- * Represents a task list with its heading and items
- */
-export interface TaskList {
-  /** The heading/title of the task list section */
-  heading?: string
-  /** Array of task items */
-  tasks: TaskItem[]
-}
-
-/**
- * The result object containing all extracted task lists
- */
-export interface PlanResult {
-  /** Array of task lists found in the markdown */
-  tasks: TaskList[]
-  /** The original markdown text */
-  markdown: string
-}
-
-/**
- * Recursively extracts task items from a list item node
- */
-const extractTaskItem = (listItem: any): TaskItem | null => {
-  if (listItem.type !== 'listItem' || typeof listItem.checked !== 'boolean') {
-    return null
-  }
-
-  // Extract the main text content
-  const textNode = listItem.children?.[0]
-  if (textNode?.type !== 'paragraph' || textNode.children?.[0]?.type !== 'text') {
-    return null
-  }
-
-  const taskItem: TaskItem = {
-    text: textNode.children[0].value,
-    checked: listItem.checked,
-    line: listItem.position?.start?.line
-  }
-
-  // Look for nested lists (subtasks)
-  const nestedList = listItem.children?.find((child: any) => child.type === 'list')
-  if (nestedList) {
-    const subtasks: TaskItem[] = []
-    for (const nestedListItem of nestedList.children) {
-      const subtask = extractTaskItem(nestedListItem)
-      if (subtask) {
-        subtasks.push(subtask)
-      }
-    }
-    if (subtasks.length > 0) {
-      taskItem.subtasks = subtasks
-    }
-  }
-
-  return taskItem
-}
-
-/**
- * Parses GitHub Flavored Markdown and extracts task lists with their headings
- * @param markdown - The markdown text to parse
- * @returns Array of task lists organized by headings
- */
-export const parseTaskLists = (markdown: string): TaskList[] => {
-  const processor = unified().use(remarkParse).use(remarkGfm)
-  const mdast = processor.parse(markdown)
-  
-  const tasks: TaskList[] = []
-  let currentHeading: string | undefined
-  let currentTasks: TaskItem[] = []
-
-  // Walk through the AST to find headings and task lists
-  for (const child of mdast.children) {
-    if (child.type === 'heading' && child.children?.[0]?.type === 'text') {
-      // If we have accumulated tasks, save them before starting a new section
-      if (currentTasks.length > 0) {
-        tasks.push({
-          heading: currentHeading,
-          tasks: currentTasks
-        })
-        currentTasks = []
-      }
-      currentHeading = child.children[0].value
-    } else if (child.type === 'list' && child.ordered === false) {
-      // Process unordered list items for task lists
-      for (const listItem of child.children) {
-        const taskItem = extractTaskItem(listItem)
-        if (taskItem) {
-          currentTasks.push(taskItem)
-        }
-      }
-    }
-  }
-
-  // Don't forget the last section
-  if (currentTasks.length > 0) {
-    tasks.push({
-      heading: currentHeading,
-      tasks: currentTasks
-    })
-  }
-
-  return tasks
-}
-
-async function planCore(requirements: string, options: Record<string, any> = {}): Promise<PlanResult> {
->>>>>>> 32f75632
   const result = await generateText({
     model: model('google/gemini-2.5-pro-preview'),
     system: `You are a CTO. Respond only in GitHub Flavored Markdown with task lists. Use headings to organize different sections of the plan. If needed, tasks can have subtasks.`,
@@ -148,81 +25,4 @@
     tasks,
     markdown
   }
-<<<<<<< HEAD
-=======
-}
-
-export const plan = createUnifiedFunction<Promise<PlanResult>>(
-  (requirements: string, options: Record<string, any>) => {
-    return planCore(requirements, options);
-  }
-);
-
-/**
- * Serializes a single task item to markdown format
- * @param task - The task item to serialize
- * @param indentLevel - The indentation level (0 = no indent, 1 = 2 spaces, etc.)
- * @returns Markdown string representation of the task
- */
-export const serializeTaskItem = (task: TaskItem, indentLevel: number = 0): string => {
-  const indent = '  '.repeat(indentLevel)
-  const checkbox = task.checked ? '[x]' : '[ ]'
-  let result = `${indent}- ${checkbox} ${task.text}\n`
-  
-  if (task.subtasks && task.subtasks.length > 0) {
-    for (const subtask of task.subtasks) {
-      result += serializeTaskItem(subtask, indentLevel + 1)
-    }
-  }
-  
-  return result
-}
-
-/**
- * Serializes a task list to markdown format
- * @param taskList - The task list to serialize
- * @returns Markdown string representation of the task list
- */
-export const serializeTaskList = (taskList: TaskList): string => {
-  let result = ''
-  
-  if (taskList.heading) {
-    result += `# ${taskList.heading}\n`
-  }
-  
-  for (const task of taskList.tasks) {
-    result += serializeTaskItem(task)
-  }
-  
-  return result
-}
-
-/**
- * Serializes an array of task lists to complete markdown format
- * @param taskLists - Array of task lists to serialize
- * @returns Complete markdown string with all task lists
- */
-export const serializeTaskLists = (taskLists: TaskList[]): string => {
-  let result = ''
-  
-  for (let i = 0; i < taskLists.length; i++) {
-    result += serializeTaskList(taskLists[i])
-    
-    // Add spacing between sections (except after the last one)
-    if (i < taskLists.length - 1) {
-      result += '\n'
-    }
-  }
-  
-  return result
-}
-
-/**
- * Serializes a PlanResult back to markdown format
- * @param planResult - The plan result to serialize
- * @returns Markdown string representation
- */
-export const serializePlanResult = (planResult: PlanResult): string => {
-  return serializeTaskLists(planResult.tasks)
->>>>>>> 32f75632
 }