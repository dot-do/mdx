--- conflicted
+++ resolved
@@ -1,9 +1,4 @@
-<<<<<<< HEAD
-import 'dotenv/config'
-import { describe, it, expect, vi, beforeEach, afterEach } from 'vitest'
-=======
 import { describe, it, expect } from 'vitest'
->>>>>>> ac250a43
 import { is } from './is'
 
 describe('is', () => {
