import 'dotenv/config'
import { describe, expect, it, vi, beforeEach, afterEach } from 'vitest'
import { research } from './research'
import FirecrawlApp from '@mendable/firecrawl-js'
import { generateText } from 'ai'
import { createCacheMiddleware } from '../cacheMiddleware'

const isCI = process.env.CI === 'true'

const originalEnv = { ...process.env }

const cacheMiddleware = createCacheMiddleware({
  ttl: 24 * 60 * 60 * 1000, // 24 hours
  maxSize: 100,
  persistentCache: true,
  memoryCache: true,
})

vi.mock('ai', () => ({
  generateText: vi.fn().mockResolvedValue({
    text: 'This is a test response with citation [1] and another citation [2].',
    response: {
      body: {
        citations: ['https://ai-sdk.dev/docs/ai-sdk-core/generating-structured-data', 'https://vercel.com/docs/ai-sdk'],
        choices: [
          {
            message: {
              reasoning: 'This is mock reasoning',
            },
          },
        ],
      },
    },
  }),
  model: vi.fn().mockReturnValue('mock-model'),
}))

<<<<<<< HEAD
vi.mock('./scrape', () => ({
  scrape: vi.fn().mockImplementation((url) => {
    return Promise.resolve({
      url,
      title: 'Test Title',
      description: 'Test Description',
      image: 'https://example.com/image.png',
      markdown: '# Test Markdown\nThis is test content',
      html: '<h1>Test HTML</h1><p>This is test content</p>',
      cached: false
    })
  }),
  ScrapedContent: class {}
}))
=======
vi.mock('@mendable/firecrawl-js', () => {
  return {
    default: vi.fn().mockImplementation((config) => {
      if (process.env.NODE_ENV === 'test') {
        return {
          scrapeUrl: vi.fn().mockResolvedValue({
            success: true,
            data: {
              markdown: '# Test Markdown\nThis is test content',
              html: '<h1>Test HTML</h1><p>This is test content</p>',
              metadata: {
                title: 'Test Title',
                description: 'Test Description',
                ogImage: 'https://example.com/image.png',
              },
            },
          }),
        };
      }
      return vi.importActual('@mendable/firecrawl-js').then((mod: any) => mod.default(config));
    }),
  }
})
>>>>>>> 8f7eaa15

describe('research (mocked)', () => {
  beforeEach(() => {
    process.env.AI_GATEWAY_TOKEN = 'mock-token'
    process.env.FIRECRAWL_API_KEY = 'mock-firecrawl-key'
    process.env.NODE_ENV = 'test'
  })

  afterEach(() => {
    process.env = { ...originalEnv }
    vi.clearAllMocks()
  })

  it('should process citations and create enhanced markdown', async () => {
    const result = await research('How do I use structured outputs with the Vercel AI SDK?')

    expect(Array.isArray(result.citations)).toBe(true)
    expect(result.citations).toEqual(['https://ai-sdk.dev/docs/ai-sdk-core/generating-structured-data', 'https://vercel.com/docs/ai-sdk'])

    expect(result.scrapedCitations).toBeDefined()
    expect(Array.isArray(result.scrapedCitations)).toBe(true)
    expect(result.scrapedCitations.length).toBe(result.citations.length)

    const firstCitation = result.scrapedCitations[0]
    expect(firstCitation).toHaveProperty('url')
    expect(firstCitation).toHaveProperty('title')
    expect(firstCitation).toHaveProperty('description')
    expect(firstCitation).toHaveProperty('markdown')

    expect(result.markdown).toContain('[ ¹ ](#1)')
    expect(result.markdown).toContain('[ ² ](#2)')

    expect(result.markdown).toContain('<details id="1">')
    expect(result.markdown).toContain('<summary>')
    expect(result.markdown).toContain('ai-sdk.dev')
    expect(result.markdown).toContain('vercel.com')
  })
})

describe('research e2e', () => {
  beforeEach(() => {
    if (!process.env.AI_GATEWAY_TOKEN && !process.env.OPENAI_API_KEY) {
      console.log('Skipping research e2e test: AI_GATEWAY_TOKEN or OPENAI_API_KEY not set')
      return
    }
    
    if (!process.env.FIRECRAWL_API_KEY) {
      console.log('Skipping research e2e test: FIRECRAWL_API_KEY not set')
      return
    }
    
    process.env.NODE_ENV = 'development'
    vi.clearAllMocks()
  })

  afterEach(() => {
    process.env = { ...originalEnv }
  })

  it('should generate research with real API and cache the result', async () => {
    if ((!process.env.AI_GATEWAY_TOKEN && !process.env.OPENAI_API_KEY) || !process.env.FIRECRAWL_API_KEY) {
      return
    }

    const query = 'What is the Vercel AI SDK?'
    
    const result1 = await research(query)
    
    expect(result1).toBeDefined()
    expect(typeof result1.text).toBe('string')
    expect(result1.text.length).toBeGreaterThan(0)
    
    if (result1.citations && result1.citations.length > 0) {
      expect(Array.isArray(result1.citations)).toBe(true)
      expect(result1.scrapedCitations).toBeDefined()
      expect(Array.isArray(result1.scrapedCitations)).toBe(true)
      
      if (result1.scrapedCitations.length > 0) {
        const firstCitation = result1.scrapedCitations[0]
        expect(firstCitation).toHaveProperty('url')
        expect(firstCitation).toHaveProperty('title')
      }
      
      expect(result1.markdown).toBeDefined()
      expect(typeof result1.markdown).toBe('string')
      expect(result1.markdown.length).toBeGreaterThan(0)
    }
    
    const result2 = await research(query)
    
    expect(result2.text).toBe(result1.text)
    expect(result2.citations).toEqual(result1.citations)
    expect(result2.reasoning).toBe(result1.reasoning)
  }, 60000)

  it('should handle errors gracefully with real API', async () => {
    if ((!process.env.AI_GATEWAY_TOKEN && !process.env.OPENAI_API_KEY) || !process.env.FIRECRAWL_API_KEY) {
      return
    }

    const query = ''
    
    try {
      const result = await research(query)
      
      expect(result).toBeDefined()
      expect(typeof result.text).toBe('string')
      
      expect(Array.isArray(result.citations)).toBe(true)
    } catch (error: any) {
      expect(error.message).toBeDefined()
    }
  }, 30000)

  it('should handle invalid citation URLs gracefully', async () => {
    if ((!process.env.AI_GATEWAY_TOKEN && !process.env.OPENAI_API_KEY) || !process.env.FIRECRAWL_API_KEY) {
      return
    }

    const originalGenerateText = generateText
    vi.mocked(generateText).mockResolvedValueOnce({
      text: 'This is a test response with invalid citation [1].',
      response: {
        body: {
          citations: ['https://this-domain-should-not-exist-12345.com'],
          choices: [
            {
              message: {
                reasoning: 'Test reasoning',
              },
            },
          ],
        },
      },
    } as any)
    
    const query = 'Test with invalid citation URL'
    const result = await research(query)
    
    expect(result).toBeDefined()
    expect(typeof result.text).toBe('string')
    expect(result.text.length).toBeGreaterThan(0)
    
    expect(Array.isArray(result.citations)).toBe(true)
    expect(result.citations).toContain('https://this-domain-should-not-exist-12345.com')
    
    expect(Array.isArray(result.scrapedCitations)).toBe(true)
    
    vi.mocked(generateText).mockImplementation(originalGenerateText)
  }, 30000)
})<|MERGE_RESOLUTION|>--- conflicted
+++ resolved
@@ -35,7 +35,6 @@
   model: vi.fn().mockReturnValue('mock-model'),
 }))
 
-<<<<<<< HEAD
 vi.mock('./scrape', () => ({
   scrape: vi.fn().mockImplementation((url) => {
     return Promise.resolve({
@@ -44,37 +43,11 @@
       description: 'Test Description',
       image: 'https://example.com/image.png',
       markdown: '# Test Markdown\nThis is test content',
-      html: '<h1>Test HTML</h1><p>This is test content</p>',
       cached: false
     })
   }),
   ScrapedContent: class {}
 }))
-=======
-vi.mock('@mendable/firecrawl-js', () => {
-  return {
-    default: vi.fn().mockImplementation((config) => {
-      if (process.env.NODE_ENV === 'test') {
-        return {
-          scrapeUrl: vi.fn().mockResolvedValue({
-            success: true,
-            data: {
-              markdown: '# Test Markdown\nThis is test content',
-              html: '<h1>Test HTML</h1><p>This is test content</p>',
-              metadata: {
-                title: 'Test Title',
-                description: 'Test Description',
-                ogImage: 'https://example.com/image.png',
-              },
-            },
-          }),
-        };
-      }
-      return vi.importActual('@mendable/firecrawl-js').then((mod: any) => mod.default(config));
-    }),
-  }
-})
->>>>>>> 8f7eaa15
 
 describe('research (mocked)', () => {
   beforeEach(() => {
