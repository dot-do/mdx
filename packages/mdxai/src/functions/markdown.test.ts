import 'dotenv/config'
import { describe, it, expect, vi } from 'vitest'
import { markdown } from './markdown.js'


import { generateText } from 'ai'


describe('markdown function', () => {
  beforeEach(() => {
    vi.clearAllMocks()
  })

  it('should generate markdown with string parameter', async () => {
    const result = await markdown('Write a hello world guide')

    expect(result).toHaveProperty('markdown')
    expect(typeof result.markdown).toBe('string')
    expect(result.markdown.length).toBeGreaterThan(0)
    expect(result).toHaveProperty('mdast')
    expect(result.mdast).toHaveProperty('type', 'root')
    expect(result.mdast).toHaveProperty('children')
    expect(Array.isArray(result.mdast.children)).toBe(true)
  })

  it('should generate markdown with template literal', async () => {
    const topic = 'JavaScript'
    const result = await markdown`Write a comprehensive guide about ${topic}`

    expect(result).toHaveProperty('markdown')
    expect(typeof result.markdown).toBe('string')
    expect(result.markdown.length).toBeGreaterThan(0)
    expect(result).toHaveProperty('mdast')
    expect(result.mdast).toHaveProperty('type', 'root')
  })

  it('should handle template literals with objects', async () => {
    const apiConfig = {
      name: 'User API',
      endpoints: ['GET /users', 'POST /users']
    }

    const result = await markdown`Document the ${apiConfig} API`

    expect(result).toHaveProperty('markdown')
    expect(typeof result.markdown).toBe('string')
    expect(result.markdown.length).toBeGreaterThan(0)
    expect(result).toHaveProperty('mdast')
  })

  it('should parse markdown into proper MDAST structure', async () => {
    const result = await markdown('Generate a code example with JavaScript')

    expect(result.mdast.type).toBe('root')
    expect(result.mdast.children.length).toBeGreaterThan(0)
    
    // Check that we have valid markdown elements in the structure
    const nodeTypes = result.mdast.children.map((child: any) => child.type)
<<<<<<< HEAD
    
    const hasContentNodes = nodeTypes.some((type: string) => 
      ['paragraph', 'code', 'heading'].includes(type)
    )
    expect(hasContentNodes).toBe(true)
    
    // Check for code block (since we specifically asked for a code example)
    const hasCodeBlock = result.mdast.children.some((child: any) => 
      child.type === 'code' && child.value && child.value.length > 0
=======
    expect(nodeTypes.length).toBeGreaterThan(0)
    
    // Check for common markdown elements (at least one should be present)
    const hasCommonElements = nodeTypes.some((type: string) => 
      ['heading', 'paragraph', 'code', 'list', 'blockquote'].includes(type)
>>>>>>> d4f95629
    )
    expect(hasCommonElements).toBe(true)
  })

  it('should throw error for invalid arguments', async () => {
    // Test with invalid arguments (not string or template literal)
    await expect(async () => {
      // @ts-ignore - Testing invalid usage
      await markdown(123)
    }).rejects.toThrow('Function must be called as a template literal or with string and options')
  })

  it('should handle markdown parsing', async () => {
    const result = await markdown('Generate a short paragraph')

    expect(result.markdown).toBeDefined()
    expect(typeof result.markdown).toBe('string')
    expect(result.mdast).toBeDefined()
    expect(result.mdast.type).toBe('root')
    expect(Array.isArray(result.mdast.children)).toBe(true)
  })

  it('should handle complex markdown with multiple elements', async () => {
    const result = await markdown('Generate a complex markdown document with headings, paragraphs, lists, blockquotes, code blocks, and links')

    expect(result.markdown).toBeDefined()
    expect(typeof result.markdown).toBe('string')
    expect(result.markdown.length).toBeGreaterThan(0)
    expect(result.mdast).toBeDefined()
    expect(result.mdast.type).toBe('root')
    expect(result.mdast.children).toBeDefined()
    expect(Array.isArray(result.mdast.children)).toBe(true)

    // Check for various node types in the AST - should have multiple elements
    const nodeTypes = result.mdast.children.map((child: any) => child.type)
    expect(nodeTypes.length).toBeGreaterThan(1)
    
    const hasBasicElements = nodeTypes.some((type: string) => 
      ['heading', 'paragraph'].includes(type)
    )
    expect(hasBasicElements).toBe(true)
  })
})                                                                                                                                                                                                                                                                                                                                                                                                                                                                                                                                                                                                                                                                                                                                                                                                                                                                                                                                                                                                                                                                                                                                                                                                                                                                                                                                                                                                                                                                                                                                                                                                                                                                                                                                                                                                                                                                                                                                                                                                                                                                                                                                                                                                                                                                                                                                                                                                                                                                                                                                                                                                                                                                                                                                                                                                                                                                                                                                                                                                                                                                                                                                                                                                                                                                                                                                                                                                                                                                                                                                                                                                                                                                                                                                                                                                                                                                                                                                                                                                                                                                                                                                                                                                                                                                                                                                                                                                                                                                                                                                                                                                                                                                                                                                                                                                                                                                                                                                                                                                                                                                                                                                                                                                                                                                                                                                                                                                                                                                                                                                                                                                <|MERGE_RESOLUTION|>--- conflicted
+++ resolved
@@ -56,23 +56,11 @@
     
     // Check that we have valid markdown elements in the structure
     const nodeTypes = result.mdast.children.map((child: any) => child.type)
-<<<<<<< HEAD
-    
-    const hasContentNodes = nodeTypes.some((type: string) => 
-      ['paragraph', 'code', 'heading'].includes(type)
-    )
-    expect(hasContentNodes).toBe(true)
-    
-    // Check for code block (since we specifically asked for a code example)
-    const hasCodeBlock = result.mdast.children.some((child: any) => 
-      child.type === 'code' && child.value && child.value.length > 0
-=======
     expect(nodeTypes.length).toBeGreaterThan(0)
     
     // Check for common markdown elements (at least one should be present)
     const hasCommonElements = nodeTypes.some((type: string) => 
       ['heading', 'paragraph', 'code', 'list', 'blockquote'].includes(type)
->>>>>>> d4f95629
     )
     expect(hasCommonElements).toBe(true)
   })
