import 'dotenv/config'
import { describe, it, expect, vi } from 'vitest'
import { markdown } from './markdown.js'


import { generateText } from 'ai'


describe('markdown function', () => {
  beforeEach(() => {
    vi.clearAllMocks()
  })

  it('should generate markdown with string parameter', async () => {
    const result = await markdown('Write a hello world guide')

    expect(result).toHaveProperty('markdown')
    expect(typeof result.markdown).toBe('string')
    expect(result.markdown.length).toBeGreaterThan(0)
    expect(result).toHaveProperty('mdast')
    expect(result.mdast).toHaveProperty('type', 'root')
    expect(result.mdast).toHaveProperty('children')
    expect(Array.isArray(result.mdast.children)).toBe(true)
  })

  it('should generate markdown with template literal', async () => {
    const topic = 'JavaScript'
    const result = await markdown`Write a comprehensive guide about ${topic}`

    expect(result).toHaveProperty('markdown')
    expect(typeof result.markdown).toBe('string')
    expect(result.markdown.length).toBeGreaterThan(0)
    expect(result).toHaveProperty('mdast')
    expect(result.mdast).toHaveProperty('type', 'root')
  })

  it('should handle template literals with objects', async () => {
    const apiConfig = {
      name: 'User API',
      endpoints: ['GET /users', 'POST /users']
    }

    const result = await markdown`Document the ${apiConfig} API`

    expect(result).toHaveProperty('markdown')
    expect(typeof result.markdown).toBe('string')
    expect(result.markdown.length).toBeGreaterThan(0)
    expect(result).toHaveProperty('mdast')
  })

  it('should parse markdown into proper MDAST structure', async () => {
    const result = await markdown('Write a tutorial with a heading "# JavaScript Tutorial" and include a code example')

    expect(result.mdast.type).toBe('root')
    expect(result.mdast.children.length).toBeGreaterThan(0)
    
    // Check that we have valid markdown elements in the structure
    const nodeTypes = result.mdast.children.map((child: any) => child.type)
<<<<<<< HEAD
    
    const hasCommonElements = nodeTypes.some((type: string) => 
      ['heading', 'paragraph', 'code'].includes(type)
=======
    expect(nodeTypes.length).toBeGreaterThan(0)
    
    // Check for common markdown elements (at least one should be present)
    const hasCommonElements = nodeTypes.some((type: string) => 
      ['heading', 'paragraph', 'code', 'list', 'blockquote'].includes(type)
>>>>>>> d4f95629
    )
    expect(hasCommonElements).toBe(true)
  })

  it('should throw error for invalid arguments', async () => {
    // Test with invalid arguments (not string or template literal)
    await expect(async () => {
      // @ts-ignore - Testing invalid usage
      await markdown(123)
    }).rejects.toThrow('Function must be called as a template literal or with string and options')
  })

  it('should handle markdown parsing', async () => {
    const result = await markdown('Generate a short paragraph')

    expect(result.markdown).toBeDefined()
    expect(typeof result.markdown).toBe('string')
    expect(result.mdast).toBeDefined()
    expect(result.mdast.type).toBe('root')
    expect(Array.isArray(result.mdast.children)).toBe(true)
  })

  it('should handle complex markdown with multiple elements', async () => {
    const result = await markdown('Generate a complex markdown document with headings, paragraphs, lists, blockquotes, code blocks, and links')

    expect(result.markdown).toBeDefined()
    expect(typeof result.markdown).toBe('string')
    expect(result.markdown.length).toBeGreaterThan(0)
    expect(result.mdast).toBeDefined()
    expect(result.mdast.type).toBe('root')
    expect(result.mdast.children).toBeDefined()
    expect(Array.isArray(result.mdast.children)).toBe(true)

    // Check for various node types in the AST - should have multiple elements
    const nodeTypes = result.mdast.children.map((child: any) => child.type)
    expect(nodeTypes.length).toBeGreaterThan(1)
    
    const hasBasicElements = nodeTypes.some((type: string) => 
      ['heading', 'paragraph'].includes(type)
    )
    expect(hasBasicElements).toBe(true)
  })
})                                                                                                                                                                                                                                                                                                                                                                                                                                                                                                                                                                                                                                                                                                                                                                                                                                                                                                                                                                                                                                                                                                                                                                                                                                                                                                                                                                                                                                                                                                                                                                                                                                                                                                                                                                                                                                                                                                                                                                                                                                                                                                                                                                                                                                                                                                                                                                                                                                                                                                                                                                                                                                                                                                                                                                                                                                                                                                                                                                                                                                                                                                                                                                                                                                                                                                                                                                                                                                                                                                                                                                                                                                                                                                                                                                                                                                                                                                                                                                                                                                                                                                                                                                                                                                                                                                                                                                                                                                                                                                                                                                                                                                                                                                                                                                                                                                                                                                                                                                                                                                                                                                                                                                                                                                                                                                                                                                                                                                                                                                                                                                                                <|MERGE_RESOLUTION|>--- conflicted
+++ resolved
@@ -56,17 +56,11 @@
     
     // Check that we have valid markdown elements in the structure
     const nodeTypes = result.mdast.children.map((child: any) => child.type)
-<<<<<<< HEAD
-    
-    const hasCommonElements = nodeTypes.some((type: string) => 
-      ['heading', 'paragraph', 'code'].includes(type)
-=======
     expect(nodeTypes.length).toBeGreaterThan(0)
     
     // Check for common markdown elements (at least one should be present)
     const hasCommonElements = nodeTypes.some((type: string) => 
       ['heading', 'paragraph', 'code', 'list', 'blockquote'].includes(type)
->>>>>>> d4f95629
     )
     expect(hasCommonElements).toBe(true)
   })
