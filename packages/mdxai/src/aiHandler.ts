--- conflicted
+++ resolved
@@ -19,12 +19,8 @@
   AI_FOLDER_STRUCTURE,
   ensureDirectoryExists,
 } from './utils.js'
-<<<<<<< HEAD
 import hash from 'object-hash'
-import { generateListStream } from './llmService.js'
-=======
 import { generateListStream, generateImageStream } from './llmService.js'
->>>>>>> 91699db9
 import yaml from 'yaml'
 
 /**
@@ -597,7 +593,6 @@
 })
 
 /**
-<<<<<<< HEAD
  * Save audio buffer as WAV file
  */
 async function saveWaveFile(
@@ -692,7 +687,38 @@
 }
 
 export const say = new Proxy(sayFunction_, {
-=======
+  get(target, prop) {
+    if (prop === 'then' || prop === 'catch' || prop === 'finally') {
+      return undefined
+    }
+
+    if (typeof prop === 'symbol') {
+      return Reflect.get(target, prop)
+    }
+
+    return target
+  },
+
+  apply(target, thisArg, args) {
+    if (Array.isArray(args[0]) && 'raw' in args[0]) {
+      const templateStrings = args[0] as TemplateStringsArray
+      let text = ''
+
+      templateStrings.forEach((str, i) => {
+        text += str
+        if (i < args.length - 1) {
+          text += stringifyValue(args[i + 1])
+        }
+      })
+
+      return generateSpeechAudio(text)
+    }
+
+    throw new Error('Say function must be called as a template literal')
+  },
+})
+
+/**
  * Image template literal function for AI image generation
  *
  * Usage: await image`A salamander at sunrise in a forest pond in the Seychelles.`
@@ -721,7 +747,6 @@
 }
 
 export const image = new Proxy(imageFunction_, {
->>>>>>> 91699db9
   get(target, prop) {
     if (prop === 'then' || prop === 'catch' || prop === 'finally') {
       return undefined
@@ -737,21 +762,6 @@
   apply(target, thisArg, args) {
     if (Array.isArray(args[0]) && 'raw' in args[0]) {
       const templateStrings = args[0] as TemplateStringsArray
-<<<<<<< HEAD
-      let text = ''
-
-      templateStrings.forEach((str, i) => {
-        text += str
-        if (i < args.length - 1) {
-          text += stringifyValue(args[i + 1])
-        }
-      })
-
-      return generateSpeechAudio(text)
-    }
-
-    throw new Error('Say function must be called as a template literal')
-=======
       let prompt = ''
 
       templateStrings.forEach((str, i) => {
@@ -769,6 +779,5 @@
     }
 
     throw new Error('Image function must be called as a template literal')
->>>>>>> 91699db9
   },
 })