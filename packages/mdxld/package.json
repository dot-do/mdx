--- conflicted
+++ resolved
@@ -9,20 +9,6 @@
     "@fal-works/esbuild-plugin-global-externals": "^2.1.2",
     "@mdx-js/esbuild": "^3.0.0",
     "@mdxld/schema": "^0.1.0",
-<<<<<<< HEAD
-    "next-mdx-remote-client": "^2.1.2",
-    "schema-dts": "^1.1.2",
-    "yaml": "^2.4.0"
-  },
-  "scripts": {
-    "build": "tsup"
-  },
-  "devDependencies": {
-    "@repo/tsup-config": "workspace:*",
-    "@types/node": "^20.14.10",
-    "tsup": "^8.0.2",
-    "velite": "^0.2.4",
-=======
     "commander": "^11.1.0",
     "esbuild": "^0.20.1",
     "next-mdx-remote-client": "^2.1.2",
@@ -30,13 +16,14 @@
     "react-dom": "^18.2.0",
     "schema-dts": "^1.1.2",
     "velite": "^0.2.4",
-    "yaml": "^2.3.4"
+    "yaml": "^2.4.0"
   },
   "devDependencies": {
-    "@types/node": "^20.10.5",
+    "@repo/tsup-config": "workspace:*",
+    "@types/node": "^20.14.10",
     "@types/react": "^18.2.43",
+    "tsup": "^8.0.2",
     "typescript": "^5.3.3",
->>>>>>> 451951a7
     "vitest": "^3.1.4"
   },
   "files": [
@@ -52,7 +39,7 @@
     }
   },
   "scripts": {
-    "build": "tsc",
+    "build": "tsup",
     "test": "vitest run",
     "prepublishOnly": "pnpm build"
   }
