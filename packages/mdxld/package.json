{
  "name": "mdxld",
  "type": "module",
  "version": "0.1.0",
  "dependencies": {
<<<<<<< HEAD
    "next-mdx-remote-client": "^2.1.2",
    "schema-dts": "^1.1.2",
    "yaml": "^2.4.0"
  },
  "scripts": {
    "build": "tsup"
  },
  "devDependencies": {
    "@repo/tsup-config": "workspace:*",
    "@types/node": "^20.14.10",
    "tsup": "^8.0.2",
=======
    "@mdxld/schema": "^0.1.0",
    "next-mdx-remote-client": "^2.1.2"
  },
  "devDependencies": {
    "velite": "^0.2.4",
>>>>>>> 6de0ef13
    "vitest": "^3.1.4"
  }
}<|MERGE_RESOLUTION|>--- conflicted
+++ resolved
@@ -3,7 +3,7 @@
   "type": "module",
   "version": "0.1.0",
   "dependencies": {
-<<<<<<< HEAD
+    "@mdxld/schema": "^0.1.0",
     "next-mdx-remote-client": "^2.1.2",
     "schema-dts": "^1.1.2",
     "yaml": "^2.4.0"
@@ -15,13 +15,7 @@
     "@repo/tsup-config": "workspace:*",
     "@types/node": "^20.14.10",
     "tsup": "^8.0.2",
-=======
-    "@mdxld/schema": "^0.1.0",
-    "next-mdx-remote-client": "^2.1.2"
-  },
-  "devDependencies": {
     "velite": "^0.2.4",
->>>>>>> 6de0ef13
     "vitest": "^3.1.4"
   }
 }