{
  "extends": "../../tsconfig.json",
  "compilerOptions": {
    "jsx": "react",
    "jsxFactory": "React.createElement",
    "jsxFragmentFactory": "React.Fragment",
    "declaration": true,
    "outDir": "./dist",
    "rootDir": "./src",
<<<<<<< HEAD
    "types": ["node"]
=======
    "resolveJsonModule": true
>>>>>>> 451951a7
  },
  "include": ["src/**/*.ts", "src/**/*.tsx"],
  "exclude": ["node_modules", "dist", "**/*.test.ts"]
}<|MERGE_RESOLUTION|>--- conflicted
+++ resolved
@@ -7,11 +7,8 @@
     "declaration": true,
     "outDir": "./dist",
     "rootDir": "./src",
-<<<<<<< HEAD
-    "types": ["node"]
-=======
+    "types": ["node"],
     "resolveJsonModule": true
->>>>>>> 451951a7
   },
   "include": ["src/**/*.ts", "src/**/*.tsx"],
   "exclude": ["node_modules", "dist", "**/*.test.ts"]
