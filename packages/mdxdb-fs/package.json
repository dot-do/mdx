{
  "name": "@mdxdb/fs",
  "type": "module",
  "version": "0.1.0",
  "dependencies": {
    "@payloadcms/db-sqlite": "^3.38.0",
    "add": "^2.0.6",
    "gray-matter": "^4.0.3",
    "libsql": "^0.5.11",
    "payload": "^3.38.0",
    "pnpm": "^10.11.0",
    "simple-git": "^3.27.0"
  },
  "main": "./dist/lib/mdxdb.js",
  "types": "./.db/index.d.ts",
  "files": [
    "dist/lib/",
    "dist/cli.js",
    ".db/"
  ],
  "bin": {
    "mdxdb": "./dist/cli.js"
  },
  "scripts": {
<<<<<<< HEAD
    "build": "tsup"
=======
    "build:lib": "tsc -p tsconfig.json",
    "build:cli": "tsc -p tsconfig.cli.json",
    "build": "pnpm run build:lib && pnpm run build:cli",
    "test": "vitest run"
>>>>>>> 451951a7
  },
  "devDependencies": {
    "@types/node": "^22.15.20",
    "@repo/tsup-config": "workspace:*",
    "tsup": "^8.0.2",
    "tsx": "^4.19.4",
    "typescript": "^5.8.3",
    "velite": "^0.2.4",
    "vitest": "^3.1.4"
  }
}<|MERGE_RESOLUTION|>--- conflicted
+++ resolved
@@ -22,14 +22,8 @@
     "mdxdb": "./dist/cli.js"
   },
   "scripts": {
-<<<<<<< HEAD
-    "build": "tsup"
-=======
-    "build:lib": "tsc -p tsconfig.json",
-    "build:cli": "tsc -p tsconfig.cli.json",
-    "build": "pnpm run build:lib && pnpm run build:cli",
+    "build": "tsup",
     "test": "vitest run"
->>>>>>> 451951a7
   },
   "devDependencies": {
     "@types/node": "^22.15.20",
