--- conflicted
+++ resolved
@@ -23,16 +23,10 @@
     "mdxdb": "./dist/cli.js"
   },
   "scripts": {
-<<<<<<< HEAD
     "build:lib": "npx tsc -p tsconfig.json",
     "build:cli": "npx tsc -p tsconfig.cli.json",
-    "build": "pnpm run build:lib && pnpm run build:cli"
-=======
-    "build:lib": "tsc -p tsconfig.json",
-    "build:cli": "tsc -p tsconfig.cli.json",
     "build": "pnpm run build:lib && pnpm run build:cli",
     "test": "vitest run"
->>>>>>> 451951a7
   },
   "devDependencies": {
     "@types/node": "^22.15.20",
