# `mdxdb` - Markdown/MDX Files as a Database

<<<<<<< HEAD
`mdxdb` provides a lightweight persistence layer for the `mdx*` tools. It treats a collection of Markdown or MDX documents as structured data so they can be queried and updated programmatically. Under the hood it uses Velite for content discovery and can watch the file system for changes, keeping an in-memory database in sync with your files.

## Features

- List, get and set operations for content entries.
- Works with frontmatter metadata to filter and query documents.
- Designed to play nicely with Git for version control of data.
- Forms the storage backend for tools like `mdxai` and `mdxe`.

## Example

```ts
import { ai } from 'mdxai'
import { db } from 'mdxdb'

const count = 100
const topic = 'the future of work post-AGI'
const titles = await ai.list`${count} blog post titles about ${topic}`

for (const title of titles) {
  const post = await ai`Write a blog post about ${title}`
  await db.set(`blog/${title.replace(' ', '_')}`, post)
}
=======
`mdxdb` is a Node.js library designed to treat a collection of local Markdown (MDX) files as a queryable database. It leverages [Velite](https://velite.js.org/) for parsing and schema definition, providing a simple API for CRUD (Create, Read, Update, Delete) operations on your content.

## Phase 1 Functionality

Phase 1 of `mdxdb` establishes the core functionality, focusing on:
- Integration with Velite for file processing and schema validation.
- In-memory database populated from your MDX/Markdown files.
- Basic CRUD operations: listing, getting, setting (creating/updating), and deleting content entries.
- Real-time updates through Velite's watch mode.

## Setup & Configuration

### Installation

`mdxdb` is currently used as a local package within this monorepo. It relies on `velite` for its core processing. Ensure `velite` and `gray-matter` (for `set` operations) are installed in your project:

```bash
npm install velite gray-matter
# or
yarn add velite gray-matter
# or
pnpm add velite gray-matter
```

### Velite Configuration (`velite.config.ts`)

`mdxdb` requires a `velite.config.ts` (or `.js`) file at the root of your `mdxdb` package or project. This file tells Velite where to find your content files and how to process their frontmatter.

**Example `velite.config.ts`:**

```typescript
import { defineConfig, s } from 'velite';

// Define a schema for a 'posts' collection
const posts = {
  name: 'Post', // Collection name
  pattern: 'content/posts/**/*.mdx', // Glob pattern for content files
  schema: s.object({
    title: s.string(),
    slug: s.slug('global', ['title']), // Generates slug from title
    date: s.isodate(),
    description: s.string().optional(),
    // Markdown content is automatically processed by Velite
  }).transform(data => ({ ...data, permalink: `/blog/${data.slug}` })),
};

export default defineConfig({
  collections: { posts },
});
```
Place your content files (e.g., `.mdx` files) in the directory specified by the `pattern` (e.g., `packages/mdxdb/content/posts/`).

### Instantiating `MdxDb`

To use `mdxdb`, import and instantiate the `MdxDb` class. It automatically loads the `velite.config.ts` from its expected location (typically the root of the `mdxdb` package).

```typescript
import { MdxDb } from './lib/mdxdb'; // Adjust path as necessary

const db = new MdxDb();
```

## API Usage

All asynchronous methods return Promises.

### `db.build(): Promise<VeliteData>`
Rebuilds the database from your content files using Velite. This method is called internally by `mdxdb` when needed but can be called manually if you need to force a rebuild and get the full dataset. It populates the in-memory database.

```typescript
async function initializeDb() {
  const allData = await db.build();
  console.log('Database built. Available collections:', Object.keys(allData));
}
```

### `db.watch(): Promise<void>`
Starts Velite's watch mode. This monitors your content files for changes (additions, updates, deletions) and automatically updates the in-memory database. Velite's output will typically appear in the console.

```typescript
await db.watch();
console.log('MdxDb is watching for file changes...');
```

### `db.stopWatch(): void`
Stops the active Velite watch mode process.

```typescript
db.stopWatch();
console.log('MdxDb watch mode stopped.');
```

### `db.list(collectionName?: string): any[]`
Retrieves entries from the in-memory database.
- If `collectionName` (string) is provided, it returns all entries from that specific collection.
- If `collectionName` is omitted, it returns all entries from all collections combined.
Returns an empty array if the collection doesn't exist or if no data is loaded.

```typescript
const allPosts = db.list('posts');
console.log(`Found ${allPosts.length} posts.`);

const allContent = db.list(); // Get everything from all collections
console.log(`Found ${allContent.length} total entries.`);
```

### `db.get(id: string, collectionName?: string): any | undefined`
Retrieves a single entry by its ID (which is assumed to be the `slug` field of an entry).
- `id` (string): The slug of the entry to retrieve.
- `collectionName` (string, optional): If provided, searches only within this collection. If omitted, searches all collections.
Returns the entry object if found, otherwise `undefined`.

```typescript
const myPost = db.get('my-awesome-post-slug', 'posts');
if (myPost) {
  console.log('Found post:', myPost.title);
}
```

### `db.set(id: string, contentObject: { frontmatter: object, body: string }, collectionName: string): Promise<boolean>`
Creates a new MDX file or overwrites an existing one.
- `id` (string): The slug for the entry. This will be used as the filename (e.g., `id.mdx`).
- `contentObject` (object): An object with two keys:
    - `frontmatter` (object): Key-value pairs for the YAML frontmatter.
    - `body` (string): The Markdown/MDX content for the body of the file.
- `collectionName` (string): The name of the collection where this entry belongs. This determines the directory where the file is written, based on the collection's `pattern` in `velite.config.ts`.
Returns `Promise<boolean>` resolving to `true` on success. Throws an error on failure.

```typescript
try {
  await db.set('new-post-slug', {
    frontmatter: { title: 'My New Post', date: '2024-08-01', draft: true },
    body: '# Hello World\n\nThis is a new post.'
  }, 'posts');
  console.log('Post created/updated successfully.');
  // If not in watch mode, or to ensure immediate data availability:
  // await db.build(); 
} catch (error) {
  console.error('Failed to set post:', error);
}
```

### `db.delete(id: string, collectionName: string): Promise<boolean>`
Deletes an MDX file.
- `id` (string): The slug of the entry (filename without extension).
- `collectionName` (string): The collection from which to delete the entry.
Returns `Promise<boolean>`: `true` if the file was deleted, `false` if the file didn't exist. Throws an error for other failures.

```typescript
try {
  const deleted = await db.delete('old-post-slug', 'posts');
  if (deleted) {
    console.log('Post deleted successfully.');
    // If not in watch mode, or to ensure immediate data availability:
    // await db.build();
  } else {
    console.log('Post not found, nothing to delete.');
  }
} catch (error) {
  console.error('Failed to delete post:', error);
}
```

## Data Structure

Entries retrieved via `list()` or `get()` are JavaScript objects. Their structure is determined by your Velite schema for each collection. Typically, this includes all fields defined in your schema (sourced from frontmatter) and any fields added by Velite itself (e.g., `slug`, `path`, `permalink`, content rendered as `html`, `toc`, etc., depending on your Velite configuration).

## Example Usage Snippet

```typescript
import { MdxDb } from './lib/mdxdb'; // Adjust path

async function main() {
  const db = new MdxDb();

  console.log('Building database...');
  await db.build();
  console.log('Database built.');

  // List all posts
  const posts = db.list('posts');
  console.log(`Found ${posts.length} posts:`);
  posts.forEach(post => console.log(`- ${post.title} (slug: ${post.slug})`));

  // Get a specific post
  if (posts.length > 0) {
    const firstPostSlug = posts[0].slug;
    const specificPost = db.get(firstPostSlug, 'posts');
    if (specificPost) {
      console.log(`\nRetrieved post by slug '${firstPostSlug}':`, specificPost.title);
    }
  }

  // Example of creating a new post (then you might want to rebuild or rely on watch mode)
  try {
    await db.set('example-new-post', {
      frontmatter: { title: 'An Example New Post', date: new Date().toISOString().split('T')[0] },
      body: '## Introduction\n\nThis is an example.'
    }, 'posts');
    console.log("\nNew post 'example-new-post' created.");
    // In a real app, allow watch mode to pick this up, or call await db.build();
  } catch (e) {
    console.error("\nError creating new post:", e);
  }
  
  // To run watch mode (typically in a long-running process):
  // console.log('\nStarting watch mode (press Ctrl+C to stop)...');
  // await db.watch();
  // db.stopWatch(); // Call this on graceful shutdown
}

main().catch(console.error);
>>>>>>> 6630e55a
```<|MERGE_RESOLUTION|>--- conflicted
+++ resolved
@@ -1,6 +1,5 @@
 # `mdxdb` - Markdown/MDX Files as a Database
 
-<<<<<<< HEAD
 `mdxdb` provides a lightweight persistence layer for the `mdx*` tools. It treats a collection of Markdown or MDX documents as structured data so they can be queried and updated programmatically. Under the hood it uses Velite for content discovery and can watch the file system for changes, keeping an in-memory database in sync with your files.
 
 ## Features
@@ -24,7 +23,7 @@
   const post = await ai`Write a blog post about ${title}`
   await db.set(`blog/${title.replace(' ', '_')}`, post)
 }
-=======
+```
 `mdxdb` is a Node.js library designed to treat a collection of local Markdown (MDX) files as a queryable database. It leverages [Velite](https://velite.js.org/) for parsing and schema definition, providing a simple API for CRUD (Create, Read, Update, Delete) operations on your content.
 
 ## Phase 1 Functionality
@@ -237,5 +236,4 @@
 }
 
 main().catch(console.error);
->>>>>>> 6630e55a
 ```