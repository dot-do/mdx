--- conflicted
+++ resolved
@@ -53,13 +53,10 @@
                              '';
             console.log(`Checking if '${matchValue}' matches pattern '${pattern}'`);
             if (micromatch.isMatch(matchValue.toLowerCase(), pattern.toLowerCase())) {
-<<<<<<< HEAD
+              console.log(`Match found: '${matchValue}' matches '${pattern}'`);
               if (!entry.content && entry.slug === 'readme') {
                 entry.content = 'This is readme content';
               }
-=======
-              console.log(`Match found: '${matchValue}' matches '${pattern}'`);
->>>>>>> 872c707c
               return entry;
             }
           }
