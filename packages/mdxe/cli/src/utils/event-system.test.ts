--- conflicted
+++ resolved
@@ -131,7 +131,6 @@
       
       expect(response.context.important).toBe('value');
     });
-
     it('supports direct context modification with helper methods', async () => {
       on('test-event', (data, context) => {
         context?.set('step1', 'completed');
@@ -146,11 +145,7 @@
         return 'result2';
       });
       
-<<<<<<< HEAD
-      const response = await emit('test-event', { test: 'data' });
-=======
       const response = await send('test-event', { test: 'data' });
->>>>>>> 20aa7546
       
       expect(response.context.get('step1')).toBe('completed');
       expect(response.context.get('step2')).toBe('completed');
@@ -174,11 +169,7 @@
         return 'result2';
       });
       
-<<<<<<< HEAD
-      const response = await emit('test-event');
-=======
-      const response = await send('test-event');
->>>>>>> 20aa7546
+      const response = await send('test-event');
       
       expect(response.context.user.name).toBe('John');
       expect(response.context.user.age).toBe(30);
@@ -202,11 +193,7 @@
         return 'modern';
       });
       
-<<<<<<< HEAD
-      const response = await emit('test-event');
-=======
-      const response = await send('test-event');
->>>>>>> 20aa7546
+      const response = await send('test-event');
       
       expect(response.context.get('legacyStyle')).toBe(true);
       expect(response.context.get('modernStyle')).toBe(true);
