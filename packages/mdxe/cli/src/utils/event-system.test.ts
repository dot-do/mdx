import { describe, it, expect, vi, beforeEach } from 'vitest';
<<<<<<< HEAD
import { on, emit, clearEvents, clearEvent, eventRegistry, EmitOptions } from './event-system';
=======
import { on, send, clearEvents, clearEvent, eventRegistry } from './event-system';
>>>>>>> 2596018a

describe('event-system', () => {
  beforeEach(() => {
    clearEvents();
  });

  describe('on', () => {
    it('registers an event handler', () => {
      const callback = vi.fn();
      on('test-event', callback);
      
      const handlers = eventRegistry['handlers'].get('test-event');
      
      expect(handlers).toBeDefined();
      expect(handlers?.length).toBe(1);
      expect(handlers?.[0].callback).toBe(callback);
    });

    it('allows registering multiple handlers for the same event', () => {
      const callback1 = vi.fn();
      const callback2 = vi.fn();
      
      on('test-event', callback1);
      on('test-event', callback2);
      
      const handlers = eventRegistry['handlers'].get('test-event');
      
      expect(handlers).toBeDefined();
      expect(handlers?.length).toBe(2);
      expect(handlers?.[0].callback).toBe(callback1);
      expect(handlers?.[1].callback).toBe(callback2);
    });
  });

  describe('send', () => {
    it('calls registered handlers with data', async () => {
      const callback = vi.fn();
      const testData = { message: 'test' };
      
      on('test-event', callback);
      await send('test-event', testData);
      
      expect(callback).toHaveBeenCalledWith(testData, expect.any(Object));
    });

    it('calls multiple handlers for the same event', async () => {
      const callback1 = vi.fn();
      const callback2 = vi.fn();
      const testData = { message: 'test' };
      
      on('test-event', callback1);
      on('test-event', callback2);
      await send('test-event', testData);
      
      expect(callback1).toHaveBeenCalledWith(testData, expect.any(Object));
      expect(callback2).toHaveBeenCalledWith(testData, expect.any(Object));
    });

    it('returns results and context from handlers', async () => {
      on('test-event', () => 'result1');
      on('test-event', () => 'result2');
      
      const response = await send('test-event');
      
      expect(response.results).toEqual(['result1', 'result2']);
      expect(response.context).toBeDefined();
    });

    it('handles async callbacks', async () => {
      on('test-event', async () => {
        await new Promise(resolve => setTimeout(resolve, 10));
        return 'async result';
      });
      
      const response = await send('test-event');
      
      expect(response.results).toEqual(['async result']);
    });

    it('catches errors in handlers and continues execution', async () => {
      const consoleSpy = vi.spyOn(console, 'error').mockImplementation(() => {});
      
      on('test-event', () => {
        throw new Error('Test error');
      });
      on('test-event', () => 'success');
      
      const response = await send('test-event');
      
      expect(consoleSpy).toHaveBeenCalled();
      expect(response.results).toEqual([null, 'success']);
      const errors = response.context.get('errors');
      expect(errors).toBeDefined();
      expect(errors.length).toBe(1);
      
      consoleSpy.mockRestore();
    });
    
    it('propagates context between handlers', async () => {
      on('test-event', (data, context) => {
        return { 
          result: 'first handler',
          context: { ...context, firstRan: true }
        };
      });
      
      on('test-event', (data, context) => {
        expect(context?.firstRan).toBe(true);
        return {
          result: 'second handler',
          context: { ...(context || {}), secondRan: true }
        };
      });
      
      const response = await send('test-event', { initial: 'data' });
      
      expect(response.context.firstRan).toBe(true);
      expect(response.context.secondRan).toBe(true);
    });
    
    it('preserves initial context', async () => {
      const initialContext = { important: 'value' };
      
      on('test-event', (data, context) => {
        expect(context?.important).toBe('value');
        return 'result';
      });
      
      const response = await send('test-event', 'data', initialContext);
      
      expect(response.context.important).toBe('value');
    });

    it('supports direct context modification with helper methods', async () => {
      on('test-event', (data, context) => {
        context?.set('step1', 'completed');
        context?.merge({ processed: { step1: true } });
        return 'result1';
      });
      
      on('test-event', (data, context) => {
        expect(context?.get('step1')).toBe('completed');
        expect(context?.has('processed')).toBe(true);
        context?.set('step2', 'completed');
        return 'result2';
      });
      
<<<<<<< HEAD
      const response = await emit('test-event', { test: 'data' });
=======
      const response = await send('test-event', { test: 'data' });
>>>>>>> 2596018a
      
      expect(response.context.get('step1')).toBe('completed');
      expect(response.context.get('step2')).toBe('completed');
      expect(response.context.processed.step1).toBe(true);
    });

    it('performs deep merging of complex objects', async () => {
      on('test-event', (data, context) => {
        context?.merge({
          user: { name: 'John', preferences: { theme: 'dark' } },
          settings: { lang: 'en' }
        });
        return 'result1';
      });
      
      on('test-event', (data, context) => {
        context?.merge({
          user: { age: 30, preferences: { notifications: true } },
          settings: { timezone: 'UTC' }
        });
        return 'result2';
      });
      
<<<<<<< HEAD
      const response = await emit('test-event');
=======
      const response = await send('test-event');
>>>>>>> 2596018a
      
      expect(response.context.user.name).toBe('John');
      expect(response.context.user.age).toBe(30);
      expect(response.context.user.preferences.theme).toBe('dark');
      expect(response.context.user.preferences.notifications).toBe(true);
      expect(response.context.settings.lang).toBe('en');
      expect(response.context.settings.timezone).toBe('UTC');
    });

    it('maintains backward compatibility with return-based context', async () => {
      on('test-event', (data, context) => {
        return {
          result: 'legacy',
          context: { legacyStyle: true }
        };
      });
      
      on('test-event', (data, context) => {
        expect(context?.get('legacyStyle')).toBe(true);
        context?.set('modernStyle', true);
        return 'modern';
      });
      
<<<<<<< HEAD
      const response = await emit('test-event');
=======
      const response = await send('test-event');
>>>>>>> 2596018a
      
      expect(response.context.get('legacyStyle')).toBe(true);
      expect(response.context.get('modernStyle')).toBe(true);
    });
<<<<<<< HEAD
  });

  describe('enhanced async error handling', () => {
    it('provides detailed error context for async handler failures', async () => {
      const consoleSpy = vi.spyOn(console, 'error').mockImplementation(() => {});
      
      on('test-event', async () => {
        throw new Error('Async handler error');
      });
      
      const response = await emit('test-event', { testData: 'value' });
      
      const errors = response.context.get('errors');
      expect(errors).toBeDefined();
      expect(errors.length).toBe(1);
      
      const error = errors[0];
      expect(error.event).toBe('test-event');
      expect(error.handlerIndex).toBe(0);
      expect(error.error.message).toBe('Async handler error');
      expect(error.error.stack).toBeDefined();
      expect(error.timestamp).toBeDefined();
      expect(error.data).toBeDefined();
      
      consoleSpy.mockRestore();
    });

    it('emits error events for centralized error handling', async () => {
      const errorHandler = vi.fn();
      const consoleSpy = vi.spyOn(console, 'error').mockImplementation(() => {});
      
      on('handler.error', errorHandler);
      on('test-event', async () => {
        throw new Error('Test error for centralized handling');
      });
      
      await emit('test-event');
      
      expect(errorHandler).toHaveBeenCalledWith(
        expect.objectContaining({
          event: 'test-event',
          error: expect.objectContaining({
            message: 'Test error for centralized handling'
          })
        }),
        expect.any(Object)
      );
      
      consoleSpy.mockRestore();
    });

    it('handles nested async operations with proper error isolation', async () => {
      const consoleSpy = vi.spyOn(console, 'error').mockImplementation(() => {});
      
      on('test-event', async () => {
        for (let i = 0; i < 3; i++) {
          await new Promise(resolve => setTimeout(resolve, 1));
          if (i === 1) {
            throw new Error(`Nested error at iteration ${i}`);
          }
        }
        return 'should not reach here';
      });
      
      on('test-event', async () => {
        return 'second handler success';
      });
      
      const response = await emit('test-event');
      
      expect(response.results).toEqual([null, 'second handler success']);
      const errors = response.context.get('errors');
      expect(errors.length).toBe(1);
      expect(errors[0].error.message).toBe('Nested error at iteration 1');
      
      consoleSpy.mockRestore();
    });

    it('supports handler timeouts', async () => {
      const consoleSpy = vi.spyOn(console, 'error').mockImplementation(() => {});
      
      on('test-event', async () => {
        await new Promise(resolve => setTimeout(resolve, 50));
        return 'slow handler';
      });
      
      const options: EmitOptions = { timeout: 10 };
      const response = await emit('test-event', null, {}, options);
      
      expect(response.results).toEqual([null]);
      const errors = response.context.get('errors');
      expect(errors.length).toBe(1);
      expect(errors[0].error.message).toContain('timeout');
      
      consoleSpy.mockRestore();
    });

    it('supports parallel execution of handlers', async () => {
      const startTime = Date.now();
      
      on('test-event', async () => {
        await new Promise(resolve => setTimeout(resolve, 50));
        return 'handler 1';
      });
      
      on('test-event', async () => {
        await new Promise(resolve => setTimeout(resolve, 50));
        return 'handler 2';
      });
      
      on('test-event', async () => {
        await new Promise(resolve => setTimeout(resolve, 50));
        return 'handler 3';
      });
      
      const options: EmitOptions = { parallel: true };
      const response = await emit('test-event', null, {}, options);
      
      const duration = Date.now() - startTime;
      
      expect(duration).toBeLessThan(150); // Allow some buffer for test overhead
      expect(response.results).toEqual(['handler 1', 'handler 2', 'handler 3']);
    });

    it('handles errors in parallel execution', async () => {
      const consoleSpy = vi.spyOn(console, 'error').mockImplementation(() => {});
      
      on('test-event', async () => {
        throw new Error('Error in first handler');
      });
      
      on('test-event', async () => {
        return 'second handler success';
      });
      
      const options: EmitOptions = { parallel: true };
      const response = await emit('test-event', null, {}, options);
      
      expect(response.results).toEqual([null, 'second handler success']);
      const errors = response.context.get('errors');
      expect(errors.length).toBe(1);
      expect(errors[0].error.message).toBe('Error in first handler');
      
      consoleSpy.mockRestore();
    });
=======
>>>>>>> 2596018a
  });

  describe('clearEvents', () => {
    it('clears all event handlers', () => {
      on('event1', vi.fn());
      on('event2', vi.fn());
      
      clearEvents();
      
      expect(eventRegistry['handlers'].size).toBe(0);
    });
  });

  describe('clearEvent', () => {
    it('clears handlers for a specific event', () => {
      on('event1', vi.fn());
      on('event2', vi.fn());
      
      clearEvent('event1');
      
      expect(eventRegistry['handlers'].has('event1')).toBe(false);
      expect(eventRegistry['handlers'].has('event2')).toBe(true);
    });
  });

  describe('execution context integration', () => {
    it('exposes send function through execution context', async () => {
      const { createExecutionContext } = await import('./execution-context');
      const context = createExecutionContext();
      
      expect(context.send).toBeDefined();
      expect(typeof context.send).toBe('function');
    });

    it('allows sending events from execution context', async () => {
      const { createExecutionContext } = await import('./execution-context');
      const context = createExecutionContext();
      
      const callback = vi.fn();
      context.on('test-event', callback);
      
      await context.send('test-event', { message: 'test data' });
      
      expect(callback).toHaveBeenCalledWith({ message: 'test data' }, expect.any(Object));
    });

    it('supports async callbacks through execution context', async () => {
      const { createExecutionContext } = await import('./execution-context');
      const context = createExecutionContext();
      
      context.on('async-event', async (data) => {
        await new Promise(resolve => setTimeout(resolve, 10));
        return `processed: ${data.value}`;
      });
      
      const result = await context.send('async-event', { value: 'test' });
      
      expect(result.results).toEqual(['processed: test']);
    });
  });
});<|MERGE_RESOLUTION|>--- conflicted
+++ resolved
@@ -1,9 +1,5 @@
 import { describe, it, expect, vi, beforeEach } from 'vitest';
-<<<<<<< HEAD
-import { on, emit, clearEvents, clearEvent, eventRegistry, EmitOptions } from './event-system';
-=======
-import { on, send, clearEvents, clearEvent, eventRegistry } from './event-system';
->>>>>>> 2596018a
+import { on, send, emit, clearEvents, clearEvent, eventRegistry, EmitOptions } from './event-system';
 
 describe('event-system', () => {
   beforeEach(() => {
@@ -151,11 +147,7 @@
         return 'result2';
       });
       
-<<<<<<< HEAD
-      const response = await emit('test-event', { test: 'data' });
-=======
       const response = await send('test-event', { test: 'data' });
->>>>>>> 2596018a
       
       expect(response.context.get('step1')).toBe('completed');
       expect(response.context.get('step2')).toBe('completed');
@@ -179,11 +171,7 @@
         return 'result2';
       });
       
-<<<<<<< HEAD
-      const response = await emit('test-event');
-=======
-      const response = await send('test-event');
->>>>>>> 2596018a
+      const response = await send('test-event');
       
       expect(response.context.user.name).toBe('John');
       expect(response.context.user.age).toBe(30);
@@ -207,16 +195,11 @@
         return 'modern';
       });
       
-<<<<<<< HEAD
-      const response = await emit('test-event');
-=======
-      const response = await send('test-event');
->>>>>>> 2596018a
+      const response = await send('test-event');
       
       expect(response.context.get('legacyStyle')).toBe(true);
       expect(response.context.get('modernStyle')).toBe(true);
     });
-<<<<<<< HEAD
   });
 
   describe('enhanced async error handling', () => {
@@ -227,7 +210,7 @@
         throw new Error('Async handler error');
       });
       
-      const response = await emit('test-event', { testData: 'value' });
+      const response = await send('test-event', { testData: 'value' });
       
       const errors = response.context.get('errors');
       expect(errors).toBeDefined();
@@ -253,7 +236,7 @@
         throw new Error('Test error for centralized handling');
       });
       
-      await emit('test-event');
+      await send('test-event');
       
       expect(errorHandler).toHaveBeenCalledWith(
         expect.objectContaining({
@@ -285,7 +268,7 @@
         return 'second handler success';
       });
       
-      const response = await emit('test-event');
+      const response = await send('test-event');
       
       expect(response.results).toEqual([null, 'second handler success']);
       const errors = response.context.get('errors');
@@ -304,7 +287,7 @@
       });
       
       const options: EmitOptions = { timeout: 10 };
-      const response = await emit('test-event', null, {}, options);
+      const response = await send('test-event', null, {}, options);
       
       expect(response.results).toEqual([null]);
       const errors = response.context.get('errors');
@@ -333,7 +316,7 @@
       });
       
       const options: EmitOptions = { parallel: true };
-      const response = await emit('test-event', null, {}, options);
+      const response = await send('test-event', null, {}, options);
       
       const duration = Date.now() - startTime;
       
@@ -353,7 +336,7 @@
       });
       
       const options: EmitOptions = { parallel: true };
-      const response = await emit('test-event', null, {}, options);
+      const response = await send('test-event', null, {}, options);
       
       expect(response.results).toEqual([null, 'second handler success']);
       const errors = response.context.get('errors');
@@ -362,8 +345,6 @@
       
       consoleSpy.mockRestore();
     });
-=======
->>>>>>> 2596018a
   });
 
   describe('clearEvents', () => {
