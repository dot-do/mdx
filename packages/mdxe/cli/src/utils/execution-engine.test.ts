--- conflicted
+++ resolved
@@ -203,15 +203,13 @@
       expect(results[1].result).toBe('second block');
     });
     
-<<<<<<< HEAD
-=======
     it('supports event sending in code blocks', async () => {
       const codeBlock: CodeBlock = {
         lang: 'typescript',
         meta: null,
         value: `
           on('test-event', (data) => data.value * 2);
-          const result = await send('test-event', { value: 21 });
+          const result = await emit('test-event', { value: 21 });
           return result.results[0];
         `
       };
@@ -222,7 +220,6 @@
       expect(result.result).toBe(42);
     });
     
->>>>>>> 2596018a
     it('captures console outputs across multiple code blocks', async () => {
       const mdxContent = `
 # Test Document
