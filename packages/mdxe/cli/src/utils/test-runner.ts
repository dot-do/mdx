import fs from 'node:fs/promises'
import path from 'node:path'
import { exec } from 'node:child_process'
import { promisify } from 'node:util'
import * as esbuild from 'esbuild'
import type { CodeBlock } from './mdx-parser'
import { createExecutionContext } from './execution-context'

const execAsync = promisify(exec)

/**
 * Bundle code blocks and test blocks for testing
 */
export async function bundleCodeForTesting(codeBlocks: CodeBlock[], testBlocks: CodeBlock[]): Promise<string> {
  const context = createExecutionContext('test')
  
  const globalDeclarations = `
const on = ${context.on.toString()};
const send = ${context.send.toString()};
const emit = ${context.emit.toString()};

const ai = function(strings, ...values) {
  const prompt = String.raw({ raw: strings }, ...values);
  console.log('AI called with prompt:', prompt);
  return \`AI response for: \${prompt}\`;
};

ai.leanCanvas = (params) => ({ title: 'Lean Canvas', ...params });
ai.storyBrand = (params) => ({ title: 'Story Brand', ...params });
ai.landingPage = (params) => ({ title: 'Landing Page', ...params });

const db = {
  blog: {
    create: (title, content) => ({ id: 'test-id', title, content }),
    get: (id) => ({ id, title: 'Test Post', content: 'Test Content' }),
    list: () => [{ id: 'test-id', title: 'Test Post' }],
    update: (id, data) => ({ id, ...data }),
    delete: (id) => true
  }
};

const list = ${context.list.toString()};
const research = ${context.research.toString()};
const extract = ${context.extract.toString()};
`
  
  const combinedSource = [
    globalDeclarations,
    ...codeBlocks.map(block => block.value),
    ...testBlocks.map(block => block.value)
  ].join('\n\n')
  
  const result = await esbuild.transform(combinedSource, {
    loader: 'ts',
    target: 'es2020',
    format: 'esm',
  })
  
  return result.code
}

/**
 * Create a temporary test file from bundled code
 */
export async function createTempTestFile(bundledCode: string, fileName: string): Promise<string> {
  const tempDir = path.join(process.cwd(), '.mdxe')
  await fs.mkdir(tempDir, { recursive: true })

  const testFileName = path.basename(fileName, path.extname(fileName)) + '.test.ts'
  const testFilePath = path.join(tempDir, testFileName)

<<<<<<< HEAD
  let fileContent = `
const on = (event, callback) => callback;
const send = (event, data) => ({ event, data });
const ai = new Proxy({}, {
  apply: (_target, _thisArg, args) => \`AI response for: \${args[0]}\`,
  get: (_target, prop) => (...args) => ({ function: prop, args })
});
const list = (strings, ...values) => {
  const input = strings.reduce((acc, str, i) => 
    acc + str + (values[i] !== undefined ? JSON.stringify(values[i]) : ''), '');
  return {
    [Symbol.asyncIterator]: async function* () {
      for (let i = 1; i <= 3; i++) {
        yield \`Item \${i} for \${input}\`;
      }
    }
  };
};
const research = (strings, ...values) => {
  const input = strings.reduce((acc, str, i) => 
    acc + str + (values[i] !== undefined ? JSON.stringify(values[i]) : ''), '');
  return \`Research results for: \${input}\`;
};
const extract = (strings, ...values) => {
  const input = strings.reduce((acc, str, i) => 
    acc + str + (values[i] !== undefined ? JSON.stringify(values[i]) : ''), '');
  return {
    [Symbol.asyncIterator]: async function* () {
      for (let i = 1; i <= 3; i++) {
        yield \`Extracted item \${i} from \${input}\`;
      }
    }
  };
};
const db = new Proxy({}, {
  get: (_target, collection) => ({
    create: (title, content) => ({ collection, title, content }),
    find: (query) => ({ collection, query })
  })
});

`
=======
  const testFileContent = `
import { describe, it, expect, vi } from 'vitest'
>>>>>>> f11e86d1

${bundledCode}
`

  await fs.writeFile(testFilePath, testFileContent, 'utf-8')
  return testFilePath
}

/**
 * Run tests using Vitest
 */
export async function runTestsWithVitest(
  bundledCode: string,
  filePath: string,
  watch = false,
): Promise<{
  success: boolean
  output: string
  skipped?: number
}> {
  try {
<<<<<<< HEAD
    // Separate MDX files from regular test files
    const mdxFiles = testFiles.filter(file => file.endsWith('.mdx') || file.endsWith('.md'))
    const regularTestFiles = testFiles.filter(file => !file.endsWith('.mdx') && !file.endsWith('.md'))
    
    const tempTestFiles: string[] = []
    
    // Process MDX files - extract test blocks and create temporary test files
    for (const mdxFile of mdxFiles) {
      const { extractMdxCodeBlocks } = await import('./mdx-parser')
      const { testBlocks, codeBlocks } = await extractMdxCodeBlocks(mdxFile)
      
      if (testBlocks.length > 0) {
        const tempFile = await createTempTestFile(codeBlocks, testBlocks, mdxFile)
        tempTestFiles.push(tempFile)
      }
    }
    
    const allTestFiles = [...regularTestFiles, ...tempTestFiles]
    
    if (allTestFiles.length === 0) {
      return {
        success: false,
        output: 'No test files or test blocks found'
      }
    }
    
    const watchFlag = watch ? '--watch' : ''
    await import('vitest/node')
    
    const command = `npx vitest run --globals ${watchFlag} ${allTestFiles.join(' ')}`
    const { stdout, stderr } = await execAsync(command)
    const output = stdout + stderr
    
    const success = !output.includes('FAIL') && !output.includes('ERR_')
    
    if (!watch && tempTestFiles.length > 0) {
      await cleanupTempFiles()
    }
    
    return { success, output }
=======
    const testFilePath = await createTempTestFile(bundledCode, filePath)
    
    const watchFlag = watch ? '--watch' : ''
    const command = `npx vitest run --globals ${watchFlag} ${testFilePath}`
    
    const { stdout, stderr } = await execAsync(command)
    const output = stdout + stderr
    
    if (!watch) {
      await cleanupTempFiles()
    }
    
    const skippedMatch = output.match(/(\d+) skipped/i)
    const skipped = skippedMatch ? parseInt(skippedMatch[1], 10) : 0
    
    const success = !output.includes('FAIL') && !output.includes('ERR_')
    
    return { success, output, skipped }
>>>>>>> f11e86d1
  } catch (error: any) {
    await cleanupTempFiles()
    
    return {
      success: false,
      output: error.stdout + error.stderr || String(error),
      skipped: 0
    }
  }
}

/**
 * Clean up temporary test files
 */
export async function cleanupTempFiles(): Promise<void> {
  const tempDir = path.join(process.cwd(), '.mdxe')
  try {
    await fs.rm(tempDir, { recursive: true, force: true })
  } catch (error) {
    console.error('Error cleaning up temporary files:', error)
  }
}<|MERGE_RESOLUTION|>--- conflicted
+++ resolved
@@ -69,53 +69,8 @@
   const testFileName = path.basename(fileName, path.extname(fileName)) + '.test.ts'
   const testFilePath = path.join(tempDir, testFileName)
 
-<<<<<<< HEAD
-  let fileContent = `
-const on = (event, callback) => callback;
-const send = (event, data) => ({ event, data });
-const ai = new Proxy({}, {
-  apply: (_target, _thisArg, args) => \`AI response for: \${args[0]}\`,
-  get: (_target, prop) => (...args) => ({ function: prop, args })
-});
-const list = (strings, ...values) => {
-  const input = strings.reduce((acc, str, i) => 
-    acc + str + (values[i] !== undefined ? JSON.stringify(values[i]) : ''), '');
-  return {
-    [Symbol.asyncIterator]: async function* () {
-      for (let i = 1; i <= 3; i++) {
-        yield \`Item \${i} for \${input}\`;
-      }
-    }
-  };
-};
-const research = (strings, ...values) => {
-  const input = strings.reduce((acc, str, i) => 
-    acc + str + (values[i] !== undefined ? JSON.stringify(values[i]) : ''), '');
-  return \`Research results for: \${input}\`;
-};
-const extract = (strings, ...values) => {
-  const input = strings.reduce((acc, str, i) => 
-    acc + str + (values[i] !== undefined ? JSON.stringify(values[i]) : ''), '');
-  return {
-    [Symbol.asyncIterator]: async function* () {
-      for (let i = 1; i <= 3; i++) {
-        yield \`Extracted item \${i} from \${input}\`;
-      }
-    }
-  };
-};
-const db = new Proxy({}, {
-  get: (_target, collection) => ({
-    create: (title, content) => ({ collection, title, content }),
-    find: (query) => ({ collection, query })
-  })
-});
-
-`
-=======
   const testFileContent = `
 import { describe, it, expect, vi } from 'vitest'
->>>>>>> f11e86d1
 
 ${bundledCode}
 `
@@ -137,48 +92,6 @@
   skipped?: number
 }> {
   try {
-<<<<<<< HEAD
-    // Separate MDX files from regular test files
-    const mdxFiles = testFiles.filter(file => file.endsWith('.mdx') || file.endsWith('.md'))
-    const regularTestFiles = testFiles.filter(file => !file.endsWith('.mdx') && !file.endsWith('.md'))
-    
-    const tempTestFiles: string[] = []
-    
-    // Process MDX files - extract test blocks and create temporary test files
-    for (const mdxFile of mdxFiles) {
-      const { extractMdxCodeBlocks } = await import('./mdx-parser')
-      const { testBlocks, codeBlocks } = await extractMdxCodeBlocks(mdxFile)
-      
-      if (testBlocks.length > 0) {
-        const tempFile = await createTempTestFile(codeBlocks, testBlocks, mdxFile)
-        tempTestFiles.push(tempFile)
-      }
-    }
-    
-    const allTestFiles = [...regularTestFiles, ...tempTestFiles]
-    
-    if (allTestFiles.length === 0) {
-      return {
-        success: false,
-        output: 'No test files or test blocks found'
-      }
-    }
-    
-    const watchFlag = watch ? '--watch' : ''
-    await import('vitest/node')
-    
-    const command = `npx vitest run --globals ${watchFlag} ${allTestFiles.join(' ')}`
-    const { stdout, stderr } = await execAsync(command)
-    const output = stdout + stderr
-    
-    const success = !output.includes('FAIL') && !output.includes('ERR_')
-    
-    if (!watch && tempTestFiles.length > 0) {
-      await cleanupTempFiles()
-    }
-    
-    return { success, output }
-=======
     const testFilePath = await createTempTestFile(bundledCode, filePath)
     
     const watchFlag = watch ? '--watch' : ''
@@ -197,7 +110,7 @@
     const success = !output.includes('FAIL') && !output.includes('ERR_')
     
     return { success, output, skipped }
->>>>>>> f11e86d1
+
   } catch (error: any) {
     await cleanupTempFiles()
     
