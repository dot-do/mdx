{
  "name": "mdxdb-build-example",
  "version": "0.1.0",
  "private": true,
  "scripts": {
    "build": "@mdxdb/fs build"
  },
  "devDependencies": {
<<<<<<< HEAD
    "@mdxdb/fs": "workspace:*"
=======
    "@mdxdb/fs": "workspace:*",
    "velite": "^0.2.4"
>>>>>>> 61ec4342
  }
}<|MERGE_RESOLUTION|>--- conflicted
+++ resolved
@@ -6,11 +6,7 @@
     "build": "@mdxdb/fs build"
   },
   "devDependencies": {
-<<<<<<< HEAD
-    "@mdxdb/fs": "workspace:*"
-=======
     "@mdxdb/fs": "workspace:*",
     "velite": "^0.2.4"
->>>>>>> 61ec4342
   }
 }