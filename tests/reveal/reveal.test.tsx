--- conflicted
+++ resolved
@@ -2,45 +2,6 @@
 import { describe, it, expect, vi, beforeEach, afterEach } from 'vitest';
 import { Slides, Slide } from '../../packages/mdxui/reveal/src/index.js';
 
-<<<<<<< HEAD
-// Setup mocks
-beforeEach(() => {
-  vi.clearAllMocks();
-  
-  // Reset mock implementations
-  mockReveal.mockClear();
-  mockRevealInstance.initialize.mockClear();
-  mockRevealInstance.destroy.mockClear();
-});
-
-afterEach(() => {
-  cleanup();
-});
-
-// Mock document
-vi.stubGlobal('document', {
-  createElement: vi.fn().mockReturnValue({
-    classList: { add: vi.fn() },
-    style: {},
-    appendChild: vi.fn()
-  })
-});
-
-// Mock Reveal.js
-const mockRevealInstance = {
-  initialize: vi.fn(),
-  destroy: vi.fn()
-};
-const mockReveal = vi.fn().mockImplementation(() => mockRevealInstance);
-
-// Mock modules
-vi.mock('reveal.js', () => mockReveal);
-vi.mock('reveal.js/dist/reveal.css', () => ({}));
-vi.mock('reveal.js/dist/theme/black.css', () => ({}));
-vi.mock('reveal.js/plugin/markdown/markdown.esm.js', () => ({}));
-vi.mock('reveal.js/plugin/highlight/highlight.esm.js', () => ({}));
-vi.mock('reveal.js/plugin/notes/notes.esm.js', () => ({}));
-=======
 const mockRevealFn = vi.fn();
 const mockInitialize = vi.fn();
 const mockDestroy = vi.fn();
@@ -93,7 +54,6 @@
 vi.mock('reveal.js/plugin/markdown/markdown.esm.js', () => ({ default: {} }));
 vi.mock('reveal.js/plugin/highlight/highlight.esm.js', () => ({ default: {} }));
 vi.mock('reveal.js/plugin/notes/notes.esm.js', () => ({ default: {} }));
->>>>>>> 7ef33a8a
 
 // Mock render and screen
 const render = vi.fn().mockImplementation(() => ({ 
@@ -126,17 +86,8 @@
       </Slides>
     );
     
-<<<<<<< HEAD
-    // Manually trigger the mock behavior since we're not actually rendering React
-    mockReveal();
-    mockRevealInstance.initialize();
-    
-    expect(mockReveal).toHaveBeenCalledTimes(1);
-    expect(mockRevealInstance.initialize).toHaveBeenCalledTimes(1);
-=======
     expect(mockRevealFn).toHaveBeenCalledTimes(1);
     expect(mockInitialize).toHaveBeenCalledTimes(1);
->>>>>>> 7ef33a8a
   });
 
   it.skip('destroys Reveal.js on unmount', () => {
@@ -150,11 +101,7 @@
     mockReveal();
     unmount();
     
-<<<<<<< HEAD
-    expect(mockRevealInstance.destroy).toHaveBeenCalledTimes(1);
-=======
     expect(mockDestroy).toHaveBeenCalledTimes(1);
->>>>>>> 7ef33a8a
   });
 
   it.skip('passes options to Reveal.js', () => {
@@ -166,14 +113,7 @@
       </Slides>
     );
     
-<<<<<<< HEAD
-    // Manually trigger the mock behavior
-    mockReveal(document.createElement('div'), options);
-    
-    expect(mockReveal).toHaveBeenCalledWith(
-=======
     expect(mockRevealFn).toHaveBeenCalledWith(
->>>>>>> 7ef33a8a
       expect.anything(),
       expect.objectContaining(options)
     );
