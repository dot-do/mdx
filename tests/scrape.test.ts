--- conflicted
+++ resolved
@@ -23,10 +23,7 @@
     if (result1.error) {
       // If there's an error (like insufficient credits), just verify error handling works
       expect(result1.error).toBeDefined()
-<<<<<<< HEAD
       // expect(result1.html).toBeUndefined()
-=======
->>>>>>> 33044d7b
       expect(result1.markdown).toBeUndefined()
     } else {
       // If successful, verify content properties exist (might be empty due to API limitations)
@@ -98,14 +95,10 @@
     if (result.error) {
       expect(cacheContent).toContain('error:')
     } else {
-<<<<<<< HEAD
       // else if (result.html) {
       //   expect(cacheContent).toContain('html:')
       // } else {
       // If no error and no html, the API returned empty content (which is valid)
-=======
-      // If no error, the API returned content (which might be empty but valid)
->>>>>>> 33044d7b
       expect(cacheContent).toContain('url:')
       expect(cacheContent).toContain('cachedAt:')
     }
@@ -129,10 +122,7 @@
     expect(result.url).toBe(url)
     expect(result.error).toBeDefined()
     // Don't check cached status since errors can also be cached
-<<<<<<< HEAD
     // expect(result.html).toBeUndefined()
-=======
->>>>>>> 33044d7b
     // Markdown might be empty string or undefined for errors
     expect(result.markdown === undefined || result.markdown === '').toBe(true)
   }, 30000)
@@ -192,8 +182,4 @@
     expect(cachedAtMatch).toBeDefined()
     expect(new Date(cachedAtMatch!).getTime()).toBeGreaterThan(new Date(oldTime).getTime())
   }, 90000)
-<<<<<<< HEAD
-}, 300000) // 5 minute timeout for the entire suite          
-=======
-}, 300000) // 5 minute timeout for the entire suite      
->>>>>>> 33044d7b
+}, 300000) // 5 minute timeout for the entire suite