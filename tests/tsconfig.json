--- conflicted
+++ resolved
@@ -6,16 +6,11 @@
     "jsx": "react-jsx",
     "strict": true,
     "noEmit": true,
-<<<<<<< HEAD
-    "lib": ["ES2021", "DOM"],
-    "types": ["node", "vitest/globals", "react", "react-dom"],
-=======
     "lib": ["ES2021", "DOM", "DOM.Iterable"],
->>>>>>> aeba41b9
     "esModuleInterop": true,
     "skipLibCheck": true,
     "forceConsistentCasingInFileNames": true,
-    "types": ["react", "react-dom"]
+    "types": ["node", "vitest/globals", "react", "react-dom"]
   },
   "exclude": [
     "../packages/mdxui/remotion/public",
